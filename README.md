--- conflicted
+++ resolved
@@ -14,13 +14,8 @@
 
 #### Requirements
 
-<<<<<<< HEAD
 - iOS 17+ or macOS 14+
-- Xcode 16.3+
-=======
-- iOS 16+ or macOS 13+
 - Xcode 26.0+
->>>>>>> 17a254c8
 - Swift 5.9+
 
 #### Using Swift Package Manager
