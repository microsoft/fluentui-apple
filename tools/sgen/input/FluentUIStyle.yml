Colors:
  Brand:
    - primary: "FluentUIColor(light: #0078D4, dark: #0086F0)"
    - shade10: "FluentUIColor(light: #106EBE, dark: #1890F1)"
    - shade20: "FluentUIColor(light: #005A9E, dark: #3AA0F3)"
    - shade30: "FluentUIColor(light: #004578, dark: #6CB8F6)"
    - tint10: "FluentUIColor(light: #2B88D8, dark: #0074D3)"
    - tint20: "FluentUIColor(light: #C7E0F4, dark: #004F90)"
    - tint30: "FluentUIColor(light: #DEECF9, dark: #002848)"
    - tint40: "FluentUIColor(light: #EFF6FC, dark: #001526)"

  Background:
    - neutral1: "FluentUIColor(light: NamedColor(white), dark: NamedColor(black), darkElevated: NamedColor(grey4))"
    - neutral2: "FluentUIColor(light: NamedColor(grey98), dark: NamedColor(grey4), darkElevated: NamedColor(grey8))"
    - neutral3: "FluentUIColor(light: NamedColor(grey96), dark: NamedColor(grey8), darkElevated: NamedColor(grey12))"
    - neutral4: "FluentUIColor(light: NamedColor(grey94), dark: NamedColor(grey12), darkElevated: NamedColor(grey16))"
    - neutral5: "FluentUIColor(light: NamedColor(grey92), dark: NamedColor(grey36))"
    - neutralDisabled: "FluentUIColor(light: NamedColor(grey88), dark: NamedColor(grey84))"
    - brandRest: "FluentUIColor(light: $Colors.Brand.primary, dark: $Colors.Brand.primary)"
    - brandHover: "FluentUIColor(light: $Colors.Brand.shade10, dark: $Colors.Brand.shade10)"
    - brandPressed: "FluentUIColor(light: $Colors.Brand.shade30, dark: $Colors.Brand.shade30)"
    - brandSelected: "FluentUIColor(light: $Colors.Brand.shade20, dark: $Colors.Brand.shade20)"
    - brandDisabled: "FluentUIColor(light: NamedColor(grey88), dark: NamedColor(grey84))"
    - surfacePrimary: "FluentUIColor(light: NamedColor(white), dark: NamedColor(black), darkElevated: NamedColor(grey8))"
    - surfaceQuaternary: "FluentUIColor(light: NamedColor(grey88), dark: NamedColor(grey26))"

  Elevation:
    - lowElevation1: "FluentUIColor(light: $Colors.Shadow.opacity14, dark: $Colors.Shadow.opacity28)"
    - lowElevation2: "FluentUIColor(light: $Colors.Shadow.opacity12, dark: $Colors.Shadow.opacity20)"
    - highElevation1: "FluentUIColor(light: $Colors.Shadow.opacity24, dark: $Colors.Shadow.opacity48)"
    - highElevation2: "FluentUIColor(light: $Colors.Shadow.opacity20, dark: $Colors.Shadow.opacity40)"
    - highElevation: "FluentUIColor(light: $Colors.Shadow.opacity40, dark: $Colors.Shadow.opacity60)"

  Foreground:
    - neutral1: "FluentUIColor(light: NamedColor(grey14), lightHighContrast: NamedColor(black), dark: NamedColor(white))"
    - neutral2: "FluentUIColor(light: NamedColor(grey26), lightHighContrast: NamedColor(black), dark: NamedColor(grey84), darkHighContrast: NamedColor(white))"
    - neutral3: "FluentUIColor(light: NamedColor(grey38), lightHighContrast: NamedColor(grey14), dark: NamedColor(grey68), darkHighContrast: NamedColor(grey84))"
    - neutral4: "FluentUIColor(light: NamedColor(grey50), lightHighContrast: NamedColor(grey26), dark: NamedColor(grey52), darkHighContrast: NamedColor(grey84))"
    - neutralDisabled: "FluentUIColor(light: NamedColor(grey74), lightHighContrast: NamedColor(grey38), dark: NamedColor(grey36), darkHighContrast: NamedColor(grey62))"
    - neutralInverted: "FluentUIColor(light: NamedColor(white), dark: NamedColor(black))"
    - brandRest: "FluentUIColor(light: $Colors.Brand.primary, lightHighContrast: $Colors.Brand.shade20, dark: $Colors.Brand.primary, darkHighContrast: $Colors.Brand.tint20)"
    - brandHover: "FluentUIColor(light: $Colors.Brand.shade10, dark: $Colors.Brand.shade10)"
    - brandPressed: "FluentUIColor(light: $Colors.Brand.shade30, dark: $Colors.Brand.shade30)"
    - brandSelected: "FluentUIColor(light: $Colors.Brand.shade20, dark: $Colors.Brand.shade20)"
    - brandDisabled: "FluentUIColor(light: NamedColor(grey74), dark: NamedColor(grey36))"

  Presence:
    - available: "NamedColor(presenceAvailable)"
    - away: "NamedColor(presenceAway)"
    - blocked: "NamedColor(presenceBlocked)"
    - busy: "NamedColor(presenceBusy)"
    - doNotDisturb: "NamedColor(presenceDnd)"
    - offline: "NamedColor(presenceOffline)"
    - outOfOffice: "NamedColor(presenceOof)"
    - unknown: "NamedColor(presenceUnknown)"

  Stroke:
    - neutral1: "FluentUIColor(light: NamedColor(grey94), lightHighContrast: NamedColor(grey38), dark: NamedColor(grey24), darkHighContrast: NamedColor(grey68), darkElevated: NamedColor(grey32))"
    - neutral2: "FluentUIColor(light: NamedColor(grey88), lightHighContrast: NamedColor(grey38), dark: NamedColor(grey32), darkHighContrast: NamedColor(grey68), darkElevated: NamedColor(grey36))"
    - neutral3: "FluentUIColor(light: NamedColor(grey82), lightHighContrast: NamedColor(grey38), dark: NamedColor(grey40), darkHighContrast: NamedColor(grey68), darkElevated: NamedColor(grey52))"
    - neutralDisabled: "FluentUIColor(light: NamedColor(grey88), dark: NamedColor(grey32))"
    - neutralAccessible: "FluentUIColor(light: NamedColor(grey38), lightHighContrast: NamedColor(grey14), dark: NamedColor(grey68), darkHighContrast: NamedColor(grey84), darkElevated: NamedColor(grey68))"
    - brandRest: "FluentUIColor(light: $Colors.Brand.primary, dark: $Colors.Brand.primary)"
    - brandHover: "FluentUIColor(light: $Colors.Brand.shade10, dark: $Colors.Brand.shade10)"
    - brandPressed: "FluentUIColor(light: $Colors.Brand.shade30, dark: $Colors.Brand.shade30)"
    - brandSelected: "FluentUIColor(light: $Colors.Brand.shade20, dark: $Colors.Brand.shade20)"
    - brandDisabled: "FluentUIColor(light: NamedColor(grey88), dark: NamedColor(grey84))"

  Shadow:
    - clear: "#00000000"
    - opacity12: "#0000001F"
    - opacity14: "#00000024"
    - opacity20: "#00000033"
    - opacity24: "#0000003D"
    - opacity28: "#00000047"
    - opacity40: "#00000066"
    - opacity48: "#0000007A"
    - opacity60: "#00000099"
    - opaque: "#000000FF"

Typography:
  body: "Font(body)"
  caption1: "Font(caption1)"
  footnote: "Font(footnote)"
  headline: "Font(headline)"
  subheadline: "Font(subheadline)"

Border:
  radius: [ none: 0pt, small: 2pt, medium: 4pt, large: 8pt, xLarge: 12pt, xxLarge: 14pt ]
  size: [ none: 0pt, thin: 1pt, thick: 2pt, thicker: 4pt, thickest: 6pt ]

Icon:
  size: [ xxxSmall: 10pt, xxSmall: 12pt, xSmall: 16pt, small: 20pt, medium: 24pt, large: 28pt, xLarge: 36pt, xxLarge: 40pt, xxxLarge: 48pt ]
  accentColor: "FluentUIColor(light: NamedColor(white), dark: NamedColor(black))"

Spacing:
  none: 0pt
  xxxSmall: 2pt
  xxSmall: 4pt
  xSmall: 8pt
  small: 12pt
  medium: 16pt
  large: 20pt
  xLarge: 24pt
  xxLarge: 36pt
  xxxLarge: 48pt
  xxxxLarge: 72pt

Opacity:
  opacity05: 0.05f
  opacity8: 0.8f
  opacity16: 0.16f
  opacity24: 0.24f
  opacity32: 0.32f
  opacity64: 0.64f
  opacity72: 0.72f
  opacity88: 0.88f
  opacity96: 0.96f
  none: 1f
  clear: 0.0f

Shadow:
    shadow2: [ blur1: 1pt, color1: $Colors.Elevation.lowElevation1, x1: 0pt, y1: 1pt, blur2: 1pt, color2: $Colors.Elevation.lowElevation2, x2: 0pt, y2: 0pt ]
    shadow4: [ blur1: 2pt, color1: $Colors.Elevation.lowElevation1, x1: 0pt, y1: 2pt, blur2: 1pt, color2: $Colors.Elevation.lowElevation2, x2: 0pt, y2: 0pt ]
    shadow8: [ blur1: 4pt, color1: $Colors.Elevation.lowElevation1, x1: 0pt, y1: 4pt, blur2: 1pt, color2: $Colors.Elevation.lowElevation2, x2: 0pt, y2: 0pt ]
    shadow16: [ blur1: 8pt, color1: $Colors.Elevation.lowElevation1, x1: 0pt, y1: 8pt, blur2: 1pt, color2: $Colors.Elevation.lowElevation2, x2: 0pt, y2: 0pt ]
    shadow28: [ blur1: 14pt, color1: $Colors.Elevation.highElevation1, x1: 0pt, y1: 14pt, blur2: 4pt, color2: $Colors.Elevation.highElevation2, x2: 0pt, y2: 0pt ]
    shadow64: [ blur1: 32pt, color1: $Colors.Elevation.highElevation1, x1: 0pt, y1: 32pt, blur2: 4pt, color2: $Colors.Elevation.highElevation2, x2: 0pt, y2: 0pt ]

AP_MSFAvatarTokens:
  backgroundDefaultColor: "FluentUIColor(light: NamedColor(white), dark: $Colors.Brand.primary)"
  borderRadius: [ xSmall: $Border.radius.none, small: $Border.radius.none, medium: $Border.radius.none, large: $Border.radius.none, xlarge: $Border.radius.none, xxlarge: $Border.radius.none ]
  foregroundDefaultColor: "FluentUIColor(light: $Colors.Brand.primary, dark: $Icon.accentColor)"
  presenceIconSize: [ xSmall: 0pt, small: $Icon.size.xxxSmall, medium: $Icon.size.xxxSmall, large: $Icon.size.xxSmall, xlarge: $Icon.size.xxSmall, xxlarge: $Icon.size.small ]
  presenceIconOutlineColor: $Colors.Background.neutral1
  presenceIconOutlineThickness: [ xSmall: $Border.size.none, small: $Border.size.thick, medium: $Border.size.thick, large: $Border.size.thick, xlarge: $Border.size.thick, xxlarge: $Border.size.thick ]
  ringDefaultColor: $Colors.Brand.tint10
  ringGapColor: $Colors.Background.neutral1
  ringInnerGap: [ xSmall: $Border.size.thick, small: $Border.size.thick, medium: $Border.size.thick, large: $Border.size.thick, xlarge: $Border.size.thick, xxlarge: $Border.size.thicker ]
  ringThickness: [ xSmall: $Border.size.thin, small: $Border.size.thin, medium: $Border.size.thick, large: $Border.size.thick, xlarge: $Border.size.thick, xxlarge: $Border.size.thicker ]
  ringOuterGap: [ xSmall: $Border.size.thick, small: $Border.size.thick, medium: $Border.size.thick, large: $Border.size.thick, xlarge: $Border.size.thick, xxlarge: $Border.size.thicker ]
  size: [ xSmall: 16pt, small: 24pt, medium: 32pt, large: 40pt, xlarge: 52pt, xxlarge: 72pt ]
  textCalculatedBackgroundColors: [ "FluentUIColor(light: NamedColor(darkRedTint40), dark: NamedColor(darkRedShade30))",
                                    "FluentUIColor(light: NamedColor(cranberryTint40), dark: NamedColor(cranberryShade30))",
                                    "FluentUIColor(light: NamedColor(redTint40), dark: NamedColor(redShade30))",
                                    "FluentUIColor(light: NamedColor(pumpkinTint40), dark: NamedColor(pumpkinShade30))",
                                    "FluentUIColor(light: NamedColor(peachTint40), dark: NamedColor(peachShade30))",
                                    "FluentUIColor(light: NamedColor(marigoldTint40), dark: NamedColor(marigoldShade30))",
                                    "FluentUIColor(light: NamedColor(goldTint40), dark: NamedColor(goldShade30))",
                                    "FluentUIColor(light: NamedColor(brassTint40), dark: NamedColor(brassShade30))",
                                    "FluentUIColor(light: NamedColor(brownTint40), dark: NamedColor(brownShade30))",
                                    "FluentUIColor(light: NamedColor(forestTint40), dark: NamedColor(forestShade30))",
                                    "FluentUIColor(light: NamedColor(seafoamTint40), dark: NamedColor(seafoamShade30))",
                                    "FluentUIColor(light: NamedColor(darkGreenTint40), dark: NamedColor(darkGreenShade30))",
                                    "FluentUIColor(light: NamedColor(lightTealTint40), dark: NamedColor(lightTealShade30))",
                                    "FluentUIColor(light: NamedColor(tealTint40), dark: NamedColor(tealShade30))",
                                    "FluentUIColor(light: NamedColor(steelTint40), dark: NamedColor(steelShade30))",
                                    "FluentUIColor(light: NamedColor(blueTint40), dark: NamedColor(blueShade30))",
                                    "FluentUIColor(light: NamedColor(royalBlueTint40), dark: NamedColor(royalBlueShade30))",
                                    "FluentUIColor(light: NamedColor(cornFlowerTint40), dark: NamedColor(cornFlowerShade30))",
                                    "FluentUIColor(light: NamedColor(navyTint40), dark: NamedColor(navyShade30))",
                                    "FluentUIColor(light: NamedColor(lavenderTint40), dark: NamedColor(lavenderShade30))",
                                    "FluentUIColor(light: NamedColor(purpleTint40), dark: NamedColor(purpleShade30))",
                                    "FluentUIColor(light: NamedColor(grapeTint40), dark: NamedColor(grapeShade30))",
                                    "FluentUIColor(light: NamedColor(lilacTint40), dark: NamedColor(lilacShade30))",
                                    "FluentUIColor(light: NamedColor(pinkTint40), dark: NamedColor(pinkShade30))",
                                    "FluentUIColor(light: NamedColor(magentaTint40), dark: NamedColor(magentaShade30))",
                                    "FluentUIColor(light: NamedColor(plumTint40), dark: NamedColor(plumShade30))",
                                    "FluentUIColor(light: NamedColor(beigeTint40), dark: NamedColor(beigeShade30))",
                                    "FluentUIColor(light: NamedColor(minkTint40), dark: NamedColor(minkShade30))",
                                    "FluentUIColor(light: NamedColor(platinumTint40), dark: NamedColor(platinumShade30))",
                                    "FluentUIColor(light: NamedColor(anchorTint40), dark: NamedColor(anchorShade30)" ]
  textCalculatedForegroundColors: [ "FluentUIColor(light: NamedColor(darkRedShade30), dark: NamedColor(darkRedTint40))",
                                    "FluentUIColor(light: NamedColor(cranberryShade30), dark: NamedColor(cranberryTint40))",
                                    "FluentUIColor(light: NamedColor(redShade30), dark: NamedColor(redTint40))",
                                    "FluentUIColor(light: NamedColor(pumpkinShade30), dark: NamedColor(pumpkinTint40))",
                                    "FluentUIColor(light: NamedColor(peachShade30), dark: NamedColor(peachTint40))",
                                    "FluentUIColor(light: NamedColor(marigoldShade30), dark: NamedColor(marigoldTint40))",
                                    "FluentUIColor(light: NamedColor(goldShade30), dark: NamedColor(goldTint40))",
                                    "FluentUIColor(light: NamedColor(brassShade30), dark: NamedColor(brassTint40))",
                                    "FluentUIColor(light: NamedColor(brownShade30), dark: NamedColor(brownTint40))",
                                    "FluentUIColor(light: NamedColor(forestShade30), dark: NamedColor(forestTint40))",
                                    "FluentUIColor(light: NamedColor(seafoamShade30), dark: NamedColor(seafoamTint40))",
                                    "FluentUIColor(light: NamedColor(darkGreenShade30), dark: NamedColor(darkGreenTint40))",
                                    "FluentUIColor(light: NamedColor(lightTealShade30), dark: NamedColor(lightTealTint40))",
                                    "FluentUIColor(light: NamedColor(tealShade30), dark: NamedColor(tealTint40))",
                                    "FluentUIColor(light: NamedColor(steelShade30), dark: NamedColor(steelTint40))",
                                    "FluentUIColor(light: NamedColor(blueShade30), dark: NamedColor(blueTint40))",
                                    "FluentUIColor(light: NamedColor(royalBlueShade30), dark: NamedColor(royalBlueTint40))",
                                    "FluentUIColor(light: NamedColor(cornFlowerShade30), dark: NamedColor(cornFlowerTint40))",
                                    "FluentUIColor(light: NamedColor(navyShade30), dark: NamedColor(navyTint40))",
                                    "FluentUIColor(light: NamedColor(lavenderShade30), dark: NamedColor(lavenderTint40))",
                                    "FluentUIColor(light: NamedColor(purpleShade30), dark: NamedColor(purpleTint40))",
                                    "FluentUIColor(light: NamedColor(grapeShade30), dark: NamedColor(grapeTint40))",
                                    "FluentUIColor(light: NamedColor(lilacShade30), dark: NamedColor(lilacTint40))",
                                    "FluentUIColor(light: NamedColor(pinkShade30), dark: NamedColor(pinkTint40))",
                                    "FluentUIColor(light: NamedColor(magentaShade30), dark: NamedColor(magentaTint40))",
                                    "FluentUIColor(light: NamedColor(plumShade30), dark: NamedColor(plumTint40))",
                                    "FluentUIColor(light: NamedColor(beigeShade30), dark: NamedColor(beigeTint40))",
                                    "FluentUIColor(light: NamedColor(minkShade30), dark: NamedColor(minkTint40))",
                                    "FluentUIColor(light: NamedColor(platinumShade30), dark: NamedColor(platinumTint40))",
                                    "FluentUIColor(light: NamedColor(anchorShade30), dark: NamedColor(anchorTint40))" ]
  textFont: [ xSmall: "Font(9px, regular)", small: "Font(12px, regular)", medium: "Font(13px, regular)", large: "Font(15px, regular)", xlarge: "Font(20px, regular)", xxlarge: "Font(28px, medium)" ]

MSFAccentAvatarTokens extends MSFAvatarTokens:
  backgroundDefaultColor: $Colors.Brand.primary
  foregroundDefaultColor: $Icon.accentColor
  ringDefaultColor: $Colors.Brand.shade10

MSFGroupAvatarTokens extends MSFAvatarTokens:
  borderRadius: [ xSmall: $Border.radius.small, small: $Border.radius.medium, medium: $Border.radius.medium, large: $Border.radius.large, xlarge: $Border.radius.large, xxlarge: $Border.radius.xLarge ]

MSFOutlinedAvatarTokens extends MSFAvatarTokens:
  backgroundDefaultColor: "FluentUIColor(light: NamedColor(grey94), dark: NamedColor(grey26))"
  foregroundDefaultColor: "FluentUIColor(light: NamedColor(grey42), dark: NamedColor(grey78))"
  ringDefaultColor: $Colors.Background.neutralDisabled

MSFOutlinedPrimaryAvatarTokens extends MSFAvatarTokens:
  backgroundDefaultColor: "FluentUIColor(light: $Colors.Brand.tint40, dark: NamedColor(grey26))"
  foregroundDefaultColor: "FluentUIColor(light: $Colors.Brand.primary, dark: NamedColor(grey78))"
  ringDefaultColor: "FluentUIColor(light: $Colors.Brand.tint10, dark: NamedColor(grey78))"

MSFOverflowAvatarTokens extends MSFAvatarTokens:
  backgroundDefaultColor: $Colors.Background.neutral4
  foregroundDefaultColor: $Colors.Foreground.neutral3
  ringDefaultColor: $Colors.Background.neutralDisabled

AP_MSFDrawerTokens:
  backgroundDimmedColor: $Colors.Elevation.highElevation
  drawerBackground: "FluentUIColor(light: $Colors.Background.neutral1, dark: $Colors.Background.neutral3)"
  popoverContentBackground: "FluentUIColor(light: $Colors.Background.surfacePrimary, dark: $Colors.Background.surfaceQuaternary)"
  navigationBarBackground: "FluentUIColor(light: $Colors.Background.surfacePrimary, dark: NamedColor(grey14))"
  shadow1Color: $Shadow.shadow28.color1
  shadow1Blur: $Shadow.shadow28.blur1
  shadow1OffsetX: $Shadow.shadow28.x1
  shadow1OffsetY: $Shadow.shadow28.y1
  shadow2Color: $Shadow.shadow28.color2
  shadow2Blur: $Shadow.shadow28.blur2
  shadow2OffsetX: $Shadow.shadow28.x2
  shadow2OffsetY: $Shadow.shadow28.y2
  minMargin: [horizontal: $Spacing.xxxLarge, vertical: $Spacing.large]
  cornerRadius: $Border.radius.xxLarge
  shadowOffset: $Spacing.xSmall

AP_MSFListCellTokens:
  backgroundColor: [ rest: $Colors.Background.neutral1, pressed: $Colors.Background.neutral5 ]
  cellHeight: [ oneLine: 48pt, twoLines: 64pt, threeLines: 84pt ]
  disclosureIconForegroundColor: $Colors.Foreground.neutral4
  disclosureInterspace: $Spacing.xxSmall
  disclosureSize: $Icon.size.small
  footnoteFont: $Typography.caption1
  horizontalCellPadding: $Spacing.small
  iconInterspace: $Spacing.medium
  labelAccessoryInterspace: $Spacing.xSmall
  labelAccessorySize: $Icon.size.xxSmall
  labelColor: $Colors.Foreground.neutral1
  labelFont: $Typography.body
  leadingViewColor: $Colors.Foreground.neutral4
  leadingViewAreaSize: $Spacing.xxxLarge
  leadingViewSize: [ small: $Icon.size.xSmall, medium: $Icon.size.medium, large: $Icon.size.xxLarge ]
  sublabelAccessorySize: $Icon.size.xxSmall
  sublabelColor: $Colors.Foreground.neutral3
  sublabelFont: $Typography.subheadline
  trailingItemForegroundColor: $Colors.Foreground.neutral3
  trailingItemSize: $Icon.size.medium
  verticalCellPadding: $Spacing.xSmall

AP_MSFPersonaViewTokens:
  footnoteFont: $Typography.footnote
  iconInterspace: $Spacing.small
  labelAccessoryInterspace: $Spacing.xxxSmall
  labelAccessorySize: $Icon.size.xSmall
  labelFont: $Typography.headline
  sublabelColor: $Colors.Foreground.neutral1

<<<<<<< HEAD
MSFPrimaryHeaderTokens extends MSFHeaderFooterTokens:
  textColor: $Colors.Foreground.neutral1
  textFont: $Typography.headline
  topPadding: $Spacing.medium
=======
AP_MSFPillButtonBarTokens:
  cornerRadius: $Spacing.medium
  maxButtonsSpacing: 10pt
  minButtonsSpacing: $Spacing.xSmall
  minButtonVisibleWidth: $Spacing.large
  minButtonWidth: 56pt
  minHeight: 28pt
  sideInset: $Spacing.medium
  hoverBackgroundColor: [ primary: "FluentUIColor(light: NamedColor(grey94), dark: NamedColor(grey8))",
                          onBrand: "FluentUIColor(light: $Colors.Brand.shade10, dark: NamedColor(grey8))" ]
>>>>>>> ba89d62b
<|MERGE_RESOLUTION|>--- conflicted
+++ resolved
@@ -271,22 +271,4 @@
   labelAccessoryInterspace: $Spacing.xxxSmall
   labelAccessorySize: $Icon.size.xSmall
   labelFont: $Typography.headline
-  sublabelColor: $Colors.Foreground.neutral1
-
-<<<<<<< HEAD
-MSFPrimaryHeaderTokens extends MSFHeaderFooterTokens:
-  textColor: $Colors.Foreground.neutral1
-  textFont: $Typography.headline
-  topPadding: $Spacing.medium
-=======
-AP_MSFPillButtonBarTokens:
-  cornerRadius: $Spacing.medium
-  maxButtonsSpacing: 10pt
-  minButtonsSpacing: $Spacing.xSmall
-  minButtonVisibleWidth: $Spacing.large
-  minButtonWidth: 56pt
-  minHeight: 28pt
-  sideInset: $Spacing.medium
-  hoverBackgroundColor: [ primary: "FluentUIColor(light: NamedColor(grey94), dark: NamedColor(grey8))",
-                          onBrand: "FluentUIColor(light: $Colors.Brand.shade10, dark: NamedColor(grey8))" ]
->>>>>>> ba89d62b
+  sublabelColor: $Colors.Foreground.neutral1