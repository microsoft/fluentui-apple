//
//  Copyright (c) Microsoft Corporation. All rights reserved.
//  Licensed under the MIT License.
//

import FluentUI
import UIKit

class DemoListViewController: DemoTableViewController {

    private var provider: ColorProviding? = DemoColorTheme.default.provider
    public var theme: DemoColorTheme = DemoColorTheme.default {
        didSet {
            provider = theme.provider
        }
    }

    func addDemoListTo(window: UIWindow) {
        updateColorProviderFor(window: window, theme: self.theme)

        let demoListViewController = DemoListViewController(nibName: nil, bundle: nil)

        let navigationController = UINavigationController(rootViewController: demoListViewController)
        navigationController.navigationBar.isTranslucent = true
        navigationController.navigationBar.prefersLargeTitles = true

        window.rootViewController = navigationController
        window.makeKeyAndVisible()
    }

    func updateColorProviderFor(window: UIWindow, theme: DemoColorTheme) {
        self.theme = theme
        if let provider = self.provider, let primaryColor = provider.primaryColor(for: window) {
            Colors.setProvider(provider: provider, for: window)
            FluentUIFramework.initializeAppearance(with: primaryColor, whenContainedInInstancesOf: [type(of: window)])
        } else {
            FluentUIFramework.initializeAppearance(with: Colors.primary(for: window))
        }
    }

    override func viewDidLoad() {
        super.viewDidLoad()

        // App title comes from the app, but we want to display the version number from the resource bundle.
        let bundle = Bundle(for: type(of: self))
        guard let appName = bundle.object(forInfoDictionaryKey: "CFBundleName") as? String else {
            preconditionFailure("CFBundleName is nil")
        }
        guard let libraryVersion = FluentUIFramework.resourceBundle.object(forInfoDictionaryKey: "CFBundleShortVersionString") as? String else {
            preconditionFailure("CFBundleShortVersionString is nil")
        }
        navigationItem.title = appName
        navigationItem.largeTitleDisplayMode = .always

        if #available(iOS 14.0, *) {
            navigationItem.backButtonDisplayMode = .minimal
            navigationItem.rightBarButtonItem = UIBarButtonItem(title: libraryVersion)
        } else {
            // Fluent UI design recommends not showing "Back" title. However, VoiceOver still correctly says "Back" even if the title is hidden.
            navigationItem.backBarButtonItem = UIBarButtonItem(title: "", style: .plain, target: nil, action: nil)
            navigationItem.rightBarButtonItem = UIBarButtonItem(title: libraryVersion, style: .plain, target: nil, action: nil)
        }
<<<<<<< HEAD
        let titleView = TwoLineTitleView()
        titleView.setup(
            title: title,
            subtitle: FluentUIFramework.bundle.object(forInfoDictionaryKey: "CFBundleShortVersionString") as? String
        )
        navigationItem.titleView = titleView
        // Fluent UI design recommends not showing "Back" title. However, VoiceOver still correctly says "Back" even if the title is hidden.
        navigationItem.backBarButtonItem = UIBarButtonItem(title: "", style: .plain, target: nil, action: nil)

        tableView.backgroundColor = Colors.tableBackground
        tableView.tableFooterView = UIView()
        tableView.separatorStyle = .none
=======
>>>>>>> e8350070

        tableView.register(TableViewCell.self, forCellReuseIdentifier: cellReuseIdentifier)
    }

    override func viewDidAppear(_ animated: Bool) {
        super.viewDidAppear(animated)

        if DemoListViewController.isFirstLaunch {
            if let lastDemoController = UserDefaults.standard.string(forKey: DemoListViewController.lastDemoControllerKey) {
                for (sectionIndex, section) in DemoControllerSection.allCases.enumerated() {
                    if let index = section.rows.firstIndex(where: { $0.title == lastDemoController }) {
                        tableView(tableView, didSelectRowAt: IndexPath(row: index, section: sectionIndex))
                        break
                    }
                }
            }

            DemoListViewController.isFirstLaunch = false
        } else {
            UserDefaults.standard.set(nil, forKey: DemoListViewController.lastDemoControllerKey)
        }
    }

    // MARK: Table View

    override func numberOfSections(in tableView: UITableView) -> Int {
        return DemoControllerSection.allCases.count
    }

    override func tableView(_ tableView: UITableView, titleForHeaderInSection section: Int) -> String? {
        return DemoControllerSection.allCases[section].title
    }

    override func tableView(_ tableView: UITableView, numberOfRowsInSection section: Int) -> Int {
        return DemoControllerSection.allCases[section].rows.count
    }

    override func tableView(_ tableView: UITableView, cellForRowAt indexPath: IndexPath) -> UITableViewCell {
        guard let cell = tableView.dequeueReusableCell(withIdentifier: cellReuseIdentifier, for: indexPath) as? TableViewCell else {
            return UITableViewCell()
        }
        let demo = DemoControllerSection.allCases[indexPath.section].rows[indexPath.row]
        cell.setup(title: demo.title, accessoryType: .disclosureIndicator)
        cell.titleNumberOfLinesForLargerDynamicType = 2
        return cell
    }

    override func tableView(_ tableView: UITableView, didSelectRowAt indexPath: IndexPath) {
        let demo = DemoControllerSection.allCases[indexPath.section].rows[indexPath.row]
        let demoController = demo.controllerClass.init(nibName: nil, bundle: nil)
        demoController.title = demo.title
        navigationController?.pushViewController(demoController, animated: true)

        UserDefaults.standard.set(demo.title, forKey: DemoListViewController.lastDemoControllerKey)
    }

    let cellReuseIdentifier: String = "TableViewCell"
    private static var isFirstLaunch: Bool = true
    private static let lastDemoControllerKey: String = "LastDemoController"

    private enum DemoControllerSection: CaseIterable {
        case vNextControls
        case controls
#if DEBUG
        case debug
#endif

        var title: String {
            switch self {
            case .vNextControls:
                return "vNext Controls"
            case .controls:
                return "Controls"
#if DEBUG
            case .debug:
                return "DEBUG"
#endif
            }
        }

        var rows: [DemoDescriptor] {
            switch self {
            case .vNextControls:
                return Demos.vNext
            case .controls:
                return Demos.controls
#if DEBUG
            case .debug:
                return Demos.debug
#endif
            }
        }
    }
}<|MERGE_RESOLUTION|>--- conflicted
+++ resolved
@@ -60,21 +60,6 @@
             navigationItem.backBarButtonItem = UIBarButtonItem(title: "", style: .plain, target: nil, action: nil)
             navigationItem.rightBarButtonItem = UIBarButtonItem(title: libraryVersion, style: .plain, target: nil, action: nil)
         }
-<<<<<<< HEAD
-        let titleView = TwoLineTitleView()
-        titleView.setup(
-            title: title,
-            subtitle: FluentUIFramework.bundle.object(forInfoDictionaryKey: "CFBundleShortVersionString") as? String
-        )
-        navigationItem.titleView = titleView
-        // Fluent UI design recommends not showing "Back" title. However, VoiceOver still correctly says "Back" even if the title is hidden.
-        navigationItem.backBarButtonItem = UIBarButtonItem(title: "", style: .plain, target: nil, action: nil)
-
-        tableView.backgroundColor = Colors.tableBackground
-        tableView.tableFooterView = UIView()
-        tableView.separatorStyle = .none
-=======
->>>>>>> e8350070
 
         tableView.register(TableViewCell.self, forCellReuseIdentifier: cellReuseIdentifier)
     }
