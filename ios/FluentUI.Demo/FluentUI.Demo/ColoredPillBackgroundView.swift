//
//  Copyright (c) Microsoft Corporation. All rights reserved.
//  Licensed under the MIT License.
//

import FluentUI
import UIKit

enum ColoredPillBackgroundStyle: Int {
    case neutralNavBar
    case brandNavBar
    case canvas
}

class ColoredPillBackgroundView: UIView {
    init(style: ColoredPillBackgroundStyle) {
        self.style = style
        super.init(frame: .zero)
        updateBackgroundColor()

        NotificationCenter.default.addObserver(self,
                                               selector: #selector(themeDidChange),
                                               name: .didChangeTheme,
                                               object: nil)
    }

    required init?(coder: NSCoder) {
        preconditionFailure("init(coder:) has not been implemented")
    }

    @objc func themeDidChange(_ notification: Notification) {
        guard let themeView = notification.object as? UIView, self.isDescendant(of: themeView) else {
            return
        }
        updateBackgroundColor()
    }

    override func didMoveToWindow() {
        super.didMoveToWindow()

        // Note: We usually do updates during `willMove(toWindow:)` to ensure that there's no "flash" of the
        // old color in cases whre the view is briefly visible before this API is called. However, the
        // public APIs for easily hooking into theme changes have not yet been exposed, so this demo
        // controller is not in a position to easily follow those rules. This will be sufficient for our
        // current needs, but it's technically less correct than I'd like.
        // TODO: update this to use proper theme updating hooks once they're built
        updateBackgroundColor()
    }

    func updateBackgroundColor() {
<<<<<<< HEAD
        let style: NavigationBar.Style
        switch self.style {
        case .neutral:
            style = .system
        case .brand:
            style = .primary
=======
        switch style {
        case .neutralNavBar:
            backgroundColor = NavigationBar.Style.system.backgroundColor(fluentTheme: fluentTheme)
        case .brandNavBar:
            backgroundColor = NavigationBar.Style.primary.backgroundColor(fluentTheme: fluentTheme)
        case .canvas:
            backgroundColor = fluentTheme.color(.backgroundCanvas)
>>>>>>> bc02d123
        }

        backgroundColor = NavigationBar.backgroundColor(for: style, theme: fluentTheme)
    }

    let style: ColoredPillBackgroundStyle
}<|MERGE_RESOLUTION|>--- conflicted
+++ resolved
@@ -48,25 +48,14 @@
     }
 
     func updateBackgroundColor() {
-<<<<<<< HEAD
-        let style: NavigationBar.Style
-        switch self.style {
-        case .neutral:
-            style = .system
-        case .brand:
-            style = .primary
-=======
         switch style {
         case .neutralNavBar:
-            backgroundColor = NavigationBar.Style.system.backgroundColor(fluentTheme: fluentTheme)
+            backgroundColor = NavigationBar.backgroundColor(for: .system, theme: fluentTheme)
         case .brandNavBar:
-            backgroundColor = NavigationBar.Style.primary.backgroundColor(fluentTheme: fluentTheme)
+            backgroundColor = NavigationBar.backgroundColor(for: .primary, theme: fluentTheme)
         case .canvas:
             backgroundColor = fluentTheme.color(.backgroundCanvas)
->>>>>>> bc02d123
         }
-
-        backgroundColor = NavigationBar.backgroundColor(for: style, theme: fluentTheme)
     }
 
     let style: ColoredPillBackgroundStyle
