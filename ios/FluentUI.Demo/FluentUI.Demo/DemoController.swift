--- conflicted
+++ resolved
@@ -163,19 +163,11 @@
 
     // MARK: - Demo Appearance Popover
 
-<<<<<<< HEAD
-    func configureAppearancePopover() {
-        // Display the DemoAppearancePopover button
-        navigationItem.rightBarButtonItem = UIBarButtonItem(image: UIImage(named: "ic_fluent_settings_24_regular"),
-                                                            style: .plain,
-                                                            target: self,
-                                                            action: #selector(showAppearancePopover(_:)))
-=======
     func configureAppearanceAndReadmePopovers() {
         let settingsButton = UIBarButtonItem(image: UIImage(named: "ic_fluent_settings_24_regular"),
                                              style: .plain,
                                              target: self,
-                                             action: #selector(showAppearancePopover))
+                                             action: #selector(showAppearancePopover(_:)))
         let readmeButton = UIBarButtonItem(image: UIImage(systemName: "i.circle.fill"),
                                            style: .plain,
                                            target: self,
@@ -187,7 +179,6 @@
         readmeViewController.popoverPresentationController?.barButtonItem = sender
         readmeViewController.popoverPresentationController?.delegate = self
         self.present(readmeViewController, animated: true, completion: nil)
->>>>>>> bfd21386
     }
 
     @objc func showAppearancePopover(_ sender: AnyObject, presenter: UIViewController) {
