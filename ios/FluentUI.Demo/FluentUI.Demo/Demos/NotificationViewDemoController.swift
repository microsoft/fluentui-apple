//
//  Copyright (c) Microsoft Corporation. All rights reserved.
//  Licensed under the MIT License.
//

import FluentUI
import UIKit

class NotificationViewDemoController: DemoController {
    enum Variant: Int, CaseIterable {
        case primaryToast
        case primaryToastWithImageAndTitle
        case neutralToast
        case dangerToast
        case warningToast
        case primaryBar
        case primaryOutlineBar
        case neutralBar
        case persistentBarWithAction
        case persistentBarWithCancel
        case primaryToastWithStrikethroughAttribute
        case neutralBarWithFontAttribute
        case neutralToastWithOverriddenTokens
        case neutralToastWithGradientBackground
        case warningToastWithFlexibleWidth

        var displayText: String {
            switch self {
            case .primaryToast:
                return "Primary Toast with auto-hide"
            case .primaryToastWithImageAndTitle:
                return "Primary Toast with image and title"
            case .neutralToast:
                return "Neutral Toast"
            case .dangerToast:
                return "Danger Toast"
            case .warningToast:
                return "Warning Toast"
            case .primaryBar:
                return "Primary Bar"
            case .primaryOutlineBar:
                return "Primary Outline Bar"
            case .neutralBar:
                return "Neutral Bar"
            case .persistentBarWithAction:
                return "Persistent Bar with Action"
            case .persistentBarWithCancel:
                return "Persistent Bar with Cancel"
            case .primaryToastWithStrikethroughAttribute:
                return "Primary Toast with Strikethrough Attribute"
            case .neutralBarWithFontAttribute:
                return "Neutral Bar with Font Attribute"
            case .neutralToastWithOverriddenTokens:
                return "Neutral Toast With Overridden Tokens"
            case .neutralToastWithGradientBackground:
                return "Neutral Toast With Gradient Background"
            case .warningToastWithFlexibleWidth:
                return "Warning Toast With Flexible Width"
            }
        }
    }

    override func viewDidLoad() {
        super.viewDidLoad()
        view.backgroundColor = Colors.surfaceSecondary

        addTitle(text: "SwiftUI Demo")
        container.addArrangedSubview(createButton(title: "Show", action: { [weak self] _ in
            self?.navigationController?.pushViewController(NotificationViewDemoControllerSwiftUI(),
                                                           animated: true)
        }))

        for (index, variant) in Variant.allCases.enumerated() {
            if index > 0 {
                // spacers
                container.addArrangedSubview(UIView())
                container.addArrangedSubview(UIView())
            }
            addTitle(text: variant.displayText)

            let showButton = MSFButton(style: .secondary, size: .small, action: { [weak self] _ in
                guard let strongSelf = self else {
                    return
                }

                strongSelf.createNotificationView(forVariant: variant).show(in: strongSelf.view) {
                    $0.hide(after: 3.0)
                }
            })
            showButton.state.text = "Show"
            container.addArrangedSubview(showButton)

            container.alignment = .leading
        }
    }

    private func createNotificationView(forVariant variant: Variant) -> MSFNotification {
        switch variant {
        case .primaryToast:
            let notification = MSFNotification(style: .primaryToast)
            notification.state.message = "Mail Archived"
            notification.state.actionButtonTitle = "Undo"
            notification.state.actionButtonAction = { [weak self] in
                self?.showMessage("`Undo` tapped")
                notification.hide()
            }
            return notification
        case .primaryToastWithImageAndTitle:
            let notification = MSFNotification(style: .primaryToast)
            notification.state.message = "Listen to Emails • 7 mins"
            notification.state.title = "Kat's iPhoneX"
            notification.state.image = UIImage(named: "play-in-circle-24x24")
            notification.state.actionButtonAction = { [weak self] in
                self?.showMessage("`Dismiss` tapped")
                notification.hide()
            }
            notification.state.messageButtonAction = { [weak self] in
                self?.showMessage("`Listen to emails` tapped")
                notification.hide()
            }
            return notification
        case .neutralToast:
            let notification = MSFNotification(style: .neutralToast)
            notification.state.message = "Some items require you to sign in to view them"
            notification.state.actionButtonTitle = "Sign in"
            notification.state.actionButtonAction = { [weak self] in
                self?.showMessage("`Sign in` tapped")
                notification.hide()
            }
            return notification
        case .dangerToast:
            let notification = MSFNotification(style: .dangerToast)
            notification.state.message = "There was a problem, and your recent changes may not have saved"
            notification.state.actionButtonTitle = "Retry"
            notification.state.actionButtonAction = { [weak self] in
                self?.showMessage("`Retry` tapped")
                notification.hide()
            }
            return notification
        case .warningToast:
            let notification = MSFNotification(style: .warningToast)
            notification.state.message = "Read Only"
            notification.state.actionButtonAction = { [weak self] in
                self?.showMessage("`Dismiss` tapped")
                notification.hide()
            }
            return notification
        case .primaryBar:
            let notification = MSFNotification(style: .primaryBar)
            notification.state.message = "Updating..."
            return notification
        case .primaryOutlineBar:
            let notification = MSFNotification(style: .primaryOutlineBar)
            notification.state.message = "Mail Sent"
            return notification
        case .neutralBar:
            let notification = MSFNotification(style: .neutralBar)
            notification.state.message = "No internet connection"
            return notification
        case .persistentBarWithAction:
            let notification = MSFNotification(style: .neutralBar)
            notification.state.message = "This error can be taken action on with the action on the right."
            notification.state.actionButtonTitle = "Action"
            notification.state.actionButtonAction = { [weak self] in
                self?.showMessage("`Action` tapped")
                notification.hide()
            }
            return notification
        case .persistentBarWithCancel:
            let notification = MSFNotification(style: .neutralBar)
            notification.state.message = "This error can be tapped or dismissed with the icon to the right."
            notification.state.actionButtonAction = { [weak self] in
                self?.showMessage("`Dismiss` tapped")
                notification.hide()
            }
            notification.state.messageButtonAction = { [weak self] in
                self?.showMessage("`Dismiss` tapped")
                notification.hide()
            }
            return notification
        case .primaryToastWithStrikethroughAttribute:
            let notification = MSFNotification(style: .primaryToast)
            notification.state.attributedMessage = NSAttributedString(string: "This is a toast with a blue strikethrough attribute.",
                                                                      attributes: [.font: UIFont.preferredFont(forTextStyle: .body),
                                                                                   .strikethroughStyle: 1,
                                                                                   .strikethroughColor: UIColor.blue])
            notification.state.actionButtonAction = { [weak self] in
                self?.showMessage("`Dismiss` tapped")
                notification.hide()
            }
            return notification
        case .neutralBarWithFontAttribute:
            let notification = MSFNotification(style: .neutralBar)
            notification.state.attributedMessage = NSAttributedString(string: "This is a bar with red Papyrus font attribute.",
                                                                      attributes: [.font: UIFont.init(name: "Papyrus",
                                                                                                      size: 30.0)!,
                                                                                   .foregroundColor: UIColor.red])
            notification.state.actionButtonAction = { [weak self] in
                self?.showMessage("`Dismiss` tapped")
                notification.hide()
            }
            return notification
        case .neutralToastWithOverriddenTokens:
            let notification = MSFNotification(style: .neutralToast)
            notification.state.message = "The image color and spacing between the elements of this notification have been customized with override tokens."
            notification.state.image = UIImage(named: "play-in-circle-24x24")
            notification.tokenSet.replaceAllOverrides(with: notificationOverrideTokens)
            notification.state.actionButtonAction = { [weak self] in
                self?.showMessage("`Dismiss` tapped")
                notification.hide()
            }
            return notification
        case .neutralToastWithGradientBackground:
            let notification = MSFNotification(style: .neutralToast)
            notification.state.message = "The background of this notification has been customized with a gradient."
            notification.state.image = UIImage(named: "play-in-circle-24x24")
            // It's a lovely blue-to-pink gradient
            let colors: [DynamicColor] = [DynamicColor(light: GlobalTokens.sharedColors(.pink, .tint50),
                                                       dark: GlobalTokens.sharedColors(.pink, .shade40)),
                                          DynamicColor(light: GlobalTokens.sharedColors(.cyan, .tint50),
                                                       dark: GlobalTokens.sharedColors(.cyan, .shade40))]
            notification.state.backgroundGradient = GradientInfo(colors: colors,
                                                                 startPoint: .init(x: 0.0, y: 1.0),
                                                                 endPoint: .init(x: 1.0, y: 0.0))
            notification.state.actionButtonAction = { [weak self] in
                self?.showMessage("`Dismiss` tapped")
                notification.hide()
            }
            return notification
        case .warningToastWithFlexibleWidth:
            let notification = MSFNotification(style: .warningToast,
                                               isFlexibleWidthToast: true)
            notification.state.message = "This toast has a flexible width which means the width is based on the content rather than the screen size."
            notification.tokenSet.replaceAllOverrides(with: notificationOverrideTokens)
            notification.state.actionButtonAction = { [weak self] in
                self?.showMessage("`Dismiss` tapped")
                notification.hide()
            }
            return notification
        }
    }

<<<<<<< HEAD
    private var notificationOverrideTokens: [NotificationTokenSet.Tokens: ControlTokenValue] {
        return [
            .imageColor: .dynamicColor {
                return DynamicColor(light: GlobalTokens().sharedColors[.orange][.primary])
            },
            .horizontalSpacing: .float {
                return 5.0
            },
            .shadow: .shadowInfo {
                return ShadowInfo(colorOne: DynamicColor(light: GlobalTokens().sharedColors[.hotPink][.primary]),
                                  blurOne: 10.0,
                                  xOne: 10.0,
                                  yOne: 10.0,
                                  colorTwo: DynamicColor(light: GlobalTokens().sharedColors[.teal][.primary]),
                                  blurTwo: 100.0,
                                  xTwo: -10.0,
                                  yTwo: -10.0)
            }
        ]
=======
    private class NotificationOverrideTokens: NotificationTokens {
        override var imageColor: DynamicColor {
            return DynamicColor(light: GlobalTokens.sharedColors(.orange, .primary))
        }

        override var horizontalSpacing: CGFloat {
            return 5.0
        }
    }

    @objc private func showNotificationView(sender: UIButton) {
        guard let index = container.arrangedSubviews.filter({ $0 is UIButton }).firstIndex(of: sender), let variant = Variant(rawValue: index - 1) else {
            preconditionFailure("showNotificationView is used for a button in the wrong container")
        }

        createNotificationView(forVariant: variant).show(in: view) { $0.hide(after: 3.0) }
    }

    @objc private func showSwiftUIDemo() {
        navigationController?.pushViewController(NotificationViewDemoControllerSwiftUI(),
                                                 animated: true)
>>>>>>> e0666ab6
    }
}<|MERGE_RESOLUTION|>--- conflicted
+++ resolved
@@ -240,7 +240,6 @@
         }
     }
 
-<<<<<<< HEAD
     private var notificationOverrideTokens: [NotificationTokenSet.Tokens: ControlTokenValue] {
         return [
             .imageColor: .dynamicColor {
@@ -260,28 +259,5 @@
                                   yTwo: -10.0)
             }
         ]
-=======
-    private class NotificationOverrideTokens: NotificationTokens {
-        override var imageColor: DynamicColor {
-            return DynamicColor(light: GlobalTokens.sharedColors(.orange, .primary))
-        }
-
-        override var horizontalSpacing: CGFloat {
-            return 5.0
-        }
-    }
-
-    @objc private func showNotificationView(sender: UIButton) {
-        guard let index = container.arrangedSubviews.filter({ $0 is UIButton }).firstIndex(of: sender), let variant = Variant(rawValue: index - 1) else {
-            preconditionFailure("showNotificationView is used for a button in the wrong container")
-        }
-
-        createNotificationView(forVariant: variant).show(in: view) { $0.hide(after: 3.0) }
-    }
-
-    @objc private func showSwiftUIDemo() {
-        navigationController?.pushViewController(NotificationViewDemoControllerSwiftUI(),
-                                                 animated: true)
->>>>>>> e0666ab6
     }
 }