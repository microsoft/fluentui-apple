--- conflicted
+++ resolved
@@ -103,7 +103,6 @@
     }
 
     @objc private func showCustomHUD(sender: UIButton) {
-<<<<<<< HEAD
         HUD.shared.show(from: self, with: HUDParams(caption: "Custom",
                                                     image: UIImage(named: "flag-40x40"),
                                                     isPersistent: false))
@@ -114,13 +113,6 @@
                         with: HUDParams(caption: "Custom image non-blocking",
                                         image: UIImage(named: "flag-40x40"),
                                         isBlocking: false))
-=======
-        HUD.shared.show(in: self.view, with: HUDParams(caption: "Custom", image: UIImage(named: "flag-48x48"), isPersistent: false))
-    }
-
-    @objc private func showCustomNonBlockingHUD(sender: UIButton) {
-        HUD.shared.show(in: view, with: HUDParams(caption: "Custom image non-blocking", image: UIImage(named: "flag-48x48"), isBlocking: false))
->>>>>>> f5cf456c
         DispatchQueue.main.asyncAfter(deadline: .now() + 3) {
             HUD.shared.hide()
         }
@@ -279,7 +271,7 @@
             return
         }
         if isOverrideEnabled {
-            fluentTheme.register(controlType: HeadsUpDisplay.self, tokens: { _ in
+            fluentTheme.register(controlType: HeadsUpDisplay.self, tokens: {
                 ThemeWideOverrideActivityHeadsUpDisplayTokens()
             })
         } else {
