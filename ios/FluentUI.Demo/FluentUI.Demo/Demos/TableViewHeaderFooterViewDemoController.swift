//
//  Copyright (c) Microsoft Corporation. All rights reserved.
//  Licensed under the MIT License.
//

import FluentUI
import UIKit

// MARK: TableViewHeaderFooterViewDemoController

class TableViewHeaderFooterViewDemoController: DemoController {
    private let groupedSections: [TableViewHeaderFooterSampleData.Section] = TableViewHeaderFooterSampleData.groupedSections
    private let plainSections: [TableViewHeaderFooterSampleData.Section] = TableViewHeaderFooterSampleData.plainSections
    private let divider = MSFDivider()

    private lazy var segmentedControl: SegmentedControl = {
        let tabTitles = TableViewHeaderFooterSampleData.tabTitles
        let segmentedControl = SegmentedControl(items: tabTitles.map({ return SegmentItem(title: $0) }),
                                                style: .primaryPill)
        segmentedControl.addTarget(self,
                                   action: #selector(updateActiveTabContent),
                                   for: .valueChanged)
        return segmentedControl
    }()
    private lazy var groupedTableView: UITableView = createTableView(style: .grouped)
    private lazy var plainTableView: UITableView = createTableView(style: .plain)
    private var collapsedSections: [Bool] = [Bool](repeating: false, count: TableViewHeaderFooterSampleData.groupedSections.count)

    override func viewDidLoad() {
        super.viewDidLoad()

        container.heightAnchor.constraint(equalTo: scrollingContainer.heightAnchor).isActive = true
        container.layoutMargins = .zero
        container.spacing = 0

        navigationController?.navigationBar.shadowImage = UIImage()
        navigationController?.navigationBar.backgroundColor = Colors.navigationBarBackground
        container.addArrangedSubview(segmentedControl)
        container.setCustomSpacing(8, after: segmentedControl)
        container.backgroundColor = UIColor(dynamicColor: view.fluentTheme.aliasTokens.colors[.background1])

<<<<<<< HEAD
        let separator = Separator(orientation: .horizontal)
        container.addArrangedSubview(separator)
=======
        container.addArrangedSubview(divider)
>>>>>>> 43c3a803

        container.addArrangedSubview(groupedTableView)
        container.addArrangedSubview(plainTableView)

        updateActiveTabContent()
    }

    override func viewDidDisappear(_ animated: Bool) {
        super.viewDidDisappear(animated)
        navigationController?.navigationBar.shadowImage = nil
    }

    func createTableView(style: UITableView.Style) -> UITableView {
        let tableView = UITableView(frame: .zero, style: style)
        tableView.register(TableViewCell.self, forCellReuseIdentifier: TableViewCell.identifier)
        tableView.register(TableViewHeaderFooterView.self, forHeaderFooterViewReuseIdentifier: TableViewHeaderFooterView.identifier)
        tableView.dataSource = self
        tableView.delegate = self
        tableView.backgroundColor = UIColor(dynamicColor: view.fluentTheme.aliasTokens.colors[.background2])
        tableView.separatorStyle = .none
        return tableView
    }

    @objc private func updateActiveTabContent() {
        groupedTableView.isHidden = segmentedControl.selectedSegmentIndex == 1
        plainTableView.isHidden = !groupedTableView.isHidden
    }
}

// MARK: - TableViewHeaderFooterViewDemoController: UITableViewDataSource

extension TableViewHeaderFooterViewDemoController: UITableViewDataSource {
    func numberOfSections(in tableView: UITableView) -> Int {
        return tableView.style == .grouped ? groupedSections.count : plainSections.count
    }

    func tableView(_ tableView: UITableView, numberOfRowsInSection section: Int) -> Int {
        return collapsedSections[section] ? 0 : TableViewHeaderFooterSampleData.numberOfItemsInSection
    }

    func tableView(_ tableView: UITableView, cellForRowAt indexPath: IndexPath) -> UITableViewCell {
        guard let cell = tableView.dequeueReusableCell(withIdentifier: TableViewCell.identifier) as? TableViewCell else {
            return TableViewCell()
        }
        cell.backgroundStyleType = TableViewCellBackgroundStyleType.custom
        cell.backgroundColor = UIColor(dynamicColor: view.fluentTheme.aliasTokens.colors[.background2])
        cell.setup(title: TableViewHeaderFooterSampleData.itemTitle)
        var isLastInSection = indexPath.row == tableView.numberOfRows(inSection: indexPath.section) - 1
        if tableView.style == .grouped {
            if groupedSections[indexPath.section].hasFooter {
                isLastInSection = false
            }
            cell.bottomSeparatorType = isLastInSection ? .full : .inset
        } else {
            cell.bottomSeparatorType = isLastInSection ? .none : .inset
        }
        return cell
    }
}

// MARK: - TableViewHeaderFooterViewDemoController: UITableViewDelegate

extension TableViewHeaderFooterViewDemoController: UITableViewDelegate {
    func tableView(_ tableView: UITableView, heightForFooterInSection section: Int) -> CGFloat {
        let section = tableView.style == .grouped ? groupedSections[section] : plainSections[section]
        return section.hasFooter ? UITableView.automaticDimension : 0
    }

    func tableView(_ tableView: UITableView, viewForHeaderInSection section: Int) -> UIView? {
        let header = tableView.dequeueReusableHeaderFooterView(withIdentifier: TableViewHeaderFooterView.identifier) as? TableViewHeaderFooterView
        let index = section
        let section = tableView.style == .grouped ? groupedSections[section] : plainSections[section]
        if let header = header, section.hasHandler {
            header.onHeaderViewTapped = { [weak self] in self?.forHeaderTapped(header: header, section: index) }
        }

        if section.hasCustomAccessoryView {
            header?.setup(style: section.headerStyle, title: section.title, accessoryView: createCustomAccessoryView(), leadingView: section.hasCustomLeadingView ? createCustomLeadingView(section: index) : nil)
        } else {
            header?.setup(style: section.headerStyle, title: section.title, accessoryButtonTitle: section.hasAccessory ? "See More" : "", leadingView: section.hasCustomLeadingView ? createCustomLeadingView(section: index) : nil)
        }

        header?.titleNumberOfLines = section.numberOfLines
        header?.accessoryButtonStyle = section.accessoryButtonStyle
        header?.onAccessoryButtonTapped = { [weak self] in self?.showAlertForAccessoryTapped(title: section.title) }

        return header
    }

    private func createCustomAccessoryView() -> UIView {
        let button = UIButton(type: .system)
        button.setTitle("Custom Accessory", for: .normal)
        button.setTitleColor(UIColor(colorValue: GlobalTokens.sharedColors(.red, .primary)), for: .normal)
        return button
    }

    private func createCustomLeadingView(section: Int) -> UIView {
        let imageName = collapsedSections[section] ? "chevron-right-20x20" : "chevron-down-20x20"
        return UIImageView(image: UIImage(named: imageName))
    }

    func tableView(_ tableView: UITableView, viewForFooterInSection section: Int) -> UIView? {
        if tableView.style == .grouped && groupedSections[section].hasFooter {
            let footer = tableView.dequeueReusableHeaderFooterView(withIdentifier: TableViewHeaderFooterView.identifier) as? TableViewHeaderFooterView
            let section = groupedSections[section]
            if section.footerLinkText.isEmpty {
                footer?.setup(style: .footer, title: section.footerText)
            } else {
                let title = NSMutableAttributedString(string: section.footerText)
                let range = (title.string as NSString).range(of: section.footerLinkText)
                if range.location != -1 {
                    title.addAttribute(.link, value: "https://github.com/microsoft/fluentui-apple", range: range)
                }
                footer?.setup(style: .footer, attributedTitle: title)

                if section.hasCustomLinkHandler {
                    footer?.delegate = self
                }
            }
            footer?.titleNumberOfLines = section.numberOfLines
            return footer
        }
        return nil
    }

    func tableView(_ tableView: UITableView, didSelectRowAt indexPath: IndexPath) {
        tableView.deselectRow(at: indexPath, animated: true)
    }

    private func showAlertForAccessoryTapped(title: String) {
        let alert = UIAlertController(title: "\(title) was tapped", message: nil, preferredStyle: .alert)
        let action = UIAlertAction(title: "OK", style: .default)
        alert.addAction(action)
        present(alert, animated: true)
    }

    private func forHeaderTapped(header: TableViewHeaderFooterView, section: Int) {
        collapsedSections[section] = !collapsedSections[section]
        groupedTableView.reloadSections(IndexSet(integer: section), with: UITableView.RowAnimation.fade)
    }
}

// MARK: - TableViewHeaderFooterViewDemoController: TableViewHeaderFooterViewDelegate

extension TableViewHeaderFooterViewDemoController: TableViewHeaderFooterViewDelegate {
    func headerFooterView(_ headerFooterView: TableViewHeaderFooterView, shouldInteractWith URL: URL, in characterRange: NSRange, interaction: UITextItemInteraction) -> Bool {
        let alertController = UIAlertController(title: "Link tapped", message: nil, preferredStyle: .alert)
        alertController.addAction(UIAlertAction(title: "OK", style: .default, handler: nil))
        present(alertController, animated: true, completion: nil)
        return false
    }
}<|MERGE_RESOLUTION|>--- conflicted
+++ resolved
@@ -39,12 +39,8 @@
         container.setCustomSpacing(8, after: segmentedControl)
         container.backgroundColor = UIColor(dynamicColor: view.fluentTheme.aliasTokens.colors[.background1])
 
-<<<<<<< HEAD
         let separator = Separator(orientation: .horizontal)
         container.addArrangedSubview(separator)
-=======
-        container.addArrangedSubview(divider)
->>>>>>> 43c3a803
 
         container.addArrangedSubview(groupedTableView)
         container.addArrangedSubview(plainTableView)
