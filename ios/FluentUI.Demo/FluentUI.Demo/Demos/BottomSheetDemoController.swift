//
//  Copyright (c) Microsoft Corporation. All rights reserved.
//  Licensed under the MIT License.
//

import FluentUI
import UIKit

class BottomSheetDemoController: UIViewController {

    override func loadView() {
        view = UIView()

        let optionTableView = UITableView(frame: .zero, style: .insetGrouped)
        optionTableView.translatesAutoresizingMaskIntoConstraints = false
        optionTableView.register(BooleanCell.self, forCellReuseIdentifier: BooleanCell.identifier)
        optionTableView.register(ActionsCell.self, forCellReuseIdentifier: ActionsCell.identifier)
        optionTableView.dataSource = self
        optionTableView.delegate = self
        optionTableView.separatorStyle = .none
        view.addSubview(optionTableView)
        mainTableView = optionTableView

        let bottomSheetViewController = BottomSheetController(headerContentView: headerView, expandedContentView: expandedContentView)
        bottomSheetViewController.hostedScrollView = personaListView
        bottomSheetViewController.headerContentHeight = BottomSheetDemoController.headerHeight
        bottomSheetViewController.delegate = self
        bottomSheetViewController.collapsedHeightResolver = { context in
            return context.containerTraitCollection.verticalSizeClass == .regular ? 100 : 70
        }

        self.bottomSheetViewController = bottomSheetViewController

        self.addChild(bottomSheetViewController)
        view.addSubview(bottomSheetViewController.view)
        bottomSheetViewController.didMove(toParent: self)

        NSLayoutConstraint.activate([
            optionTableView.leadingAnchor.constraint(equalTo: view.leadingAnchor),
            optionTableView.trailingAnchor.constraint(equalTo: view.trailingAnchor),
            optionTableView.topAnchor.constraint(equalTo: view.topAnchor),
            optionTableView.bottomAnchor.constraint(equalTo: view.bottomAnchor),
            bottomSheetViewController.view.leadingAnchor.constraint(equalTo: view.leadingAnchor),
            bottomSheetViewController.view.trailingAnchor.constraint(equalTo: view.trailingAnchor),
            bottomSheetViewController.view.topAnchor.constraint(equalTo: view.topAnchor),
            bottomSheetViewController.view.bottomAnchor.constraint(equalTo: view.bottomAnchor)
        ])
    }

    private var mainTableView: UITableView?

    @objc private func toggleExpandable(_ sender: BooleanCell) {
        bottomSheetViewController?.isExpandable = sender.isOn
    }

    @objc private func toggleHidden(_ sender: BooleanCell) {
        bottomSheetViewController?.isHidden = sender.isOn
    }

    @objc private func toggleFillWidth(_ sender: BooleanCell) {
        bottomSheetViewController?.shouldAlwaysFillWidth = sender.isOn
    }

    @objc private func toggleScrollHiding(_ sender: BooleanCell) {
        scrollHidingEnabled = sender.isOn
    }

    @objc private func toggleCollapsedContentHiding(_ sender: BooleanCell) {
        bottomSheetViewController?.shouldHideCollapsedContent.toggle()
    }

    @objc private func toggleFlexibleSheetHeight(_ sender: BooleanCell) {
        bottomSheetViewController?.isFlexibleHeight = sender.isOn
    }

    @objc private func toggleHandleUsingCustomAccessibilityLabel(_ sender: BooleanCell) {
        let isOn = sender.isOn
        bottomSheetViewController?.handleCollapseCustomAccessibilityLabel = isOn ? "Collapse Bottom Sheet" : nil
        bottomSheetViewController?.handleExpandCustomAccessibilityLabel = isOn ? "Expand Bottom Sheet" : nil
    }

    @objc private func toggleFullScreenSheetContent(_ sender: BooleanCell) {
        bottomSheetViewController?.preferredExpandedContentHeight = sender.isOn ? 0 : 400
    }

    @objc private func showTransientSheet() {
        let sheetContentView = UIView()

        // This is the bottom sheet that will temporarily be displayed after tapping the "Show transient sheet" button.
        // There can be multiple of these on screen at the same time. All the currently presented transient sheets
        // are tracked in presentedTransientSheets.
        let secondarySheetController = BottomSheetController(expandedContentView: sheetContentView)
        secondarySheetController.delegate = self
        secondarySheetController.collapsedContentHeight = 250
        secondarySheetController.isHidden = true
        secondarySheetController.shouldAlwaysFillWidth = false
        secondarySheetController.shouldHideCollapsedContent = false
        secondarySheetController.isFlexibleHeight = true
        secondarySheetController.allowsSwipeToHide = true

<<<<<<< HEAD
        let dismissButton = MSFButton(style: .primary, size: .large) { _ in
            secondarySheetController.setIsHidden(true, animated: true) { _ in
                secondarySheetController.willMove(toParent: nil)
                secondarySheetController.removeFromParent()
                secondarySheetController.view.removeFromSuperview()
            }
        }
        dismissButton.state.text = "Dismiss"

        let dismissButtonView = dismissButton
        dismissButtonView.translatesAutoresizingMaskIntoConstraints = false
        sheetContentView.addSubview(dismissButtonView)
=======
        let dismissButton = Button(primaryAction: UIAction(title: "Dismiss", handler: { _ in
            secondarySheetController.setIsHidden(true, animated: true)
        }))
>>>>>>> b7ccd6d9

        let anotherOneButton = MSFButton(style: .secondary, size: .large) { [weak self] _ in
            guard let strongSelf = self else {
                return
            }

            strongSelf.showTransientSheet()
        }
        anotherOneButton.state.text = "Show another sheet"

        let anotherOneButtonView = anotherOneButton
        anotherOneButtonView.translatesAutoresizingMaskIntoConstraints = false
        sheetContentView.addSubview(anotherOneButtonView)

        addChild(secondarySheetController)
        view.addSubview(secondarySheetController.view)
        secondarySheetController.didMove(toParent: self)

        NSLayoutConstraint.activate([
            secondarySheetController.view.leadingAnchor.constraint(equalTo: view.leadingAnchor),
            secondarySheetController.view.trailingAnchor.constraint(equalTo: view.trailingAnchor),
            secondarySheetController.view.topAnchor.constraint(equalTo: view.topAnchor),
            secondarySheetController.view.bottomAnchor.constraint(equalTo: view.bottomAnchor),
            dismissButtonView.leadingAnchor.constraint(equalTo: sheetContentView.leadingAnchor, constant: 18),
            dismissButtonView.trailingAnchor.constraint(equalTo: sheetContentView.trailingAnchor, constant: -18),
            dismissButtonView.bottomAnchor.constraint(equalTo: sheetContentView.safeAreaLayoutGuide.bottomAnchor),
            anotherOneButtonView.leadingAnchor.constraint(equalTo: dismissButtonView.leadingAnchor),
            anotherOneButtonView.trailingAnchor.constraint(equalTo: dismissButtonView.trailingAnchor),
            anotherOneButtonView.bottomAnchor.constraint(equalTo: dismissButtonView.topAnchor, constant: -18)
        ])

        // We need to layout before unhiding to ensure the sheet controller
        // has a meaningful initial frame to use for the animation.
        view.layoutIfNeeded()
        secondarySheetController.isHidden = false
        presentedTransientSheets.append(secondarySheetController)
    }

    private lazy var personaListView: UIScrollView = {
        let personaListView = PersonaListView()
        personaListView.personaList = samplePersonas
        personaListView.backgroundColor = Colors.navigationBarBackground
        personaListView.translatesAutoresizingMaskIntoConstraints = false
        return personaListView
    }()

    private lazy var expandedContentView: UIView = {
        let view = UIView()
        view.translatesAutoresizingMaskIntoConstraints = false
        view.addSubview(personaListView)

        let bottomView = UIView()
        bottomView.backgroundColor = Colors.surfaceQuaternary
        bottomView.translatesAutoresizingMaskIntoConstraints = false
        view.addSubview(bottomView)

        let label = Label()
        label.text = "Bottom view"
        label.translatesAutoresizingMaskIntoConstraints = false

        bottomView.addSubview(label)

        NSLayoutConstraint.activate([
            personaListView.leadingAnchor.constraint(equalTo: view.leadingAnchor),
            personaListView.trailingAnchor.constraint(equalTo: view.trailingAnchor),
            personaListView.topAnchor.constraint(equalTo: view.topAnchor),
            personaListView.bottomAnchor.constraint(equalTo: bottomView.topAnchor),
            bottomView.leadingAnchor.constraint(equalTo: view.leadingAnchor),
            bottomView.trailingAnchor.constraint(equalTo: view.trailingAnchor),
            bottomView.bottomAnchor.constraint(equalTo: view.safeAreaLayoutGuide.bottomAnchor),
            bottomView.heightAnchor.constraint(equalToConstant: 30),
            label.centerXAnchor.constraint(equalTo: bottomView.centerXAnchor),
            label.centerYAnchor.constraint(equalTo: bottomView.centerYAnchor)
        ])
        return view
    }()

    private let headerView: UIView = {
        let view = UIView()
        view.backgroundColor = Colors.surfaceQuaternary

        let label = Label()
        label.text = "Header view"
        label.translatesAutoresizingMaskIntoConstraints = false

        view.addSubview(label)

        NSLayoutConstraint.activate([
            label.centerXAnchor.constraint(equalTo: view.centerXAnchor),
            label.centerYAnchor.constraint(equalTo: view.centerYAnchor)
        ])
        return view
    }()

    private var bottomSheetViewController: BottomSheetController?

    private var previousScrollOffset: CGFloat = 0

    private var scrollHidingEnabled: Bool = false

    private var collapsedContentHidingEnabled: Bool = true

    private var isHandleUsingCustomAccessibilityLabel: Bool = false

    private var isHiding: Bool = false

    private var interactiveHidingAnimator: UIViewAnimating?

    private var demoOptionItems: [[DemoItem]] {
        [
            [
                DemoItem(title: "Expandable", type: .boolean, action: #selector(toggleExpandable), isOn: bottomSheetViewController?.isExpandable ?? true),
                DemoItem(title: "Hidden", type: .boolean, action: #selector(toggleHidden), isOn: bottomSheetViewController?.isHidden ?? false),
                DemoItem(title: "Should always fill width", type: .boolean, action: #selector(toggleFillWidth), isOn: bottomSheetViewController?.shouldAlwaysFillWidth ?? false),
                DemoItem(title: "Scroll to hide", type: .boolean, action: #selector(toggleScrollHiding), isOn: scrollHidingEnabled),
                DemoItem(title: "Hide collapsed content", type: .boolean, action: #selector(toggleCollapsedContentHiding), isOn: collapsedContentHidingEnabled),
                DemoItem(title: "Flexible sheet height", type: .boolean, action: #selector(toggleFlexibleSheetHeight), isOn: bottomSheetViewController?.isFlexibleHeight ?? false),
                DemoItem(title: "Use custom handle accessibility label", type: .boolean, action: #selector(toggleHandleUsingCustomAccessibilityLabel), isOn: isHandleUsingCustomAccessibilityLabel),
                DemoItem(title: "Full screen sheet content", type: .boolean, action: #selector(toggleFullScreenSheetContent), isOn: bottomSheetViewController?.preferredExpandedContentHeight == 0)
            ],
            [
                DemoItem(title: "Show transient sheet", type: .action, action: #selector(showTransientSheet))
            ]
        ]
    }

    private var presentedTransientSheets = [BottomSheetController]()

    private static let headerHeight: CGFloat = 30

    private enum DemoItemType {
        case action
        case boolean
        case stepper
    }

    private struct DemoItem {
        let title: String
        let type: DemoItemType
        let action: Selector?
        var isOn: Bool = false
    }
}

private class BottomSheetPersonaListViewController: UIViewController {
    override func loadView() {
        view = UIView()
        view.addSubview(personaListView)

        NSLayoutConstraint.activate([
            personaListView.leadingAnchor.constraint(equalTo: view.leadingAnchor),
            personaListView.trailingAnchor.constraint(equalTo: view.trailingAnchor),
            personaListView.topAnchor.constraint(equalTo: view.topAnchor),
            personaListView.bottomAnchor.constraint(equalTo: view.bottomAnchor)
        ])
    }

    public let personaListView: PersonaListView = {
        let personaListView = PersonaListView()
        personaListView.personaList = samplePersonas
        personaListView.translatesAutoresizingMaskIntoConstraints = false
        return personaListView
    }()
}

extension BottomSheetDemoController: UITableViewDelegate {
    func tableView(_ tableView: UITableView, shouldHighlightRowAt indexPath: IndexPath) -> Bool {
        return false
    }
}

extension BottomSheetDemoController: UITableViewDataSource {
    func numberOfSections(in tableView: UITableView) -> Int {
        return demoOptionItems.count
    }

    func tableView(_ tableView: UITableView, numberOfRowsInSection section: Int) -> Int {
        return demoOptionItems[section].count
    }

    func tableView(_ tableView: UITableView, titleForHeaderInSection section: Int) -> String? {
        return section == 0 ? "Settings" : nil
    }

    func tableView(_ tableView: UITableView, cellForRowAt indexPath: IndexPath) -> UITableViewCell {
        let item = demoOptionItems[indexPath.section][indexPath.row]

        if item.type == .boolean {
            guard let cell = tableView.dequeueReusableCell(withIdentifier: BooleanCell.identifier) as? BooleanCell else {
                return UITableViewCell()
            }
            cell.setup(title: item.title, isOn: item.isOn)
            cell.titleNumberOfLines = 0
            cell.onValueChanged = { [weak self, weak cell] in
                self?.perform(item.action, with: cell)
            }
            return cell
        } else if item.type == .action {
            guard let cell = tableView.dequeueReusableCell(withIdentifier: ActionsCell.identifier) as? ActionsCell else {
                return UITableViewCell()
            }
            cell.setup(action1Title: item.title)
            if let action = item.action {
                cell.action1Button.addTarget(self, action: action, for: .touchUpInside)
            }
            cell.bottomSeparatorType = .full
            return cell
        }

        return UITableViewCell()
    }
}

extension BottomSheetDemoController: UIScrollViewDelegate {
    func scrollViewDidScroll(_ scrollView: UIScrollView) {
        let contentOffset = scrollView.contentOffset.y

        if scrollView.isTracking && scrollHidingEnabled {
            var delta = contentOffset - previousScrollOffset
            if interactiveHidingAnimator == nil {
                isHiding = delta > 0 ? true : false
                interactiveHidingAnimator = bottomSheetViewController?.prepareInteractiveIsHiddenChange(isHiding) { [weak self] _ in
                    self?.mainTableView?.reloadData()
                    self?.mainTableView?.layoutIfNeeded()
                    self?.interactiveHidingAnimator = nil
                }
            }
            if let animator = interactiveHidingAnimator {
                if animator.isRunning {
                    animator.pauseAnimation()
                }

                // fractionComplete either represents progress to hidden or unhidden,
                // so we need to adjust the delta to account for this
                delta *= isHiding ? 1 : -1
                animator.fractionComplete += delta / 100
            }
        }

        previousScrollOffset = contentOffset
    }

    func scrollViewDidEndDragging(_ scrollView: UIScrollView, willDecelerate decelerate: Bool) {
        if let animator = interactiveHidingAnimator {
            if animator.fractionComplete > 0.5 {
                animator.startAnimation()
            } else {
                animator.isReversed.toggle()
                isHiding.toggle()
                animator.startAnimation()
            }
        }
    }
}

extension BottomSheetDemoController: BottomSheetControllerDelegate {
    func bottomSheetControllerCollapsedHeightInSafeAreaDidChange(_ bottomSheetController: BottomSheetController) {
        if let tableView = mainTableView {
            tableView.contentInset.bottom = bottomSheetController.collapsedHeightInSafeArea
        }
    }

    func bottomSheetController(_ bottomSheetController: BottomSheetController, didMoveTo expansionState: BottomSheetExpansionState, interaction: BottomSheetInteraction) {
        guard expansionState == .hidden, let index = presentedTransientSheets.firstIndex(of: bottomSheetController) else {
            return
        }

        presentedTransientSheets.remove(at: index)
        bottomSheetController.willMove(toParent: nil)
        bottomSheetController.removeFromParent()
        bottomSheetController.view.removeFromSuperview()
    }
}<|MERGE_RESOLUTION|>--- conflicted
+++ resolved
@@ -98,7 +98,6 @@
         secondarySheetController.isFlexibleHeight = true
         secondarySheetController.allowsSwipeToHide = true
 
-<<<<<<< HEAD
         let dismissButton = MSFButton(style: .primary, size: .large) { _ in
             secondarySheetController.setIsHidden(true, animated: true) { _ in
                 secondarySheetController.willMove(toParent: nil)
@@ -111,11 +110,6 @@
         let dismissButtonView = dismissButton
         dismissButtonView.translatesAutoresizingMaskIntoConstraints = false
         sheetContentView.addSubview(dismissButtonView)
-=======
-        let dismissButton = Button(primaryAction: UIAction(title: "Dismiss", handler: { _ in
-            secondarySheetController.setIsHidden(true, animated: true)
-        }))
->>>>>>> b7ccd6d9
 
         let anotherOneButton = MSFButton(style: .secondary, size: .large) { [weak self] _ in
             guard let strongSelf = self else {
