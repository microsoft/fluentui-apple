//
//  Copyright (c) Microsoft Corporation. All rights reserved.
//  Licensed under the MIT License.
//

import FluentUI
import UIKit

class CommandBarDemoController: DemoController {
    enum Command {
        case add
        case mention
        case calendar

        case textBold
        case textItalic
        case textUnderline
        case textStrikethrough

        case arrowUndo
        case arrowRedo

        case copy
        case delete

        case checklist
        case bulletList
        case numberList
        case link

        case keyboard

        case textStyle

        case customView

        case disabledText

        var iconImage: UIImage? {
            switch self {
            case .add:
                return UIImage(named: "add24Regular")
            case .mention:
                return UIImage(named: "mention24Regular")
            case .calendar:
                return UIImage(named: "calendar24Regular")
            case .textBold:
                return UIImage(named: "textBold24Regular")
            case .textItalic:
                return UIImage(named: "textItalic24Regular")
            case .textUnderline:
                return UIImage(named: "textUnderline24Regular")
            case .textStrikethrough:
                return UIImage(named: "textStrikethrough24Regular")
            case .arrowUndo:
                return UIImage(named: "arrowUndo24Regular")
            case .arrowRedo:
                return UIImage(named: "arrowRedo24Filled")
            case .copy:
                return UIImage(named: "copy24Regular")
            case .delete:
                return UIImage(named: "delete24Regular")
            case .checklist:
                return UIImage(named: "textChecklistListLtr24Regular")
            case .bulletList:
                return UIImage(named: "textBulletList24Regular")
            case .numberList:
                return UIImage(named: "textNumberListLtr24Regular")
            case .link:
                return UIImage(named: "link24Regular")
            case .keyboard:
                return UIImage(named: "keyboardDock24Regular")
            case .textStyle, .disabledText, .customView:
                return nil
            }
        }

        var accentImage: UIImage? {
            switch self {
            case .delete:
                return UIImage(named: "delete24Filled")
            case .add, .mention, .calendar, .textBold, .textItalic, .textUnderline, .textStrikethrough, .arrowUndo,
                    .arrowRedo, .copy, .checklist, .bulletList, .numberList, .link, .keyboard, .textStyle, .customView, .disabledText:
                return nil
            }
        }

        var title: String? {
            switch self {
            case .textStyle:
                return TextStyle.body.textRepresentation
            case .disabledText:
                return "Search"
            case .add:
                return "Add"
            case .delete, .mention, .calendar, .textBold, .textItalic, .textUnderline, .textStrikethrough, .arrowUndo,
                    .arrowRedo, .copy, .checklist, .bulletList, .numberList, .link, .keyboard, .customView:
                return nil
            }
        }

        var titleFont: UIFont? {
            switch self {
            case .textStyle:
                return TextStyle.body.font
            case .disabledText:
                return .systemFont(ofSize: 15, weight: .regular)
            case .add, .mention, .calendar, .textBold, .textItalic, .textUnderline, .textStrikethrough, .arrowUndo,
                    .arrowRedo, .copy, .checklist, .bulletList, .numberList, .link, .keyboard, .delete, .customView:
                return nil
            }
        }

        var isPersistSelection: Bool {
            switch self {
            case .add, .mention, .calendar, .arrowUndo, .arrowRedo, .copy, .delete, .link, .keyboard, .textStyle, .disabledText, .customView:
                return false
            case .textBold, .textItalic, .textUnderline, .textStrikethrough, .checklist, .bulletList, .numberList:
                return true
            }
        }
    }

    enum TextStyle: String {
        case body
        case subhead
        case title

        var textRepresentation: String {
            rawValue.capitalized
        }

        var font: UIFont {
            switch self {
            case .body:
                return .systemFont(ofSize: 15, weight: .regular)
            case .subhead:
                return .systemFont(ofSize: 15, weight: .bold)
            case .title:
                return .systemFont(ofSize: 20, weight: .bold)
            }
        }

        static func next(for textRepresentation: String?) -> TextStyle {
            guard let rawValue = textRepresentation?.lowercased(), let textStyle = TextStyle(rawValue: rawValue) else {
                return .body
            }

            switch textStyle {
            case .body:
                return .title
            case .subhead:
                return .body
            case .title:
                return .subhead
            }
        }
    }

    var defaultCommandBar: CommandBar?
    var animateCommandBarDelegateEvents: Bool = false

    lazy var textField: UITextField = {
        let textField = UITextField()
        textField.translatesAutoresizingMaskIntoConstraints = false
        textField.backgroundColor = UIColor(dynamicColor: view.fluentTheme.aliasTokens.colors[.background3])
        textField.placeholder = "Text Field"

        return textField
    }()

    override func viewDidLoad() {
        super.viewDidLoad()

        readmeString = "The contextual command bar appears above the keyboard to provide contextual actions relevant to the content within the current view, like text formatting in Word."

        container.layoutMargins.right = 0
        container.layoutMargins.left = 0
        view.backgroundColor = UIColor(dynamicColor: view.fluentTheme.aliasTokens.colors[.background4])

        container.addArrangedSubview(createLabelWithText("Default"))

        let commandBar = CommandBar(itemGroups: createItemGroups(), leadingItemGroups: [[newItem(for: .keyboard)]])
        commandBar.delegate = self
        commandBar.translatesAutoresizingMaskIntoConstraints = false
        commandBar.backgroundColor = UIColor(dynamicColor: view.fluentTheme.aliasTokens.colors[.background3])
        container.addArrangedSubview(commandBar)
        defaultCommandBar = commandBar

        let itemCustomizationContainer = UIStackView()
        itemCustomizationContainer.spacing = CommandBarDemoController.verticalStackViewSpacing
        itemCustomizationContainer.axis = .vertical
        itemCustomizationContainer.backgroundColor = UIColor(dynamicColor: view.fluentTheme.aliasTokens.colors[.background3])

        itemCustomizationContainer.addArrangedSubview(UIView()) //Spacer

<<<<<<< HEAD
        let refreshButton = MSFButton(style: .secondary,
                                      size: .small) { [weak self] _ in
            guard let strongSelf = self else {
                return
            }
            strongSelf.refreshDefaultBarItems()
        }
        refreshButton.state.text = "Refresh 'Default' Bar"
        itemCustomizationContainer.addArrangedSubview(refreshButton)

        let removeTrailingItemButton = MSFButton(style: .secondary,
                                                 size: .small) { [weak self] _ in
            guard let strongSelf = self else {
                return
            }
            strongSelf.removeDefaultTrailingBarItems()
        }
        removeTrailingItemButton.state.text = "Remove Trailing Button"
        itemCustomizationContainer.addArrangedSubview(removeTrailingItemButton)

        let refreshTrailingItemButton = MSFButton(style: .secondary,
                                                  size: .small) { [weak self] _ in
            guard let strongSelf = self else {
                return
            }
            strongSelf.refreshDefaultTrailingBarItems()
        }
        refreshTrailingItemButton.state.text = "Refresh Trailing Button"
        itemCustomizationContainer.addArrangedSubview(refreshTrailingItemButton)

        let removeLeadingItemButton = MSFButton(style: .secondary,
                                                size: .small) { [weak self] _ in
            guard let strongSelf = self else {
                return
            }
            strongSelf.removeDefaultLeadingBarItems()
        }
        removeLeadingItemButton.state.text = "Remove Leading Button"
        itemCustomizationContainer.addArrangedSubview(removeLeadingItemButton)

        let refreshLeadingItemButton = MSFButton(style: .secondary,
                                                 size: .small) { [weak self] _ in
            guard let strongSelf = self else {
                return
            }
            strongSelf.refreshDefaultLeadingBarItems()
        }
        refreshLeadingItemButton.state.text = "Refresh Leading Button"
        itemCustomizationContainer.addArrangedSubview(refreshLeadingItemButton)

        let resetScrollPositionButton = MSFButtonLegacy(style: .tertiaryOutline)
=======
        let refreshButton = Button(style: .outline)
        refreshButton.size = .small
        refreshButton.setTitle("Refresh 'Default' Bar", for: .normal)
        refreshButton.addTarget(self, action: #selector(refreshDefaultBarItems), for: .touchUpInside)
        itemCustomizationContainer.addArrangedSubview(refreshButton)

        let removeTrailingItemButton = Button(style: .outline)
        removeTrailingItemButton.size = .small
        removeTrailingItemButton.setTitle("Remove Trailing Button", for: .normal)
        removeTrailingItemButton.addTarget(self, action: #selector(removeDefaultTrailingBarItems), for: .touchUpInside)
        itemCustomizationContainer.addArrangedSubview(removeTrailingItemButton)

        let refreshTrailingItemButton = Button(style: .outline)
        refreshTrailingItemButton.size = .small
        refreshTrailingItemButton.setTitle("Refresh Trailing Button", for: .normal)
        refreshTrailingItemButton.addTarget(self, action: #selector(refreshDefaultTrailingBarItems), for: .touchUpInside)
        itemCustomizationContainer.addArrangedSubview(refreshTrailingItemButton)

        let removeLeadingItemButton = Button(style: .outline)
        removeLeadingItemButton.size = .small
        removeLeadingItemButton.setTitle("Remove Leading Button", for: .normal)
        removeLeadingItemButton.addTarget(self, action: #selector(removeDefaultLeadingBarItems), for: .touchUpInside)
        itemCustomizationContainer.addArrangedSubview(removeLeadingItemButton)

        let refreshLeadingItemButton = Button(style: .outline)
        refreshLeadingItemButton.size = .small
        refreshLeadingItemButton.setTitle("Refresh Leading Button", for: .normal)
        refreshLeadingItemButton.addTarget(self, action: #selector(refreshDefaultLeadingBarItems), for: .touchUpInside)
        itemCustomizationContainer.addArrangedSubview(refreshLeadingItemButton)

        let resetScrollPositionButton = Button(style: .outline)
        resetScrollPositionButton.size = .small
>>>>>>> 4c81ac0e
        resetScrollPositionButton.setTitle("Reset Scroll Position", for: .normal)
        resetScrollPositionButton.addTarget(self, action: #selector(resetScrollPosition), for: .touchUpInside)
        itemCustomizationContainer.addArrangedSubview(resetScrollPositionButton)

        let deleteAccentImageStackView = createHorizontalStackView()
        deleteAccentImageStackView.addArrangedSubview(createLabelWithText("\"Delete\" Accent Image"))
        let deleteAccentImageSwitch: UISwitch = UISwitch()
        deleteAccentImageSwitch.isOn = true
        deleteAccentImageSwitch.addTarget(self, action: #selector(deleteAccentImageValueChange), for: .valueChanged)
        deleteAccentImageStackView.addArrangedSubview(deleteAccentImageSwitch)
        itemCustomizationContainer.addArrangedSubview(deleteAccentImageStackView)

        let itemEnabledStackView = createHorizontalStackView()
        itemEnabledStackView.addArrangedSubview(createLabelWithText("'+' Enabled"))
        let itemEnabledSwitch: UISwitch = UISwitch()
        itemEnabledSwitch.isOn = true
        itemEnabledSwitch.addTarget(self, action: #selector(itemEnabledValueChanged), for: .valueChanged)
        itemEnabledStackView.addArrangedSubview(itemEnabledSwitch)
        itemCustomizationContainer.addArrangedSubview(itemEnabledStackView)

        let itemHiddenStackView = createHorizontalStackView()
        itemHiddenStackView.addArrangedSubview(createLabelWithText("'Delete' Hidden"))
        let itemHiddenSwitch: UISwitch = UISwitch()
        itemHiddenSwitch.isOn = false
        itemHiddenSwitch.addTarget(self, action: #selector(itemHiddenValueChanged), for: .valueChanged)
        itemHiddenStackView.addArrangedSubview(itemHiddenSwitch)
        itemCustomizationContainer.addArrangedSubview(itemHiddenStackView)

        let commandBarDelegateEventAnimationView = createHorizontalStackView()
        commandBarDelegateEventAnimationView.addArrangedSubview(createLabelWithText("Animate CommandBarDelegate Events"))
        let commandBarDelegateEventAnimationSwitch: UISwitch = UISwitch()
        commandBarDelegateEventAnimationSwitch.isOn = animateCommandBarDelegateEvents
        commandBarDelegateEventAnimationSwitch.addTarget(self, action: #selector(animateCommandBarDelegateEventsValueChanged), for: .valueChanged)
        commandBarDelegateEventAnimationView.addArrangedSubview(commandBarDelegateEventAnimationSwitch)
        itemCustomizationContainer.addArrangedSubview(commandBarDelegateEventAnimationView)

        itemCustomizationContainer.addArrangedSubview(UIView()) //Spacer

        container.addArrangedSubview(itemCustomizationContainer)

        container.addArrangedSubview(createLabelWithText("With Fixed Button"))

        let fixedButtonCommandBar = CommandBar(itemGroups: createItemGroups(), leadingItemGroups: [[newItem(for: .copy)]], trailingItemGroups: [[newItem(for: .keyboard)]])
        fixedButtonCommandBar.translatesAutoresizingMaskIntoConstraints = false
        fixedButtonCommandBar.backgroundColor = UIColor(dynamicColor: view.fluentTheme.aliasTokens.colors[.background3])
        container.addArrangedSubview(fixedButtonCommandBar)

        container.addArrangedSubview(createLabelWithText("In Input Accessory View"))

        let textFieldContainer = UIView()
        textFieldContainer.backgroundColor = UIColor(dynamicColor: view.fluentTheme.aliasTokens.colors[.background3])
        textFieldContainer.addSubview(textField)
        NSLayoutConstraint.activate([
            textField.topAnchor.constraint(equalTo: textFieldContainer.topAnchor, constant: 16.0),
            textField.leadingAnchor.constraint(equalTo: textFieldContainer.leadingAnchor, constant: 16.0),
            textFieldContainer.bottomAnchor.constraint(equalTo: textField.bottomAnchor, constant: 16.0),
            textFieldContainer.trailingAnchor.constraint(equalTo: textField.trailingAnchor, constant: 16.0)
        ])

        container.addArrangedSubview(textFieldContainer)

        let accessoryCommandBar = CommandBar(itemGroups: createItemGroups(), trailingItemGroups: [[newItem(for: .keyboard)]])
        accessoryCommandBar.translatesAutoresizingMaskIntoConstraints = false
        textField.inputAccessoryView = accessoryCommandBar
    }

    func createItemGroups() -> [CommandBarItemGroup] {
        let commandGroups: [[Command]] = [
            [
                .add,
                .mention,
                .calendar
            ],
            [
                .textStyle
            ],
            [
                .disabledText
            ],
            [
                .textBold,
                .textItalic,
                .textUnderline,
                .textStrikethrough
            ],
            [
                .arrowUndo,
                .arrowRedo
            ],
            [
                .delete
            ],
            [
                .checklist,
                .bulletList,
                .numberList,
                .link
            ],
            [
                .customView
            ]
        ]

        let itemGroups: [CommandBarItemGroup] = commandGroups.map { commandGroup in
            commandGroup.map { command in
                newItem(for: command)
            }
        }

        itemGroups[0][1].isEnabled = false
        itemGroups[2][0].isEnabled = false

        // Copy item
        let copyItem = itemGroups[4][0]
        copyItem.menu = UIMenu(children: [UIAction(title: "Copy Image", image: UIImage(named: "copy24Regular"), handler: { _ in }),
                                          UIAction(title: "Copy Text", image: UIImage(named: "text24Regular"), handler: { _ in })])
        copyItem.showsMenuAsPrimaryAction = true

        return itemGroups
    }

    func createLabelWithText(_ text: String = "") -> Label {
        let label = Label()
        label.text = text
        label.textAlignment = .center
        return label
    }

    func newItem(for command: Command, isEnabled: Bool = true, isSelected: Bool = false) -> CommandBarItem {
        let commandBarItem = CommandBarItem(
            iconImage: command.iconImage,
            title: command.title,
            titleFont: command.titleFont,
            isEnabled: isEnabled,
            isSelected: isSelected,
            itemTappedHandler: { [weak self] (_, item) in
                self?.handleCommandItemTapped(command: command, item: item)
            },
            accessibilityHint: "sample accessibility hint"
        )

        commandBarItem.accentImage = command.accentImage
        commandBarItem.accentImageTintColor = UIColor(dynamicColor: view.fluentTheme.aliasTokens.colors[.brandForeground1])

        if command == .customView {
            commandBarItem.customControlView = { () -> UIView in
                let label = self.createLabelWithText("Custom View")
                label.translatesAutoresizingMaskIntoConstraints = false
                return label
            }
        }

        return commandBarItem
    }

    func handleCommandItemTapped(command: Command, item: CommandBarItem) {
        if command.isPersistSelection {
            item.isSelected.toggle()
        }

        let isSelected = item.isSelected || !command.isPersistSelection

        switch command {
        case .keyboard:
            textField.resignFirstResponder()
        case .textStyle:
            let textStyle = TextStyle.next(for: item.title)
            item.title = textStyle.textRepresentation
            item.titleFont = textStyle.font
        default:
            let alert = UIAlertController(title: "Did \(isSelected ? "select" : "deselect") command \(command)", message: nil, preferredStyle: .alert)
            let action = UIAlertAction(title: "OK", style: .default)
            alert.addAction(action)
            present(alert, animated: true)
        }
    }

    func createHorizontalStackView() -> UIStackView {
        let stackView = UIStackView()
        stackView.axis = .horizontal
        stackView.alignment = .center
        stackView.distribution = .fillProportionally
        stackView.spacing = CommandBarDemoController.horizontalStackViewSpacing
        return stackView
    }

    @objc func itemEnabledValueChanged(sender: UISwitch!) {
        guard let item: CommandBarItem = defaultCommandBar?.itemGroups[0][0] else {
            return
        }

        item.isEnabled = sender.isOn
    }

    @objc func itemHiddenValueChanged(sender: UISwitch!) {
        guard let item: CommandBarItem = defaultCommandBar?.itemGroups[5][0] else {
            return
        }

        item.isHidden = sender.isOn
    }

    @objc func deleteAccentImageValueChange(sender: UISwitch!) {
        guard let item: CommandBarItem = defaultCommandBar?.itemGroups[5][0] else {
            return
        }

        if sender.isOn {
            item.accentImage = Command.delete.accentImage
        } else {
            item.accentImage = nil
        }
    }

    @objc func animateCommandBarDelegateEventsValueChanged(sender: UISwitch!) {
        animateCommandBarDelegateEvents = sender.isOn
    }

    @objc func refreshDefaultBarItems() {
        defaultCommandBar?.itemGroups = createItemGroups()
    }

    @objc func removeDefaultTrailingBarItems() {
        defaultCommandBar?.trailingItemGroups = []
    }

    @objc func refreshDefaultTrailingBarItems() {
        defaultCommandBar?.trailingItemGroups = [[newItem(for: .keyboard)]]
    }

    @objc func removeDefaultLeadingBarItems() {
        defaultCommandBar?.leadingItemGroups = []
    }

    @objc func refreshDefaultLeadingBarItems() {
        defaultCommandBar?.leadingItemGroups = [[newItem(for: .keyboard)]]
    }

    @objc func resetScrollPosition(sender: UIButton!) {
        defaultCommandBar?.resetScrollPosition(true)
    }

    private static let horizontalStackViewSpacing: CGFloat = 16.0
    private static let verticalStackViewSpacing: CGFloat = 8.0
}

extension CommandBarDemoController: DemoAppearanceDelegate {
    func themeWideOverrideDidChange(isOverrideEnabled: Bool) {
        guard let fluentTheme = self.view.window?.fluentTheme else {
            return
        }
        fluentTheme.register(tokenSetType: CommandBarTokenSet.self,
                             tokenSet: isOverrideEnabled ? themeWideOverrideCommandBarTokens : nil)
    }

    func perControlOverrideDidChange(isOverrideEnabled: Bool) {
        defaultCommandBar?.tokenSet.replaceAllOverrides(with: isOverrideEnabled ? perControlOverrideCommandBarTokens : nil)
    }

    func isThemeWideOverrideApplied() -> Bool {
        return self.view.window?.fluentTheme.tokens(for: CommandBarTokenSet.self)?.isEmpty == false
    }

    // MARK: - Custom tokens

    private var themeWideOverrideCommandBarTokens: [CommandBarTokenSet.Tokens: ControlTokenValue] {
        return [
            .itemBackgroundColorRest: .dynamicColor { DynamicColor(light: GlobalTokens.sharedColors(.red, .primary)) }
        ]
    }

    private var perControlOverrideCommandBarTokens: [CommandBarTokenSet.Tokens: ControlTokenValue] {
        return [
            .itemBackgroundColorRest: .dynamicColor { DynamicColor(light: GlobalTokens.sharedColors(.grape, .primary)) }
        ]
    }
}

extension CommandBarDemoController: CommandBarDelegate {
    func commandBarDidScroll(_ commandBar: CommandBar) {
        if animateCommandBarDelegateEvents {
            let originalBackgroundColor = commandBar.backgroundColor

            UIView.animate(withDuration: 1.0, delay: 0.0, options: [.allowUserInteraction]) {
                commandBar.backgroundColor = UIColor(dynamicColor: self.view.fluentTheme.aliasTokens.colors[.brandBackground1])
            } completion: { _ in
                commandBar.backgroundColor = originalBackgroundColor
            }
        }
    }
}<|MERGE_RESOLUTION|>--- conflicted
+++ resolved
@@ -194,7 +194,6 @@
 
         itemCustomizationContainer.addArrangedSubview(UIView()) //Spacer
 
-<<<<<<< HEAD
         let refreshButton = MSFButton(style: .secondary,
                                       size: .small) { [weak self] _ in
             guard let strongSelf = self else {
@@ -246,40 +245,6 @@
         itemCustomizationContainer.addArrangedSubview(refreshLeadingItemButton)
 
         let resetScrollPositionButton = MSFButtonLegacy(style: .tertiaryOutline)
-=======
-        let refreshButton = Button(style: .outline)
-        refreshButton.size = .small
-        refreshButton.setTitle("Refresh 'Default' Bar", for: .normal)
-        refreshButton.addTarget(self, action: #selector(refreshDefaultBarItems), for: .touchUpInside)
-        itemCustomizationContainer.addArrangedSubview(refreshButton)
-
-        let removeTrailingItemButton = Button(style: .outline)
-        removeTrailingItemButton.size = .small
-        removeTrailingItemButton.setTitle("Remove Trailing Button", for: .normal)
-        removeTrailingItemButton.addTarget(self, action: #selector(removeDefaultTrailingBarItems), for: .touchUpInside)
-        itemCustomizationContainer.addArrangedSubview(removeTrailingItemButton)
-
-        let refreshTrailingItemButton = Button(style: .outline)
-        refreshTrailingItemButton.size = .small
-        refreshTrailingItemButton.setTitle("Refresh Trailing Button", for: .normal)
-        refreshTrailingItemButton.addTarget(self, action: #selector(refreshDefaultTrailingBarItems), for: .touchUpInside)
-        itemCustomizationContainer.addArrangedSubview(refreshTrailingItemButton)
-
-        let removeLeadingItemButton = Button(style: .outline)
-        removeLeadingItemButton.size = .small
-        removeLeadingItemButton.setTitle("Remove Leading Button", for: .normal)
-        removeLeadingItemButton.addTarget(self, action: #selector(removeDefaultLeadingBarItems), for: .touchUpInside)
-        itemCustomizationContainer.addArrangedSubview(removeLeadingItemButton)
-
-        let refreshLeadingItemButton = Button(style: .outline)
-        refreshLeadingItemButton.size = .small
-        refreshLeadingItemButton.setTitle("Refresh Leading Button", for: .normal)
-        refreshLeadingItemButton.addTarget(self, action: #selector(refreshDefaultLeadingBarItems), for: .touchUpInside)
-        itemCustomizationContainer.addArrangedSubview(refreshLeadingItemButton)
-
-        let resetScrollPositionButton = Button(style: .outline)
-        resetScrollPositionButton.size = .small
->>>>>>> 4c81ac0e
         resetScrollPositionButton.setTitle("Reset Scroll Position", for: .normal)
         resetScrollPositionButton.addTarget(self, action: #selector(resetScrollPosition), for: .touchUpInside)
         itemCustomizationContainer.addArrangedSubview(resetScrollPositionButton)
