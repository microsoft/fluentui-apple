//
//  Copyright (c) Microsoft Corporation. All rights reserved.
//  Licensed under the MIT License.
//

import FluentUI
import UIKit

class NavigationControllerDemoController: DemoController {
    override func viewDidLoad() {
        super.viewDidLoad()

        readmeString = "The navigation bar provides information and actions relating to the current screen. It often shows the app or page title and allows for navigation relative to the current page, letting someone step forward and back through a flow. The left side of the navigation bar can contain actions that directly relate to that page’s content, like edit or done buttons.\n\nIf you need to show wayfinding for main sections of your app that don’t change as people move through it, try the tab bar."

        addTitle(text: "Large Title with Primary style")
        container.addArrangedSubview(createButton(title: "Show without accessory", action: #selector(showLargeTitle)))
        container.addArrangedSubview(createButton(title: "Show with collapsible search bar", action: #selector(showLargeTitleWithShyAccessory)))
        container.addArrangedSubview(createButton(title: "Show with fixed search bar", action: #selector(showLargeTitleWithFixedAccessory)))
        container.addArrangedSubview(createButton(title: "Show with fixed search bar and subtitle", action: #selector(showLargeTitleWithFixedAccessoryAndSubtitle)))
        container.addArrangedSubview(createButton(title: "Show without an avatar", action: #selector(showLargeTitleWithoutAvatar)))
        container.addArrangedSubview(createButton(title: "Show with a custom leading button", action: #selector(showLargeTitleWithCustomLeadingButton)))
        container.addArrangedSubview(createButton(title: "Show with pill segmented control", action: #selector(showLargeTitleWithPillSegment)))

        addTitle(text: "Large Title with System style")
        container.addArrangedSubview(createButton(title: "Show without accessory", action: #selector(showLargeTitleWithSystemStyle)))
        container.addArrangedSubview(createButton(title: "Show without accessory and shadow", action: #selector(showLargeTitleWithSystemStyleAndNoShadow)))
        container.addArrangedSubview(createButton(title: "Show with collapsible search bar", action: #selector(showLargeTitleWithSystemStyleAndShyAccessory)))
        container.addArrangedSubview(createButton(title: "Show with collapsible search bar and subtitle", action: #selector(showLargeTitleWithSystemStyleShyAccessoryAndSubtitle)))
        container.addArrangedSubview(createButton(title: "Show with fixed search bar", action: #selector(showLargeTitleWithSystemStyleAndFixedAccessory)))
        container.addArrangedSubview(createButton(title: "Show with pill segmented control", action: #selector(showLargeTitleWithSystemStyleAndPillSegment)))

        addTitle(text: "Regular Title")
        container.addArrangedSubview(createButton(title: "Show \"system\" with collapsible search bar", action: #selector(showSystemTitleWithShyAccessory)))
        container.addArrangedSubview(createButton(title: "Show \"primary\" with collapsible search bar and subtitle", action: #selector(showRegularTitleWithShyAccessoryAndSubtitle)))
        container.addArrangedSubview(createButton(title: "Show \"primary\" with fixed search bar", action: #selector(showRegularTitleWithFixedAccessory)))
        container.addArrangedSubview(createButton(title: "Show \"system\" with fixed search bar and subtitle", action: #selector(showSystemTitleWithFixedAccessoryAndSubtitle)))

        addTitle(text: "Size Customization")
        container.addArrangedSubview(createButton(title: "Show with expanded avatar, contracted title", action: #selector(showLargeTitleWithCustomizedElementSizes)))

        addTitle(text: "Custom Navigation Bar Color")
        container.addArrangedSubview(createButton(title: "Show with gradient navigation bar color", action: #selector(showLargeTitleWithCustomizedColor)))

        addTitle(text: "Top Accessory View")
        container.addArrangedSubview(createButton(title: "Show with top search bar for large screen width", action: #selector(showWithTopSearchBar)))

        addTitle(text: "Change Style Periodically")
        container.addArrangedSubview(createButton(title: "Change the style every second", action: #selector(showSearchChangingStyleEverySecond)))
    }

    @objc func showLargeTitle() {
        presentController(withLargeTitle: true)
    }

    @objc func showLargeTitleWithShyAccessory() {
        presentController(withLargeTitle: true, accessoryView: createAccessoryView(), contractNavigationBarOnScroll: true)
    }

    @objc func showLargeTitleWithFixedAccessory() {
        presentController(withLargeTitle: true, accessoryView: createAccessoryView(), contractNavigationBarOnScroll: false)
    }

    @objc func showLargeTitleWithFixedAccessoryAndSubtitle() {
        presentController(withLargeTitle: true, subtitle: "Subtitle goes here", accessoryView: createAccessoryView(), contractNavigationBarOnScroll: false)
    }

    @objc func showLargeTitleWithSystemStyle() {
        presentController(withLargeTitle: true, style: .system)
    }

    @objc func showLargeTitleWithSystemStyleAndNoShadow() {
        presentController(withLargeTitle: true, style: .system, contractNavigationBarOnScroll: false, showShadow: false)
    }

    @objc func showLargeTitleWithSystemStyleAndShyAccessory() {
        presentController(withLargeTitle: true, style: .system, accessoryView: createAccessoryView(with: .darkContent), contractNavigationBarOnScroll: true)
    }

    @objc func showLargeTitleWithSystemStyleShyAccessoryAndSubtitle() {
        presentController(withLargeTitle: true, subtitle: "Subtitle goes here", style: .system, accessoryView: createAccessoryView(with: .darkContent), contractNavigationBarOnScroll: true)
    }

    @objc func showLargeTitleWithSystemStyleAndFixedAccessory() {
        presentController(withLargeTitle: true, style: .system, accessoryView: createAccessoryView(with: .darkContent), contractNavigationBarOnScroll: false)
    }

<<<<<<< HEAD
    @objc func showSystemTitleWithShyAccessory() {
=======
    @objc func showLargeTitleWithSystemStyleAndPillSegment() {
        presentController(withLargeTitle: true, style: .system, accessoryView: createSegmentedControl(), contractNavigationBarOnScroll: false)
    }

    @objc func showRegularTitleWithShyAccessory() {
>>>>>>> 982f9ed0
        presentController(withLargeTitle: false, style: .system, accessoryView: createAccessoryView(with: .darkContent), contractNavigationBarOnScroll: true)
    }

    @objc func showRegularTitleWithShyAccessoryAndSubtitle() {
        presentController(withLargeTitle: false, subtitle: "Subtitle goes here", accessoryView: createAccessoryView(with: .darkContent), contractNavigationBarOnScroll: true)
    }

    @objc func showRegularTitleWithFixedAccessory() {
        presentController(withLargeTitle: false, accessoryView: createAccessoryView(), contractNavigationBarOnScroll: false)
    }

    @objc func showSystemTitleWithFixedAccessoryAndSubtitle() {
        presentController(withLargeTitle: false, subtitle: "Subtitle goes here", style: .system, accessoryView: createAccessoryView(), contractNavigationBarOnScroll: false)
    }

    @objc func showLargeTitleWithCustomizedElementSizes() {
        let controller = presentController(withLargeTitle: true, accessoryView: createAccessoryView())
        controller.msfNavigationBar.avatarSize = .expanded
        controller.msfNavigationBar.titleSize = .contracted
    }

    @objc func showLargeTitleWithCustomizedColor() {
        presentController(withLargeTitle: true, style: .custom, accessoryView: createAccessoryView())
    }

    @objc func showLargeTitleWithoutAvatar() {
        presentController(withLargeTitle: true, style: .primary, accessoryView: createAccessoryView(), leadingItem: .nothing)
    }

    @objc func showLargeTitleWithCustomLeadingButton() {
        presentController(withLargeTitle: true, style: .primary, accessoryView: createAccessoryView(), leadingItem: .customButton)
    }

    @objc func showWithTopSearchBar() {
        presentController(withLargeTitle: true, style: .system, accessoryView: createAccessoryView(with: .darkContent), showsTopAccessory: true, contractNavigationBarOnScroll: false)
    }

    @objc func showSearchChangingStyleEverySecond() {
        presentController(withLargeTitle: true, style: .system, accessoryView: createAccessoryView(with: .darkContent), showsTopAccessory: true, contractNavigationBarOnScroll: false, updateStylePeriodically: true)
    }

    @objc func showLargeTitleWithPillSegment() {
        presentController(withLargeTitle: true, accessoryView: createSegmentedControl(), contractNavigationBarOnScroll: false)
    }

    private enum LeadingItem {
        case nothing
        case avatar
        case customButton
    }
    @discardableResult
    private func presentController(withLargeTitle useLargeTitle: Bool,
                                   subtitle: String? = nil,
                                   style: NavigationBar.Style = .primary,
                                   accessoryView: UIView? = nil,
                                   showsTopAccessory: Bool = false,
                                   contractNavigationBarOnScroll: Bool = true,
                                   showShadow: Bool = true,
                                   leadingItem: LeadingItem = .avatar,
                                   updateStylePeriodically: Bool = false) -> NavigationController {
        let content = RootViewController()
        content.navigationItem.usesLargeTitle = useLargeTitle
        content.navigationItem.subtitle = subtitle
        content.navigationItem.backButtonTitle = "99+"
        content.navigationItem.navigationBarStyle = style
        content.navigationItem.navigationBarShadow = showShadow ? .automatic : .alwaysHidden
        content.navigationItem.accessoryView = accessoryView
        content.navigationItem.topAccessoryViewAttributes = NavigationBarTopSearchBarAttributes()
        content.navigationItem.contentScrollView = contractNavigationBarOnScroll ? content.tableView : nil
        content.showsTopAccessoryView = showsTopAccessory

        content.navigationItem.customNavigationBarColor = CustomGradient.getCustomBackgroundColor(width: view.frame.width)

        if updateStylePeriodically {
            changeStyleContinuously(in: content.navigationItem)
        }

        let controller = NavigationController(rootViewController: content)
        switch leadingItem {
        case .avatar:
            controller.msfNavigationBar.personaData = content.personaData
            controller.msfNavigationBar.onAvatarTapped = handleAvatarTapped
        case .customButton:
            let starButtonItem = UIBarButtonItem(image: UIImage(named: "ic_fluent_star_24_regular"))
            starButtonItem.accessibilityLabel = "Star button"
            content.navigationItem.leftBarButtonItem = starButtonItem
        case .nothing:
            content.allowsCellSelection = true
        }

        if let searchBarView = accessoryView as? SearchBar {
            searchBarView.delegate = content
        }

        controller.modalPresentationStyle = .fullScreen
        if useLargeTitle {
            let leadingEdgeGesture = UIScreenEdgePanGestureRecognizer(target: self, action: #selector(handleScreenEdgePan))
            leadingEdgeGesture.edges = view.effectiveUserInterfaceLayoutDirection == .leftToRight ? .left : .right
            leadingEdgeGesture.delegate = self
            controller.view.addGestureRecognizer(leadingEdgeGesture)
        }

        present(controller, animated: false)

        return controller
    }

    private func changeStyleContinuously(in navigationItem: UINavigationItem) {
        DispatchQueue.main.asyncAfter(deadline: .now() + 1.0) {
            let newStyle: NavigationBar.Style
            switch navigationItem.navigationBarStyle {
            case .custom:
                newStyle = .default
            case .default:
                newStyle = .primary
            case .primary:
                newStyle = .system
            case .system:
                newStyle = .custom
            }

            navigationItem.navigationBarStyle = newStyle
            self.setNeedsStatusBarAppearanceUpdate()
            self.changeStyleContinuously(in: navigationItem)
        }
    }

    private func createAccessoryView(with style: SearchBar.Style = .lightContent) -> SearchBar {
        let searchBar = SearchBar()
        searchBar.style = style
        searchBar.placeholderText = "Search"
        return searchBar
    }

    private func createSegmentedControl() -> UIView {
        let segmentItems: [SegmentItem] = [
            SegmentItem(title: "First"),
            SegmentItem(title: "Second")]
        let pillControl = SegmentedControl(items: segmentItems, style: .onBrandPill)
        pillControl.shouldSetEqualWidthForSegments = false
        pillControl.isFixedWidth = false
        pillControl.contentInset = .zero
        let stackView = UIStackView()
        stackView.addArrangedSubview(pillControl)
        stackView.distribution = .equalCentering
        stackView.alignment = .center
        let button = UIButton(type: .system)
        button.setImage(UIImage(named: "ic_fluent_filter_28"), for: .normal)
        button.tintColor = UIColor(dynamicColor: view.fluentTheme.aliasTokens.colors[.foregroundLightStatic])
        stackView.addArrangedSubview(button)
        return stackView
    }

    private func presentSideDrawer(presentingGesture: UIPanGestureRecognizer? = nil) {
        let meControl = Label(style: .title2, colorStyle: .regular)
        meControl.text = "Me Control goes here"
        meControl.textAlignment = .center

        let controller = DrawerController(sourceView: view, sourceRect: .zero, presentationDirection: .fromLeading)
        controller.contentView = meControl
        controller.preferredContentSize.width = 360
        controller.presentingGesture = presentingGesture
        controller.resizingBehavior = .dismiss
        presentedViewController?.present(controller, animated: true)
    }

    private func handleAvatarTapped() {
        presentSideDrawer()
    }

    @objc private func handleScreenEdgePan(gesture: UIScreenEdgePanGestureRecognizer) {
        if gesture.state == .began {
            presentSideDrawer(presentingGesture: gesture)
        }
    }
}

// MARK: - NavigationControllerDemoController: UIGestureRecognizerDelegate

extension NavigationControllerDemoController: UIGestureRecognizerDelegate {
    func gestureRecognizerShouldBegin(_ gestureRecognizer: UIGestureRecognizer) -> Bool {
        // Only show side drawer for the root view controller
        if let controller = presentedViewController as? UINavigationController,
           gestureRecognizer is UIScreenEdgePanGestureRecognizer && gestureRecognizer.view == controller.view && controller.topViewController != controller.viewControllers.first {
            return false
        }
        return true
    }
}

// MARK: - RootViewController

class RootViewController: UIViewController, UITableViewDataSource, UITableViewDelegate, NavigationBarTitleAccessoryDelegate {
    struct TitleViewFeature {
        var name: String
        var apply: (UINavigationItem) -> Void
    }

    lazy var titleViewFeaturesByRow: [Int: TitleViewFeature] = [
        4: TitleViewFeature(name: "Large title") {
            $0.usesLargeTitle = true
        },
        5: TitleViewFeature(name: "Leading-aligned, two titles") {
            $0.usesLargeTitle = true
            $0.subtitle = "Subtitle"
        },
        6: TitleViewFeature(name: "Two titles with subtitle disclosure") {
            $0.subtitle = "Press me!"
            $0.titleAccessory = NavigationBarTitleAccessory(location: .subtitle, style: .disclosure, delegate: self)
        },
        7: TitleViewFeature(name: "Leading-aligned, image, subtitle") {
            $0.usesLargeTitle = true
            $0.titleImage = UIImage(named: "ic_fluent_star_16_regular")
            $0.subtitle = "Subtitle"
        },
        8: TitleViewFeature(name: "Centered, image, subtitle") {
            $0.titleImage = UIImage(named: "ic_fluent_star_16_regular")
            $0.subtitle = "Subtitle"
        },
        9: TitleViewFeature(name: "Leading-aligned, image, down arrow, subtitle") {
            $0.usesLargeTitle = true
            $0.titleImage = UIImage(named: "ic_fluent_star_16_regular")
            $0.subtitle = "Subtitle"
            $0.titleAccessory = NavigationBarTitleAccessory(location: .title, style: .downArrow, delegate: self)
        },
        10: TitleViewFeature(name: "Centered, image, down arrow, subtitle") {
            $0.titleImage = UIImage(named: "ic_fluent_star_16_regular")
            $0.subtitle = "Subtitle"
            $0.titleAccessory = NavigationBarTitleAccessory(location: .title, style: .downArrow, delegate: self)
        },
        11: TitleViewFeature(name: "Leading, down arrow") {
            $0.usesLargeTitle = true
            $0.subtitle = ""
            $0.titleAccessory = NavigationBarTitleAccessory(location: .title, style: .downArrow, delegate: self)
        },
        12: TitleViewFeature(name: "Centered, down arrow") {
            $0.titleAccessory = NavigationBarTitleAccessory(location: .title, style: .downArrow, delegate: self)
        },
        13: TitleViewFeature(name: "Leading, image, disclosure") {
            $0.usesLargeTitle = true
            $0.subtitle = ""
            $0.titleImage = UIImage(named: "ic_fluent_star_16_regular")
            $0.titleAccessory = NavigationBarTitleAccessory(location: .title, style: .disclosure, delegate: self)
        }
    ]

    enum BarButtonItemTag: Int {
        case dismiss
        case select
        case threeDay

        var title: String {
            switch self {
            case .dismiss:
                return "Dismiss"
            case .select:
                return "Select"
            case .threeDay:
                return "ThreeDay"
            }
        }
    }

    private(set) lazy var tableView: UITableView = {
        let tableView = UITableView()
        tableView.dataSource = self
        tableView.delegate = self
        tableView.register(TableViewCell.self, forCellReuseIdentifier: TableViewCell.identifier)
        tableView.register(BooleanCell.self, forCellReuseIdentifier: BooleanCell.identifier)
        tableView.register(ActionsCell.self, forCellReuseIdentifier: ActionsCell.identifier)
        return tableView
    }()

    var showSearchProgressSpinner: Bool = true
    var showRainbowRingForAvatar: Bool = false
    var showBadgeOnBarButtonItem: Bool = false

    var allowsCellSelection: Bool = false {
        didSet {
            updateRightBarButtonItems()
        }
    }

    var showsTopAccessoryView: Bool = false

    var personaData: PersonaData = {
        let personaData = PersonaData(name: "Kat Larsson", image: UIImage(named: "avatar_kat_larsson"))
        personaData.hasRingInnerGap = false
        return personaData
    }()

    private var isInSelectionMode: Bool = false {
        didSet {
            tableView.allowsMultipleSelection = isInSelectionMode

            for indexPath in tableView.indexPathsForVisibleRows ?? [] {
                if let cell = tableView.cellForRow(at: indexPath) as? TableViewCell {
                    cell.setIsInSelectionMode(isInSelectionMode, animated: true)
                }
            }

            updateNavigationTitle()
            updateLeftBarButtonItems()
            updateRightBarButtonItems()
        }
    }

    private var navigationBarFrameObservation: NSKeyValueObservation?

    private let tabBarView: TabBarView = {
        let tabBarView = TabBarView()
        tabBarView.items = [
            TabBarItem(title: "Home", image: UIImage(named: "Home_28")!, selectedImage: UIImage(named: "Home_Selected_28")!, landscapeImage: UIImage(named: "Home_24")!, landscapeSelectedImage: UIImage(named: "Home_Selected_24")!),
            TabBarItem(title: "New", image: UIImage(named: "New_28")!, selectedImage: UIImage(named: "New_Selected_28")!, landscapeImage: UIImage(named: "New_24")!, landscapeSelectedImage: UIImage(named: "New_Selected_24")!),
            TabBarItem(title: "Open", image: UIImage(named: "Open_28")!, selectedImage: UIImage(named: "Open_Selected_28")!, landscapeImage: UIImage(named: "Open_24")!, landscapeSelectedImage: UIImage(named: "Open_Selected_24")!)
        ]
        return tabBarView
    }()

    override func viewDidLoad() {
        super.viewDidLoad()

        tableView.translatesAutoresizingMaskIntoConstraints = false
        view.addSubview(tableView)

        updateNavigationTitle()
        updateLeftBarButtonItems()
        updateRightBarButtonItems()

        tabBarView.translatesAutoresizingMaskIntoConstraints = false
        view.addSubview(tabBarView)

        let tabBarViewConstraints = [
            tableView.topAnchor.constraint(equalTo: view.topAnchor),
            tableView.leadingAnchor.constraint(equalTo: view.leadingAnchor),
            tableView.trailingAnchor.constraint(equalTo: view.trailingAnchor),
            tableView.bottomAnchor.constraint(equalTo: view.bottomAnchor),
            tabBarView.bottomAnchor.constraint(equalTo: view.bottomAnchor),
            tabBarView.leadingAnchor.constraint(equalTo: view.leadingAnchor),
            tabBarView.trailingAnchor.constraint(equalTo: view.trailingAnchor)
        ]

        NSLayoutConstraint.activate(tabBarViewConstraints)
    }

    override func viewWillAppear(_ animated: Bool) {
        super.viewWillAppear(animated)
        if let indexPath = tableView.indexPathForSelectedRow {
            tableView.deselectRow(at: indexPath, animated: true)
        }

        let size = tabBarView.systemLayoutSizeFitting(UIView.layoutFittingCompressedSize)
        tableView.contentInset.bottom = size.height

        navigationBarFrameObservation = navigationController?.navigationBar.observe(\.frame, options: [.old, .new]) { [unowned self] navigationBar, change in
            if change.newValue?.width != change.oldValue?.width && self.navigationItem.navigationBarStyle == .custom {
                self.navigationItem.customNavigationBarColor = CustomGradient.getCustomBackgroundColor(width: navigationBar.frame.width)
            }
        }
    }

    override func viewWillLayoutSubviews() {
        super.viewWillLayoutSubviews()

        if showsTopAccessoryView {
            let showTopAccessoryView = view.frame.size.width >= Constants.topAccessoryViewWidthThreshold

            if let accessoryView = navigationItem.accessoryView as? SearchBar, showTopAccessoryView {
                accessoryView.hidesNavigationBarDuringSearch = false
                navigationItem.accessoryView = nil
                navigationItem.topAccessoryView = accessoryView
            } else if let accessoryView = navigationItem.topAccessoryView as? SearchBar, !showTopAccessoryView {
                accessoryView.hidesNavigationBarDuringSearch = true

                navigationItem.topAccessoryView = nil
                navigationItem.accessoryView = accessoryView
            }
        }
    }

    func tableView(_ tableView: UITableView, numberOfRowsInSection section: Int) -> Int {
        return 100
    }

    func tableView(_ tableView: UITableView, cellForRowAt indexPath: IndexPath) -> UITableViewCell {
        if indexPath.row == 0 {
            guard let cell = tableView.dequeueReusableCell(withIdentifier: BooleanCell.identifier, for: indexPath) as? BooleanCell else {
                return UITableViewCell()
            }
            cell.setup(title: "Show spinner while using the search bar", isOn: showSearchProgressSpinner)
            cell.titleNumberOfLines = 0
            cell.onValueChanged = { [weak self, weak cell] in
                self?.shouldShowSearchSpinner(isOn: cell?.isOn ?? false)
            }
            return cell
        }

        if indexPath.row == 1 {
            guard let cell = tableView.dequeueReusableCell(withIdentifier: BooleanCell.identifier, for: indexPath) as? BooleanCell else {
                return UITableViewCell()
            }
            let isSwitchEnabled = navigationItem.usesLargeTitle && msfNavigationController?.msfNavigationBar.personaData != nil
            cell.setup(title: "Show rainbow ring on avatar",
                       isOn: showRainbowRingForAvatar,
                       isSwitchEnabled: isSwitchEnabled)
            cell.titleNumberOfLines = 0
            cell.onValueChanged = { [weak self, weak cell] in
                self?.shouldShowRainbowRing(isOn: cell?.isOn ?? false)
            }
            return cell
        }

        if indexPath.row == 2 {
            guard let cell = tableView.dequeueReusableCell(withIdentifier: BooleanCell.identifier, for: indexPath) as? BooleanCell else {
                return UITableViewCell()
            }
            cell.setup(title: "Show badge on right bar button items",
                       isOn: showBadgeOnBarButtonItem,
                       isSwitchEnabled: navigationItem.usesLargeTitle)
            cell.titleNumberOfLines = 0
            cell.onValueChanged = { [weak self, weak cell] in
                self?.shouldShowBadge(isOn: cell?.isOn ?? false)
            }
            return cell
        }

        if indexPath.row == 3 {
            guard let cell = tableView.dequeueReusableCell(withIdentifier: ActionsCell.identifier, for: indexPath) as? ActionsCell else {
                return UITableViewCell()
            }
            cell.setup(action1Title: "Show tooltip on 3 day view button in navbar")
            cell.action1Button.addTarget(self, action: #selector(showTooltipButtonPressed), for: .touchUpInside)
            cell.bottomSeparatorType = .full
            return cell
        }

        guard let cell = tableView.dequeueReusableCell(withIdentifier: TableViewCell.identifier, for: indexPath) as? TableViewCell else {
            return UITableViewCell()
        }
        let imageView = UIImageView(image: UIImage(named: "excelIcon"))
        let row = indexPath.row
        cell.setup(title: "Cell #\(row)", subtitle: titleViewFeaturesByRow[row]?.name ?? "", customView: imageView, accessoryType: .disclosureIndicator)
        cell.isInSelectionMode = isInSelectionMode
        return cell
    }

    func tableView(_ tableView: UITableView, didSelectRowAt indexPath: IndexPath) {
        if isInSelectionMode {
            updateNavigationTitle()
        } else {
            let row = indexPath.row
            let controller = ChildViewController(parentIndex: row)
            if navigationItem.accessoryView == nil {
                controller.navigationItem.navigationBarStyle = .system
            }
            if let feature = titleViewFeaturesByRow[row] {
                feature.apply(controller.navigationItem)
            }
            navigationController?.pushViewController(controller, animated: true)
        }
    }

    func tableView(_ tableView: UITableView, didDeselectRowAt indexPath: IndexPath) {
        if isInSelectionMode {
            updateNavigationTitle()
        }
    }

    func tableView(_ tableView: UITableView, canFocusRowAt indexPath: IndexPath) -> Bool {
        return true
    }

    private func updateNavigationTitle() {
        if isInSelectionMode {
            let selectedCount = tableView.indexPathsForSelectedRows?.count ?? 0
            navigationItem.title = selectedCount == 1 ? "1 item selected" : "\(selectedCount) items selected"
        } else {
            navigationItem.title = navigationItem.usesLargeTitle ? "Large Title" : "Regular Title"
        }
    }

    private func updateLeftBarButtonItems() {
        if isInSelectionMode {
            navigationItem.leftBarButtonItem = UIBarButtonItem(image: UIImage(named: "Dismiss_28"), landscapeImagePhone: UIImage(named: "Dismiss_24"), style: .plain, target: self, action: #selector(dismissSelectionMode))
        } else {
            navigationItem.leftBarButtonItem = nil
        }
    }

    private func updateRightBarButtonItems() {
        if isInSelectionMode {
            navigationItem.rightBarButtonItems = nil
        } else {
            let dismissItem = UIBarButtonItem(title: BarButtonItemTag.dismiss.title, style: .plain, target: self, action: #selector(dismissSelf))
            dismissItem.tag = BarButtonItemTag.dismiss.rawValue
            dismissItem.accessibilityLabel = "Dismiss"
            var items = [dismissItem]
            if allowsCellSelection {
                let selectItem = UIBarButtonItem(title: BarButtonItemTag.select.title, style: .plain, target: self, action: #selector(showSelectionMode))
                selectItem.tag = BarButtonItemTag.select.rawValue
                items.append(selectItem)
            } else {
                let threeDayItem = UIBarButtonItem(image: UIImage(named: "3-day-view-28x28"), landscapeImagePhone: UIImage(named: "3-day-view-24x24"), style: .plain, target: self, action: #selector(showModalView))
                threeDayItem.accessibilityLabel = "Modal View"
                threeDayItem.tag = BarButtonItemTag.threeDay.rawValue
                items.append(threeDayItem)
            }
            navigationItem.rightBarButtonItems = items
        }
    }

    @objc private func shouldShowSearchSpinner(isOn: Bool) {
        showSearchProgressSpinner = isOn
    }

    @objc private func shouldShowRainbowRing(isOn: Bool) {
        personaData.imageBasedRingColor = isOn ? RootViewController.colorfulImageForFrame() : nil
        personaData.isRingVisible = isOn
        personaData.hasRingInnerGap = false
        msfNavigationController?.msfNavigationBar.personaData = personaData
        showRainbowRingForAvatar = isOn
    }

    @objc private func shouldShowBadge(isOn: Bool) {
        guard let items = navigationItem.rightBarButtonItems, !items.isEmpty else {
            return
        }
        for item in items {
            var badgeValue: String?
            var badgeAccessibilityLabel: String?
            if isOn {
                if item.tag == BarButtonItemTag.dismiss.rawValue {
                    badgeValue = "12345"
                    badgeAccessibilityLabel = "12345 items"
                } else if item.tag == BarButtonItemTag.threeDay.rawValue {
                    badgeValue = "12"
                    badgeAccessibilityLabel = "12 new items"
                } else {
                    badgeValue = "New"
                    badgeAccessibilityLabel = "New feature"
                }
            }
            item.setBadgeValue(badgeValue, badgeAccessibilityLabel: badgeAccessibilityLabel)
        }
        showBadgeOnBarButtonItem = isOn
    }

    @objc private func showTooltipButtonPressed() {
        let navigationBar = msfNavigationController?.msfNavigationBar
        guard let view = navigationBar?.barButtonItemView(with: BarButtonItemTag.threeDay.rawValue) else {
            return
        }
        Tooltip.shared.show(with: "Tap anywhere for this tooltip to dismiss.",
                            for: view,
                            preferredArrowDirection: .up,
                            dismissOn: .tapAnywhere)
    }

    @objc private func dismissSelf() {
        dismiss(animated: false)
    }

    @objc private func showModalView() {
        let modalNavigationController = UINavigationController(rootViewController: ModalViewController(style: .grouped))
        modalNavigationController.navigationBar.isTranslucent = true
        present(modalNavigationController, animated: true)
    }

    @objc private func showSelectionMode() {
        isInSelectionMode = true
        msfNavigationController?.contractNavigationBar(animated: true)
        msfNavigationController?.allowResizeOfNavigationBarOnScroll = false
    }

    @objc private func dismissSelectionMode() {
        isInSelectionMode = false
        msfNavigationController?.allowResizeOfNavigationBarOnScroll = true
        msfNavigationController?.expandNavigationBar(animated: true)
    }

    private static func colorfulImageForFrame() -> UIImage? {
        let gradientColors = [
            UIColor(red: 0.45, green: 0.29, blue: 0.79, alpha: 1).cgColor,
            UIColor(red: 0.18, green: 0.45, blue: 0.96, alpha: 1).cgColor,
            UIColor(red: 0.36, green: 0.80, blue: 0.98, alpha: 1).cgColor,
            UIColor(red: 0.45, green: 0.72, blue: 0.22, alpha: 1).cgColor,
            UIColor(red: 0.97, green: 0.78, blue: 0.27, alpha: 1).cgColor,
            UIColor(red: 0.94, green: 0.52, blue: 0.20, alpha: 1).cgColor,
            UIColor(red: 0.92, green: 0.26, blue: 0.16, alpha: 1).cgColor,
            UIColor(red: 0.45, green: 0.29, blue: 0.79, alpha: 1).cgColor]

        let colorfulGradient = CAGradientLayer()
        let size = CGSize(width: 76, height: 76)
        colorfulGradient.frame = CGRect(x: 0, y: 0, width: size.width, height: size.height)
        colorfulGradient.colors = gradientColors
        colorfulGradient.startPoint = CGPoint(x: 0.5, y: 0.5)
        colorfulGradient.endPoint = CGPoint(x: 0.5, y: 0)
        colorfulGradient.type = .conic

        var customBorderImage: UIImage?
        UIGraphicsBeginImageContext(size)
        if let context = UIGraphicsGetCurrentContext() {
            colorfulGradient.render(in: context)
            customBorderImage = UIGraphicsGetImageFromCurrentImageContext()
        }
        UIGraphicsEndImageContext()

        return customBorderImage
    }

    func navigationBarDidTapOnTitle(_ sender: NavigationBar) {
        if let topItem = sender.topItem {
            topItem.navigationBarStyle = topItem.navigationBarStyle == .primary ? .system : .primary
            setNeedsStatusBarAppearanceUpdate()
        }
    }
}

// MARK: - RootViewController: SearchBarDelegate

extension RootViewController: SearchBarDelegate {
    func searchBarDidBeginEditing(_ searchBar: SearchBar) {
        searchBar.progressSpinner.state.isAnimating = false
    }

    func searchBar(_ searchBar: SearchBar, didUpdateSearchText newSearchText: String?) {
    }

    func searchBarDidCancel(_ searchBar: SearchBar) {
        searchBar.progressSpinner.state.isAnimating = false
    }

    func searchBarDidRequestSearch(_ searchBar: SearchBar) {
        if showSearchProgressSpinner {
            searchBar.progressSpinner.state.isAnimating = true
        }
    }

    private struct Constants {
        static let topAccessoryViewWidthThreshold: CGFloat = 768
    }
}

// MARK: - ChildViewController

class ChildViewController: UITableViewController {
    var parentIndex: Int = -1

    convenience init(parentIndex: Int) {
        self.init()
        self.parentIndex = parentIndex
    }

    override func viewDidLoad() {
        super.viewDidLoad()
        tableView.contentInsetAdjustmentBehavior = .never
        tableView.register(TableViewCell.self, forCellReuseIdentifier: TableViewCell.identifier)
        navigationItem.title = "Cell #\(parentIndex)"
        navigationItem.backButtonTitle = "\(parentIndex)"
    }

    override func tableView(_ tableView: UITableView, numberOfRowsInSection section: Int) -> Int {
        return 100
    }

    override func tableView(_ tableView: UITableView, cellForRowAt indexPath: IndexPath) -> UITableViewCell {
        guard let cell = tableView.dequeueReusableCell(withIdentifier: TableViewCell.identifier, for: indexPath) as? TableViewCell else {
            return UITableViewCell()
        }
        cell.setup(title: "Child Cell #\(1 + indexPath.row)")
        return cell
    }

    override func tableView(_ tableView: UITableView, didSelectRowAt indexPath: IndexPath) {
        let controller = GrandchildViewController(grandparentIndex: parentIndex, parentIndex: 1 + indexPath.row)
        if navigationItem.accessoryView == nil {
            controller.navigationItem.navigationBarStyle = .system
        }
        navigationController?.pushViewController(controller, animated: true)
    }

    override func tableView(_ tableView: UITableView, canFocusRowAt indexPath: IndexPath) -> Bool {
        return true
    }
}

// MARK: - GrandchildViewController

class GrandchildViewController: UITableViewController {
    var grandparentIndex: Int = -1
    var parentIndex: Int = -1

    convenience init(grandparentIndex: Int, parentIndex: Int) {
        self.init()
        self.grandparentIndex = grandparentIndex
        self.parentIndex = parentIndex
    }

    override func viewDidLoad() {
        super.viewDidLoad()
        tableView.contentInsetAdjustmentBehavior = .never
        tableView.register(TableViewCell.self, forCellReuseIdentifier: TableViewCell.identifier)
        navigationItem.title = "Cell #\(grandparentIndex)-\(parentIndex)"
    }

    override func tableView(_ tableView: UITableView, numberOfRowsInSection section: Int) -> Int {
        return 100
    }

    override func tableView(_ tableView: UITableView, cellForRowAt indexPath: IndexPath) -> UITableViewCell {
        guard let cell = tableView.dequeueReusableCell(withIdentifier: TableViewCell.identifier, for: indexPath) as? TableViewCell else {
            return UITableViewCell()
        }
        cell.setup(title: "Grandchild Cell #\(1 + indexPath.row)")
        return cell
    }

    override func tableView(_ tableView: UITableView, didSelectRowAt indexPath: IndexPath) {
        tableView.deselectRow(at: indexPath, animated: true)
    }

    override func tableView(_ tableView: UITableView, canFocusRowAt indexPath: IndexPath) -> Bool {
        return true
    }
}

// MARK: - ModalViewController

class ModalViewController: UITableViewController {
    private var isGrouped: Bool = false {
        didSet {
            updateTableView()
        }
    }

    private var styleButtonTitle: String {
        return isGrouped ? "Switch to Plain style" : "Switch to Grouped style"
    }

    override func viewDidAppear(_ animated: Bool) {
        super.viewDidAppear(animated)
        let tintColor = DynamicColor(light: GlobalTokens.brandColors(.comm80),
                                     dark: GlobalTokens.neutralColors(.white))
        navigationItem.rightBarButtonItem?.tintColor = UIColor(dynamicColor: tintColor)
    }

    override func viewDidLoad() {
        super.viewDidLoad()
        tableView.register(TableViewCell.self, forCellReuseIdentifier: TableViewCell.identifier)
        tableView.register(TableViewHeaderFooterView.self, forHeaderFooterViewReuseIdentifier: TableViewHeaderFooterView.identifier)
        updateTableView()

        navigationItem.title = "Modal View"
        navigationItem.rightBarButtonItem = UIBarButtonItem(barButtonSystemItem: UIBarButtonItem.SystemItem.done, target: self, action: #selector(dismissSelf))

        navigationController?.isToolbarHidden = false
        toolbarItems = [
            UIBarButtonItem(barButtonSystemItem: .flexibleSpace, target: nil, action: nil),
            UIBarButtonItem(title: styleButtonTitle, style: .plain, target: self, action: #selector(styleBarButtonTapped)),
            UIBarButtonItem(barButtonSystemItem: .flexibleSpace, target: nil, action: nil)
        ]
    }

    @objc private func dismissSelf() {
        dismiss(animated: true)
    }

    override func tableView(_ tableView: UITableView, numberOfRowsInSection section: Int) -> Int {
        return 20
    }

    override func tableView(_ tableView: UITableView, cellForRowAt indexPath: IndexPath) -> UITableViewCell {
        guard let cell = tableView.dequeueReusableCell(withIdentifier: TableViewCell.identifier, for: indexPath) as? TableViewCell else {
            return UITableViewCell()
        }
        cell.setup(title: "Child Cell #\(1 + indexPath.row)")
        cell.backgroundStyleType = isGrouped ? .grouped : .plain
        cell.topSeparatorType = isGrouped && indexPath.row == 0 ? .full : .none
        return cell
    }

    override func tableView(_ tableView: UITableView, didSelectRowAt indexPath: IndexPath) {
        tableView.deselectRow(at: indexPath, animated: true)
    }

    override func tableView(_ tableView: UITableView, viewForHeaderInSection section: Int) -> UIView? {
        let header = tableView.dequeueReusableHeaderFooterView(withIdentifier: TableViewHeaderFooterView.identifier) as? TableViewHeaderFooterView
        header?.setup(style: .header, title: "Section Header")
        return header
    }

    @objc private func styleBarButtonTapped(sender: UIBarButtonItem) {
        isGrouped = !isGrouped
        sender.title = styleButtonTitle
    }

    private func updateTableView() {
        tableView.backgroundColor = isGrouped ? TableViewCell.tableBackgroundGroupedColor : TableViewCell.tableBackgroundColor
        tableView.reloadData()
    }

    override func tableView(_ tableView: UITableView, canFocusRowAt indexPath: IndexPath) -> Bool {
        return true
    }
}

// MARK: - Gradient Color

class CustomGradient {
    class func getCustomBackgroundColor(width: CGFloat) -> UIColor {
        let startColor: UIColor = #colorLiteral(red: 0.8156862745, green: 0.2156862745, blue: 0.3529411765, alpha: 1)
        let midColor: UIColor = #colorLiteral(red: 0.8470588235, green: 0.231372549, blue: 0.003921568627, alpha: 1)
        let endColor: UIColor = #colorLiteral(red: 0.8470588235, green: 0.231372549, blue: 0.003921568627, alpha: 1)

        let gradientLayer = CAGradientLayer()
        gradientLayer.frame = CGRect(x: 0.0, y: 0.0, width: width, height: 1.0)
        gradientLayer.colors = [startColor.cgColor, midColor.cgColor, endColor.cgColor]
        gradientLayer.locations = [0.0, 0.5, 1.0]
        gradientLayer.startPoint = CGPoint(x: 0, y: 0.5)
        gradientLayer.endPoint = CGPoint(x: 1.0, y: 0.5)

        UIGraphicsBeginImageContext(gradientLayer.bounds.size)
        if let context = UIGraphicsGetCurrentContext() {
            gradientLayer.render(in: context)
        }
        let image = UIGraphicsGetImageFromCurrentImageContext()
        UIGraphicsEndImageContext()
        return UIColor(light: image != nil ? UIColor(patternImage: image!) : endColor, dark: UIColor(colorValue: GlobalTokens.neutralColors(.grey16)))
    }
}<|MERGE_RESOLUTION|>--- conflicted
+++ resolved
@@ -84,15 +84,11 @@
         presentController(withLargeTitle: true, style: .system, accessoryView: createAccessoryView(with: .darkContent), contractNavigationBarOnScroll: false)
     }
 
-<<<<<<< HEAD
-    @objc func showSystemTitleWithShyAccessory() {
-=======
     @objc func showLargeTitleWithSystemStyleAndPillSegment() {
         presentController(withLargeTitle: true, style: .system, accessoryView: createSegmentedControl(), contractNavigationBarOnScroll: false)
     }
 
-    @objc func showRegularTitleWithShyAccessory() {
->>>>>>> 982f9ed0
+    @objc func showSystemTitleWithShyAccessory() {
         presentController(withLargeTitle: false, style: .system, accessoryView: createAccessoryView(with: .darkContent), contractNavigationBarOnScroll: true)
     }
 
