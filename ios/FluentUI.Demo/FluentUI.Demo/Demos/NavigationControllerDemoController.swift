--- conflicted
+++ resolved
@@ -394,7 +394,6 @@
             return cell
         }
 
-<<<<<<< HEAD
         if indexPath.row == 2 && navigationItem.usesLargeTitle {
             guard let cell = tableView.dequeueReusableCell(withIdentifier: BooleanCell.identifier, for: indexPath) as? BooleanCell else {
                 return UITableViewCell()
@@ -404,15 +403,15 @@
             cell.onValueChanged = { [weak self, weak cell] in
                 self?.shouldShowBadge(isOn: cell?.isOn ?? false)
             }
-=======
-        if indexPath.row == 2 {
+        }
+
+        if indexPath.row == 3 {
             guard let cell = tableView.dequeueReusableCell(withIdentifier: ActionsCell.identifier, for: indexPath) as? ActionsCell else {
                 return UITableViewCell()
             }
             cell.setup(action1Title: "Show tooltip on 3 day view button in navbar")
             cell.action1Button.addTarget(self, action: #selector(showTooltipButtonPressed), for: .touchUpInside)
             cell.bottomSeparatorType = .full
->>>>>>> 3e29d938
             return cell
         }
 
@@ -472,17 +471,10 @@
                 selectItem.tag = BarButtonItemTag.select.rawValue
                 items.append(selectItem)
             } else {
-<<<<<<< HEAD
                 let threeDayItem = UIBarButtonItem(image: UIImage(named: "3-day-view-28x28"), landscapeImagePhone: UIImage(named: "3-day-view-24x24"), style: .plain, target: self, action: #selector(showModalView))
                 threeDayItem.accessibilityLabel = "Modal View"
                 threeDayItem.tag = BarButtonItemTag.threeDay.rawValue
                 items.append(threeDayItem)
-=======
-                let modalViewItem = UIBarButtonItem(image: UIImage(named: "3-day-view-28x28"), landscapeImagePhone: UIImage(named: "3-day-view-24x24"), style: .plain, target: self, action: #selector(showModalView))
-                modalViewItem.accessibilityLabel = "Modal View"
-                modalViewItem.tag = 1
-                items.append(modalViewItem)
->>>>>>> 3e29d938
             }
             navigationItem.rightBarButtonItems = items
         }
@@ -500,7 +492,6 @@
         showRainbowRingForAvatar = isOn
     }
 
-<<<<<<< HEAD
     @objc private func shouldShowBadge(isOn: Bool) {
         guard let items = navigationItem.rightBarButtonItems, !items.isEmpty else {
             return
@@ -515,17 +506,17 @@
             }
         }
         showBadgeOnBarButtonItem = isOn
-=======
+    }
+
     @objc private func showTooltipButtonPressed() {
         let navigationBar = msfNavigationController?.msfNavigationBar
-        guard let view = navigationBar?.barButtonItemView(with: 1) else {
+        guard let view = navigationBar?.barButtonItemView(with: BarButtonItemTag.threeDay.rawValue) else {
             return
         }
         Tooltip.shared.show(with: "Tap anywhere for this tooltip to dismiss.",
                             for: view,
                             preferredArrowDirection: .up,
                             dismissOn: .tapAnywhere)
->>>>>>> 3e29d938
     }
 
     @objc private func dismissSelf() {
