//
//  Copyright (c) Microsoft Corporation. All rights reserved.
//  Licensed under the MIT License.
//

import FluentUI
import UIKit

class NavigationControllerDemoController: DemoController {
    override func viewDidLoad() {
        super.viewDidLoad()

        readmeString = "The navigation bar provides information and actions relating to the current screen. It often shows the app or page title and allows for navigation relative to the current page, letting someone step forward and back through a flow. The left side of the navigation bar can contain actions that directly relate to that page’s content, like edit or done buttons.\n\nIf you need to show wayfinding for main sections of your app that don’t change as people move through it, try the tab bar."

        addTitle(text: "Large Title with Primary style")

<<<<<<< HEAD
        container.addArrangedSubview(createButton(title: "Show without accessory", action: { [weak self] _ in
            guard let strongSelf = self else {
                return
            }
=======
        addTitle(text: "Large Title with System style")
        container.addArrangedSubview(createButton(title: "Show without accessory", action: #selector(showLargeTitleWithSystemStyle)))
        container.addArrangedSubview(createButton(title: "Show without accessory and shadow", action: #selector(showLargeTitleWithSystemStyleAndNoShadow)))
        container.addArrangedSubview(createButton(title: "Show with collapsible search bar", action: #selector(showLargeTitleWithSystemStyleAndShyAccessory)))
        container.addArrangedSubview(createButton(title: "Show with fixed search bar", action: #selector(showLargeTitleWithSystemStyleAndFixedAccessory)))
        container.addArrangedSubview(createButton(title: "Show with pill segmented control", action: #selector(showLargeTitleWithSystemStyleAndPillSegment)))
>>>>>>> ea229b09

            strongSelf.presentController(withLargeTitle: true)
        }))

        container.addArrangedSubview(createButton(title: "Show with collapsible search bar", action: { [weak self] _ in
            guard let strongSelf = self else {
                return
            }

            strongSelf.presentController(withLargeTitle: true,
                                         accessoryView: strongSelf.createAccessoryView(),
                                         contractNavigationBarOnScroll: true)
        }))

        container.addArrangedSubview(createButton(title: "Show with fixed search bar", action: { [weak self] _ in
            guard let strongSelf = self else {
                return
            }

            strongSelf.presentController(withLargeTitle: true,
                                         accessoryView: strongSelf.createAccessoryView(),
                                         contractNavigationBarOnScroll: false)
        }))

        container.addArrangedSubview(createButton(title: "Show without an avatar", action: { [weak self] _ in
            guard let strongSelf = self else {
                return
            }

            strongSelf.presentController(withLargeTitle: true,
                                         style: .primary,
                                         accessoryView: strongSelf.createAccessoryView(),
                                         showAvatar: false)
        }))

        container.addArrangedSubview(createButton(title: "Show with pill segmented control", action: { [weak self] _ in
            guard let strongSelf = self else {
                return
            }

            let segmentItems: [SegmentItem] = [
                SegmentItem(title: "First"),
                SegmentItem(title: "Second")]
            let pillControl = SegmentedControl(items: segmentItems, style: .onBrandPill)
            pillControl.shouldSetEqualWidthForSegments = false
            pillControl.isFixedWidth = false
            pillControl.contentInset = .zero
            let stackView = UIStackView()
            stackView.addArrangedSubview(pillControl)
            stackView.distribution = .equalCentering
            stackView.alignment = .center
            let button = UIButton(type: .system)
            button.setImage(UIImage(named: "ic_fluent_filter_28"), for: .normal)
            button.tintColor = UIColor(dynamicColor: strongSelf.view.fluentTheme.aliasTokens.colors[.foregroundLightStatic])
            stackView.addArrangedSubview(button)
            strongSelf.presentController(withLargeTitle: true,
                                         accessoryView: stackView,
                                         contractNavigationBarOnScroll: false)
        }))

        addTitle(text: "Large Title with System style")
        container.addArrangedSubview(createButton(title: "Show without accessory", action: { [weak self] _ in
            guard let strongSelf = self else {
                return
            }

            strongSelf.presentController(withLargeTitle: true,
                                         style: .system)
        }))
        container.addArrangedSubview(createButton(title: "Show without accessory and shadow", action: { [weak self] _ in
            guard let strongSelf = self else {
                return
            }

            strongSelf.presentController(withLargeTitle: true,
                                         style: .system,
                                         contractNavigationBarOnScroll: false,
                                         showShadow: false)
        }))
        container.addArrangedSubview(createButton(title: "Show with collapsible search bar", action: { [weak self] _ in
            guard let strongSelf = self else {
                return
            }

<<<<<<< HEAD
            strongSelf.presentController(withLargeTitle: true,
                                         style: .system,
                                         accessoryView: strongSelf.createAccessoryView(with: .darkContent),
                                         contractNavigationBarOnScroll: true)
        }))
        container.addArrangedSubview(createButton(title: "Show with fixed search bar", action: { [weak self] _ in
            guard let strongSelf = self else {
                return
            }
=======
    @objc func showLargeTitleWithSystemStyleAndPillSegment() {
        presentController(withLargeTitle: true, style: .system, accessoryView: createSegmentedControl(), contractNavigationBarOnScroll: false)
    }

    @objc func showRegularTitleWithShyAccessory() {
        presentController(withLargeTitle: false, style: .system, accessoryView: createAccessoryView(with: .darkContent), contractNavigationBarOnScroll: true)
    }
>>>>>>> ea229b09

            strongSelf.presentController(withLargeTitle: true,
                                   style: .system,
                                   accessoryView: strongSelf.createAccessoryView(with: .darkContent),
                                   contractNavigationBarOnScroll: false)
        }))

        addTitle(text: "Regular Title")
        container.addArrangedSubview(createButton(title: "Show \"system\" with collapsible search bar", action: { [weak self] _ in
            guard let strongSelf = self else {
                return
            }

            strongSelf.presentController(withLargeTitle: false,
                                         style: .system,
                                         accessoryView: strongSelf.createAccessoryView(with: .darkContent),
                                         contractNavigationBarOnScroll: true)
        }))
        container.addArrangedSubview(createButton(title: "Show \"primary\" with fixed search bar", action: { [weak self] _ in
            guard let strongSelf = self else {
                return
            }

            strongSelf.presentController(withLargeTitle: false,
                                         accessoryView: strongSelf.createAccessoryView(),
                                         contractNavigationBarOnScroll: false)
        }))

        addTitle(text: "Size Customization")
        container.addArrangedSubview(createButton(title: "Show with expanded avatar, contracted title", action: { [weak self] _ in
            guard let strongSelf = self else {
                return
            }

            let controller = strongSelf.presentController(withLargeTitle: true,
                                                          accessoryView: strongSelf.createAccessoryView())
            controller.msfNavigationBar.avatarSize = .expanded
            controller.msfNavigationBar.titleSize = .contracted
        }))

        addTitle(text: "Custom Navigation Bar Color")
        container.addArrangedSubview(createButton(title: "Show with gradient navigation bar color", action: { [weak self] _ in
            guard let strongSelf = self else {
                return
            }

            strongSelf.presentController(withLargeTitle: true,
                                         style: .custom,
                                         accessoryView: strongSelf.createAccessoryView())
        }))

        addTitle(text: "Top Accessory View")
        container.addArrangedSubview(createButton(title: "Show with top search bar for large screen width", action: { [weak self] _ in
            guard let strongSelf = self else {
                return
            }

            strongSelf.presentController(withLargeTitle: true,
                                         style: .system,
                                         accessoryView: strongSelf.createAccessoryView(with: .darkContent),
                                         showsTopAccessory: true,
                                         contractNavigationBarOnScroll: false)
        }))

        addTitle(text: "Change Style Periodically")
        container.addArrangedSubview(createButton(title: "Change the style every second", action: { [weak self] _ in
            guard let strongSelf = self else {
                return
            }

<<<<<<< HEAD
            strongSelf.presentController(withLargeTitle: true,
                                         style: .system,
                                         accessoryView: strongSelf.createAccessoryView(with: .darkContent),
                                         showsTopAccessory: true,
                                         contractNavigationBarOnScroll: false,
                                         updateStylePeriodically: true)
        }))
=======
    @objc func showLargeTitleWithPillSegment() {
        presentController(withLargeTitle: true, accessoryView: createSegmentedControl(), contractNavigationBarOnScroll: false)
>>>>>>> ea229b09
    }

    @discardableResult
    private func presentController(withLargeTitle useLargeTitle: Bool,
                                   style: NavigationBar.Style = .primary,
                                   accessoryView: UIView? = nil,
                                   showsTopAccessory: Bool = false,
                                   contractNavigationBarOnScroll: Bool = true,
                                   showShadow: Bool = true,
                                   showAvatar: Bool = true,
                                   updateStylePeriodically: Bool = false) -> NavigationController {
        let content = RootViewController()
        content.navigationItem.usesLargeTitle = useLargeTitle
        content.navigationItem.navigationBarStyle = style
        content.navigationItem.navigationBarShadow = showShadow ? .automatic : .alwaysHidden
        content.navigationItem.accessoryView = accessoryView
        content.navigationItem.topAccessoryViewAttributes = NavigationBarTopSearchBarAttributes()
        content.navigationItem.contentScrollView = contractNavigationBarOnScroll ? content.tableView : nil
        content.showsTopAccessoryView = showsTopAccessory

        content.navigationItem.customNavigationBarColor = CustomGradient.getCustomBackgroundColor(width: view.frame.width)

        if updateStylePeriodically {
            changeStyleContinuously(in: content.navigationItem)
        }

        let controller = NavigationController(rootViewController: content)
        if showAvatar {
            controller.msfNavigationBar.personaData = content.personaData
            controller.msfNavigationBar.onAvatarTapped = handleAvatarTapped
        } else {
            content.allowsCellSelection = true
        }

        if let searchBarView = accessoryView as? SearchBar {
            searchBarView.delegate = content
        }

        controller.modalPresentationStyle = .fullScreen
        if useLargeTitle {
            let leadingEdgeGesture = UIScreenEdgePanGestureRecognizer(target: self, action: #selector(handleScreenEdgePan))
            leadingEdgeGesture.edges = view.effectiveUserInterfaceLayoutDirection == .leftToRight ? .left : .right
            leadingEdgeGesture.delegate = self
            controller.view.addGestureRecognizer(leadingEdgeGesture)
        }

        present(controller, animated: false)

        return controller
    }

    private func changeStyleContinuously(in navigationItem: UINavigationItem) {
        DispatchQueue.main.asyncAfter(deadline: .now() + 1.0) {
            let newStyle: NavigationBar.Style
            switch navigationItem.navigationBarStyle {
            case .custom:
                newStyle = .default
            case .default:
                newStyle = .primary
            case .primary:
                newStyle = .system
            case .system:
                newStyle = .custom
            }

            navigationItem.navigationBarStyle = newStyle
            self.setNeedsStatusBarAppearanceUpdate()
            self.changeStyleContinuously(in: navigationItem)
        }
    }

    private func createAccessoryView(with style: SearchBar.Style = .lightContent) -> SearchBar {
        let searchBar = SearchBar()
        searchBar.style = style
        searchBar.placeholderText = "Search"
        return searchBar
    }

    private func createSegmentedControl() -> UIView {
        let segmentItems: [SegmentItem] = [
            SegmentItem(title: "First"),
            SegmentItem(title: "Second")]
        let pillControl = SegmentedControl(items: segmentItems, style: .onBrandPill)
        pillControl.shouldSetEqualWidthForSegments = false
        pillControl.isFixedWidth = false
        pillControl.contentInset = .zero
        let stackView = UIStackView()
        stackView.addArrangedSubview(pillControl)
        stackView.distribution = .equalCentering
        stackView.alignment = .center
        let button = UIButton(type: .system)
        button.setImage(UIImage(named: "ic_fluent_filter_28"), for: .normal)
        button.tintColor = UIColor(dynamicColor: view.fluentTheme.aliasTokens.colors[.foregroundLightStatic])
        stackView.addArrangedSubview(button)
        return stackView
    }

    private func presentSideDrawer(presentingGesture: UIPanGestureRecognizer? = nil) {
        let meControl = Label(style: .title2, colorStyle: .regular)
        meControl.text = "Me Control goes here"
        meControl.textAlignment = .center

        let controller = DrawerController(sourceView: view, sourceRect: .zero, presentationDirection: .fromLeading)
        controller.contentView = meControl
        controller.preferredContentSize.width = 360
        controller.presentingGesture = presentingGesture
        controller.resizingBehavior = .dismiss
        presentedViewController?.present(controller, animated: true)
    }

    private func handleAvatarTapped() {
        presentSideDrawer()
    }

    @objc private func handleScreenEdgePan(gesture: UIScreenEdgePanGestureRecognizer) {
        if gesture.state == .began {
            presentSideDrawer(presentingGesture: gesture)
        }
    }
}

// MARK: - NavigationControllerDemoController: UIGestureRecognizerDelegate

extension NavigationControllerDemoController: UIGestureRecognizerDelegate {
    func gestureRecognizerShouldBegin(_ gestureRecognizer: UIGestureRecognizer) -> Bool {
        // Only show side drawer for the root view controller
        if let controller = presentedViewController as? UINavigationController,
           gestureRecognizer is UIScreenEdgePanGestureRecognizer && gestureRecognizer.view == controller.view && controller.topViewController != controller.viewControllers.first {
            return false
        }
        return true
    }
}

// MARK: - RootViewController

class RootViewController: UIViewController, UITableViewDataSource, UITableViewDelegate {
    enum BarButtonItemTag: Int {
        case dismiss
        case select
        case threeDay

        var title: String {
            switch self {
            case .dismiss:
                return "Dismiss"
            case .select:
                return "Select"
            case .threeDay:
                return "ThreeDay"
            }
        }
    }

    private(set) lazy var tableView: UITableView = {
        let tableView = UITableView()
        tableView.dataSource = self
        tableView.delegate = self
        tableView.register(TableViewCell.self, forCellReuseIdentifier: TableViewCell.identifier)
        tableView.register(BooleanCell.self, forCellReuseIdentifier: BooleanCell.identifier)
        tableView.register(ActionsCell.self, forCellReuseIdentifier: ActionsCell.identifier)
        return tableView
    }()

    var showSearchProgressSpinner: Bool = true
    var showRainbowRingForAvatar: Bool = false
    var showBadgeOnBarButtonItem: Bool = false

    var allowsCellSelection: Bool = false {
        didSet {
            updateRightBarButtonItems()
        }
    }

    var showsTopAccessoryView: Bool = false

    var personaData: PersonaData = {
        let personaData = PersonaData(name: "Kat Larsson", image: UIImage(named: "avatar_kat_larsson"))
        personaData.hasRingInnerGap = false
        return personaData
    }()

    private var isInSelectionMode: Bool = false {
        didSet {
            tableView.allowsMultipleSelection = isInSelectionMode

            for indexPath in tableView.indexPathsForVisibleRows ?? [] {
                if let cell = tableView.cellForRow(at: indexPath) as? TableViewCell {
                    cell.setIsInSelectionMode(isInSelectionMode, animated: true)
                }
            }

            updateNavigationTitle()
            updateLeftBarButtonItems()
            updateRightBarButtonItems()
        }
    }

    private var navigationBarFrameObservation: NSKeyValueObservation?

    private let tabBarView: TabBarView = {
        let tabBarView = TabBarView()
        tabBarView.items = [
            TabBarItem(title: "Home", image: UIImage(named: "Home_28")!, selectedImage: UIImage(named: "Home_Selected_28")!, landscapeImage: UIImage(named: "Home_24")!, landscapeSelectedImage: UIImage(named: "Home_Selected_24")!),
            TabBarItem(title: "New", image: UIImage(named: "New_28")!, selectedImage: UIImage(named: "New_Selected_28")!, landscapeImage: UIImage(named: "New_24")!, landscapeSelectedImage: UIImage(named: "New_Selected_24")!),
            TabBarItem(title: "Open", image: UIImage(named: "Open_28")!, selectedImage: UIImage(named: "Open_Selected_28")!, landscapeImage: UIImage(named: "Open_24")!, landscapeSelectedImage: UIImage(named: "Open_Selected_24")!)
        ]
        return tabBarView
    }()

    override func viewDidLoad() {
        super.viewDidLoad()

        tableView.translatesAutoresizingMaskIntoConstraints = false
        view.addSubview(tableView)

        updateNavigationTitle()
        updateLeftBarButtonItems()
        updateRightBarButtonItems()

        tabBarView.translatesAutoresizingMaskIntoConstraints = false
        view.addSubview(tabBarView)

        let tabBarViewConstraints = [
            tableView.topAnchor.constraint(equalTo: view.topAnchor),
            tableView.leadingAnchor.constraint(equalTo: view.leadingAnchor),
            tableView.trailingAnchor.constraint(equalTo: view.trailingAnchor),
            tableView.bottomAnchor.constraint(equalTo: view.bottomAnchor),
            tabBarView.bottomAnchor.constraint(equalTo: view.bottomAnchor),
            tabBarView.leadingAnchor.constraint(equalTo: view.leadingAnchor),
            tabBarView.trailingAnchor.constraint(equalTo: view.trailingAnchor)
        ]

        NSLayoutConstraint.activate(tabBarViewConstraints)
    }

    override func viewWillAppear(_ animated: Bool) {
        super.viewWillAppear(animated)
        if let indexPath = tableView.indexPathForSelectedRow {
            tableView.deselectRow(at: indexPath, animated: true)
        }

        let size = tabBarView.systemLayoutSizeFitting(UIView.layoutFittingCompressedSize)
        tableView.contentInset.bottom = size.height

        navigationBarFrameObservation = navigationController?.navigationBar.observe(\.frame, options: [.old, .new]) { [unowned self] navigationBar, change in
            if change.newValue?.width != change.oldValue?.width && self.navigationItem.navigationBarStyle == .custom {
                self.navigationItem.customNavigationBarColor = CustomGradient.getCustomBackgroundColor(width: navigationBar.frame.width)
            }
        }
    }

    override func viewWillLayoutSubviews() {
        super.viewWillLayoutSubviews()

        if showsTopAccessoryView {
            let showTopAccessoryView = view.frame.size.width >= Constants.topAccessoryViewWidthThreshold

            if let accessoryView = navigationItem.accessoryView as? SearchBar, showTopAccessoryView {
                accessoryView.hidesNavigationBarDuringSearch = false
                navigationItem.accessoryView = nil
                navigationItem.topAccessoryView = accessoryView
            } else if let accessoryView = navigationItem.topAccessoryView as? SearchBar, !showTopAccessoryView {
                accessoryView.hidesNavigationBarDuringSearch = true

                navigationItem.topAccessoryView = nil
                navigationItem.accessoryView = accessoryView
            }
        }
    }

    func tableView(_ tableView: UITableView, numberOfRowsInSection section: Int) -> Int {
        return 100
    }

    func tableView(_ tableView: UITableView, cellForRowAt indexPath: IndexPath) -> UITableViewCell {
        if indexPath.row == 0 {
            guard let cell = tableView.dequeueReusableCell(withIdentifier: BooleanCell.identifier, for: indexPath) as? BooleanCell else {
                return UITableViewCell()
            }
            cell.setup(title: "Show spinner while using the search bar", isOn: showSearchProgressSpinner)
            cell.titleNumberOfLines = 0
            cell.onValueChanged = { [weak self, weak cell] in
                self?.shouldShowSearchSpinner(isOn: cell?.isOn ?? false)
            }
            return cell
        }

        if indexPath.row == 1 {
            guard let cell = tableView.dequeueReusableCell(withIdentifier: BooleanCell.identifier, for: indexPath) as? BooleanCell else {
                return UITableViewCell()
            }
            let isSwitchEnabled = navigationItem.usesLargeTitle && msfNavigationController?.msfNavigationBar.personaData != nil
            cell.setup(title: "Show rainbow ring on avatar",
                       isOn: showRainbowRingForAvatar,
                       isSwitchEnabled: isSwitchEnabled)
            cell.titleNumberOfLines = 0
            cell.onValueChanged = { [weak self, weak cell] in
                self?.shouldShowRainbowRing(isOn: cell?.isOn ?? false)
            }
            return cell
        }

        if indexPath.row == 2 {
            guard let cell = tableView.dequeueReusableCell(withIdentifier: BooleanCell.identifier, for: indexPath) as? BooleanCell else {
                return UITableViewCell()
            }
            cell.setup(title: "Show badge on right bar button items",
                       isOn: showBadgeOnBarButtonItem,
                       isSwitchEnabled: navigationItem.usesLargeTitle)
            cell.titleNumberOfLines = 0
            cell.onValueChanged = { [weak self, weak cell] in
                self?.shouldShowBadge(isOn: cell?.isOn ?? false)
            }
            return cell
        }

        if indexPath.row == 3 {
            guard let cell = tableView.dequeueReusableCell(withIdentifier: ActionsCell.identifier, for: indexPath) as? ActionsCell else {
                return UITableViewCell()
            }
            cell.setup(action1Title: "Show tooltip on 3 day view button in navbar")
            cell.action1Button.addTarget(self, action: #selector(showTooltipButtonPressed), for: .touchUpInside)
            cell.bottomSeparatorType = .full
            return cell
        }

        guard let cell = tableView.dequeueReusableCell(withIdentifier: TableViewCell.identifier, for: indexPath) as? TableViewCell else {
            return UITableViewCell()
        }
        let imageView = UIImageView(image: UIImage(named: "excelIcon"))
        cell.setup(title: "Cell #\(indexPath.row)", customView: imageView, accessoryType: .disclosureIndicator)
        cell.isInSelectionMode = isInSelectionMode
        return cell
    }

    func tableView(_ tableView: UITableView, didSelectRowAt indexPath: IndexPath) {
        if isInSelectionMode {
            updateNavigationTitle()
        } else {
            let controller = ChildViewController()
            if navigationItem.accessoryView == nil {
                controller.navigationItem.navigationBarStyle = .system
            }
            navigationController?.pushViewController(controller, animated: true)
        }
    }

    func tableView(_ tableView: UITableView, didDeselectRowAt indexPath: IndexPath) {
        if isInSelectionMode {
            updateNavigationTitle()
        }
    }

    func tableView(_ tableView: UITableView, canFocusRowAt indexPath: IndexPath) -> Bool {
        return true
    }

    private func updateNavigationTitle() {
        if isInSelectionMode {
            let selectedCount = tableView.indexPathsForSelectedRows?.count ?? 0
            navigationItem.title = selectedCount == 1 ? "1 item selected" : "\(selectedCount) items selected"
        } else {
            navigationItem.title = navigationItem.usesLargeTitle ? "Large Title" : "Regular Title"
        }
    }

    private func updateLeftBarButtonItems() {
        if isInSelectionMode {
            navigationItem.leftBarButtonItem = UIBarButtonItem(image: UIImage(named: "Dismiss_28"), landscapeImagePhone: UIImage(named: "Dismiss_24"), style: .plain, target: self, action: #selector(dismissSelectionMode))
        } else {
            navigationItem.leftBarButtonItem = nil
        }
    }

    private func updateRightBarButtonItems() {
        if isInSelectionMode {
            navigationItem.rightBarButtonItems = nil
        } else {
            let dismissItem = UIBarButtonItem(title: BarButtonItemTag.dismiss.title, style: .plain, target: self, action: #selector(dismissSelf))
            dismissItem.tag = BarButtonItemTag.dismiss.rawValue
            dismissItem.accessibilityLabel = "Dismiss"
            var items = [dismissItem]
            if allowsCellSelection {
                let selectItem = UIBarButtonItem(title: BarButtonItemTag.select.title, style: .plain, target: self, action: #selector(showSelectionMode))
                selectItem.tag = BarButtonItemTag.select.rawValue
                items.append(selectItem)
            } else {
                let threeDayItem = UIBarButtonItem(image: UIImage(named: "3-day-view-28x28"), landscapeImagePhone: UIImage(named: "3-day-view-24x24"), style: .plain, target: self, action: #selector(showModalView))
                threeDayItem.accessibilityLabel = "Modal View"
                threeDayItem.tag = BarButtonItemTag.threeDay.rawValue
                items.append(threeDayItem)
            }
            navigationItem.rightBarButtonItems = items
        }
    }

    @objc private func shouldShowSearchSpinner(isOn: Bool) {
        showSearchProgressSpinner = isOn
    }

    @objc private func shouldShowRainbowRing(isOn: Bool) {
        personaData.imageBasedRingColor = isOn ? RootViewController.colorfulImageForFrame() : nil
        personaData.isRingVisible = isOn
        personaData.hasRingInnerGap = false
        msfNavigationController?.msfNavigationBar.personaData = personaData
        showRainbowRingForAvatar = isOn
    }

    @objc private func shouldShowBadge(isOn: Bool) {
        guard let items = navigationItem.rightBarButtonItems, !items.isEmpty else {
            return
        }
        for item in items {
            var badgeValue: String?
            var badgeAccessibilityLabel: String?
            if isOn {
                if item.tag == BarButtonItemTag.dismiss.rawValue {
                    badgeValue = "12345"
                    badgeAccessibilityLabel = "12345 items"
                } else if item.tag == BarButtonItemTag.threeDay.rawValue {
                    badgeValue = "12"
                    badgeAccessibilityLabel = "12 new items"
                } else {
                    badgeValue = "New"
                    badgeAccessibilityLabel = "New feature"
                }
            }
            item.setBadgeValue(badgeValue, badgeAccessibilityLabel: badgeAccessibilityLabel)
        }
        showBadgeOnBarButtonItem = isOn
    }

    @objc private func showTooltipButtonPressed() {
        let navigationBar = msfNavigationController?.msfNavigationBar
        guard let view = navigationBar?.barButtonItemView(with: BarButtonItemTag.threeDay.rawValue) else {
            return
        }
        Tooltip.shared.show(with: "Tap anywhere for this tooltip to dismiss.",
                            for: view,
                            preferredArrowDirection: .up,
                            dismissOn: .tapAnywhere)
    }

    @objc private func dismissSelf() {
        dismiss(animated: false)
    }

    @objc private func showModalView() {
        let modalNavigationController = UINavigationController(rootViewController: ModalViewController(style: .grouped))
        modalNavigationController.navigationBar.isTranslucent = true
        present(modalNavigationController, animated: true)
    }

    @objc private func showSelectionMode() {
        isInSelectionMode = true
        msfNavigationController?.contractNavigationBar(animated: true)
        msfNavigationController?.allowResizeOfNavigationBarOnScroll = false
    }

    @objc private func dismissSelectionMode() {
        isInSelectionMode = false
        msfNavigationController?.allowResizeOfNavigationBarOnScroll = true
        msfNavigationController?.expandNavigationBar(animated: true)
    }

    private static func colorfulImageForFrame() -> UIImage? {
        let gradientColors = [
            UIColor(red: 0.45, green: 0.29, blue: 0.79, alpha: 1).cgColor,
            UIColor(red: 0.18, green: 0.45, blue: 0.96, alpha: 1).cgColor,
            UIColor(red: 0.36, green: 0.80, blue: 0.98, alpha: 1).cgColor,
            UIColor(red: 0.45, green: 0.72, blue: 0.22, alpha: 1).cgColor,
            UIColor(red: 0.97, green: 0.78, blue: 0.27, alpha: 1).cgColor,
            UIColor(red: 0.94, green: 0.52, blue: 0.20, alpha: 1).cgColor,
            UIColor(red: 0.92, green: 0.26, blue: 0.16, alpha: 1).cgColor,
            UIColor(red: 0.45, green: 0.29, blue: 0.79, alpha: 1).cgColor]

        let colorfulGradient = CAGradientLayer()
        let size = CGSize(width: 76, height: 76)
        colorfulGradient.frame = CGRect(x: 0, y: 0, width: size.width, height: size.height)
        colorfulGradient.colors = gradientColors
        colorfulGradient.startPoint = CGPoint(x: 0.5, y: 0.5)
        colorfulGradient.endPoint = CGPoint(x: 0.5, y: 0)
        colorfulGradient.type = .conic

        var customBorderImage: UIImage?
        UIGraphicsBeginImageContext(size)
        if let context = UIGraphicsGetCurrentContext() {
            colorfulGradient.render(in: context)
            customBorderImage = UIGraphicsGetImageFromCurrentImageContext()
        }
        UIGraphicsEndImageContext()

        return customBorderImage
    }
}

// MARK: - RootViewController: SearchBarDelegate

extension RootViewController: SearchBarDelegate {
    func searchBarDidBeginEditing(_ searchBar: SearchBar) {
        searchBar.progressSpinner.state.isAnimating = false
    }

    func searchBar(_ searchBar: SearchBar, didUpdateSearchText newSearchText: String?) {
    }

    func searchBarDidCancel(_ searchBar: SearchBar) {
        searchBar.progressSpinner.state.isAnimating = false
    }

    func searchBarDidRequestSearch(_ searchBar: SearchBar) {
        if showSearchProgressSpinner {
            searchBar.progressSpinner.state.isAnimating = true
        }
    }

    private struct Constants {
        static let topAccessoryViewWidthThreshold: CGFloat = 768
    }
}

// MARK: - ChildViewController

class ChildViewController: UITableViewController {
    override func viewDidLoad() {
        super.viewDidLoad()
        tableView.contentInsetAdjustmentBehavior = .never
        tableView.register(TableViewCell.self, forCellReuseIdentifier: TableViewCell.identifier)
        navigationItem.title = "Regular Title"
    }

    override func tableView(_ tableView: UITableView, numberOfRowsInSection section: Int) -> Int {
        return 100
    }

    override func tableView(_ tableView: UITableView, cellForRowAt indexPath: IndexPath) -> UITableViewCell {
        guard let cell = tableView.dequeueReusableCell(withIdentifier: TableViewCell.identifier, for: indexPath) as? TableViewCell else {
            return UITableViewCell()
        }
        cell.setup(title: "Child Cell #\(1 + indexPath.row)")
        return cell
    }

    override func tableView(_ tableView: UITableView, didSelectRowAt indexPath: IndexPath) {
        tableView.deselectRow(at: indexPath, animated: true)
    }

    override func tableView(_ tableView: UITableView, canFocusRowAt indexPath: IndexPath) -> Bool {
        return true
    }
}

// MARK: - ModalViewController

class ModalViewController: UITableViewController {
    private var isGrouped: Bool = false {
        didSet {
            updateTableView()
        }
    }

    private var styleButtonTitle: String {
        return isGrouped ? "Switch to Plain style" : "Switch to Grouped style"
    }

    override func viewDidAppear(_ animated: Bool) {
        super.viewDidAppear(animated)
        let tintColor = DynamicColor(light: GlobalTokens.brandColors(.comm80),
                                     dark: GlobalTokens.neutralColors(.white))
        navigationItem.rightBarButtonItem?.tintColor = UIColor(dynamicColor: tintColor)
    }

    override func viewDidLoad() {
        super.viewDidLoad()
        tableView.register(TableViewCell.self, forCellReuseIdentifier: TableViewCell.identifier)
        tableView.register(TableViewHeaderFooterView.self, forHeaderFooterViewReuseIdentifier: TableViewHeaderFooterView.identifier)
        updateTableView()

        navigationItem.title = "Modal View"
        navigationItem.rightBarButtonItem = UIBarButtonItem(barButtonSystemItem: UIBarButtonItem.SystemItem.done, target: self, action: #selector(dismissSelf))

        navigationController?.isToolbarHidden = false
        toolbarItems = [
            UIBarButtonItem(barButtonSystemItem: .flexibleSpace, target: nil, action: nil),
            UIBarButtonItem(title: styleButtonTitle, style: .plain, target: self, action: #selector(styleBarButtonTapped)),
            UIBarButtonItem(barButtonSystemItem: .flexibleSpace, target: nil, action: nil)
        ]
    }

    @objc private func dismissSelf() {
        dismiss(animated: true)
    }

    override func tableView(_ tableView: UITableView, numberOfRowsInSection section: Int) -> Int {
        return 20
    }

    override func tableView(_ tableView: UITableView, cellForRowAt indexPath: IndexPath) -> UITableViewCell {
        guard let cell = tableView.dequeueReusableCell(withIdentifier: TableViewCell.identifier, for: indexPath) as? TableViewCell else {
            return UITableViewCell()
        }
        cell.setup(title: "Child Cell #\(1 + indexPath.row)")
        cell.backgroundStyleType = isGrouped ? .grouped : .plain
        cell.topSeparatorType = isGrouped && indexPath.row == 0 ? .full : .none
        return cell
    }

    override func tableView(_ tableView: UITableView, didSelectRowAt indexPath: IndexPath) {
        tableView.deselectRow(at: indexPath, animated: true)
    }

    override func tableView(_ tableView: UITableView, viewForHeaderInSection section: Int) -> UIView? {
        let header = tableView.dequeueReusableHeaderFooterView(withIdentifier: TableViewHeaderFooterView.identifier) as? TableViewHeaderFooterView
        header?.setup(style: .header, title: "Section Header")
        return header
    }

    @objc private func styleBarButtonTapped(sender: UIBarButtonItem) {
        isGrouped = !isGrouped
        sender.title = styleButtonTitle
    }

    private func updateTableView() {
        tableView.backgroundColor = isGrouped ? TableViewCell.tableBackgroundGroupedColor : TableViewCell.tableBackgroundColor
        tableView.reloadData()
    }

    override func tableView(_ tableView: UITableView, canFocusRowAt indexPath: IndexPath) -> Bool {
        return true
    }
}

// MARK: - Gradient Color

class CustomGradient {
    class func getCustomBackgroundColor(width: CGFloat) -> UIColor {
        let startColor: UIColor = #colorLiteral(red: 0.8156862745, green: 0.2156862745, blue: 0.3529411765, alpha: 1)
        let midColor: UIColor = #colorLiteral(red: 0.8470588235, green: 0.231372549, blue: 0.003921568627, alpha: 1)
        let endColor: UIColor = #colorLiteral(red: 0.8470588235, green: 0.231372549, blue: 0.003921568627, alpha: 1)

        let gradientLayer = CAGradientLayer()
        gradientLayer.frame = CGRect(x: 0.0, y: 0.0, width: width, height: 1.0)
        gradientLayer.colors = [startColor.cgColor, midColor.cgColor, endColor.cgColor]
        gradientLayer.locations = [0.0, 0.5, 1.0]
        gradientLayer.startPoint = CGPoint(x: 0, y: 0.5)
        gradientLayer.endPoint = CGPoint(x: 1.0, y: 0.5)

        UIGraphicsBeginImageContext(gradientLayer.bounds.size)
        if let context = UIGraphicsGetCurrentContext() {
            gradientLayer.render(in: context)
        }
        let image = UIGraphicsGetImageFromCurrentImageContext()
        UIGraphicsEndImageContext()
        return UIColor(light: image != nil ? UIColor(patternImage: image!) : endColor, dark: UIColor(colorValue: GlobalTokens.neutralColors(.grey16)))
    }
}<|MERGE_RESOLUTION|>--- conflicted
+++ resolved
@@ -14,19 +14,10 @@
 
         addTitle(text: "Large Title with Primary style")
 
-<<<<<<< HEAD
         container.addArrangedSubview(createButton(title: "Show without accessory", action: { [weak self] _ in
             guard let strongSelf = self else {
                 return
             }
-=======
-        addTitle(text: "Large Title with System style")
-        container.addArrangedSubview(createButton(title: "Show without accessory", action: #selector(showLargeTitleWithSystemStyle)))
-        container.addArrangedSubview(createButton(title: "Show without accessory and shadow", action: #selector(showLargeTitleWithSystemStyleAndNoShadow)))
-        container.addArrangedSubview(createButton(title: "Show with collapsible search bar", action: #selector(showLargeTitleWithSystemStyleAndShyAccessory)))
-        container.addArrangedSubview(createButton(title: "Show with fixed search bar", action: #selector(showLargeTitleWithSystemStyleAndFixedAccessory)))
-        container.addArrangedSubview(createButton(title: "Show with pill segmented control", action: #selector(showLargeTitleWithSystemStyleAndPillSegment)))
->>>>>>> ea229b09
 
             strongSelf.presentController(withLargeTitle: true)
         }))
@@ -111,7 +102,6 @@
                 return
             }
 
-<<<<<<< HEAD
             strongSelf.presentController(withLargeTitle: true,
                                          style: .system,
                                          accessoryView: strongSelf.createAccessoryView(with: .darkContent),
@@ -121,15 +111,6 @@
             guard let strongSelf = self else {
                 return
             }
-=======
-    @objc func showLargeTitleWithSystemStyleAndPillSegment() {
-        presentController(withLargeTitle: true, style: .system, accessoryView: createSegmentedControl(), contractNavigationBarOnScroll: false)
-    }
-
-    @objc func showRegularTitleWithShyAccessory() {
-        presentController(withLargeTitle: false, style: .system, accessoryView: createAccessoryView(with: .darkContent), contractNavigationBarOnScroll: true)
-    }
->>>>>>> ea229b09
 
             strongSelf.presentController(withLargeTitle: true,
                                    style: .system,
@@ -200,7 +181,6 @@
                 return
             }
 
-<<<<<<< HEAD
             strongSelf.presentController(withLargeTitle: true,
                                          style: .system,
                                          accessoryView: strongSelf.createAccessoryView(with: .darkContent),
@@ -208,10 +188,6 @@
                                          contractNavigationBarOnScroll: false,
                                          updateStylePeriodically: true)
         }))
-=======
-    @objc func showLargeTitleWithPillSegment() {
-        presentController(withLargeTitle: true, accessoryView: createSegmentedControl(), contractNavigationBarOnScroll: false)
->>>>>>> ea229b09
     }
 
     @discardableResult
