//
//  Copyright (c) Microsoft Corporation. All rights reserved.
//  Licensed under the MIT License.
//

import FluentUI
import UIKit

class NavigationControllerDemoController: DemoController {
    override func viewDidLoad() {
        super.viewDidLoad()

        readmeString = "The navigation bar provides information and actions relating to the current screen. It often shows the app or page title and allows for navigation relative to the current page, letting someone step forward and back through a flow. The left side of the navigation bar can contain actions that directly relate to that page’s content, like edit or done buttons.\n\nIf you need to show wayfinding for main sections of your app that don’t change as people move through it, try the tab bar."

        addTitle(text: "Large Title with Primary style")
        container.addArrangedSubview(createButton(title: "Show without accessory", action: #selector(showLargeTitle)))
        container.addArrangedSubview(createButton(title: "Show with collapsible search bar", action: #selector(showLargeTitleWithShyAccessory)))
        container.addArrangedSubview(createButton(title: "Show with fixed search bar", action: #selector(showLargeTitleWithFixedAccessory)))
        container.addArrangedSubview(createButton(title: "Show without an avatar", action: #selector(showLargeTitleWithoutAvatar)))
        container.addArrangedSubview(createButton(title: "Show with a custom leading button", action: #selector(showLargeTitleWithCustomLeadingButton)))
        container.addArrangedSubview(createButton(title: "Show with pill segmented control", action: #selector(showLargeTitleWithPillSegment)))

        addTitle(text: "Large Title with System style")
        container.addArrangedSubview(createButton(title: "Show without accessory", action: #selector(showLargeTitleWithSystemStyle)))
        container.addArrangedSubview(createButton(title: "Show without accessory and shadow", action: #selector(showLargeTitleWithSystemStyleAndNoShadow)))
        container.addArrangedSubview(createButton(title: "Show with collapsible search bar", action: #selector(showLargeTitleWithSystemStyleAndShyAccessory)))
        container.addArrangedSubview(createButton(title: "Show with fixed search bar", action: #selector(showLargeTitleWithSystemStyleAndFixedAccessory)))
        container.addArrangedSubview(createButton(title: "Show with pill segmented control", action: #selector(showLargeTitleWithSystemStyleAndPillSegment)))

<<<<<<< HEAD
        addTitle(text: "Large Title with Gradient style")
        container.addArrangedSubview(createButton(title: "Show without accessory", action: #selector(showLargeTitleWithGradientStyle)))
        container.addArrangedSubview(createButton(title: "Show with collapsible search bar", action: #selector(showLargeTitleWithGradientStyleAndShyAccessory)))
        container.addArrangedSubview(createButton(title: "Show with fixed search bar", action: #selector(showLargeTitleWithGradientStyleAndFixedAccessory)))
        container.addArrangedSubview(createButton(title: "Show with pill segmented control", action: #selector(showLargeTitleWithGradientStyleAndPillSegment)))

=======
>>>>>>> f5b90529
        addTitle(text: "Leading with TwoLineTitleView")
        container.addArrangedSubview(createButton(title: "Show with fixed search bar and subtitle", action: #selector(showLeadingTitleWithFixedAccessoryAndSubtitle)))
        container.addArrangedSubview(createButton(title: "Show with collapsible search bar and subtitle", action: #selector(showLeadingTitleWithSystemStyleShyAccessoryAndSubtitle)))
        container.addArrangedSubview(createButton(title: "Show with custom leading button", action: #selector(showLeadingTitleWithSubtitleAndCustomLeadingButton)))

        addTitle(text: "Centered Title")
        container.addArrangedSubview(createButton(title: "Show \"system\"", action: #selector(showSystemTitle)))
        container.addArrangedSubview(createButton(title: "Show \"primary\" with subtitle", action: #selector(showRegularTitleWithSubtitle)))
        container.addArrangedSubview(createButton(title: "Show \"system\" with collapsible search bar", action: #selector(showSystemTitleWithShyAccessory)))
        container.addArrangedSubview(createButton(title: "Show \"primary\" with collapsible search bar and subtitle", action: #selector(showRegularTitleWithShyAccessoryAndSubtitle)))
        container.addArrangedSubview(createButton(title: "Show \"primary\" with fixed search bar", action: #selector(showRegularTitleWithFixedAccessory)))
        container.addArrangedSubview(createButton(title: "Show \"system\" with fixed search bar and subtitle", action: #selector(showSystemTitleWithFixedAccessoryAndSubtitle)))
        container.addArrangedSubview(createButton(title: "Show \"primary\" with custom leading button", action: #selector(showRegularTitleWithSubtitleAndCustomLeadingButton)))

        addTitle(text: "Size Customization")
        container.addArrangedSubview(createButton(title: "Show with expanded avatar, contracted title", action: #selector(showLargeTitleWithCustomizedElementSizes)))

        addTitle(text: "Custom Navigation Bar Color")
        container.addArrangedSubview(createButton(title: "Show with gradient navigation bar color", action: #selector(showLargeTitleWithCustomizedColor)))

        addTitle(text: "Top Accessory View")
        container.addArrangedSubview(createButton(title: "Show with top search bar for large screen width", action: #selector(showWithTopSearchBar)))

        addTitle(text: "Change Style Periodically")
        container.addArrangedSubview(createButton(title: "Change the style every second", action: #selector(showSearchChangingStyleEverySecond)))
    }

    let gradient: CAGradientLayer = {
        let purpleColor = CGColor(red: 0.68, green: 0.49, blue: 0.88, alpha: 0.4)
        let blueColor = CGColor(red: 0.25, green: 0.38, blue: 1.00, alpha: 0.4)
        let gradient = CAGradientLayer()
        gradient.type = .conic
        gradient.startPoint = CGPoint(x: 0.5, y: -0.7)
        gradient.endPoint = CGPoint(x: 0.5, y: -1)
        gradient.colors = [blueColor, purpleColor, blueColor]
        gradient.locations = [0.48, 0.5, 0.52]
        return gradient
    }()

    let gradientMask: CAGradientLayer = {
        let gradientMask = CAGradientLayer()
        gradientMask.colors = [UIColor.white.cgColor, UIColor.clear.cgColor]
        gradientMask.locations = [0.3, 1]
        return gradientMask
    }()

    @objc func showLargeTitle() {
        presentController(withTitleStyle: .largeLeading)
    }

    @objc func showLargeTitleWithShyAccessory() {
        presentController(withTitleStyle: .largeLeading, accessoryView: createAccessoryView(), contractNavigationBarOnScroll: true)
    }

    @objc func showLargeTitleWithFixedAccessory() {
        presentController(withTitleStyle: .largeLeading, accessoryView: createAccessoryView(), contractNavigationBarOnScroll: false)
    }

    @objc func showLargeTitleWithSystemStyle() {
        presentController(withTitleStyle: .largeLeading, style: .system)
    }

    @objc func showLargeTitleWithSystemStyleAndNoShadow() {
        presentController(withTitleStyle: .largeLeading, style: .system, contractNavigationBarOnScroll: false, showShadow: false)
    }

    @objc func showLargeTitleWithSystemStyleAndShyAccessory() {
        presentController(withTitleStyle: .largeLeading, style: .system, accessoryView: createAccessoryView(with: .onSystemNavigationBar), contractNavigationBarOnScroll: true)
    }

    @objc func showLargeTitleWithSystemStyleAndFixedAccessory() {
        presentController(withTitleStyle: .largeLeading, style: .system, accessoryView: createAccessoryView(with: .onSystemNavigationBar), contractNavigationBarOnScroll: false)
    }

    @objc func showLargeTitleWithSystemStyleAndPillSegment() {
        presentController(withTitleStyle: .largeLeading, style: .system, accessoryView: createSegmentedControl(compatibleWith: .system), contractNavigationBarOnScroll: false)
    }

    @objc func showLeadingTitleWithFixedAccessoryAndSubtitle() {
        presentController(withTitleStyle: .leading, subtitle: "Subtitle goes here", accessoryView: createAccessoryView(), contractNavigationBarOnScroll: false)
    }

    @objc func showLeadingTitleWithSystemStyleShyAccessoryAndSubtitle() {
        presentController(withTitleStyle: .leading, subtitle: "Subtitle goes here", style: .system, accessoryView: createAccessoryView(with: .onSystemNavigationBar), contractNavigationBarOnScroll: true)
<<<<<<< HEAD
    }

    @objc func showLeadingTitleWithSubtitleAndCustomLeadingButton() {
        presentController(withTitleStyle: .leading, subtitle: "Subtitle goes here", style: .system, accessoryView: createAccessoryView(with: .onSystemNavigationBar), contractNavigationBarOnScroll: true, leadingItem: .customButton)
    }

    @objc func showSystemTitleWithShyAccessory() {
        presentController(withTitleStyle: .system, style: .system, accessoryView: createAccessoryView(with: .onSystemNavigationBar), contractNavigationBarOnScroll: true)
    }

=======
    }

    @objc func showLeadingTitleWithSubtitleAndCustomLeadingButton() {
        presentController(withTitleStyle: .leading, subtitle: "Subtitle goes here", style: .system, accessoryView: createAccessoryView(with: .onSystemNavigationBar), contractNavigationBarOnScroll: true, leadingItem: .customButton)
    }

    @objc func showSystemTitleWithShyAccessory() {
        presentController(withTitleStyle: .system, style: .system, accessoryView: createAccessoryView(with: .onSystemNavigationBar), contractNavigationBarOnScroll: true)
    }

>>>>>>> f5b90529
    @objc func showRegularTitleWithShyAccessoryAndSubtitle() {
        presentController(withTitleStyle: .system, subtitle: "Subtitle goes here", accessoryView: createAccessoryView(), contractNavigationBarOnScroll: true)
    }

    @objc func showRegularTitleWithFixedAccessory() {
        presentController(withTitleStyle: .system, accessoryView: createAccessoryView())
    }

    @objc func showSystemTitleWithFixedAccessoryAndSubtitle() {
        presentController(withTitleStyle: .system, subtitle: "Subtitle goes here", style: .system, accessoryView: createAccessoryView(with: .onSystemNavigationBar), contractNavigationBarOnScroll: false)
    }

    @objc func showSystemTitle() {
        presentController(withTitleStyle: .system, style: .system)
    }

    @objc func showRegularTitleWithSubtitle() {
        presentController(withTitleStyle: .system, subtitle: "Subtitle goes here")
    }

    @objc func showRegularTitleWithSubtitleAndCustomLeadingButton() {
        presentController(withTitleStyle: .system, subtitle: "Subtitle goes here", style: .system, accessoryView: createAccessoryView(with: .onSystemNavigationBar), contractNavigationBarOnScroll: true, leadingItem: .customButton)
<<<<<<< HEAD
    }

    @objc func showLargeTitleWithGradientStyle() {
        presentController(withTitleStyle: .largeLeading, style: .gradient)
    }

    @objc func showLargeTitleWithGradientStyleAndShyAccessory() {
        presentController(withTitleStyle: .largeLeading, style: .gradient, accessoryView: createAccessoryView(with: .onSystemNavigationBar), contractNavigationBarOnScroll: true)
    }

    @objc func showLargeTitleWithGradientStyleAndFixedAccessory() {
        presentController(withTitleStyle: .largeLeading, style: .gradient, accessoryView: createAccessoryView(with: .onSystemNavigationBar), contractNavigationBarOnScroll: false)
    }

    @objc func showLargeTitleWithGradientStyleAndPillSegment() {
        presentController(withTitleStyle: .largeLeading, style: .gradient, accessoryView: createSegmentedControl(compatibleWith: .system), contractNavigationBarOnScroll: false)
=======
>>>>>>> f5b90529
    }

    @objc func showLargeTitleWithCustomizedElementSizes() {
        let controller = presentController(withTitleStyle: .largeLeading, accessoryView: createAccessoryView())
        controller.msfNavigationBar.avatarSize = .expanded
        controller.msfNavigationBar.titleSize = .contracted
    }

    @objc func showLargeTitleWithCustomizedColor() {
        presentController(withTitleStyle: .largeLeading, style: .custom, accessoryView: createAccessoryView())
    }

    @objc func showLargeTitleWithoutAvatar() {
        presentController(withTitleStyle: .largeLeading, style: .primary, accessoryView: createAccessoryView(), leadingItem: .nothing)
    }

    @objc func showLargeTitleWithCustomLeadingButton() {
        presentController(withTitleStyle: .largeLeading, style: .primary, accessoryView: createAccessoryView(), leadingItem: .customButton)
    }

    @objc func showWithTopSearchBar() {
        presentController(withTitleStyle: .largeLeading, style: .system, accessoryView: createAccessoryView(with: .onSystemNavigationBar), showsTopAccessory: true, contractNavigationBarOnScroll: false)
    }

    @objc func showSearchChangingStyleEverySecond() {
        presentController(withTitleStyle: .largeLeading, style: .system, accessoryView: createAccessoryView(with: .onSystemNavigationBar), showsTopAccessory: true, contractNavigationBarOnScroll: false, updateStylePeriodically: true)
    }

    @objc func showLargeTitleWithPillSegment() {
        presentController(withTitleStyle: .largeLeading, accessoryView: createSegmentedControl(compatibleWith: .primary), contractNavigationBarOnScroll: false)
    }

    private enum LeadingItem {
        case nothing
        case avatar
        case customButton
    }
    @discardableResult
    private func presentController(withTitleStyle titleStyle: NavigationBar.TitleStyle,
                                   subtitle: String? = nil,
                                   style: NavigationBar.Style = .primary,
                                   accessoryView: UIView? = nil,
                                   showsTopAccessory: Bool = false,
                                   contractNavigationBarOnScroll: Bool = true,
                                   showShadow: Bool = true,
                                   leadingItem: LeadingItem = .avatar,
                                   updateStylePeriodically: Bool = false) -> NavigationController {
        let content = RootViewController()
        content.navigationItem.titleStyle = titleStyle
        content.navigationItem.subtitle = subtitle
        content.navigationItem.backButtonTitle = "99+"
        content.navigationItem.navigationBarStyle = style
        content.navigationItem.navigationBarShadow = showShadow ? .automatic : .alwaysHidden
        content.navigationItem.accessoryView = accessoryView
        content.navigationItem.topAccessoryViewAttributes = NavigationBarTopSearchBarAttributes()
        content.navigationItem.contentScrollView = contractNavigationBarOnScroll ? content.tableView : nil
        content.showsTopAccessoryView = showsTopAccessory

        content.navigationItem.customNavigationBarColor = CustomGradient.getCustomBackgroundColor(width: view.frame.width)

        if updateStylePeriodically {
            changeStyleContinuously(in: content.navigationItem)
        }

        let controller = NavigationController(rootViewController: content)
<<<<<<< HEAD
        let navigationBar = controller.msfNavigationBar
        navigationBar.gradient = gradient
        navigationBar.gradientMask = gradientMask

        switch leadingItem {
        case .avatar:
            navigationBar.personaData = content.personaData
            navigationBar.onAvatarTapped = handleAvatarTapped
=======
        switch leadingItem {
        case .avatar:
            controller.msfNavigationBar.personaData = content.personaData
            controller.msfNavigationBar.onAvatarTapped = handleAvatarTapped
>>>>>>> f5b90529
        case .customButton:
            let starButtonItem = UIBarButtonItem(image: UIImage(named: "ic_fluent_star_24_regular"))
            starButtonItem.accessibilityLabel = "Star button"
            content.navigationItem.leftBarButtonItem = starButtonItem
        case .nothing:
            content.allowsCellSelection = true
        }

        if let searchBarView = accessoryView as? SearchBar {
            searchBarView.delegate = content
        }

        controller.modalPresentationStyle = .fullScreen
        if titleStyle.usesLeadingAlignment {
            let leadingEdgeGesture = UIScreenEdgePanGestureRecognizer(target: self, action: #selector(handleScreenEdgePan))
            leadingEdgeGesture.edges = view.effectiveUserInterfaceLayoutDirection == .leftToRight ? .left : .right
            leadingEdgeGesture.delegate = self
            controller.view.addGestureRecognizer(leadingEdgeGesture)
        }

        present(controller, animated: false)

        return controller
    }

    private func changeStyleContinuously(in navigationItem: UINavigationItem) {
        DispatchQueue.main.asyncAfter(deadline: .now() + 1.0) {
            let newStyle: NavigationBar.Style
            switch navigationItem.navigationBarStyle {
            case .custom:
                newStyle = .default
            case .default:
                newStyle = .primary
            case .primary:
                newStyle = .system
            case .system, .gradient:
                newStyle = .custom
            }

            navigationItem.navigationBarStyle = newStyle
            self.setNeedsStatusBarAppearanceUpdate()
            self.changeStyleContinuously(in: navigationItem)
        }
    }

    private func createAccessoryView(with style: SearchBar.Style = .onBrandNavigationBar) -> SearchBar {
        let searchBar = SearchBar()
        searchBar.style = style
        searchBar.placeholderText = "Search"
        return searchBar
    }

    private func createSegmentedControl(compatibleWith style: NavigationBar.Style) -> UIView {
        let segmentItems: [SegmentItem] = [
            SegmentItem(title: "First"),
            SegmentItem(title: "Second")]
        let pillControl = SegmentedControl(items: segmentItems, style: style == .system ? .neutralOverNavBarPill : .brandOverNavBarPill)
        pillControl.shouldSetEqualWidthForSegments = false
        pillControl.isFixedWidth = false
        pillControl.contentInset = .zero
        let stackView = UIStackView()
        stackView.addArrangedSubview(pillControl)
        stackView.distribution = .equalCentering
        stackView.alignment = .center
        let button = UIButton(type: .system)
        button.setImage(UIImage(named: "ic_fluent_filter_28"), for: .normal)
        button.tintColor = view.fluentTheme.color(.foregroundLightStatic)
        stackView.addArrangedSubview(button)
        return stackView
    }

    private func presentSideDrawer(presentingGesture: UIPanGestureRecognizer? = nil) {
        let meControl = Label(style: .title2, colorStyle: .regular)
        meControl.text = "Me Control goes here"
        meControl.textAlignment = .center

        let controller = DrawerController(sourceView: view, sourceRect: .zero, presentationDirection: .fromLeading)
        controller.contentView = meControl
        controller.preferredContentSize.width = 360
        controller.presentingGesture = presentingGesture
        controller.resizingBehavior = .dismiss
        presentedViewController?.present(controller, animated: true)
    }

    private func handleAvatarTapped() {
        presentSideDrawer()
    }

    @objc private func handleScreenEdgePan(gesture: UIScreenEdgePanGestureRecognizer) {
        if gesture.state == .began {
            presentSideDrawer(presentingGesture: gesture)
        }
    }
}

// MARK: - NavigationControllerDemoController: UIGestureRecognizerDelegate

extension NavigationControllerDemoController: UIGestureRecognizerDelegate {
    func gestureRecognizerShouldBegin(_ gestureRecognizer: UIGestureRecognizer) -> Bool {
        // Only show side drawer for the root view controller
        if let controller = presentedViewController as? UINavigationController,
           gestureRecognizer is UIScreenEdgePanGestureRecognizer && gestureRecognizer.view == controller.view && controller.topViewController != controller.viewControllers.first {
            return false
        }
        return true
    }
}

// MARK: - RootViewController

class RootViewController: UIViewController, UITableViewDataSource, UITableViewDelegate, NavigationBarTitleAccessoryDelegate {
    struct TitleViewFeature {
        var name: String
        var apply: (ChildViewController) -> Void
    }

    lazy var titleViewFeaturesByRow: [Int: TitleViewFeature] = [
        4: TitleViewFeature(name: "Large title") {
            $0.navigationItem.titleStyle = .largeLeading
        },
        5: TitleViewFeature(name: "Leading-aligned, two titles, collapsible") {
            $0.navigationItem.titleStyle = .leading
            $0.navigationItem.subtitle = "Subtitle"
            $0.navigationItem.contentScrollView = $0.tableView
        },
        6: TitleViewFeature(name: "Two titles with subtitle disclosure") {
            $0.navigationItem.subtitle = "Press me!"
            $0.navigationItem.titleAccessory = NavigationBarTitleAccessory(location: .subtitle, style: .disclosure, delegate: self)
        },
        7: TitleViewFeature(name: "Leading-aligned, image, subtitle") {
            $0.navigationItem.titleStyle = .leading
            $0.navigationItem.titleImage = UIImage(named: "ic_fluent_star_16_regular")
            $0.navigationItem.subtitle = "Subtitle"
        },
        8: TitleViewFeature(name: "Centered, image, subtitle") {
            $0.navigationItem.titleImage = UIImage(named: "ic_fluent_star_16_regular")
            $0.navigationItem.subtitle = "Subtitle"
        },
        9: TitleViewFeature(name: "Leading-aligned, image, down arrow, subtitle") {
            $0.navigationItem.titleStyle = .leading
            $0.navigationItem.titleImage = UIImage(named: "ic_fluent_star_16_regular")
            $0.navigationItem.subtitle = "Subtitle"
            $0.navigationItem.titleAccessory = NavigationBarTitleAccessory(location: .title, style: .downArrow, delegate: self)
        },
        10: TitleViewFeature(name: "Centered, image, down arrow, subtitle") {
            $0.navigationItem.titleImage = UIImage(named: "ic_fluent_star_16_regular")
            $0.navigationItem.subtitle = "Subtitle"
            $0.navigationItem.titleAccessory = NavigationBarTitleAccessory(location: .title, style: .downArrow, delegate: self)
        },
        11: TitleViewFeature(name: "Leading, down arrow") {
            $0.navigationItem.titleStyle = .leading
            $0.navigationItem.titleAccessory = NavigationBarTitleAccessory(location: .title, style: .downArrow, delegate: self)
        },
        12: TitleViewFeature(name: "Centered, down arrow") {
            $0.navigationItem.titleAccessory = NavigationBarTitleAccessory(location: .title, style: .downArrow, delegate: self)
        },
        13: TitleViewFeature(name: "Leading, image, disclosure") {
            $0.navigationItem.titleStyle = .leading
            $0.navigationItem.titleImage = UIImage(named: "ic_fluent_star_16_regular")
            $0.navigationItem.titleAccessory = NavigationBarTitleAccessory(location: .title, style: .disclosure, delegate: self)
        },
        14: TitleViewFeature(name: "Centered, image, disclosure") {
            $0.navigationItem.titleImage = UIImage(named: "ic_fluent_star_16_regular")
            $0.navigationItem.titleAccessory = NavigationBarTitleAccessory(location: .title, style: .disclosure, delegate: self)
        },
        15: TitleViewFeature(name: "Centered, collapsible search bar") {
            let searchBar = SearchBar()
<<<<<<< HEAD
            searchBar.style = ($0.navigationItem.navigationBarStyle == .system || $0.navigationItem.navigationBarStyle == .gradient) ? .onSystemNavigationBar : .onBrandNavigationBar
=======
            searchBar.style = $0.navigationItem.navigationBarStyle == .system ? .onSystemNavigationBar : .onBrandNavigationBar
>>>>>>> f5b90529
            searchBar.placeholderText = "Search"
            $0.navigationItem.accessoryView = searchBar
            $0.navigationItem.contentScrollView = $0.tableView
        }
    ]

    enum BarButtonItemTag: Int {
        case dismiss
        case select
        case threeDay

        var title: String {
            switch self {
            case .dismiss:
                return "Dismiss"
            case .select:
                return "Select"
            case .threeDay:
                return "ThreeDay"
            }
        }
    }

    private(set) lazy var tableView: UITableView = {
        let tableView = UITableView()
        tableView.dataSource = self
        tableView.delegate = self
        tableView.register(TableViewCell.self, forCellReuseIdentifier: TableViewCell.identifier)
        tableView.register(BooleanCell.self, forCellReuseIdentifier: BooleanCell.identifier)
        tableView.register(ActionsCell.self, forCellReuseIdentifier: ActionsCell.identifier)
        return tableView
    }()

    var showSearchProgressSpinner: Bool = true
    var showRainbowRingForAvatar: Bool = false
    var showBadgeOnBarButtonItem: Bool = false

    var allowsCellSelection: Bool = false {
        didSet {
            updateRightBarButtonItems()
        }
    }

    var showsTopAccessoryView: Bool = false

    var personaData: PersonaData = {
        let personaData = PersonaData(name: "Kat Larsson", image: UIImage(named: "avatar_kat_larsson"))
        personaData.hasRingInnerGap = false
        return personaData
    }()

    private var isInSelectionMode: Bool = false {
        didSet {
            tableView.allowsMultipleSelection = isInSelectionMode

            for indexPath in tableView.indexPathsForVisibleRows ?? [] {
                if let cell = tableView.cellForRow(at: indexPath) as? TableViewCell {
                    cell.setIsInSelectionMode(isInSelectionMode, animated: true)
                }
            }

            updateNavigationTitle()
            updateLeftBarButtonItems()
            updateRightBarButtonItems()
        }
    }

    private var navigationBarFrameObservation: NSKeyValueObservation?

    private let tabBarView: TabBarView = {
        let tabBarView = TabBarView()
        tabBarView.items = [
            TabBarItem(title: "Home", image: UIImage(named: "Home_28")!, selectedImage: UIImage(named: "Home_Selected_28")!, landscapeImage: UIImage(named: "Home_24")!, landscapeSelectedImage: UIImage(named: "Home_Selected_24")!),
            TabBarItem(title: "New", image: UIImage(named: "New_28")!, selectedImage: UIImage(named: "New_Selected_28")!, landscapeImage: UIImage(named: "New_24")!, landscapeSelectedImage: UIImage(named: "New_Selected_24")!),
            TabBarItem(title: "Open", image: UIImage(named: "Open_28")!, selectedImage: UIImage(named: "Open_Selected_28")!, landscapeImage: UIImage(named: "Open_24")!, landscapeSelectedImage: UIImage(named: "Open_Selected_24")!)
        ]
        return tabBarView
    }()

    override func viewDidLoad() {
        super.viewDidLoad()

        tableView.translatesAutoresizingMaskIntoConstraints = false
        view.addSubview(tableView)

        updateNavigationTitle()
        updateLeftBarButtonItems()
        updateRightBarButtonItems()

        tabBarView.translatesAutoresizingMaskIntoConstraints = false
        view.addSubview(tabBarView)

        let tabBarViewConstraints = [
            tableView.topAnchor.constraint(equalTo: view.topAnchor),
            tableView.leadingAnchor.constraint(equalTo: view.leadingAnchor),
            tableView.trailingAnchor.constraint(equalTo: view.trailingAnchor),
            tableView.bottomAnchor.constraint(equalTo: view.bottomAnchor),
            tabBarView.bottomAnchor.constraint(equalTo: view.bottomAnchor),
            tabBarView.leadingAnchor.constraint(equalTo: view.leadingAnchor),
            tabBarView.trailingAnchor.constraint(equalTo: view.trailingAnchor)
        ]

        NSLayoutConstraint.activate(tabBarViewConstraints)
    }

    override func viewWillAppear(_ animated: Bool) {
        super.viewWillAppear(animated)
        if let indexPath = tableView.indexPathForSelectedRow {
            tableView.deselectRow(at: indexPath, animated: true)
        }

        let size = tabBarView.systemLayoutSizeFitting(UIView.layoutFittingCompressedSize)
        tableView.contentInset.bottom = size.height

        navigationBarFrameObservation = navigationController?.navigationBar.observe(\.frame, options: [.old, .new]) { [unowned self] navigationBar, change in
            if change.newValue?.width != change.oldValue?.width && self.navigationItem.navigationBarStyle == .custom {
                self.navigationItem.customNavigationBarColor = CustomGradient.getCustomBackgroundColor(width: navigationBar.frame.width)
            }
        }
    }

    override func viewWillLayoutSubviews() {
        super.viewWillLayoutSubviews()

        if showsTopAccessoryView {
            let showTopAccessoryView = view.frame.size.width >= Constants.topAccessoryViewWidthThreshold

            if let accessoryView = navigationItem.accessoryView as? SearchBar, showTopAccessoryView {
                accessoryView.hidesNavigationBarDuringSearch = false
                navigationItem.accessoryView = nil
                navigationItem.topAccessoryView = accessoryView
            } else if let accessoryView = navigationItem.topAccessoryView as? SearchBar, !showTopAccessoryView {
                accessoryView.hidesNavigationBarDuringSearch = true

                navigationItem.topAccessoryView = nil
                navigationItem.accessoryView = accessoryView
            }
        }
    }

    func tableView(_ tableView: UITableView, numberOfRowsInSection section: Int) -> Int {
        return 100
    }

    func tableView(_ tableView: UITableView, cellForRowAt indexPath: IndexPath) -> UITableViewCell {
        if indexPath.row == 0 {
            guard let cell = tableView.dequeueReusableCell(withIdentifier: BooleanCell.identifier, for: indexPath) as? BooleanCell else {
                return UITableViewCell()
            }
            cell.setup(title: "Show spinner while using the search bar", isOn: showSearchProgressSpinner)
            cell.titleNumberOfLines = 0
            cell.onValueChanged = { [weak self, weak cell] in
                self?.shouldShowSearchSpinner(isOn: cell?.isOn ?? false)
            }
            return cell
        }

        if indexPath.row == 1 {
            guard let cell = tableView.dequeueReusableCell(withIdentifier: BooleanCell.identifier, for: indexPath) as? BooleanCell else {
                return UITableViewCell()
            }
            let isSwitchEnabled = navigationItem.titleStyle == .largeLeading && msfNavigationController?.msfNavigationBar.personaData != nil
            cell.setup(title: "Show rainbow ring on avatar",
                       isOn: showRainbowRingForAvatar,
                       isSwitchEnabled: isSwitchEnabled)
            cell.titleNumberOfLines = 0
            cell.onValueChanged = { [weak self, weak cell] in
                self?.shouldShowRainbowRing(isOn: cell?.isOn ?? false)
            }
            return cell
        }

        if indexPath.row == 2 {
            guard let cell = tableView.dequeueReusableCell(withIdentifier: BooleanCell.identifier, for: indexPath) as? BooleanCell else {
                return UITableViewCell()
            }
            cell.setup(title: "Show badge on right bar button items",
                       isOn: showBadgeOnBarButtonItem,
                       isSwitchEnabled: navigationItem.titleStyle == .largeLeading)
            cell.titleNumberOfLines = 0
            cell.onValueChanged = { [weak self, weak cell] in
                self?.shouldShowBadge(isOn: cell?.isOn ?? false)
            }
            return cell
        }

        if indexPath.row == 3 {
            guard let cell = tableView.dequeueReusableCell(withIdentifier: ActionsCell.identifier, for: indexPath) as? ActionsCell else {
                return UITableViewCell()
            }
            cell.setup(action1Title: "Show tooltip on 3 day view button in navbar")
            cell.action1Button.addTarget(self, action: #selector(showTooltipButtonPressed), for: .touchUpInside)
            cell.bottomSeparatorType = .full
            return cell
        }

        guard let cell = tableView.dequeueReusableCell(withIdentifier: TableViewCell.identifier, for: indexPath) as? TableViewCell else {
            return UITableViewCell()
        }
        let imageView = UIImageView(image: UIImage(named: "excelIcon"))
        let row = indexPath.row
        cell.setup(title: "Cell #\(row)", subtitle: titleViewFeaturesByRow[row]?.name ?? "", customView: imageView, accessoryType: .disclosureIndicator)
        cell.isInSelectionMode = isInSelectionMode
        return cell
    }

    func tableView(_ tableView: UITableView, didSelectRowAt indexPath: IndexPath) {
        if isInSelectionMode {
            updateNavigationTitle()
        } else {
            let row = indexPath.row
            let controller = ChildViewController(parentIndex: row)
            if navigationItem.accessoryView == nil {
                if navigationItem.navigationBarStyle == .gradient {
                    controller.navigationItem.navigationBarStyle = .gradient
                } else {
                    controller.navigationItem.navigationBarStyle = .system
                }
            }
            if let feature = titleViewFeaturesByRow[row] {
                feature.apply(controller)
            }
            if let feature = titleViewFeaturesByRow[row] {
                feature.apply(controller)
            }
            navigationController?.pushViewController(controller, animated: true)
        }
    }

    func tableView(_ tableView: UITableView, didDeselectRowAt indexPath: IndexPath) {
        if isInSelectionMode {
            updateNavigationTitle()
        }
    }

    func tableView(_ tableView: UITableView, canFocusRowAt indexPath: IndexPath) -> Bool {
        return true
    }

    private func updateNavigationTitle() {
        if isInSelectionMode {
            let selectedCount = tableView.indexPathsForSelectedRows?.count ?? 0
            navigationItem.title = selectedCount == 1 ? "1 item selected" : "\(selectedCount) items selected"
        } else {
            navigationItem.title = navigationItem.titleStyle == .largeLeading ? "Large Title" : "Regular Title"
        }
    }

    private func updateLeftBarButtonItems() {
        if isInSelectionMode {
            navigationItem.leftBarButtonItem = UIBarButtonItem(image: UIImage(named: "Dismiss_28"), landscapeImagePhone: UIImage(named: "Dismiss_24"), style: .plain, target: self, action: #selector(dismissSelectionMode))
        } else {
            navigationItem.leftBarButtonItem = nil
        }
    }

    private func updateRightBarButtonItems() {
        if isInSelectionMode {
            navigationItem.rightBarButtonItems = nil
        } else {
            let dismissItem = UIBarButtonItem(title: BarButtonItemTag.dismiss.title, style: .plain, target: self, action: #selector(dismissSelf))
            dismissItem.tag = BarButtonItemTag.dismiss.rawValue
            dismissItem.accessibilityLabel = "Dismiss"
            var items = [dismissItem]
            if allowsCellSelection {
                let selectItem = UIBarButtonItem(title: BarButtonItemTag.select.title, style: .plain, target: self, action: #selector(showSelectionMode))
                selectItem.tag = BarButtonItemTag.select.rawValue
                items.append(selectItem)
            } else {
                let threeDayItem = UIBarButtonItem(image: UIImage(named: "3-day-view-28x28"), landscapeImagePhone: UIImage(named: "3-day-view-24x24"), style: .plain, target: self, action: #selector(showModalView))
                threeDayItem.accessibilityLabel = "Modal View"
                threeDayItem.tag = BarButtonItemTag.threeDay.rawValue
                items.append(threeDayItem)
            }
            navigationItem.rightBarButtonItems = items
        }
    }

    @objc private func shouldShowSearchSpinner(isOn: Bool) {
        showSearchProgressSpinner = isOn
    }

    @objc private func shouldShowRainbowRing(isOn: Bool) {
        personaData.imageBasedRingColor = isOn ? RootViewController.colorfulImageForFrame() : nil
        personaData.isRingVisible = isOn
        personaData.hasRingInnerGap = false
        msfNavigationController?.msfNavigationBar.personaData = personaData
        showRainbowRingForAvatar = isOn
    }

    @objc private func shouldShowBadge(isOn: Bool) {
        guard let items = navigationItem.rightBarButtonItems, !items.isEmpty else {
            return
        }
        for item in items {
            var badgeValue: String?
            var badgeAccessibilityLabel: String?
            if isOn {
                if item.tag == BarButtonItemTag.dismiss.rawValue {
                    badgeValue = "12345"
                    badgeAccessibilityLabel = "12345 items"
                } else if item.tag == BarButtonItemTag.threeDay.rawValue {
                    badgeValue = "12"
                    badgeAccessibilityLabel = "12 new items"
                } else {
                    badgeValue = "New"
                    badgeAccessibilityLabel = "New feature"
                }
            }
            item.setBadgeValue(badgeValue, badgeAccessibilityLabel: badgeAccessibilityLabel)
        }
        showBadgeOnBarButtonItem = isOn
    }

    @objc private func showTooltipButtonPressed() {
        let navigationBar = msfNavigationController?.msfNavigationBar
        guard let view = navigationBar?.barButtonItemView(with: BarButtonItemTag.threeDay.rawValue) else {
            return
        }

        Tooltip.shared.show(with: "Tap anywhere for this tooltip to dismiss.",
                            title: nil,
                            for: view,
                            in: self.navigationController,
                            preferredArrowDirection: .up,
                            dismissOn: .tapAnywhere
        )
    }

    override func viewWillTransition(to size: CGSize, with coordinator: UIViewControllerTransitionCoordinator) {
        super.viewWillTransition(to: size, with: coordinator)
        Tooltip.shared.hide()
    }

    @objc private func dismissSelf() {
        dismiss(animated: false)
    }

    @objc private func showModalView() {
        let modalNavigationController = UINavigationController(rootViewController: ModalViewController(style: .grouped))
        modalNavigationController.navigationBar.isTranslucent = true
        present(modalNavigationController, animated: true)
    }

    @objc private func showSelectionMode() {
        isInSelectionMode = true
        msfNavigationController?.contractNavigationBar(animated: true)
        msfNavigationController?.allowResizeOfNavigationBarOnScroll = false
    }

    @objc private func dismissSelectionMode() {
        isInSelectionMode = false
        msfNavigationController?.allowResizeOfNavigationBarOnScroll = true
        msfNavigationController?.expandNavigationBar(animated: true)
    }

    private static func colorfulImageForFrame() -> UIImage? {
        let gradientColors = [
            UIColor(red: 0.45, green: 0.29, blue: 0.79, alpha: 1).cgColor,
            UIColor(red: 0.18, green: 0.45, blue: 0.96, alpha: 1).cgColor,
            UIColor(red: 0.36, green: 0.80, blue: 0.98, alpha: 1).cgColor,
            UIColor(red: 0.45, green: 0.72, blue: 0.22, alpha: 1).cgColor,
            UIColor(red: 0.97, green: 0.78, blue: 0.27, alpha: 1).cgColor,
            UIColor(red: 0.94, green: 0.52, blue: 0.20, alpha: 1).cgColor,
            UIColor(red: 0.92, green: 0.26, blue: 0.16, alpha: 1).cgColor,
            UIColor(red: 0.45, green: 0.29, blue: 0.79, alpha: 1).cgColor]

        let colorfulGradient = CAGradientLayer()
        let size = CGSize(width: 76, height: 76)
        colorfulGradient.frame = CGRect(x: 0, y: 0, width: size.width, height: size.height)
        colorfulGradient.colors = gradientColors
        colorfulGradient.startPoint = CGPoint(x: 0.5, y: 0.5)
        colorfulGradient.endPoint = CGPoint(x: 0.5, y: 0)
        colorfulGradient.type = .conic

        var customBorderImage: UIImage?
        UIGraphicsBeginImageContext(size)
        if let context = UIGraphicsGetCurrentContext() {
            colorfulGradient.render(in: context)
            customBorderImage = UIGraphicsGetImageFromCurrentImageContext()
        }
        UIGraphicsEndImageContext()

        return customBorderImage
    }

    func navigationBarDidTapOnTitle(_ sender: NavigationBar) {
        if let topItem = sender.topItem {
            topItem.navigationBarStyle = topItem.navigationBarStyle == .primary ? .system : .primary
            setNeedsStatusBarAppearanceUpdate()
        }
    }
}

// MARK: - RootViewController: SearchBarDelegate

extension RootViewController: SearchBarDelegate {
    func searchBarDidBeginEditing(_ searchBar: SearchBar) {
        searchBar.progressSpinner.state.isAnimating = false
    }

    func searchBar(_ searchBar: SearchBar, didUpdateSearchText newSearchText: String?) {
    }

    func searchBarDidCancel(_ searchBar: SearchBar) {
        searchBar.progressSpinner.state.isAnimating = false
    }

    func searchBarDidRequestSearch(_ searchBar: SearchBar) {
        if showSearchProgressSpinner {
            searchBar.progressSpinner.state.isAnimating = true
        }
    }

    private struct Constants {
        static let topAccessoryViewWidthThreshold: CGFloat = 768
    }
}

// MARK: - ChildViewController

class ChildViewController: UITableViewController {
    var parentIndex: Int = -1

    convenience init(parentIndex: Int) {
        self.init()
        self.parentIndex = parentIndex
    }

    override func viewDidLoad() {
        super.viewDidLoad()
        tableView.contentInsetAdjustmentBehavior = .never
        tableView.register(TableViewCell.self, forCellReuseIdentifier: TableViewCell.identifier)
        navigationItem.title = "Cell #\(parentIndex)"
        navigationItem.backButtonTitle = "\(parentIndex)"
    }

    override func tableView(_ tableView: UITableView, numberOfRowsInSection section: Int) -> Int {
        return 100
    }

    override func tableView(_ tableView: UITableView, cellForRowAt indexPath: IndexPath) -> UITableViewCell {
        guard let cell = tableView.dequeueReusableCell(withIdentifier: TableViewCell.identifier, for: indexPath) as? TableViewCell else {
            return UITableViewCell()
        }
        cell.setup(title: "Child Cell #\(1 + indexPath.row)")
        return cell
    }

    override func tableView(_ tableView: UITableView, didSelectRowAt indexPath: IndexPath) {
        let controller = GrandchildViewController(grandparentIndex: parentIndex, parentIndex: 1 + indexPath.row)
        if navigationItem.accessoryView == nil {
<<<<<<< HEAD
            if navigationItem.navigationBarStyle == .gradient {
                controller.navigationItem.navigationBarStyle = .gradient
            } else {
                controller.navigationItem.navigationBarStyle = .system
            }
=======
            controller.navigationItem.navigationBarStyle = .system
>>>>>>> f5b90529
        }
        navigationController?.pushViewController(controller, animated: true)
    }

    override func tableView(_ tableView: UITableView, canFocusRowAt indexPath: IndexPath) -> Bool {
        return true
    }
}

// MARK: - GrandchildViewController

class GrandchildViewController: UITableViewController {
    var grandparentIndex: Int = -1
    var parentIndex: Int = -1

    convenience init(grandparentIndex: Int, parentIndex: Int) {
        self.init()
        self.grandparentIndex = grandparentIndex
        self.parentIndex = parentIndex
    }

    override func viewDidLoad() {
        super.viewDidLoad()
        tableView.contentInsetAdjustmentBehavior = .never
        tableView.register(TableViewCell.self, forCellReuseIdentifier: TableViewCell.identifier)
        navigationItem.title = "Cell #\(grandparentIndex)-\(parentIndex)"
    }

    override func tableView(_ tableView: UITableView, numberOfRowsInSection section: Int) -> Int {
        return 100
    }

    override func tableView(_ tableView: UITableView, cellForRowAt indexPath: IndexPath) -> UITableViewCell {
        guard let cell = tableView.dequeueReusableCell(withIdentifier: TableViewCell.identifier, for: indexPath) as? TableViewCell else {
            return UITableViewCell()
        }
        cell.setup(title: "Grandchild Cell #\(1 + indexPath.row)")
        return cell
    }

    override func tableView(_ tableView: UITableView, didSelectRowAt indexPath: IndexPath) {
        tableView.deselectRow(at: indexPath, animated: true)
    }

    override func tableView(_ tableView: UITableView, canFocusRowAt indexPath: IndexPath) -> Bool {
        return true
    }
}

// MARK: - ModalViewController

class ModalViewController: UITableViewController {
    private var isGrouped: Bool = false {
        didSet {
            updateTableView()
        }
    }

    private var styleButtonTitle: String {
        return isGrouped ? "Switch to Plain style" : "Switch to Grouped style"
    }

    override func viewDidAppear(_ animated: Bool) {
        super.viewDidAppear(animated)
        let tintColor = DynamicColor(light: GlobalTokens.brandColors(.comm80),
                                     dark: GlobalTokens.neutralColors(.white))
        navigationItem.rightBarButtonItem?.tintColor = UIColor(dynamicColor: tintColor)
    }

    override func viewDidLoad() {
        super.viewDidLoad()
        tableView.register(TableViewCell.self, forCellReuseIdentifier: TableViewCell.identifier)
        tableView.register(TableViewHeaderFooterView.self, forHeaderFooterViewReuseIdentifier: TableViewHeaderFooterView.identifier)
        updateTableView()

        navigationItem.title = "Modal View"
        navigationItem.rightBarButtonItem = UIBarButtonItem(barButtonSystemItem: UIBarButtonItem.SystemItem.done, target: self, action: #selector(dismissSelf))

        navigationController?.isToolbarHidden = false
        toolbarItems = [
            UIBarButtonItem(barButtonSystemItem: .flexibleSpace, target: nil, action: nil),
            UIBarButtonItem(title: styleButtonTitle, style: .plain, target: self, action: #selector(styleBarButtonTapped)),
            UIBarButtonItem(barButtonSystemItem: .flexibleSpace, target: nil, action: nil)
        ]
    }

    @objc private func dismissSelf() {
        dismiss(animated: true)
    }

    override func tableView(_ tableView: UITableView, numberOfRowsInSection section: Int) -> Int {
        return 20
    }

    override func tableView(_ tableView: UITableView, cellForRowAt indexPath: IndexPath) -> UITableViewCell {
        guard let cell = tableView.dequeueReusableCell(withIdentifier: TableViewCell.identifier, for: indexPath) as? TableViewCell else {
            return UITableViewCell()
        }
        cell.setup(title: "Child Cell #\(1 + indexPath.row)")
        cell.backgroundStyleType = isGrouped ? .grouped : .plain
        cell.topSeparatorType = isGrouped && indexPath.row == 0 ? .full : .none
        return cell
    }

    override func tableView(_ tableView: UITableView, didSelectRowAt indexPath: IndexPath) {
        tableView.deselectRow(at: indexPath, animated: true)
    }

    override func tableView(_ tableView: UITableView, viewForHeaderInSection section: Int) -> UIView? {
        let header = tableView.dequeueReusableHeaderFooterView(withIdentifier: TableViewHeaderFooterView.identifier) as? TableViewHeaderFooterView
        header?.setup(style: .header, title: "Section Header")
        return header
    }

    @objc private func styleBarButtonTapped(sender: UIBarButtonItem) {
        isGrouped = !isGrouped
        sender.title = styleButtonTitle
    }

    private func updateTableView() {
        tableView.backgroundColor = isGrouped ? TableViewCell.tableBackgroundGroupedColor : TableViewCell.tableBackgroundColor
        tableView.reloadData()
    }

    override func tableView(_ tableView: UITableView, canFocusRowAt indexPath: IndexPath) -> Bool {
        return true
    }
}

// MARK: - Gradient Color

class CustomGradient {
    class func getCustomBackgroundColor(width: CGFloat) -> UIColor {
        let startColor: UIColor = #colorLiteral(red: 0.8156862745, green: 0.2156862745, blue: 0.3529411765, alpha: 1)
        let midColor: UIColor = #colorLiteral(red: 0.8470588235, green: 0.231372549, blue: 0.003921568627, alpha: 1)
        let endColor: UIColor = #colorLiteral(red: 0.8470588235, green: 0.231372549, blue: 0.003921568627, alpha: 1)

        let gradientLayer = CAGradientLayer()
        gradientLayer.frame = CGRect(x: 0.0, y: 0.0, width: width, height: 1.0)
        gradientLayer.colors = [startColor.cgColor, midColor.cgColor, endColor.cgColor]
        gradientLayer.locations = [0.0, 0.5, 1.0]
        gradientLayer.startPoint = CGPoint(x: 0, y: 0.5)
        gradientLayer.endPoint = CGPoint(x: 1.0, y: 0.5)

        UIGraphicsBeginImageContext(gradientLayer.bounds.size)
        if let context = UIGraphicsGetCurrentContext() {
            gradientLayer.render(in: context)
        }
        let image = UIGraphicsGetImageFromCurrentImageContext()
        UIGraphicsEndImageContext()
        return UIColor(light: image != nil ? UIColor(patternImage: image!) : endColor, dark: UIColor(colorValue: GlobalTokens.neutralColors(.grey16)))
    }
}

extension NavigationControllerDemoController: DemoAppearanceDelegate {
    func themeWideOverrideDidChange(isOverrideEnabled: Bool) {
        guard let window = self.view.window else {
            return
        }
        let fluentTheme = window.fluentTheme

        fluentTheme.register(tokenSetType: NavigationBarTokenSet.self,
                             tokenSet: isOverrideEnabled ? themeWideOverrideTokens(fluentTheme) : nil)
    }

    func perControlOverrideDidChange(isOverrideEnabled: Bool) {
        // Ignored since we don't have any navigation controllers spawned when this gets toggled
    }

    func isThemeWideOverrideApplied() -> Bool {
        return self.view.window?.fluentTheme.tokens(for: NavigationBarTokenSet.self) != nil
    }

    private func themeWideOverrideTokens(_ theme: FluentTheme) -> [NavigationBarTokenSet.Tokens: ControlTokenValue] {
        return [
            .titleColor: .uiColor {
                UIColor(light: GlobalTokens.sharedColor(.hotPink, .primary),
                        dark: GlobalTokens.sharedColor(.hotPink, .tint30))
            },
            .titleFont: .uiFont { theme.typography(.caption1Strong) },
            .subtitleColor: .uiColor {
                UIColor(light: GlobalTokens.sharedColor(.lime, .primary),
                        dark: GlobalTokens.sharedColor(.lime, .tint30))
            },
            .buttonTintColor: .uiColor {
                UIColor(light: GlobalTokens.sharedColor(.orange, .primary),
                        dark: GlobalTokens.sharedColor(.orange, .tint30))
            }
        ]
    }
}<|MERGE_RESOLUTION|>--- conflicted
+++ resolved
@@ -27,15 +27,12 @@
         container.addArrangedSubview(createButton(title: "Show with fixed search bar", action: #selector(showLargeTitleWithSystemStyleAndFixedAccessory)))
         container.addArrangedSubview(createButton(title: "Show with pill segmented control", action: #selector(showLargeTitleWithSystemStyleAndPillSegment)))
 
-<<<<<<< HEAD
         addTitle(text: "Large Title with Gradient style")
         container.addArrangedSubview(createButton(title: "Show without accessory", action: #selector(showLargeTitleWithGradientStyle)))
         container.addArrangedSubview(createButton(title: "Show with collapsible search bar", action: #selector(showLargeTitleWithGradientStyleAndShyAccessory)))
         container.addArrangedSubview(createButton(title: "Show with fixed search bar", action: #selector(showLargeTitleWithGradientStyleAndFixedAccessory)))
         container.addArrangedSubview(createButton(title: "Show with pill segmented control", action: #selector(showLargeTitleWithGradientStyleAndPillSegment)))
 
-=======
->>>>>>> f5b90529
         addTitle(text: "Leading with TwoLineTitleView")
         container.addArrangedSubview(createButton(title: "Show with fixed search bar and subtitle", action: #selector(showLeadingTitleWithFixedAccessoryAndSubtitle)))
         container.addArrangedSubview(createButton(title: "Show with collapsible search bar and subtitle", action: #selector(showLeadingTitleWithSystemStyleShyAccessoryAndSubtitle)))
@@ -120,7 +117,6 @@
 
     @objc func showLeadingTitleWithSystemStyleShyAccessoryAndSubtitle() {
         presentController(withTitleStyle: .leading, subtitle: "Subtitle goes here", style: .system, accessoryView: createAccessoryView(with: .onSystemNavigationBar), contractNavigationBarOnScroll: true)
-<<<<<<< HEAD
     }
 
     @objc func showLeadingTitleWithSubtitleAndCustomLeadingButton() {
@@ -131,18 +127,6 @@
         presentController(withTitleStyle: .system, style: .system, accessoryView: createAccessoryView(with: .onSystemNavigationBar), contractNavigationBarOnScroll: true)
     }
 
-=======
-    }
-
-    @objc func showLeadingTitleWithSubtitleAndCustomLeadingButton() {
-        presentController(withTitleStyle: .leading, subtitle: "Subtitle goes here", style: .system, accessoryView: createAccessoryView(with: .onSystemNavigationBar), contractNavigationBarOnScroll: true, leadingItem: .customButton)
-    }
-
-    @objc func showSystemTitleWithShyAccessory() {
-        presentController(withTitleStyle: .system, style: .system, accessoryView: createAccessoryView(with: .onSystemNavigationBar), contractNavigationBarOnScroll: true)
-    }
-
->>>>>>> f5b90529
     @objc func showRegularTitleWithShyAccessoryAndSubtitle() {
         presentController(withTitleStyle: .system, subtitle: "Subtitle goes here", accessoryView: createAccessoryView(), contractNavigationBarOnScroll: true)
     }
@@ -165,7 +149,6 @@
 
     @objc func showRegularTitleWithSubtitleAndCustomLeadingButton() {
         presentController(withTitleStyle: .system, subtitle: "Subtitle goes here", style: .system, accessoryView: createAccessoryView(with: .onSystemNavigationBar), contractNavigationBarOnScroll: true, leadingItem: .customButton)
-<<<<<<< HEAD
     }
 
     @objc func showLargeTitleWithGradientStyle() {
@@ -182,8 +165,6 @@
 
     @objc func showLargeTitleWithGradientStyleAndPillSegment() {
         presentController(withTitleStyle: .largeLeading, style: .gradient, accessoryView: createSegmentedControl(compatibleWith: .system), contractNavigationBarOnScroll: false)
-=======
->>>>>>> f5b90529
     }
 
     @objc func showLargeTitleWithCustomizedElementSizes() {
@@ -249,7 +230,6 @@
         }
 
         let controller = NavigationController(rootViewController: content)
-<<<<<<< HEAD
         let navigationBar = controller.msfNavigationBar
         navigationBar.gradient = gradient
         navigationBar.gradientMask = gradientMask
@@ -258,12 +238,7 @@
         case .avatar:
             navigationBar.personaData = content.personaData
             navigationBar.onAvatarTapped = handleAvatarTapped
-=======
-        switch leadingItem {
-        case .avatar:
-            controller.msfNavigationBar.personaData = content.personaData
-            controller.msfNavigationBar.onAvatarTapped = handleAvatarTapped
->>>>>>> f5b90529
+
         case .customButton:
             let starButtonItem = UIBarButtonItem(image: UIImage(named: "ic_fluent_star_24_regular"))
             starButtonItem.accessibilityLabel = "Star button"
@@ -431,11 +406,7 @@
         },
         15: TitleViewFeature(name: "Centered, collapsible search bar") {
             let searchBar = SearchBar()
-<<<<<<< HEAD
             searchBar.style = ($0.navigationItem.navigationBarStyle == .system || $0.navigationItem.navigationBarStyle == .gradient) ? .onSystemNavigationBar : .onBrandNavigationBar
-=======
-            searchBar.style = $0.navigationItem.navigationBarStyle == .system ? .onSystemNavigationBar : .onBrandNavigationBar
->>>>>>> f5b90529
             searchBar.placeholderText = "Search"
             $0.navigationItem.accessoryView = searchBar
             $0.navigationItem.contentScrollView = $0.tableView
@@ -888,15 +859,11 @@
     override func tableView(_ tableView: UITableView, didSelectRowAt indexPath: IndexPath) {
         let controller = GrandchildViewController(grandparentIndex: parentIndex, parentIndex: 1 + indexPath.row)
         if navigationItem.accessoryView == nil {
-<<<<<<< HEAD
             if navigationItem.navigationBarStyle == .gradient {
                 controller.navigationItem.navigationBarStyle = .gradient
             } else {
                 controller.navigationItem.navigationBarStyle = .system
             }
-=======
-            controller.navigationItem.navigationBarStyle = .system
->>>>>>> f5b90529
         }
         navigationController?.pushViewController(controller, animated: true)
     }
