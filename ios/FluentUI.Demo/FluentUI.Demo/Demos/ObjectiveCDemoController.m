//
//  Copyright (c) Microsoft Corporation. All rights reserved.
//  Licensed under the MIT License.
//

#import "ObjectiveCDemoController.h"
#import "ObjectiveCDemoColorProviding.h"
#import <FluentUI/FluentUI-Swift.h>
#import <FluentUI_Demo-Swift.h>

@interface ObjectiveCDemoController () <MSFTwoLineTitleViewDelegate,
                                        UIPopoverPresentationControllerDelegate>

@property (nonatomic) MSFTwoLineTitleView *titleView;
@property (nonatomic) UIStackView *container;
@property (nonatomic) UIScrollView *scrollingContainer;
@property (nonatomic) MSFButton *testButton;

@property (nonatomic) UIViewController *appearanceController; // Type-erased to UIViewController because UIHostingController subclasses can't be represented directly in @objc

@property (nonatomic) NSMutableSet<UILabel *> *addedLabels;

@property (nonatomic) ObjectiveCDemoColorProviding *colorProvider;

@end

@implementation ObjectiveCDemoController

- (void)viewDidLoad {
    [super viewDidLoad];
    self.container = [self createVerticalContainer];
    self.scrollingContainer = [[UIScrollView alloc] initWithFrame:CGRectZero];

    MSFAliasTokens *aliasTokens = [[[self view] fluentTheme] aliasTokens];
    MSFDynamicColor *primaryColor = [aliasTokens aliasColorForToken:MSFColorAliasTokensBackground1];
    self.view.backgroundColor = [[UIColor alloc] initWithDynamicColor:primaryColor];
    [self setupTitleView];

    [self.view addSubview:self.scrollingContainer];
    [self.scrollingContainer setFrame:self.view.bounds];
    [self.scrollingContainer setAutoresizingMask:UIViewAutoresizingFlexibleWidth|UIViewAutoresizingFlexibleHeight];

    [self.scrollingContainer addSubview:self.container];
    // UIScrollView in RTL mode still have leading on the left side, so we cannot rely on leading/trailing-based constraints
    [self.container setTranslatesAutoresizingMaskIntoConstraints:NO];
    [NSLayoutConstraint activateConstraints:@[
        [[self.container topAnchor] constraintEqualToAnchor:[self.scrollingContainer topAnchor]],
        [[self.container bottomAnchor] constraintEqualToAnchor:[self.scrollingContainer bottomAnchor]],
        [[self.container leftAnchor] constraintEqualToAnchor:[self.scrollingContainer leftAnchor]],
        [[self.container widthAnchor] constraintEqualToAnchor:[self.scrollingContainer widthAnchor]],
    ]];

<<<<<<< HEAD
    UILabel *buttonLabel = [[UILabel alloc] init];
    [buttonLabel setText:@"Button"];
    [self.container addArrangedSubview:buttonLabel];

    MSFButton *testButton = [self createButtonWithTitle:@"Test" action:@selector(buttonPressed:)];
    [self.container addArrangedSubview:testButton];
=======
    MSFButton *testTokensButton = [self createButtonWithTitle:@"Test global and alias" action:@selector(tokensButtonPressed:)];
    [self.container addArrangedSubview:testTokensButton];


    MSFButton *testOverridesButton = [self createButtonWithTitle:@"Test overrides" action:@selector(overridesButtonPressed:)];
    [self.container addArrangedSubview:testOverridesButton];
>>>>>>> 4c81ac0e

    UILabel *buttonVnextLabel = [[UILabel alloc] init];
    [buttonVnextLabel setText:@"Button (Vnext)"];
    [self.container addArrangedSubview:buttonVnextLabel];

    _testButton = [[MSFButton alloc] initWithStyle:MSFButtonStyleSecondary
                                              size:MSFButtonSizeMedium
                                            action:^(MSFButton *sender) {}];
    [self resetButton];
    [self.container addArrangedSubview:_testButton];

    MSFButtonLegacy *enableButton = [self createButtonWithTitle:@"Enable Button" action:@selector(enableButton)];
    [self.container addArrangedSubview:enableButton];

    MSFButtonLegacy *disableButton = [self createButtonWithTitle:@"Disable Button" action:@selector(disableButton)];
    [self.container addArrangedSubview:disableButton];

    MSFButtonLegacy *resetButton = [self createButtonWithTitle:@"Reset Button" action:@selector(resetButton)];
    [self.container addArrangedSubview:resetButton];

    UILabel *listVnextLabel = [[UILabel alloc] init];
    [listVnextLabel setText:@"List (vNext)"];
    [self.container addArrangedSubview:listVnextLabel];

    MSFList *testList = [[MSFList alloc] init];
    id<MSFListSectionState> sectionState = [[testList state] createSection];
    id<MSFListCellState> listCell1 = [sectionState createCell];
    id<MSFListCellState> listCell2 = [sectionState createCell];
    id<MSFListCellState> listCell3 = [sectionState createCell];

    id<MSFListCellState> childCell = [listCell1 createChildCell];
    [childCell setTitle:@"Child Cell"];

    [listCell1 setTitle:@"SampleTitle1"];
    [listCell1 setIsExpanded:TRUE];

    [listCell2 setTitle:@"SampleTitle2"];
    [listCell2 setSubtitle:@"SampleTitle2"];
    [listCell2 setLayoutType:MSFListCellLayoutTypeTwoLines];
    [listCell2 setOnTapAction:^{
        [self showAlertForCellTapped:@"SampleTitle2"];
    }];

    [listCell3 setTitle:@"SampleTitle3"];
    [listCell3 setSubtitle:@"SampleTitle3"];
    UIImageView *image = [[UIImageView alloc] initWithImage:[UIImage imageNamed:@"excelIcon"]];
    [listCell3 setLeadingUIView:image];
    [listCell3 setAccessoryType:MSFListAccessoryTypeDisclosure];
    [listCell3 setLayoutType:MSFListCellLayoutTypeTwoLines];
    [listCell3 setOnTapAction:^{
        [self showAlertForCellTapped:@"Sample Title3"];
    }];

    testList.translatesAutoresizingMaskIntoConstraints = false;

    [self.container addArrangedSubview:testList];

    [[[testList heightAnchor] constraintEqualToConstant:250] setActive:YES];

    [self setAddedLabels:[NSMutableSet set]];

    [self setAppearanceController:[MSFDemoAppearanceControllerWrapper createDemoAppearanceControllerWithDelegate:nil]];
    [self configureAppearancePopover];

    [[NSNotificationCenter defaultCenter] addObserver:self
                                             selector: @selector(themeDidChange:)
                                                 name: @"FluentUI.stylesheet.theme"
                                               object: nil];
}

- (void)enableButton {
    id<MSFButtonState> state = [self->_testButton state];
    [state setText:@"Enabled"];
    [state setIsDisabled:NO];
    [state setImage:[UIImage imageNamed:@"Placeholder_20"]];
}

- (void)disableButton {
    id<MSFButtonState> state = [self->_testButton state];
    [state setText:@"Disabled"];
    [state setIsDisabled:YES];
    [state setImage:nil];
}

- (void)resetButton {
    id<MSFButtonState> state = [self->_testButton state];
    [state setText:@"Button (Vnext)"];
    [state setImage:nil];
    [state setIsDisabled:NO];
}

- (MSFButtonLegacy *)createButtonWithTitle:(NSString *)title action:(SEL)action {
    MSFButtonLegacy* button = [[MSFButtonLegacy alloc] init];
    button.titleLabel.lineBreakMode = NSLineBreakByTruncatingTail;
    [button setTitle:title forState:UIControlStateNormal];
    [button addTarget:self action:action forControlEvents:UIControlEventTouchUpInside];
    return button;
}

- (void)showAlertForCellTapped:(NSString *)title {
    NSString *message = [NSString stringWithFormat:@"%@ was pressed", title];
    UIAlertController *alert = [UIAlertController alertControllerWithTitle:nil
                                                                   message:message
                                                            preferredStyle:UIAlertControllerStyleAlert];
    [alert addAction:[UIAlertAction actionWithTitle:@"OK" style:UIAlertActionStyleDefault handler:nil]];
    [self presentViewController:alert animated:true completion:nil];
}

- (void)resetAddedLabels {
    for (UILabel *label in [self addedLabels]) {
        [label removeFromSuperview];
    }
    [[self addedLabels] removeAllObjects];
}

- (void)addLabelWithText:(NSString *)text
               textColor:(UIColor *)textColor {
    MSFLabel *label = [[MSFLabel alloc] initWithStyle:MSFTypographyAliasTokensBody1 colorStyle:MSFTextColorStyleRegular];
    [label setTextAlignment:NSTextAlignmentCenter];
    [label setText:text];
    [label setTextColor:textColor];
    
    [[self container] addArrangedSubview:label];
    [[self addedLabels] addObject:label];
}

- (void)tokensButtonPressed:(id)sender {
    MSFColorValue *colorValue = [MSFGlobalTokens sharedColorForColorSet:MSFSharedColorSetsPink
                                                                  token:MSFSharedColorsTokensPrimary];
    [self addLabelWithText:@"Test label with global color"
                 textColor:[[UIColor alloc] initWithColorValue:colorValue]];

    // Add alias-colored label too
    MSFFluentTheme *fluentTheme = [[self view] fluentTheme];
    MSFAliasTokens *aliasTokens = [fluentTheme aliasTokens];
    MSFDynamicColor *primaryColor = [aliasTokens aliasColorForToken:MSFColorAliasTokensBrandBackground3];
    [self addLabelWithText:@"Test label with alias color"
                 textColor:[[UIColor alloc] initWithDynamicColor:primaryColor]];
}

- (void)overridesButtonPressed:(id)sender {
    [[self view] setColorProvider:[[ObjectiveCDemoColorProviding alloc] init]];

    MSFAliasTokens *aliasTokens = [[[self view] fluentTheme] aliasTokens];
    MSFDynamicColor *primaryColor = [aliasTokens aliasColorForToken:MSFColorAliasTokensBrandForeground1];

    [self addLabelWithText:@"Test label with override brand color"
                 textColor:[[UIColor alloc] initWithDynamicColor:primaryColor]];

    // Remove the overrides
    [[self view] resetFluentTheme];
    aliasTokens = [[[self view] fluentTheme] aliasTokens];
    primaryColor = [aliasTokens aliasColorForToken:MSFColorAliasTokensBrandForeground1];

    [self addLabelWithText:@"Test label with override color removed"
                 textColor:[[UIColor alloc] initWithDynamicColor:primaryColor]];
}

- (UIStackView *)createVerticalContainer {
    UIStackView* container = [[UIStackView alloc] initWithFrame:CGRectZero];
    container.axis = UILayoutConstraintAxisVertical;
    container.layoutMargins = UIEdgeInsetsMake(16, 16, 16, 16);
    container.layoutMarginsRelativeArrangement = YES;
    container.spacing = 16;
    return container;
}

- (void)setupTitleView {
    self.titleView = [[MSFTwoLineTitleView alloc] initWithStyle:MSFTwoLineTitleViewStyleSystem];
    [self.titleView setupWithTitle:self.title subtitle:nil interactivePart:MSFTwoLineTitleViewInteractivePartTitle accessoryType:MSFTwoLineTitleViewAccessoryTypeNone];
    self.titleView.delegate = self;
    self.navigationItem.titleView = self.titleView;
}

- (void)addTitleWithText:(NSString*)text {
    MSFLabel* titleLabel = [[MSFLabel alloc] initWithStyle:MSFTypographyAliasTokensBody1 colorStyle:MSFTextColorStyleRegular];
    titleLabel.text = text;
    titleLabel.textAlignment = NSTextAlignmentCenter;
    [self.container addArrangedSubview:titleLabel];
}

#pragma mark Demo Appearance Controller

- (void)configureAppearancePopover {
    // Display the DemoAppearancePopover button
    UIBarButtonItem *item = [[UIBarButtonItem alloc] initWithImage:[UIImage imageNamed:@"ic_fluent_settings_24_regular"]
                                                             style:UIBarButtonItemStylePlain
                                                            target:self
                                                            action:@selector(showAppearancePopover:)];
    [[self navigationItem] setRightBarButtonItem:item];
}

- (void)showAppearancePopover:(UIBarButtonItem *)sender {
    [[[self appearanceController] popoverPresentationController] setBarButtonItem:sender];
    [[[self appearanceController] popoverPresentationController] setDelegate:self];
    [self presentViewController:[self appearanceController]
                       animated:YES
                     completion:nil];
}

- (void)themeDidChange:(NSNotification *)n {
    [self resetAddedLabels];
}

#pragma mark MSFTwoLineTitleViewDelegate

- (void)twoLineTitleViewDidTapOnTitle:(MSFTwoLineTitleView *)twoLineTitleView {
    UIAlertController* alert = [UIAlertController alertControllerWithTitle:nil message:@"The title button was pressed" preferredStyle:UIAlertControllerStyleAlert];
    [alert addAction:[UIAlertAction actionWithTitle:@"OK" style:UIAlertActionStyleDefault handler:nil]];
    [self presentViewController:alert animated:true completion:nil];
}

#pragma mark UIPopoverPresentationControllerDelegate

/// Overridden to allow for popover-style modal presentation on compact (e.g. iPhone) devices.
- (UIModalPresentationStyle)adaptivePresentationStyleForPresentationController:(UIPresentationController *)controller {
    return UIModalPresentationNone;
}

@end<|MERGE_RESOLUTION|>--- conflicted
+++ resolved
@@ -50,21 +50,12 @@
         [[self.container widthAnchor] constraintEqualToAnchor:[self.scrollingContainer widthAnchor]],
     ]];
 
-<<<<<<< HEAD
     UILabel *buttonLabel = [[UILabel alloc] init];
     [buttonLabel setText:@"Button"];
     [self.container addArrangedSubview:buttonLabel];
 
     MSFButton *testButton = [self createButtonWithTitle:@"Test" action:@selector(buttonPressed:)];
     [self.container addArrangedSubview:testButton];
-=======
-    MSFButton *testTokensButton = [self createButtonWithTitle:@"Test global and alias" action:@selector(tokensButtonPressed:)];
-    [self.container addArrangedSubview:testTokensButton];
-
-
-    MSFButton *testOverridesButton = [self createButtonWithTitle:@"Test overrides" action:@selector(overridesButtonPressed:)];
-    [self.container addArrangedSubview:testOverridesButton];
->>>>>>> 4c81ac0e
 
     UILabel *buttonVnextLabel = [[UILabel alloc] init];
     [buttonVnextLabel setText:@"Button (Vnext)"];
