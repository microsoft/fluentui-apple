--- conflicted
+++ resolved
@@ -52,7 +52,6 @@
     MSFButton *testButton = [self createButtonWithTitle:@"Test" action:@selector(buttonPressed:)];
     [self.container addArrangedSubview:testButton];
 
-<<<<<<< HEAD
     UILabel *buttonVnextLabel = [[UILabel alloc] init];
     [buttonVnextLabel setText:@"Button (Vnext)"];
     [self.container addArrangedSubview:buttonVnextLabel];
@@ -148,36 +147,12 @@
                                                             preferredStyle:UIAlertControllerStyleAlert];
     [alert addAction:[UIAlertAction actionWithTitle:@"OK" style:UIAlertActionStyleDefault handler:nil]];
     [self presentViewController:alert animated:true completion:nil];
-=======
-    [self setAddedLabels:[NSMutableSet set]];
-
-    [self setAppearanceController:[MSFDemoAppearanceControllerWrapper createDemoAppearanceControllerWithDelegate:nil]];
-    [self configureAppearancePopover];
-
-    [[NSNotificationCenter defaultCenter] addObserver:self
-                                             selector: @selector(themeDidChange:)
-                                                 name: @"FluentUI.stylesheet.theme"
-                                               object: nil];
->>>>>>> f1cd98b5
-}
-
-- (void)resetAddedLabels {
-    for (UILabel *label in [self addedLabels]) {
-        [label removeFromSuperview];
-    }
-    [[self addedLabels] removeAllObjects];
-}
-
-- (void)addLabelWithText:(NSString *)text
-               textColor:(UIColor *)textColor {
+}
+
+- (void)buttonPressed:(id)sender {
     MSFLabel *label = [[MSFLabel alloc] initWithStyle:MSFTextStyleHeadline colorStyle:MSFTextColorStyleRegular];
     [label setTextAlignment:NSTextAlignmentCenter];
-    [label setText:text];
-    [label setTextColor:textColor];
-
-    [[self container] addArrangedSubview:label];
-    [[self addedLabels] addObject:label];
-}
+    [label setText:@"Test label with color"];
 
 - (void)buttonPressed:(id)sender {
     MSFColorValue *colorValue = [MSFGlobalTokens sharedColorForColorSet:MSFSharedColorSetsPink
