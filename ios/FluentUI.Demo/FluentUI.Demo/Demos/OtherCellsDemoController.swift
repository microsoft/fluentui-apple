--- conflicted
+++ resolved
@@ -64,10 +64,9 @@
         ]
     }
 
-<<<<<<< HEAD
     private var themeWideOverrideOtherCellTokens: [TableViewCellTokenSet.Tokens: ControlTokenValue] {
         return [
-            .cellBackgroundColor: .dynamicColor {
+            .cellBackgroundGroupedColor: .dynamicColor {
                 // "Charcoal"
                 return DynamicColor(light: GlobalTokens().sharedColors[.charcoal][.tint50],
                                     dark: GlobalTokens().sharedColors[.charcoal][.shade40])
@@ -77,28 +76,12 @@
 
     private var perControlOverrideTableViewCellTokens: [TableViewCellTokenSet.Tokens: ControlTokenValue] {
         return [
-            .cellBackgroundColor: .dynamicColor {
+            .cellBackgroundGroupedColor: .dynamicColor {
                 // "Burgundy"
                 return DynamicColor(light: GlobalTokens().sharedColors[.burgundy][.tint50],
                                     dark: GlobalTokens().sharedColors[.burgundy][.shade40])
             }
         ]
-=======
-    private class ThemeWideOverrideOtherCellTokens: TableViewCellTokens {
-        override var cellBackgroundGroupedColor: DynamicColor {
-            // "Charcoal"
-            return DynamicColor(light: GlobalTokens().sharedColors[.charcoal][.tint50],
-                                dark: GlobalTokens().sharedColors[.charcoal][.shade40])
-        }
-    }
-
-    private class PerControlOverrideTableViewCellTokens: ActionsCellTokens {
-        override var cellBackgroundGroupedColor: DynamicColor {
-            // "Burgundy"
-            return DynamicColor(light: GlobalTokens().sharedColors[.burgundy][.tint50],
-                                dark: GlobalTokens().sharedColors[.burgundy][.shade40])
-        }
->>>>>>> 61702709
     }
 }
 
@@ -124,23 +107,15 @@
             cell.setup(action1Title: item.text1, action2Title: item.text2, action2Type: .destructive)
             let isLastInSection = indexPath.row == tableView.numberOfRows(inSection: indexPath.section) - 1
             cell.bottomSeparatorType = isLastInSection ? .full : .inset
-<<<<<<< HEAD
             cell.tokenSet.replaceAllOverrides(with: overrideTokens)
-=======
-            cell.actionsCellOverrideTokens = overrideTokens
             cell.backgroundStyleType = .grouped
->>>>>>> 61702709
             return cell
         }
 
         if let cell = tableView.dequeueReusableCell(withIdentifier: ActivityIndicatorCell.identifier) as? ActivityIndicatorCell,
            section.title == "ActivityIndicatorCell" {
-<<<<<<< HEAD
             cell.tokenSet.replaceAllOverrides(with: overrideTokens)
-=======
-            cell.activityIndicatorCellOverrideTokens = overrideTokens
             cell.backgroundStyleType = .grouped
->>>>>>> 61702709
             return cell
         }
 
@@ -152,12 +127,8 @@
             cell.onValueChanged = { [unowned self, unowned cell] in
                 self.showAlertForSwitchTapped(isOn: cell.isOn)
             }
-<<<<<<< HEAD
             cell.tokenSet.replaceAllOverrides(with: overrideTokens)
-=======
-            cell.tableViewCellOverrideTokens = overrideTokens
             cell.backgroundStyleType = .grouped
->>>>>>> 61702709
             return cell
         }
 
@@ -166,12 +137,8 @@
                 return UITableViewCell()
             }
             cell.setup(text: item.text1)
-<<<<<<< HEAD
             cell.tokenSet.replaceAllOverrides(with: overrideTokens)
-=======
-            cell.centeredLabelCellOverrideTokens = overrideTokens
             cell.backgroundStyleType = .grouped
->>>>>>> 61702709
             return cell
         }
 
