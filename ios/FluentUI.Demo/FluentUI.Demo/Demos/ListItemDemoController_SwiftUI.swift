--- conflicted
+++ resolved
@@ -181,11 +181,8 @@
                         .onAccessoryTapped {
                             showingAlert = true
                         }
-<<<<<<< HEAD
                         .background(ListItem.listBackgroundColor(for: .grouped))
-=======
                         .disabled(isDisabled)
->>>>>>> c3397845
                         .alert("Detail button tapped", isPresented: $showingAlert) {
                             Button("OK", role: .cancel) { }
                         }
