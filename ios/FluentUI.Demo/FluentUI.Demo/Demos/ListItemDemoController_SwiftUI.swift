//
//  Copyright (c) Microsoft Corporation. All rights reserved.
//  Licensed under the MIT License.
//

import FluentUI
import SwiftUI

typealias ListItemSampleData = TableViewCellSampleData

class ListItemDemoControllerSwiftUI: UIHostingController<ListItemDemoView> {
    override init?(coder aDecoder: NSCoder, rootView: ListItemDemoView) {
        preconditionFailure("init(coder:) has not been implemented")
    }

    @objc required dynamic init?(coder aDecoder: NSCoder) {
        preconditionFailure("init(coder:) has not been implemented")
    }

    init() {
        super.init(rootView: ListItemDemoView())
    }
}

struct ListItemDemoView: View {
    @State var showingAlert: Bool = false
    @ObservedObject var fluentTheme: FluentTheme = .shared
    let accessoryTypes: [ListItemAccessoryType] = [.none, .checkmark, .detailButton, .disclosureIndicator]

    @State var title: String = "Contoso Survey"
    @State var subtitle: String = "Research Notes"
    @State var footer: String = "22 views"
    @State var showSubtitle: Bool = false
    @State var showFooter: Bool = false
    @State var showLeadingContent: Bool = true
    @State var showTrailingContent: Bool = true
    @State var accessoryType: ListItemAccessoryType = .none
    @State var leadingContentSize: ListItemLeadingContentSize = .default
    @State var backgroundStyle: ListItemBackgroundStyleType = .grouped
    @State var titleLineLimit: Int = 1
    @State var subtitleLineLimit: Int = 1
    @State var footerLineLimit: Int = 1

    public var body: some View {

        @ViewBuilder
        var textFields: some View {
            TextField("Title", text: $title)
                .autocapitalization(.none)
                .disableAutocorrection(true)
                .textFieldStyle(.roundedBorder)
                .accessibilityIdentifier("titleTextField")
            TextField("Subtitle", text: $subtitle)
                .autocapitalization(.none)
                .disableAutocorrection(true)
                .textFieldStyle(.roundedBorder)
                .accessibilityIdentifier("subtitleTextField")
            TextField("Footer", text: $footer)
                .autocapitalization(.none)
                .disableAutocorrection(true)
                .textFieldStyle(.roundedBorder)
                .accessibilityIdentifier("footerTextField")
        }

        @ViewBuilder
        var toggles: some View {
            FluentUIDemoToggle(titleKey: "Show subtitle", isOn: $showSubtitle)
                .accessibilityIdentifier("subtitleSwitch")
            FluentUIDemoToggle(titleKey: "Show footer", isOn: $showFooter)
                .accessibilityIdentifier("footerSwitch")
            FluentUIDemoToggle(titleKey: "Show leading content", isOn: $showLeadingContent)
                .accessibilityIdentifier("leadingContentSwitch")
            FluentUIDemoToggle(titleKey: "Show trailing content", isOn: $showTrailingContent)
                .accessibilityIdentifier("trailingContentSwitch")
        }

        @ViewBuilder
        var pickers: some View {
            Picker("Accessory Type", selection: $accessoryType) {
                Text(".none").tag(ListItemAccessoryType.none)
                Text(".disclosureIndicator").tag(ListItemAccessoryType.disclosureIndicator)
                Text(".checkmark").tag(ListItemAccessoryType.checkmark)
                Text(".detailButton").tag(ListItemAccessoryType.detailButton)
            }
            .accessibilityIdentifier("accessoryTypePicker")
            Picker("Leading Content Size", selection: $leadingContentSize) {
                Text(".default").tag(ListItemLeadingContentSize.default)
                Text(".zero").tag(ListItemLeadingContentSize.zero)
                Text(".small").tag(ListItemLeadingContentSize.small)
                Text(".medium").tag(ListItemLeadingContentSize.medium)
            }
            .accessibilityIdentifier("leadingContentSizePicker")
            Picker("Background Style", selection: $backgroundStyle) {
                Text(".plain").tag(ListItemBackgroundStyleType.plain)
                Text(".grouped").tag(ListItemBackgroundStyleType.grouped)
                Text(".clear").tag(ListItemBackgroundStyleType.clear)
                Text(".custom").tag(ListItemBackgroundStyleType.custom)
            }
        }

        @ViewBuilder
        var steppers: some View {
            Stepper(value: $titleLineLimit, in: 0...5) {
                Text("Title Line Limit: \(titleLineLimit)")
            }
            Stepper(value: $subtitleLineLimit, in: 0...5) {
                Text("Subtitle Line Limit: \(subtitleLineLimit)")
            }
            Stepper(value: $footerLineLimit, in: 0...5) {
                Text("Footer Line Limit: \(footerLineLimit)")
            }
        }

        @ViewBuilder
        var controls: some View {
            Section {
                textFields
                    .listRowSeparator(.hidden)
                toggles
                pickers
                steppers
            } header: {
                Text("Settings")
            }
        }

        @ViewBuilder
        var leadingContent: some View {
            Image("excelIcon")
                .resizable()
        }

        @ViewBuilder
        var trailingContent: some View {
            Text("Spreadsheet")
        }

        @ViewBuilder
        var content: some View {
            VStack {
                List {
                    Section {
                        ListItem(title: title,
                                 subtitle: showSubtitle ? subtitle : "",
                                 footer: showFooter ? footer : "",
                                 leadingContent: {
<<<<<<< HEAD
                            if !section.item.image.isEmpty {
                                Image(section.item.image)
                                    .resizable()
=======
                            if showLeadingContent {
                                leadingContent
>>>>>>> 182ff183
                            }
                        },
                                 trailingContent: {
                            if showTrailingContent {
                                trailingContent
                            }
                        })
<<<<<<< HEAD
                            .backgroundStyleType(.grouped)
                            .accessoryType(accessoryType)
                            .titleLineLimit(section.numberOfLines)
                            .subtitleLineLimit(section.numberOfLines)
                            .footerLineLimit(section.numberOfLines)
                            .onAccessoryTapped {
                                if accessoryType == .detailButton {
                                    showingAlert.toggle()
                                }
                            }
=======
                        .backgroundStyleType(backgroundStyle)
                        .accessoryType(accessoryType)
                        .leadingContentSize(leadingContentSize)
                        .titleLineLimit(titleLineLimit)
                        .subtitleLineLimit(subtitleLineLimit)
                        .footerLineLimit(footerLineLimit)
                        .onAccessoryTapped {
                            showingAlert = true
                        }
                        .alert("Detail button tapped", isPresented: $showingAlert) {
                            Button("OK", role: .cancel) { }
                        }
                    } header: {
                        Text("ListItem")
>>>>>>> 182ff183
                    }
                    controls
                }
                .fluentTheme(fluentTheme)
                .listStyle(.insetGrouped)
            }
            Section {
                ListActionItem(title: "Search Directory") {
                    showingAlert.toggle()
                }
                    .backgroundStyleType(.grouped)
                ListActionItem(primaryActionTitle: "Done",
                               onPrimaryActionTapped: {
                    showingAlert.toggle()
                }, secondaryActionTitle: "Cancel", onSecondaryActionTapped: {
                    showingAlert.toggle()
                }, secondaryActionType: .destructive)
                    .backgroundStyleType(.grouped)
            } header: {
                Text("Action Item")
                    .textCase(nil)
            }
        }
        .alert("Button tapped", isPresented: $showingAlert) {
            Button("OK", role: .cancel) { }
        }

        return content
    }
}

struct UIViewWrapper: UIViewRepresentable {

    var view: () -> UIView

    func makeUIView(context: Context) -> UIView {
        return view()
    }

    func updateUIView(_ uiView: UIView, context: Context) {}
}<|MERGE_RESOLUTION|>--- conflicted
+++ resolved
@@ -144,14 +144,8 @@
                                  subtitle: showSubtitle ? subtitle : "",
                                  footer: showFooter ? footer : "",
                                  leadingContent: {
-<<<<<<< HEAD
-                            if !section.item.image.isEmpty {
-                                Image(section.item.image)
-                                    .resizable()
-=======
                             if showLeadingContent {
                                 leadingContent
->>>>>>> 182ff183
                             }
                         },
                                  trailingContent: {
@@ -159,18 +153,6 @@
                                 trailingContent
                             }
                         })
-<<<<<<< HEAD
-                            .backgroundStyleType(.grouped)
-                            .accessoryType(accessoryType)
-                            .titleLineLimit(section.numberOfLines)
-                            .subtitleLineLimit(section.numberOfLines)
-                            .footerLineLimit(section.numberOfLines)
-                            .onAccessoryTapped {
-                                if accessoryType == .detailButton {
-                                    showingAlert.toggle()
-                                }
-                            }
-=======
                         .backgroundStyleType(backgroundStyle)
                         .accessoryType(accessoryType)
                         .leadingContentSize(leadingContentSize)
@@ -185,32 +167,12 @@
                         }
                     } header: {
                         Text("ListItem")
->>>>>>> 182ff183
                     }
                     controls
                 }
                 .fluentTheme(fluentTheme)
                 .listStyle(.insetGrouped)
             }
-            Section {
-                ListActionItem(title: "Search Directory") {
-                    showingAlert.toggle()
-                }
-                    .backgroundStyleType(.grouped)
-                ListActionItem(primaryActionTitle: "Done",
-                               onPrimaryActionTapped: {
-                    showingAlert.toggle()
-                }, secondaryActionTitle: "Cancel", onSecondaryActionTapped: {
-                    showingAlert.toggle()
-                }, secondaryActionType: .destructive)
-                    .backgroundStyleType(.grouped)
-            } header: {
-                Text("Action Item")
-                    .textCase(nil)
-            }
-        }
-        .alert("Button tapped", isPresented: $showingAlert) {
-            Button("OK", role: .cancel) { }
         }
 
         return content
