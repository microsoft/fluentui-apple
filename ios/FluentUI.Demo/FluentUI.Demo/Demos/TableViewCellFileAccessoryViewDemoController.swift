//
//  Copyright (c) Microsoft Corporation. All rights reserved.
//  Licensed under the MIT License.
//

import FluentUI
import UIKit

class TableViewCellFileAccessoryViewDemoController: DemoTableViewController {
    override init(nibName nibNameOrNil: String?, bundle nibBundleOrNil: Bundle?) {
        super.init(nibName: nibNameOrNil, bundle: nibBundleOrNil)
    }

    required init?(coder: NSCoder) {
        preconditionFailure("init(coder:) has not been implemented")
    }

    override func viewDidLoad() {
        super.viewDidLoad()

        dateTimePicker.delegate = self

        tableView.register(TableViewCell.self, forCellReuseIdentifier: TableViewCell.identifier)
        tableView.register(BooleanCell.self, forCellReuseIdentifier: BooleanCell.identifier)
        tableView.register(ActionsCell.self, forCellReuseIdentifier: ActionsCell.identifier)
    }

    override func numberOfSections(in tableView: UITableView) -> Int {
        return TableViewCellFileAccessoryViewDemoSections.allCases.count
    }

    override func tableView(_ tableView: UITableView, numberOfRowsInSection section: Int) -> Int {
        switch TableViewCellFileAccessoryViewDemoSections.allCases[section] {
        case .demoCells:
            return 2
        case .settings:
            return TableViewCellFileAccessoryViewDemoSettingsRows.allCases.count
        }
    }

    override func tableView(_ tableView: UITableView, cellForRowAt indexPath: IndexPath) -> UITableViewCell {
        switch TableViewCellFileAccessoryViewDemoSections.allCases[indexPath.section] {
        case .demoCells:
            return demoCells[indexPath.row]
        case.settings:
            let row = TableViewCellFileAccessoryViewDemoSettingsRows.allCases[indexPath.row]

            switch row {
            case .dynamicWidth,
                 .dynamicPadding,
                 .showDate,
                 .showSharedStatus,
                 .isDocumentShared,
                 .showKeepOfflineButton,
                 .showShareButton,
                 .showPinButton,
                 .showOverflowButton,
                 .disableShareButton,
                 .disablePinButton,
                 .showErrorButton,
                 .showErrorButtonOnTopCellOnly:
                guard let cell = tableView.dequeueReusableCell(withIdentifier: BooleanCell.identifier) as? BooleanCell else {
                    return UITableViewCell()
                }
                cell.setup(title: row.title, isOn: row.isOn)
                cell.titleNumberOfLines = 0
                cell.onValueChanged = { [weak self, weak cell] in
                    self?.perform(row.action, with: cell)
                }
                return cell
            case .chooseDate,
                 .chooseTime:
                guard let cell = tableView.dequeueReusableCell(withIdentifier: ActionsCell.identifier) as? ActionsCell else {
                    return UITableViewCell()
                }
                cell.setup(action1Title: row.title)
                if let action = row.action {
                    cell.action1Button.addTarget(self,
                                                 action: action,
                                                 for: .touchUpInside)
                }
                cell.bottomSeparatorType = .full
                return cell
            case .minimumActionsCount,
                 .topActionsOverlap,
                 .bottomActionsOverlap:
                guard let cell = tableView.dequeueReusableCell(withIdentifier: TableViewCell.identifier) as? TableViewCell else {
                    return UITableViewCell()
                }

                let buttonViews: [UIView] = {
                    switch row {
                    case .minimumActionsCount:
                        return [minusMinActionsButton, plusMinActionsButton]
                    case .topActionsOverlap:
                        return [minusTopOverlapButton, plusTopOverlapButton]
                    case .bottomActionsOverlap:
                        return [minusBottomOverlapButton, plusBottomOverlapButton]
                    default:
                        return []
                    }
                }()

                let stackView = UIStackView(arrangedSubviews: buttonViews)
                stackView.frame = CGRect(x: 0,
                                         y: 0,
                                         width: 100,
                                         height: 40)
                stackView.distribution = .fillEqually
                stackView.alignment = .center
                stackView.spacing = 4

                cell.setup(title: row.title, customAccessoryView: stackView)
                cell.titleNumberOfLines = 0
                return cell
            }
        }
    }

    override func tableView(_ tableView: UITableView, titleForHeaderInSection section: Int) -> String? {
        return TableViewCellFileAccessoryViewDemoSections.allCases[section].title
    }

    override func tableView(_ tableView: UITableView, shouldHighlightRowAt indexPath: IndexPath) -> Bool {
        return TableViewCellFileAccessoryViewDemoSections.allCases[indexPath.section] == .demoCells
    }

    override func tableView(_ tableView: UITableView, didSelectRowAt indexPath: IndexPath) {
        tableView.deselectRow(at: indexPath,
                              animated: true)
    }

    private var demoCells: [TableViewCell] {
        let cell1 = createCell(title: "Document Title",
                               subtitle: "OneDrive - Microsoft · Microsoft Teams Chat Files",
                               top: true)
        let cell2 = createCell(title: "This is a very long document title that keeps on going forever to test text truncation",
                               subtitle: "This is a very long document subtitle that keeps on going forever to test text truncation",
                               footer: "This is a footer text to validate the 3 line cell scenario and test text truncation",
                               top: false)

        updateActions()
        updateDate()
        updateSharedStatus()
        updateAreDocumentsShared()
        updateCellPadding()

        return [cell1, cell2]
    }

    private enum TableViewCellFileAccessoryViewDemoSections: CaseIterable {
        case demoCells
        case settings

        var title: String {
            switch self {
            case.demoCells:
                return "Demo Cells"
            case .settings:
                return "Settings"
            }
        }
    }

    private enum TableViewCellFileAccessoryViewDemoSettingsRows: CaseIterable {
        case dynamicWidth
        case dynamicPadding
        case showDate
        case chooseDate
        case chooseTime
        case minimumActionsCount
        case topActionsOverlap
        case bottomActionsOverlap
        case showSharedStatus
        case isDocumentShared
        case showKeepOfflineButton
        case showShareButton
        case disableShareButton
        case showPinButton
        case disablePinButton
        case showErrorButton
        case showErrorButtonOnTopCellOnly
        case showOverflowButton

        var title: String {
            switch self {
            case .dynamicWidth:
                return "Dynamic width"
            case .dynamicPadding:
                return "Dynamic padding"
            case .showDate:
                return "Show date"
            case .chooseDate:
                return "Choose date"
            case .chooseTime:
                return "Choose time"
            case .minimumActionsCount:
                return "Minimum actions count"
            case .topActionsOverlap:
                return "Top actions overlap"
            case .bottomActionsOverlap:
                return "Bottom actions overlap"
            case .showSharedStatus:
                return "Show shared status"
            case .isDocumentShared:
                return "Is document shared"
            case .showKeepOfflineButton:
                return "Show keep offline button"
            case .showShareButton:
                return "Show share button"
            case .disableShareButton:
                return "Disable share button"
            case .showPinButton:
                return "Show pin button"
            case .disablePinButton:
                return "Disable pin button"
            case .showErrorButton:
                return "Show error button"
            case .showErrorButtonOnTopCellOnly:
                return "Show error button on top cell only"
            case .showOverflowButton:
                return "Show overflow button"
            }
        }

        var action: Selector? {
            switch self {
            case .dynamicWidth:
                return #selector(toggleDynamicWidth(_:))
            case .dynamicPadding:
                return #selector(toggleDynamicPadding(_:))
            case .showDate:
                return #selector(toggleShowDate(_:))
            case .chooseDate:
                return #selector(presentDatePicker)
            case .chooseTime:
                return #selector(presentTimePicker)
            case .minimumActionsCount, .topActionsOverlap, .bottomActionsOverlap:
                return nil
            case .showSharedStatus:
                return #selector(toggleShowSharedStatus(_:))
            case .isDocumentShared:
                return #selector(toggleAreDocumentsShared(_:))
            case .showKeepOfflineButton:
                return #selector(toggleShowKeepOffline(_:))
            case .showShareButton:
                return #selector(toggleShareButton(_:))
            case .disableShareButton:
                return #selector(toggleShareButtonDisabled(_:))
            case .showPinButton:
                return #selector(togglePin(_:))
            case .disablePinButton:
                return #selector(togglePinButtonDisabled(_:))
            case .showErrorButton:
                return #selector(toggleErrorButton(_:))
            case .showErrorButtonOnTopCellOnly:
                return #selector(toggleErrorOnBottomCellButton(_:))
            case .showOverflowButton:
                return #selector(toggleOverflow(_:))
            }
        }

        var isOn: Bool {
            switch self {
            case .dynamicWidth,
                 .showDate,
                 .showSharedStatus,
                 .isDocumentShared,
                 .showKeepOfflineButton,
                 .showShareButton,
                 .showPinButton,
                 .showOverflowButton:
                return true
            case .dynamicPadding,
                 .chooseDate,
                 .chooseTime,
                 .minimumActionsCount,
                 .topActionsOverlap,
                 .bottomActionsOverlap,
                 .disableShareButton,
                 .disablePinButton,
                 .showErrorButton,
                 .showErrorButtonOnTopCellOnly:
                return false
            }
        }
    }

<<<<<<< HEAD
    private lazy var plusMinActionsButton: UIView = createPlusMinusButton(plus: true, #selector(incrementMinimumActionsCount))
    private lazy var minusMinActionsButton: UIView = createPlusMinusButton(plus: false, #selector(decrementMinimumActionsCount))
    private lazy var plusTopOverlapButton: UIView = createPlusMinusButton(plus: true, #selector(incrementTopActionsOverlap))
    private lazy var minusTopOverlapButton: UIView = createPlusMinusButton(plus: false, #selector(decrementTopActionsOverlap))
    private lazy var plusBottomOverlapButton: UIView = createPlusMinusButton(plus: true, #selector(incrementBottomActionsOverlap))
    private lazy var minusBottomOverlapButton: UIView = createPlusMinusButton(plus: false, #selector(decrementBottomActionsOverlap))

    private func createPlusMinusButton(plus: Bool, _ selector: Selector) -> MSFButton {
        let button = MSFButton(style: .secondary,
                               size: .small) { [weak self] _ in
            guard let strongSelf = self else {
                return
            }

            strongSelf.perform(selector)
        }
        button.state.image = UIImage(named: plus ? "ic_fluent_add_20_regular" : "ic_fluent_subtract_20_regular")

=======
    private lazy var plusMinActionsButton: UIButton = createPlusMinusButton(plus: true, #selector(incrementMinimumActionsCount))
    private lazy var minusMinActionsButton: UIButton = createPlusMinusButton(plus: false, #selector(decrementMinimumActionsCount))
    private lazy var plusTopOverlapButton: UIButton = createPlusMinusButton(plus: true, #selector(incrementTopActionsOverlap))
    private lazy var minusTopOverlapButton: UIButton = createPlusMinusButton(plus: false, #selector(decrementTopActionsOverlap))
    private lazy var plusBottomOverlapButton: UIButton = createPlusMinusButton(plus: true, #selector(incrementBottomActionsOverlap))
    private lazy var minusBottomOverlapButton: UIButton = createPlusMinusButton(plus: false, #selector(decrementBottomActionsOverlap))

    private func createPlusMinusButton(plus: Bool, _ selector: Selector) -> UIButton {
        let button = Button(style: .outline)
        button.image = UIImage(named: plus ? "ic_fluent_add_20_regular" : "ic_fluent_subtract_20_regular")
        button.addTarget(self,
                         action: selector,
                         for: .touchUpInside)
>>>>>>> 4c81ac0e
        return button
    }

    @objc private func toggleShowDate(_ cell: BooleanCell) {
        showDate = cell.isOn
    }

    private let dateTimePicker = DateTimePicker()

    @objc func presentDatePicker() {
        dateTimePicker.present(from: self, with: .date, startDate: Date(), endDate: nil, datePickerType: .components)
    }

    @objc func presentTimePicker() {
        dateTimePicker.present(from: self, with: .dateTime, startDate: Date(), endDate: nil, datePickerType: .components)
    }

    @objc private func toggleDynamicWidth(_ cell: BooleanCell) {
        useDynamicWidth = cell.isOn
    }

    @objc private func toggleDynamicPadding(_ cell: BooleanCell) {
        useDynamicPadding = cell.isOn
    }

    @objc private func toggleShowSharedStatus(_ cell: BooleanCell) {
        showSharedStatus = cell.isOn
    }

    @objc private func toggleAreDocumentsShared(_ cell: BooleanCell) {
        areDocumentsShared = cell.isOn
    }

    @objc private func toggleShowKeepOffline(_ cell: BooleanCell) {
        showKeepOfflineAction = cell.isOn
    }

    @objc private func togglePin(_ cell: BooleanCell) {
        showPinAction = cell.isOn
    }

    @objc private func togglePinButtonDisabled(_ cell: BooleanCell) {
        isPinActionDisabled = cell.isOn
    }

    @objc private func toggleShareButton(_ cell: BooleanCell) {
        showShareAction = cell.isOn
    }

    @objc private func toggleShareButtonDisabled(_ cell: BooleanCell) {
        isShareActionDisabled = cell.isOn
    }

    @objc private func toggleErrorButton(_ cell: BooleanCell) {
        showErrorAction = cell.isOn
    }

    @objc private func toggleErrorOnBottomCellButton(_ cell: BooleanCell) {
        showErrorOnBottomCellAction = !cell.isOn
    }

    @objc private func toggleOverflow(_ cell: BooleanCell) {
        showOverflowAction = cell.isOn
    }

    @objc private func handleErrorAction() {
        displayActionAlert(title: "Error")
    }

    @objc private func handlePinAction() {
        isPinned = !isPinned
    }

    @objc private func handleShareAction() {
        displayActionAlert(title: "Share")
    }

    @objc private func handleOverflowAction() {
        displayActionAlert(title: "Overflow")
    }

    @objc private func handleKeepOfflineAction() {
        displayActionAlert(title: "Keep offline")
    }

    @objc private func incrementMinimumActionsCount() {
        minimumActionsCount += 1
    }

    @objc private func decrementMinimumActionsCount() {
        if minimumActionsCount > 0 {
            minimumActionsCount -= 1
        }
    }

    @objc private func incrementTopActionsOverlap() {
        topActionsOverlap += 1
    }

    @objc private func decrementTopActionsOverlap() {
        if topActionsOverlap > 0 {
            topActionsOverlap -= 1
        }
    }

    @objc private func incrementBottomActionsOverlap() {
        bottomActionsOverlap += 1
    }

    @objc private func decrementBottomActionsOverlap() {
        if bottomActionsOverlap > 0 {
            bottomActionsOverlap -= 1
        }
    }

    private func createAccessoryView() -> TableViewCellFileAccessoryView {
        let customAccessoryView = TableViewCellFileAccessoryView.init(frame: .zero)
        return customAccessoryView
    }

    private func actions(top: Bool) -> [FileAccessoryViewAction] {
        var actions: [FileAccessoryViewAction] = []
        if showOverflowAction {
            let action = FileAccessoryViewAction(title: "File actions",
                                                 image: UIImage(named: "ic_fluent_more_24_regular")!,
                                                 target: self,
                                                 action: #selector(handleOverflowAction),
                                                 canHide: false)
            actions.append(action)
        }

        if showShareAction {
            let action = FileAccessoryViewAction(title: "Share",
                                                 image: UIImage(named: "ic_fluent_share_ios_24_regular")!,
                                                 target: self,
                                                 action: #selector(handleShareAction),
                                                 isEnabled: !isShareActionDisabled)
            actions.append(action)
        }

        if showPinAction {
            if isPinned {
                let action = FileAccessoryViewAction(title: "Unpin",
                                                     image: UIImage(named: "ic_fluent_pin_24_filled")!,
                                                     target: self,
                                                     action: #selector(handlePinAction),
                                                     isEnabled: !isPinActionDisabled,
                                                     useAppPrimaryColor: true)
                actions.append(action)
            } else {
                let action = FileAccessoryViewAction(title: "Pin",
                                                     image: UIImage(named: "ic_fluent_pin_24_regular")!,
                                                     target: self,
                                                     action: #selector(handlePinAction),
                                                     isEnabled: !isPinActionDisabled)
                actions.append(action)
            }
        }

        if showKeepOfflineAction {
            let action = FileAccessoryViewAction(title: "Keep Offline",
                                                 image: UIImage(named: "ic_fluent_cloud_download_24_regular")!,
                                                 target: self,
                                                 action: #selector(handleKeepOfflineAction))
            actions.append(action)
        }

        if showErrorAction && !(!top && !showErrorOnBottomCellAction) {
            let action = FileAccessoryViewAction(title: "Error",
                                                 image: UIImage(named: "ic_fluent_warning_24_regular")!,
                                                 target: self,
                                                 action: #selector(handleErrorAction),
                                                 canHide: false)
            actions.append(action)
        }

        return actions
    }

    private func updateActions() {
        let topActionList = actions(top: true)
        for accessoryView in topAccessoryViews {
            accessoryView.actions = topActionList
        }

        let bottomActionList = actions(top: false)
        for accessoryView in bottomAccessoryViews {
            accessoryView.actions = bottomActionList
        }
    }

    private func updateDate() {
        let date = showDate ? self.date : nil
        for accessoryView in topAccessoryViews + bottomAccessoryViews {
            accessoryView.date = date
        }
    }

    private func updateSharedStatus() {
        for accessoryView in topAccessoryViews + bottomAccessoryViews {
            accessoryView.showSharedStatus = showSharedStatus
        }
    }

    private func updateAreDocumentsShared() {
        for accessoryView in topAccessoryViews + bottomAccessoryViews {
            accessoryView.isShared = areDocumentsShared
        }
    }

    private func updateCellPadding() {
        let extraPadding = view.frame.width >= Constants.cellPaddingThreshold && useDynamicPadding ? Constants.largeCellPadding : Constants.smallCellPadding

        for accessoryView in topAccessoryViews + bottomAccessoryViews {
            if let cell = accessoryView.tableViewCell {
                cell.paddingLeading = GlobalTokens.spacing(.size160) + extraPadding
                cell.paddingTrailing = GlobalTokens.spacing(.size160) + extraPadding
            }
        }
    }

    private var showKeepOfflineAction: Bool = true {
        didSet {
            updateActions()
        }
    }

    private var showShareAction: Bool = true {
        didSet {
            updateActions()
        }
    }

    private var isShareActionDisabled: Bool = false {
        didSet {
            updateActions()
        }
    }

    private var showPinAction: Bool = true {
        didSet {
            updateActions()
        }
    }

    private var isPinActionDisabled: Bool = false {
        didSet {
            updateActions()
        }
    }

    private var isPinned: Bool = false {
        didSet {
            reloadCells()
        }
    }

    private var showErrorAction: Bool = false {
        didSet {
            updateActions()
        }
    }

    private var showErrorOnBottomCellAction: Bool = true {
        didSet {
            updateActions()
        }
    }

    private var showOverflowAction: Bool = true {
        didSet {
            reloadCells()
        }
    }

    private var useDynamicWidth: Bool = true {
        didSet {
            reloadCells()
        }
    }

    private var useDynamicPadding: Bool = false {
        didSet {
            if oldValue != useDynamicPadding {
                updateCellPadding()
            }
        }
    }

    private var date = Date() {
        didSet {
            updateDate()
        }
    }

    private var showDate: Bool = true {
        didSet {
            updateDate()
        }
    }

    private var showSharedStatus: Bool = true {
        didSet {
            updateSharedStatus()
        }
    }

    private var areDocumentsShared: Bool = true {
        didSet {
            updateAreDocumentsShared()
        }
    }

    private var minimumActionsCount: UInt = 0 {
        didSet {
            if oldValue != minimumActionsCount {
                for accessoryView in topAccessoryViews + bottomAccessoryViews {
                    accessoryView.minimumActionsCount = minimumActionsCount
                }
            }
        }
    }

    private var topActionsOverlap: UInt = 0 {
        didSet {
            if oldValue != topActionsOverlap {
                for accessoryView in topAccessoryViews {
                    accessoryView.actionsColumnOverlap = topActionsOverlap
                }
            }
        }
    }

    private var bottomActionsOverlap: UInt = 0 {
        didSet {
            if oldValue != bottomActionsOverlap {
                for accessoryView in bottomAccessoryViews {
                    accessoryView.actionsColumnOverlap = bottomActionsOverlap
                }
            }
        }
    }

    private func displayActionAlert(title: String) {
        let alert = UIAlertController(title: title, message: nil, preferredStyle: .alert)
        let action = UIAlertAction(title: "OK", style: .default)
        alert.addAction(action)
        present(alert, animated: true)
    }

    private func createCell(title: String, subtitle: String, footer: String = "", top: Bool) -> TableViewCell {
        let customAccessoryView = createAccessoryView()

        if top {
            topAccessoryViews.append(customAccessoryView)
        } else {
            bottomAccessoryViews.append(customAccessoryView)
        }

        let cell = TableViewCell(frame: .zero)
        customAccessoryView.tableViewCell = cell

        cell.setup(
            title: title,
            subtitle: subtitle,
            footer: footer,
            customView: TableViewSampleData.createCustomView(imageName: "wordIcon"),
            customAccessoryView: customAccessoryView,
            accessoryType: .none
        )

        cell.titleNumberOfLines = 1
        cell.subtitleNumberOfLines = 1

        cell.titleLineBreakMode = .byTruncatingMiddle

        cell.titleNumberOfLinesForLargerDynamicType = 3
        cell.subtitleNumberOfLinesForLargerDynamicType = 2

        cell.backgroundStyleType = .grouped
        cell.topSeparatorType = .none
        cell.bottomSeparatorType = (top ? .inset : .none)

        return cell
    }

    private struct Constants {
        static let cellPaddingThreshold: CGFloat = 768
        static let largeCellPadding: CGFloat = 16
        static let smallCellPadding: CGFloat = 8
        static let plusMinusButtonWidth: CGFloat = 40
    }

    private var topAccessoryViews: [TableViewCellFileAccessoryView] = []

    private var bottomAccessoryViews: [TableViewCellFileAccessoryView] = []

    private func reloadCells() {
        if let demoSectionIndex = TableViewCellFileAccessoryViewDemoSections.allCases.firstIndex(of: .demoCells) {
            tableView.reloadSections(IndexSet(integer: demoSectionIndex),
                                              with: .none)
        }
    }
}

// MARK: - TableViewCellFileAccessoryViewDemoController: MSDatePickerDelegate

extension TableViewCellFileAccessoryViewDemoController: DateTimePickerDelegate {
    func dateTimePicker(_ dateTimePicker: DateTimePicker, didPickStartDate startDate: Date, endDate: Date) {
        date = startDate
        updateDate()
    }

    func dateTimePicker(_ dateTimePicker: DateTimePicker, shouldEndPickingStartDate startDate: Date, endDate: Date) -> Bool {
        return true
    }
}<|MERGE_RESOLUTION|>--- conflicted
+++ resolved
@@ -286,7 +286,6 @@
         }
     }
 
-<<<<<<< HEAD
     private lazy var plusMinActionsButton: UIView = createPlusMinusButton(plus: true, #selector(incrementMinimumActionsCount))
     private lazy var minusMinActionsButton: UIView = createPlusMinusButton(plus: false, #selector(decrementMinimumActionsCount))
     private lazy var plusTopOverlapButton: UIView = createPlusMinusButton(plus: true, #selector(incrementTopActionsOverlap))
@@ -305,21 +304,6 @@
         }
         button.state.image = UIImage(named: plus ? "ic_fluent_add_20_regular" : "ic_fluent_subtract_20_regular")
 
-=======
-    private lazy var plusMinActionsButton: UIButton = createPlusMinusButton(plus: true, #selector(incrementMinimumActionsCount))
-    private lazy var minusMinActionsButton: UIButton = createPlusMinusButton(plus: false, #selector(decrementMinimumActionsCount))
-    private lazy var plusTopOverlapButton: UIButton = createPlusMinusButton(plus: true, #selector(incrementTopActionsOverlap))
-    private lazy var minusTopOverlapButton: UIButton = createPlusMinusButton(plus: false, #selector(decrementTopActionsOverlap))
-    private lazy var plusBottomOverlapButton: UIButton = createPlusMinusButton(plus: true, #selector(incrementBottomActionsOverlap))
-    private lazy var minusBottomOverlapButton: UIButton = createPlusMinusButton(plus: false, #selector(decrementBottomActionsOverlap))
-
-    private func createPlusMinusButton(plus: Bool, _ selector: Selector) -> UIButton {
-        let button = Button(style: .outline)
-        button.image = UIImage(named: plus ? "ic_fluent_add_20_regular" : "ic_fluent_subtract_20_regular")
-        button.addTarget(self,
-                         action: selector,
-                         for: .touchUpInside)
->>>>>>> 4c81ac0e
         return button
     }
 
