//
//  Copyright (c) Microsoft Corporation. All rights reserved.
//  Licensed under the MIT License.
//

import FluentUI
import UIKit

// MARK: DrawerDemoController

class DrawerDemoController: DemoController {

    private var shouldConfirmDrawerDismissal: Bool = false

    override func viewDidLoad() {
        super.viewDidLoad()

        navigationItem.rightBarButtonItem = UIBarButtonItem(title: "Show", style: .plain, target: self, action: #selector(barButtonTapped))

        addTitle(text: "Top Drawer")
        container.addArrangedSubview(createButton(title: "Show resizable", action: #selector(showTopDrawerButtonTapped)))
        container.addArrangedSubview(createButton(title: "Show resizable with max content height", action: #selector(showTopDrawerWithMaxContentHeightTapped)))
        container.addArrangedSubview(createButton(title: "Show non dismissable", action: #selector(showTopDrawerNotDismissableButtonTapped)))
        container.addArrangedSubview(createButton(title: "Show changing resizing behaviour", action: #selector(showTopDrawerChangingResizingBehaviour)))
        container.addArrangedSubview(createButton(title: "Show with no animation", action: #selector(showTopDrawerNotAnimatedButtonTapped)))
        container.addArrangedSubview(createButton(title: "Show from custom base with width on landscape", action: #selector(showTopDrawerCustomOffsetButtonTapped)))
        container.addArrangedSubview(createButton(title: "Show respecting safe area width", action: #selector(showTopDrawerSafeAreaButtonTapped)))

        addTitle(text: "Left/Right Drawer")
        addRow(
            items: [
                createButton(title: "Show from leading", action: #selector(showLeftDrawerButtonTapped)),
                createButton(title: "Show from trailing", action: #selector(showRightDrawerButtonTapped))
            ],
            itemSpacing: Constants.verticalSpacing,
            stretchItems: true
        )
        addDescription(text: "Swipe from the left or right edge of the screen to reveal a drawer interactively")

        addTitle(text: "Bottom Drawer")
        container.addArrangedSubview(createButton(title: "Show resizable", action: #selector(showBottomDrawerButtonTapped)))
        container.addArrangedSubview(createButton(title: "Show resizable with max content height", action: #selector(showBottomDrawerWithMaxContentHeightTapped)))
        container.addArrangedSubview(createButton(title: "Show with underlying interactable content view", action: #selector(showBottomDrawerWithUnderlyingInteractableViewButtonTapped)))
        container.addArrangedSubview(createButton(title: "Show changing resizing behaviour", action: #selector(showBottomDrawerChangingResizingBehaviour)))
        container.addArrangedSubview(createButton(title: "Show with no animation", action: #selector(showBottomDrawerNotAnimatedButtonTapped)))
        container.addArrangedSubview(createButton(title: "Show from custom base", action: #selector(showBottomDrawerCustomOffsetButtonTapped)))

        container.addArrangedSubview(createButton(title: "Show always as slideover, resizable", action: #selector(showBottomDrawerCustomContentControllerButtonTapped)))

        container.addArrangedSubview(createButton(title: "Show with focusable content", action: #selector(showBottomDrawerFocusableContentButtonTapped)))

        container.addArrangedSubview(createButton(title: "Show dismiss blocking drawer", action: #selector(showBottomDrawerBlockingDismissButtonTapped)))

        container.addArrangedSubview(UIView())

        // Screen edge gestures to interactively present side drawers

        let leadingEdgeGesture = UIScreenEdgePanGestureRecognizer(target: self, action: #selector(handleScreenEdgePan))
        leadingEdgeGesture.edges = view.effectiveUserInterfaceLayoutDirection == .leftToRight ? .left : .right
        view.addGestureRecognizer(leadingEdgeGesture)
        navigationController?.navigationController?.interactivePopGestureRecognizer?.require(toFail: leadingEdgeGesture)

        let trailingEdgeGesture = UIScreenEdgePanGestureRecognizer(target: self, action: #selector(handleScreenEdgePan))
        trailingEdgeGesture.edges = view.effectiveUserInterfaceLayoutDirection == .leftToRight ? .right : .left
        view.addGestureRecognizer(trailingEdgeGesture)
    }

    @discardableResult
    private func presentDrawer(sourceView: UIView? = nil,
                               barButtonItem: UIBarButtonItem? = nil,
                               presentationOrigin: CGFloat = -1,
                               presentationDirection: DrawerPresentationDirection,
                               presentationStyle: DrawerPresentationStyle = .automatic,
                               presentationOffset: CGFloat = 0,
                               presentationBackground: DrawerPresentationBackground = .black,
                               presentingGesture: UIPanGestureRecognizer? = nil,
                               permittedArrowDirections: UIPopoverArrowDirection = [.left, .right],
                               contentController: UIViewController? = nil,
                               contentView: UIView? = nil,
                               resizingBehavior: DrawerResizingBehavior = .none,
                               adjustHeightForKeyboard: Bool = false,
                               animated: Bool = true,
                               customWidth: Bool = false,
                               respectSafeAreaWidth: Bool = false,
                               maxDrawerHeight: CGFloat? = -1) -> DrawerController {
        let controller: DrawerController
        if let sourceView = sourceView {
            controller = DrawerController(sourceView: sourceView, sourceRect: sourceView.bounds.insetBy(dx: sourceView.bounds.width / 2, dy: 0), presentationOrigin: presentationOrigin, presentationDirection: presentationDirection)
            controller.delegate = self
        } else if let barButtonItem = barButtonItem {
            controller = DrawerController(barButtonItem: barButtonItem, presentationOrigin: presentationOrigin, presentationDirection: presentationDirection)
        } else {
            preconditionFailure("Presenting a drawer requires either a sourceView or a barButtonItem")
        }

        controller.presentationStyle = presentationStyle
        controller.presentationOffset = presentationOffset
        controller.presentationBackground = presentationBackground
        controller.presentingGesture = presentingGesture
        controller.permittedArrowDirections = permittedArrowDirections
        controller.resizingBehavior = resizingBehavior
        controller.adjustsHeightForKeyboard = adjustHeightForKeyboard
        controller.shouldRespectSafeAreaForWindowFullWidth = respectSafeAreaWidth
        
        if let maxDrawerHeight = maxDrawerHeight{
         controller.preferredMaximumExpansionHeight = maxDrawerHeight
        }
        
        if let contentView = contentView {
            // `preferredContentSize` can be used to specify the preferred size of a drawer,
            // but here we just define the width and allow it to calculate height automatically
            controller.preferredContentSize.width = 360
            controller.contentView = contentView
            if customWidth {
                controller.shouldUseWindowFullWidthInLandscape = false
            }
        } else {
            controller.contentController = contentController
        }

        present(controller, animated: animated)

        return controller
    }

    private func actionViews(drawerHasFlexibleHeight: Bool, drawerHasToggleResizingBehaviorButton: Bool) -> [UIView] {
        let spacer = UIView()
        spacer.backgroundColor = .orange
        spacer.layer.borderWidth = 1
        spacer.heightAnchor.constraint(greaterThanOrEqualToConstant: 20).isActive = true

        var views = [UIView]()
        if drawerHasFlexibleHeight {
            views.append(createButton(title: "Change content height", action: #selector(changeContentHeightButtonTapped)))
            views.append(createButton(title: "Expand", action: #selector(expandButtonTapped)))
        }
        views.append(createButton(title: "Dismiss", action: #selector(dismissButtonTapped)))
        views.append(createButton(title: "Dismiss (no animation)", action: #selector(dismissNotAnimatedButtonTapped)))
        if drawerHasToggleResizingBehaviorButton {
            views.append(createButton(title: "Resizing - None", action: #selector(updateResizingBehaviourButtonTapped)))
        }
        views.append(spacer)
        return views
    }

    private func containerForActionViews(drawerHasFlexibleHeight: Bool = true, drawerHasToggleResizingBehaviorButton: Bool = false) -> UIView {
        let container = DemoController.createVerticalContainer()
        for view in actionViews(drawerHasFlexibleHeight: drawerHasFlexibleHeight, drawerHasToggleResizingBehaviorButton: drawerHasToggleResizingBehaviorButton) {
            container.addArrangedSubview(view)
        }
        return container
    }

    @objc private func barButtonTapped(sender: UIBarButtonItem) {
        presentDrawer(barButtonItem: sender, presentationDirection: .down, permittedArrowDirections: .any, contentView: containerForActionViews())
    }

    @objc private func showTopDrawerButtonTapped(sender: UIButton) {
        presentDrawer(sourceView: sender, presentationDirection: .down, contentView: containerForActionViews(), resizingBehavior: .dismissOrExpand)
    }
    
    @objc private func showTopDrawerWithMaxContentHeightTapped(sender: UIButton) {
        presentDrawer(sourceView: sender, presentationDirection: .down, contentView: containerForActionViews(drawerHasFlexibleHeight: false), resizingBehavior: .expand, maxDrawerHeight: 350)
    }

    @objc private func showTopDrawerNotDismissableButtonTapped(sender: UIButton) {
        presentDrawer(sourceView: sender, presentationDirection: .down, contentView: containerForActionViews(), resizingBehavior: .expand)
    }
    
    @objc private func showTopDrawerChangingResizingBehaviour(sender: UIButton) {
        presentDrawer(sourceView: sender, presentationDirection: .down, contentView: containerForActionViews(drawerHasFlexibleHeight: true, drawerHasToggleResizingBehaviorButton: true), resizingBehavior: .expand)
    }

    @objc private func showTopDrawerNotAnimatedButtonTapped(sender: UIButton) {
        presentDrawer(sourceView: sender, presentationDirection: .down, contentView: containerForActionViews(), animated: false)
    }

    @objc private func showTopDrawerCustomOffsetButtonTapped(sender: UIButton) {
        let rect = sender.superview!.convert(sender.frame, to: nil)
        presentDrawer(sourceView: sender, presentationOrigin: rect.maxY, presentationDirection: .down, contentView: containerForActionViews(), customWidth: true)
    }

    @objc private func showTopDrawerSafeAreaButtonTapped(sender: UIButton) {
        presentDrawer(sourceView: sender, presentationDirection: .down, contentView: containerForActionViews(), resizingBehavior: .dismissOrExpand, respectSafeAreaWidth: true)
    }

    @objc private func showLeftDrawerButtonTapped(sender: UIButton) {
        presentDrawer(sourceView: sender, presentationDirection: .fromLeading, contentView: containerForActionViews(drawerHasFlexibleHeight: false), resizingBehavior: .dismiss)
    }

    @objc private func showRightDrawerButtonTapped(sender: UIButton) {
        presentDrawer(sourceView: sender, presentationDirection: .fromTrailing, contentView: containerForActionViews(drawerHasFlexibleHeight: false), resizingBehavior: .dismiss)
    }

    @objc private func showBottomDrawerButtonTapped(sender: UIButton) {
        presentDrawer(sourceView: sender, presentationDirection: .up, contentView: containerForActionViews(), resizingBehavior: .dismissOrExpand)
    }
    
<<<<<<< HEAD
    @objc private func showBottomDrawerWithMaxContentHeightTapped(sender: UIButton) {
        presentDrawer(sourceView: sender, presentationDirection: .up, contentView: containerForActionViews(drawerHasFlexibleHeight: false), resizingBehavior: .expand, maxDrawerHeight: 350)
=======
    @objc private func showBottomDrawerChangingResizingBehaviour(sender: UIButton) {
        presentDrawer(sourceView: sender, presentationDirection: .up, contentView: containerForActionViews(drawerHasFlexibleHeight: true, drawerHasToggleResizingBehaviorButton: true), resizingBehavior: .expand)
>>>>>>> 8bda646d
    }

    @objc private func showBottomDrawerWithUnderlyingInteractableViewButtonTapped(sender: UIButton) {
        navigationController?.pushViewController(PassThroughDrawerDemoController(), animated: true)
    }

    @objc private func showBottomDrawerNotAnimatedButtonTapped(sender: UIButton) {
        presentDrawer(sourceView: sender, presentationDirection: .up, contentView: containerForActionViews(), animated: false)
    }

    @objc private func showBottomDrawerCustomOffsetButtonTapped(sender: UIButton) {
        let rect = sender.superview!.convert(sender.frame, to: nil)
        presentDrawer(sourceView: sender, presentationOrigin: rect.minY, presentationDirection: .up, contentView: containerForActionViews())
    }

    @objc private func showBottomDrawerBlockingDismissButtonTapped(sender: UIButton) {
        shouldConfirmDrawerDismissal = true
        presentDrawer(sourceView: sender, presentationDirection: .up, contentView: containerForActionViews(), resizingBehavior: .dismissOrExpand)
    }

    private var contentControllerOriginalPreferredContentHeight: CGFloat = 0

    @objc private func showBottomDrawerCustomContentControllerButtonTapped(sender: UIButton) {
        let controller = UIViewController()
        controller.title = "Resizable slideover drawer"
        controller.toolbarItems = [
            UIBarButtonItem(barButtonSystemItem: .flexibleSpace, target: nil, action: nil),
            UIBarButtonItem(title: "Change preferredContentSize", style: .plain, target: self, action: #selector(changePreferredContentSizeButtonTapped)),
            UIBarButtonItem(barButtonSystemItem: .flexibleSpace, target: nil, action: nil)
        ]

        let personaListView = PersonaListView()
        personaListView.personaList = samplePersonas
        controller.view.addSubview(personaListView)
        personaListView.frame = controller.view.bounds
        personaListView.autoresizingMask = [.flexibleWidth, .flexibleHeight]
        personaListView.backgroundColor = Colors.NavigationBar.background

        let contentController = UINavigationController(rootViewController: controller)
        contentController.navigationBar.barTintColor = Colors.NavigationBar.background
        contentController.toolbar.barTintColor = Colors.Toolbar.background
        contentController.isToolbarHidden = false
        contentController.preferredContentSize = CGSize(width: 400, height: 400)
        contentControllerOriginalPreferredContentHeight = contentController.preferredContentSize.height

        let drawer = presentDrawer(sourceView: sender, presentationDirection: .up, presentationStyle: .slideover, presentationOffset: 20, presentationBackground: .black, contentController: contentController, resizingBehavior: .dismissOrExpand)

        drawer.resizingHandleViewBackgroundColor = Colors.NavigationBar.background
        drawer.contentScrollView = personaListView
    }

    @objc private func showBottomDrawerFocusableContentButtonTapped(sender: UIButton) {
        let contentController = UIViewController()

        let container = UIStackView()
        container.axis = .vertical
        container.isLayoutMarginsRelativeArrangement = true
        container.layoutMargins = UIEdgeInsets(top: 16, left: 16, bottom: 16, right: 16)
        container.spacing = 10
        container.translatesAutoresizingMaskIntoConstraints = false
        contentController.view.addSubview(container)
        NSLayoutConstraint.activate([container.topAnchor.constraint(equalTo: contentController.view.topAnchor),
                                     container.heightAnchor.constraint(equalTo: contentController.view.heightAnchor),
                                     container.leadingAnchor.constraint(equalTo: contentController.view.leadingAnchor),
                                     container.widthAnchor.constraint(equalTo: contentController.view.widthAnchor)])

        let textField = UITextField()
        textField.text = "Some focusable content"
        textField.delegate = self
        container.addArrangedSubview(textField)

        let button = Button(style: .primaryFilled)
        button.setTitle("Hide keyboard", for: .normal)
        button.setContentCompressionResistancePriority(.required, for: .vertical)
        button.setContentHuggingPriority(.required, for: .vertical)
        button.addTarget(self, action: #selector(hideKeyboardButtonTapped), for: .touchUpInside)
        container.addArrangedSubview(button)

        presentDrawer(sourceView: sender, presentationDirection: .up, permittedArrowDirections: .any, contentController: contentController, resizingBehavior: .dismissOrExpand, adjustHeightForKeyboard: true)

        textField.becomeFirstResponder()
    }

    @objc private func handleScreenEdgePan(gesture: UIScreenEdgePanGestureRecognizer) {
        guard gesture.state == .began else {
            return
        }

        let leadingEdge: UIRectEdge = view.effectiveUserInterfaceLayoutDirection == .leftToRight ? .left : .right

        presentDrawer(sourceView: view, presentationDirection: gesture.edges == leadingEdge ? .fromLeading : .fromTrailing, presentingGesture: gesture, contentView: containerForActionViews(drawerHasFlexibleHeight: false), resizingBehavior: .dismiss)
    }

    @objc private func changeContentHeightButtonTapped(sender: UIButton) {
        if let spacer = (sender.superview as? UIStackView)?.arrangedSubviews.last,
            let heightConstraint = spacer.constraints.first {
            heightConstraint.constant = heightConstraint.constant == 20 ? 100 : 20
        }
    }

    @objc private func expandButtonTapped(sender: UIButton) {
        guard let drawer = presentedViewController as? DrawerController else {
            return
        }
        drawer.isExpanded = !drawer.isExpanded
        sender.setTitle(drawer.isExpanded ? "Return to normal" : "Expand", for: .normal)
    }

    @objc private func dismissButtonTapped() {
        dismiss(animated: true)
    }

    @objc private func dismissNotAnimatedButtonTapped() {
        dismiss(animated: false)
    }
    
    @objc private func updateResizingBehaviourButtonTapped(sender: UIButton) {
        guard let drawer = presentedViewController as? DrawerController else {
            return
        }
        let isResizingBehaviourNone = drawer.resizingBehavior == .none
       
        drawer.resizingBehavior = isResizingBehaviourNone ? .expand : .none
        sender.setTitle(isResizingBehaviourNone ? "Resizing - None" : "Resizing - Expand", for: .normal)
    }

    @objc private func changePreferredContentSizeButtonTapped() {
        if let contentController = (presentedViewController as? DrawerController)?.contentController {
            var size = contentController.preferredContentSize
            size.height = size.height == contentControllerOriginalPreferredContentHeight ? 500 : 400
            contentController.preferredContentSize = size
        }
    }

    @objc private func hideKeyboardButtonTapped(sender: UIButton) {
        if let stackView = sender.superview as? UIStackView {
            let textField = stackView.arrangedSubviews.first(where: { $0 is UITextField })
            textField?.resignFirstResponder()
        }
    }
}

// MARK: - DrawerDemoController: UITextFieldDelegate

extension DrawerDemoController: UITextFieldDelegate {
    func textFieldShouldReturn(_ textField: UITextField) -> Bool {
        textField.resignFirstResponder()
        return false
    }
}

extension DrawerDemoController: DrawerControllerDelegate {
    func drawerControllerShouldDismissDrawer(_ controller: DrawerController) -> Bool {
        if shouldConfirmDrawerDismissal {
            let alert = UIAlertController(title: "Do you really want to dismiss the drawer?", message: nil, preferredStyle: .alert)
            controller.present(alert, animated: true)
            let yesAction = UIAlertAction(title: "Yes", style: .default) { _ in
                self.dismiss(animated: true, completion: nil)
            }
            let noAction = UIAlertAction(title: "No", style: .cancel)
            alert.addAction(yesAction)
            alert.addAction(noAction)
        }
        return !shouldConfirmDrawerDismissal
    }

    func drawerControllerDidDismiss(_ controller: DrawerController) {
        // reset the flag once drawer gets dismissed
        shouldConfirmDrawerDismissal = false
    }
}<|MERGE_RESOLUTION|>--- conflicted
+++ resolved
@@ -196,13 +196,13 @@
         presentDrawer(sourceView: sender, presentationDirection: .up, contentView: containerForActionViews(), resizingBehavior: .dismissOrExpand)
     }
     
-<<<<<<< HEAD
+
     @objc private func showBottomDrawerWithMaxContentHeightTapped(sender: UIButton) {
         presentDrawer(sourceView: sender, presentationDirection: .up, contentView: containerForActionViews(drawerHasFlexibleHeight: false), resizingBehavior: .expand, maxDrawerHeight: 350)
-=======
+    }
+    
     @objc private func showBottomDrawerChangingResizingBehaviour(sender: UIButton) {
         presentDrawer(sourceView: sender, presentationDirection: .up, contentView: containerForActionViews(drawerHasFlexibleHeight: true, drawerHasToggleResizingBehaviorButton: true), resizingBehavior: .expand)
->>>>>>> 8bda646d
     }
 
     @objc private func showBottomDrawerWithUnderlyingInteractableViewButtonTapped(sender: UIButton) {
