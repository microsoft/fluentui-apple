//
//  Copyright (c) Microsoft Corporation. All rights reserved.
//  Licensed under the MIT License.
//

import FluentUI
import UIKit

// MARK: DrawerDemoController

class DrawerDemoController: DemoController {
    override func viewDidLoad() {
        super.viewDidLoad()

        navigationItem.rightBarButtonItem = UIBarButtonItem(title: "Show", style: .plain, target: self, action: #selector(barButtonTapped))

        addTitle(text: "Top Drawer")

        container.addArrangedSubview(createButton(title: "Show resizable with clear background", action: { [weak self] sender in
            guard let strongSelf = self else {
                return
            }

            strongSelf.presentDrawer(sourceView: sender.view,
                                     presentationDirection: .down,
                                     presentationBackground: .none,
                                     contentView: strongSelf.containerForActionViews(),
                                     resizingBehavior: .dismissOrExpand)
        }).view)

        container.addArrangedSubview(createButton(title: "Show resizable with max content height", action: { [weak self] sender in
            guard let strongSelf = self else {
                return
            }

            strongSelf.presentDrawer(sourceView: sender.view,
                                     presentationDirection: .down,
                                     contentView: strongSelf.containerForActionViews(drawerHasFlexibleHeight: false),
                                     resizingBehavior: .expand,
                                     maxDrawerHeight: 350)
        }).view)

        container.addArrangedSubview(createButton(title: "Show non dismissable", action: { [weak self] sender in
            guard let strongSelf = self else {
                return
            }

            strongSelf.presentDrawer(sourceView: sender.view,
                                     presentationDirection: .down,
                                     contentView: strongSelf.containerForActionViews(),
                                     resizingBehavior: .expand)
        }).view)

        container.addArrangedSubview(createButton(title: "Show changing resizing behaviour", action: { [weak self] sender in
            guard let strongSelf = self else {
                return
            }

            strongSelf.presentDrawer(sourceView: sender.view,
                                     presentationDirection: .down,
                                     contentView: strongSelf.containerForActionViews(drawerHasFlexibleHeight: true,
                                                                                     drawerHasToggleResizingBehaviorButton: true),
                                     resizingBehavior: .expand)
        }).view)

        container.addArrangedSubview(createButton(title: "Show with no animation", action: { [weak self] sender in
            guard let strongSelf = self else {
                return
            }

            strongSelf.presentDrawer(sourceView: sender.view,
                                     presentationDirection: .down,
                                     contentView: strongSelf.containerForActionViews(),
                                     animated: false)
        }).view)

        container.addArrangedSubview(createButton(title: "Show from custom base with width on landscape", action: { [weak self] sender in
            guard let strongSelf = self else {
                return
            }

            let buttonView = sender.view
            let rect = buttonView.superview!.convert(buttonView.frame, to: nil)
            strongSelf.presentDrawer(sourceView: buttonView,
                                     presentationOrigin: rect.maxY,
                                     presentationDirection: .down,
                                     contentView: strongSelf.containerForActionViews(),
                                     customWidth: true)
        }).view)

        container.addArrangedSubview(createButton(title: "Show respecting safe area width", action: { [weak self] sender in
            guard let strongSelf = self else {
                return
            }

            strongSelf.presentDrawer(sourceView: sender.view,
                                     presentationDirection: .down,
                                     contentView: strongSelf.containerForActionViews(),
                                     resizingBehavior: .dismissOrExpand,
                                     respectSafeAreaWidth: true)
        }).view)

        addTitle(text: "Left/Right Drawer")
        addRow(
            items: [
                createButton(title: "Show from leading with clear background", action: { [weak self] sender in
                    guard let strongSelf = self else {
                        return
                    }

                    strongSelf.presentDrawer(sourceView: sender.view,
                                             presentationDirection: .fromLeading,
                                             presentationBackground: .none,
                                             contentView: strongSelf.containerForActionViews(drawerHasFlexibleHeight: false),
                                             resizingBehavior: .dismiss)
                }).view,
                createButton(title: "Show from trailing with clear background", action: { [weak self] sender in
                    guard let strongSelf = self else {
                        return
                    }

                    strongSelf.presentDrawer(sourceView: sender.view,
                                             presentationDirection: .fromTrailing,
                                             presentationBackground: .none,
                                             contentView: strongSelf.containerForActionViews(drawerHasFlexibleHeight: false),
                                             resizingBehavior: .dismiss)
                }).view
            ],
            itemSpacing: Constants.verticalSpacing,
            stretchItems: true
        )
        addRow(
            items: [
                createButton(title: "Show from leading with dimmed background", action: { [weak self] sender in
                    guard let strongSelf = self else {
                        return
                    }

                    strongSelf.presentDrawer(sourceView: sender.view, presentationDirection: .fromLeading, presentationBackground: .black, contentView: strongSelf.containerForActionViews(drawerHasFlexibleHeight: false), resizingBehavior: .dismiss)
                }).view,
                createButton(title: "Show from trailing with dimmed background", action: { [weak self] sender in
                    guard let strongSelf = self else {
                        return
                    }

                    strongSelf.presentDrawer(sourceView: sender.view, presentationDirection: .fromTrailing, presentationBackground: .black, contentView: strongSelf.containerForActionViews(drawerHasFlexibleHeight: false), resizingBehavior: .dismiss)
                }).view
            ],
            itemSpacing: Constants.verticalSpacing,
            stretchItems: true
        )
        addDescription(text: "Swipe from the left or right edge of the screen to reveal a drawer interactively")

        addTitle(text: "Bottom Drawer")

        container.addArrangedSubview(createButton(title: "Show resizable", action: { [weak self] sender in
            guard let strongSelf = self else {
                return
            }

            strongSelf.presentDrawer(sourceView: sender.view,
                                     presentationDirection: .up,
                                     contentView: strongSelf.containerForActionViews(),
                                     resizingBehavior: .dismissOrExpand)
        }).view)

        container.addArrangedSubview(createButton(title: "Show resizable with max content height", action: { [weak self] sender in
            guard let strongSelf = self else {
                return
            }

            strongSelf.presentDrawer(sourceView: sender.view,
                                     presentationDirection: .up,
                                     contentView: strongSelf.containerForActionViews(drawerHasFlexibleHeight: false),
                                     resizingBehavior: .dismissOrExpand,
                                     maxDrawerHeight: 350)
        }).view)

        container.addArrangedSubview(createButton(title: "Show with underlying interactable content view", action: { [weak self] _ in
            guard let strongSelf = self else {
                return
            }

            strongSelf.navigationController?.pushViewController(PassThroughDrawerDemoController(), animated: true)
        }).view)
        container.addArrangedSubview(createButton(title: "Show changing resizing behaviour", action: { [weak self] sender in
            guard let strongSelf = self else {
                return
            }

            strongSelf.presentDrawer(sourceView: sender.view,
                                     presentationDirection: .up,
                                     contentView: strongSelf.containerForActionViews(drawerHasFlexibleHeight: true,
                                                                                     drawerHasToggleResizingBehaviorButton: true),
                                     resizingBehavior: .expand)
        }).view)

        container.addArrangedSubview(createButton(title: "Show with no animation", action: { [weak self] sender in
            guard let strongSelf = self else {
                return
            }

            strongSelf.presentDrawer(sourceView: sender.view,
                                     presentationDirection: .up,
                                     contentView: strongSelf.containerForActionViews(),
                                     animated: false)
        }).view)

        container.addArrangedSubview(createButton(title: "Show from custom base", action: { [weak self] sender in
            guard let strongSelf = self else {
                return
            }

            let buttonView = sender.view
            let rect = buttonView.superview!.convert(buttonView.frame, to: nil)
            strongSelf.presentDrawer(sourceView: buttonView,
                                     presentationOrigin: rect.minY,
                                     presentationDirection: .up,
                                     contentView: strongSelf.containerForActionViews(),
                                     resizingBehavior: .dismissOrExpand)
        }).view)

        container.addArrangedSubview(createButton(title: "Show always as slideover, resizable with dimmed background", action: { [weak self] sender in
            guard let strongSelf = self else {
                return
            }

            strongSelf.showBottomDrawerCustomContentController(sourceView: sender.view, presentationBackground: .black)
        }).view)

        container.addArrangedSubview(createButton(title: "Show always as slideover, resizable with clear background", action: { [weak self] sender in
            guard let strongSelf = self else {
                return
            }

            strongSelf.showBottomDrawerCustomContentController(sourceView: sender.view, presentationBackground: .none)
        }).view)

        container.addArrangedSubview(createButton(title: "Show with focusable content", action: { [weak self] sender in
            guard let strongSelf = self else {
                return
            }

            let contentController = UIViewController()

            let container = UIStackView()
            container.axis = .vertical
            container.isLayoutMarginsRelativeArrangement = true
            container.layoutMargins = UIEdgeInsets(top: 16, left: 16, bottom: 16, right: 16)
            container.spacing = 10
            container.translatesAutoresizingMaskIntoConstraints = false
            contentController.view.addSubview(container)
            NSLayoutConstraint.activate([container.topAnchor.constraint(equalTo: contentController.view.topAnchor),
                                         container.heightAnchor.constraint(equalTo: contentController.view.heightAnchor),
                                         container.leadingAnchor.constraint(equalTo: contentController.view.leadingAnchor),
                                         container.widthAnchor.constraint(equalTo: contentController.view.widthAnchor)])

            let textField = UITextField()
            textField.text = "Some focusable content"
            textField.delegate = self
            container.addArrangedSubview(textField)

            container.addArrangedSubview(strongSelf.hideKeyboardButton.view)

            strongSelf.presentDrawer(sourceView: sender.view,
                                     presentationDirection: .up,
                                     permittedArrowDirections: .any,
                                     contentController: contentController,
                                     resizingBehavior: .dismissOrExpand,
                                     adjustHeightForKeyboard: true)

            textField.becomeFirstResponder()
        }).view)

        container.addArrangedSubview(createButton(title: "Show dismiss blocking drawer", action: { [weak self] sender in
            guard let strongSelf = self else {
                return
            }

            strongSelf.shouldConfirmDrawerDismissal = true
            strongSelf.presentDrawer(sourceView: sender.view,
                                     presentationDirection: .up,
                                     contentView: strongSelf.containerForActionViews(),
                                     resizingBehavior: .dismissOrExpand)
        }).view)

        container.addArrangedSubview(UIView())

        // Screen edge gestures to interactively present side drawers

        let leadingEdgeGesture = UIScreenEdgePanGestureRecognizer(target: self, action: #selector(handleScreenEdgePan))
        leadingEdgeGesture.edges = view.effectiveUserInterfaceLayoutDirection == .leftToRight ? .left : .right
        view.addGestureRecognizer(leadingEdgeGesture)
        navigationController?.navigationController?.interactivePopGestureRecognizer?.require(toFail: leadingEdgeGesture)

        let trailingEdgeGesture = UIScreenEdgePanGestureRecognizer(target: self, action: #selector(handleScreenEdgePan))
        trailingEdgeGesture.edges = view.effectiveUserInterfaceLayoutDirection == .leftToRight ? .right : .left
        view.addGestureRecognizer(trailingEdgeGesture)
    }

    @discardableResult
    private func presentDrawer(sourceView: UIView? = nil,
                               barButtonItem: UIBarButtonItem? = nil,
                               presentationOrigin: CGFloat = -1,
                               presentationDirection: DrawerPresentationDirection,
                               presentationStyle: DrawerPresentationStyle = .automatic,
                               presentationOffset: CGFloat = 0,
                               presentationBackground: DrawerPresentationBackground = .black,
                               presentingGesture: UIPanGestureRecognizer? = nil,
                               permittedArrowDirections: UIPopoverArrowDirection = [.left, .right],
                               contentController: UIViewController? = nil,
                               contentView: UIView? = nil,
                               resizingBehavior: DrawerResizingBehavior = .none,
                               adjustHeightForKeyboard: Bool = false,
                               animated: Bool = true,
                               customWidth: Bool = false,
                               respectSafeAreaWidth: Bool = false,
                               maxDrawerHeight: CGFloat = -1) -> DrawerController {
        let controller: DrawerController
        if let sourceView = sourceView {
            controller = DrawerController(sourceView: sourceView, sourceRect: sourceView.bounds.insetBy(dx: sourceView.bounds.width / 2, dy: 0), presentationOrigin: presentationOrigin, presentationDirection: presentationDirection, preferredMaximumHeight: maxDrawerHeight)
        } else if let barButtonItem = barButtonItem {
            controller = DrawerController(barButtonItem: barButtonItem, presentationOrigin: presentationOrigin, presentationDirection: presentationDirection, preferredMaximumHeight: maxDrawerHeight)
        } else {
            preconditionFailure("Presenting a drawer requires either a sourceView or a barButtonItem")
        }
        controller.delegate = self
        controller.presentationStyle = presentationStyle
        controller.presentationOffset = presentationOffset
        controller.presentationBackground = presentationBackground
        controller.presentingGesture = presentingGesture
        controller.permittedArrowDirections = permittedArrowDirections
        controller.resizingBehavior = resizingBehavior
        controller.adjustsHeightForKeyboard = adjustHeightForKeyboard
        controller.shouldRespectSafeAreaForWindowFullWidth = respectSafeAreaWidth

        if let contentView = contentView {
            // `preferredContentSize` can be used to specify the preferred size of a drawer,
            // but here we just define the width and allow it to calculate height automatically
            controller.preferredContentSize.width = 360
            controller.contentView = contentView
            if customWidth {
                controller.shouldUseWindowFullWidthInLandscape = false
            }
        } else {
            controller.contentController = contentController
        }

        present(controller, animated: animated)

        return controller
    }

    private var contentControllerOriginalPreferredContentHeight: CGFloat = 0

    @objc private func customContentNavigationController(content: UIView) -> UINavigationController {
        let controller = UIViewController()
        controller.title = "Resizable slideover drawer"
        controller.toolbarItems = [
            UIBarButtonItem(barButtonSystemItem: .flexibleSpace, target: nil, action: nil),
            UIBarButtonItem(title: "Change preferredContentSize", style: .plain, target: self, action: #selector(changePreferredContentSizeButtonTapped)),
            UIBarButtonItem(barButtonSystemItem: .flexibleSpace, target: nil, action: nil)
        ]

        controller.view.addSubview(content)
        content.frame = controller.view.bounds
        content.autoresizingMask = [.flexibleWidth, .flexibleHeight]
        content.backgroundColor = Colors.NavigationBar.background

        let contentController = UINavigationController(rootViewController: controller)
        contentController.navigationBar.barTintColor = Colors.NavigationBar.background
        contentController.toolbar.barTintColor = Colors.Toolbar.background
        contentController.isToolbarHidden = false
        contentController.preferredContentSize = CGSize(width: 400, height: 400)
        contentControllerOriginalPreferredContentHeight = contentController.preferredContentSize.height

        return contentController
    }

    private func actionViews(drawerHasFlexibleHeight: Bool, drawerHasToggleResizingBehaviorButton: Bool) -> [UIView] {
        let spacer = UIView()
        spacer.backgroundColor = .orange
        spacer.layer.borderWidth = 1
        spacer.heightAnchor.constraint(greaterThanOrEqualToConstant: 20).isActive = true

        var views = [UIView]()
        if drawerHasFlexibleHeight {
            let expandButton = createButton(title: "Expand", action: { [weak self] _ in
                guard let strongSelf = self else {
                    return
                }

                guard let drawer = strongSelf.presentedViewController as? DrawerController else {
                    return
                }
                drawer.isExpanded = !drawer.isExpanded
            })

            self.expandButton = expandButton
            views.append(createButton(title: "Change content height", action: { sender in
                if let spacer = (sender.view.superview as? UIStackView)?.arrangedSubviews.last,
                    let heightConstraint = spacer.constraints.first {
                    heightConstraint.constant = heightConstraint.constant == 20 ? 100 : 20
                }
            }).view)
            views.append(expandButton.view)
        }

        views.append(createButton(title: "Dismiss", action: { [weak self] _ in
            guard let strongSelf = self else {
                return
            }

            strongSelf.dismiss(animated: true)
        }).view)

        views.append(createButton(title: "Dismiss (no animation)", action: { [weak self] _ in
            guard let strongSelf = self else {
                return
            }

            strongSelf.dismiss(animated: false)
        }).view)

        if drawerHasToggleResizingBehaviorButton {
            views.append(createButton(title: "Resizing - None", action: { [weak self] sender in
                guard let strongSelf = self else {
                    return
                }

                guard let drawer = strongSelf.presentedViewController as? DrawerController else {
                    return
                }

                let isResizingBehaviourNone = drawer.resizingBehavior == .none
                drawer.resizingBehavior = isResizingBehaviourNone ? .expand : .none
                sender.state.text = isResizingBehaviourNone ? "Resizing - None" : "Resizing - Expand"
            }).view)
        }
        views.append(spacer)
        return views
    }

    private func containerForActionViews(drawerHasFlexibleHeight: Bool = true, drawerHasToggleResizingBehaviorButton: Bool = false) -> UIView {
        let container = DemoController.createVerticalContainer()
        for view in actionViews(drawerHasFlexibleHeight: drawerHasFlexibleHeight, drawerHasToggleResizingBehaviorButton: drawerHasToggleResizingBehaviorButton) {
            container.addArrangedSubview(view)
        }
        return container
    }

    @objc private func barButtonTapped(sender: UIBarButtonItem) {
        presentDrawer(barButtonItem: sender,
                      presentationDirection: .down,
                      permittedArrowDirections: .any,
                      contentView: containerForActionViews())
    }

    @objc private func showBottomDrawerCustomContentController(sourceView: UIView,
                                                               presentationBackground: DrawerPresentationBackground) {
        let personaListView = PersonaListView()
        personaListView.personaList = samplePersonas

        let contentController = customContentNavigationController(content: personaListView)

        let drawer = presentDrawer(sourceView: sourceView,
                                   presentationDirection: .up,
                                   presentationStyle: .slideover,
                                   presentationOffset: 20,
                                   presentationBackground: presentationBackground,
                                   contentController: contentController,
                                   resizingBehavior: .dismissOrExpand)

        drawer.resizingHandleViewBackgroundColor = Colors.NavigationBar.background
        drawer.contentScrollView = personaListView
    }

    @objc private func handleScreenEdgePan(gesture: UIScreenEdgePanGestureRecognizer) {
        guard gesture.state == .began else {
            return
        }

        let leadingEdge: UIRectEdge = view.effectiveUserInterfaceLayoutDirection == .leftToRight ? .left : .right

        presentDrawer(sourceView: view,
                      presentationDirection: gesture.edges == leadingEdge ? .fromLeading : .fromTrailing,
                      presentingGesture: gesture,
                      contentView: containerForActionViews(drawerHasFlexibleHeight: false),
                      resizingBehavior: .dismiss)
    }

    @objc private func changePreferredContentSizeButtonTapped() {
        if let contentController = (presentedViewController as? DrawerController)?.contentController {
            var size = contentController.preferredContentSize
            size.height = size.height == contentControllerOriginalPreferredContentHeight ? 500 : 400
            contentController.preferredContentSize = size
        }
    }

    private var shouldConfirmDrawerDismissal: Bool = false
    private var expandButton: MSFButtonVnext?

    private let hideKeyboardButton: MSFButtonVnext = {
        let button = MSFButtonVnext(style: .primary, size: .large) { sender in
            if let stackView = sender.view.superview as? UIStackView {
                let textField = stackView.arrangedSubviews.first(where: { $0 is UITextField })
                textField?.resignFirstResponder()
            }
        }
        button.state.text = "Hide keyboard"
        return button
    }()
}

// MARK: - DrawerDemoController: UITextFieldDelegate

extension DrawerDemoController: UITextFieldDelegate {
    func textFieldShouldReturn(_ textField: UITextField) -> Bool {
        textField.resignFirstResponder()
        return false
    }

    func textFieldDidBeginEditing(_ textField: UITextField) {
        hideKeyboardButton.state.isDisabled = false
    }

    func textFieldDidEndEditing(_ textField: UITextField) {
        hideKeyboardButton.state.isDisabled = true
    }
}

extension DrawerDemoController: DrawerControllerDelegate {
    func drawerControllerShouldDismissDrawer(_ controller: DrawerController) -> Bool {
        if shouldConfirmDrawerDismissal {
            let alert = UIAlertController(title: "Do you really want to dismiss the drawer?", message: nil, preferredStyle: .alert)
            controller.present(alert, animated: true)
            let yesAction = UIAlertAction(title: "Yes", style: .default) { _ in
                self.dismiss(animated: true, completion: nil)
            }
            let noAction = UIAlertAction(title: "No", style: .cancel)
            alert.addAction(yesAction)
            alert.addAction(noAction)
        }
        return !shouldConfirmDrawerDismissal
    }

    func drawerControllerDidDismiss(_ controller: DrawerController) {
        // reset the flag once drawer gets dismissed
        shouldConfirmDrawerDismissal = false
    }

    func drawerControllerDidChangeExpandedState(_ controller: DrawerController) {
<<<<<<< HEAD
        expandButton?.state.text = controller.isExpanded ? collapseText : expandText
=======
        expandButton?.setTitle(controller.isExpanded ? "Return to normal" : "Expand", for: .normal)
>>>>>>> 37652d62
    }
}<|MERGE_RESOLUTION|>--- conflicted
+++ resolved
@@ -550,10 +550,6 @@
     }
 
     func drawerControllerDidChangeExpandedState(_ controller: DrawerController) {
-<<<<<<< HEAD
-        expandButton?.state.text = controller.isExpanded ? collapseText : expandText
-=======
-        expandButton?.setTitle(controller.isExpanded ? "Return to normal" : "Expand", for: .normal)
->>>>>>> 37652d62
+        expandButton?.state.text = controller.isExpanded ? "Return to normal" : "Expand"
     }
 }