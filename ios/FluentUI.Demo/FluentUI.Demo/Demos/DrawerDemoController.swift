--- conflicted
+++ resolved
@@ -155,14 +155,6 @@
         addDescription(text: "Swipe from the left or right edge of the screen to reveal a drawer interactively")
 
         addTitle(text: "Bottom Drawer")
-<<<<<<< HEAD
-=======
-        container.addArrangedSubview(createButton(title: "Show resizable", action: #selector(showBottomDrawerButtonTapped)))
-        container.addArrangedSubview(createButton(title: "Show resizable with max content height", action: #selector(showBottomDrawerWithMaxContentHeightTapped)))
-        container.addArrangedSubview(createButton(title: "Show changing resizing behaviour", action: #selector(showBottomDrawerChangingResizingBehaviour)))
-        container.addArrangedSubview(createButton(title: "Show with no animation", action: #selector(showBottomDrawerNotAnimatedButtonTapped)))
-        container.addArrangedSubview(createButton(title: "Show from custom base", action: #selector(showBottomDrawerCustomOffsetButtonTapped)))
->>>>>>> 4419a00b
 
         container.addArrangedSubview(createButton(title: "Show resizable", action: { [weak self] sender in
             guard let strongSelf = self else {
@@ -187,13 +179,6 @@
                                      maxDrawerHeight: 350)
         }).view)
 
-        container.addArrangedSubview(createButton(title: "Show with underlying interactable content view", action: { [weak self] _ in
-            guard let strongSelf = self else {
-                return
-            }
-
-            strongSelf.navigationController?.pushViewController(PassThroughDrawerDemoController(), animated: true)
-        }).view)
         container.addArrangedSubview(createButton(title: "Show changing resizing behaviour", action: { [weak self] sender in
             guard let strongSelf = self else {
                 return
@@ -464,99 +449,10 @@
     }
 
     @objc private func barButtonTapped(sender: UIBarButtonItem) {
-<<<<<<< HEAD
         presentDrawer(barButtonItem: sender,
                       presentationDirection: .down,
                       permittedArrowDirections: .any,
                       contentView: containerForActionViews())
-=======
-        presentDrawer(barButtonItem: sender, presentationDirection: .down, permittedArrowDirections: .any, contentView: containerForActionViews())
-    }
-
-    @objc private func showTopDrawerButtonTapped(sender: UIButton) {
-        presentDrawer(sourceView: sender, presentationDirection: .down, presentationBackground: .none, contentView: containerForActionViews(), resizingBehavior: .dismissOrExpand)
-    }
-
-    @objc private func showTopDrawerWithMaxContentHeightTapped(sender: UIButton) {
-        presentDrawer(sourceView: sender, presentationDirection: .down, contentView: containerForActionViews(drawerHasFlexibleHeight: false), resizingBehavior: .expand, maxDrawerHeight: 350)
-    }
-
-    @objc private func showTopDrawerNotDismissableButtonTapped(sender: UIButton) {
-        presentDrawer(sourceView: sender, presentationDirection: .down, contentView: containerForActionViews(), resizingBehavior: .expand)
-    }
-
-    @objc private func showTopDrawerChangingResizingBehaviour(sender: UIButton) {
-        presentDrawer(sourceView: sender, presentationDirection: .down, contentView: containerForActionViews(drawerHasFlexibleHeight: true, drawerHasToggleResizingBehaviorButton: true), resizingBehavior: .expand)
-    }
-
-    @objc private func showTopDrawerNotAnimatedButtonTapped(sender: UIButton) {
-        presentDrawer(sourceView: sender, presentationDirection: .down, contentView: containerForActionViews(), animated: false)
-    }
-
-    @objc private func showTopDrawerCustomOffsetButtonTapped(sender: UIButton) {
-        guard let rect = sender.superview?.convert(sender.frame, to: nil) else {
-            return
-        }
-        presentDrawer(sourceView: sender, presentationOrigin: rect.maxY, presentationDirection: .down, contentView: containerForActionViews(), customWidth: true)
-    }
-
-    @objc private func showTopDrawerSafeAreaButtonTapped(sender: UIButton) {
-        presentDrawer(sourceView: sender, presentationDirection: .down, contentView: containerForActionViews(), resizingBehavior: .dismissOrExpand, respectSafeAreaWidth: true)
-    }
-
-    @objc private func showLeftDrawerClearBackgroundButtonTapped(sender: UIButton) {
-        presentDrawer(sourceView: sender, presentationDirection: .fromLeading, presentationBackground: .none, contentView: containerForActionViews(drawerHasFlexibleHeight: false), resizingBehavior: .dismiss)
-    }
-
-    @objc private func showLeftDrawerDimmedBackgroundButtonTapped(sender: UIButton) {
-        presentDrawer(sourceView: sender, presentationDirection: .fromLeading, presentationBackground: .black, contentView: containerForActionViews(drawerHasFlexibleHeight: false), resizingBehavior: .dismiss)
-    }
-
-    @objc private func showRightDrawerClearBackgroundButtonTapped(sender: UIButton) {
-        presentDrawer(sourceView: sender, presentationDirection: .fromTrailing, presentationBackground: .none, contentView: containerForActionViews(drawerHasFlexibleHeight: false), resizingBehavior: .dismiss)
-    }
-
-    @objc private func showRightDrawerDimmedBackgroundButtonTapped(sender: UIButton) {
-        presentDrawer(sourceView: sender, presentationDirection: .fromTrailing, presentationBackground: .black, contentView: containerForActionViews(drawerHasFlexibleHeight: false), resizingBehavior: .dismiss)
-    }
-
-    @objc private func showBottomDrawerButtonTapped(sender: UIButton) {
-        presentDrawer(sourceView: sender, presentationDirection: .up, contentView: containerForActionViews(), resizingBehavior: .dismissOrExpand)
-    }
-
-    @objc private func showBottomDrawerWithMaxContentHeightTapped(sender: UIButton) {
-        presentDrawer(sourceView: sender, presentationDirection: .up, contentView: containerForActionViews(drawerHasFlexibleHeight: false), resizingBehavior: .dismissOrExpand, maxDrawerHeight: 350)
-    }
-
-    @objc private func showBottomDrawerChangingResizingBehaviour(sender: UIButton) {
-        presentDrawer(sourceView: sender, presentationDirection: .up, contentView: containerForActionViews(drawerHasFlexibleHeight: true, drawerHasToggleResizingBehaviorButton: true), resizingBehavior: .expand)
-    }
-
-    @objc private func showBottomDrawerNotAnimatedButtonTapped(sender: UIButton) {
-        presentDrawer(sourceView: sender, presentationDirection: .up, contentView: containerForActionViews(), animated: false)
-    }
-
-    @objc private func showBottomDrawerCustomOffsetButtonTapped(sender: UIButton) {
-        guard let rect = sender.superview?.convert(sender.frame, to: nil) else {
-            return
-        }
-        presentDrawer(sourceView: sender, presentationOrigin: rect.minY, presentationDirection: .up, contentView: containerForActionViews(), resizingBehavior: .dismissOrExpand)
-    }
-
-    @objc private func showBottomDrawerBlockingDismissButtonTapped(sender: UIButton) {
-        shouldConfirmDrawerDismissal = true
-        presentDrawer(sourceView: sender, presentationDirection: .up, contentView: containerForActionViews(), resizingBehavior: .dismissOrExpand)
-    }
-
-    @objc private func showBottomDrawerCustomContentControllerDimmedBackgroundButtonTapped(sender: UIButton) {
-        showBottomDrawerCustomContentController(sourceView: sender,
-                                                presentationBackground: .black)
-    }
-
-    @objc private func showBottomDrawerCustomContentControllerClearBackgroundButtonTapped(sender: UIButton) {
-        showBottomDrawerCustomContentController(sourceView: sender,
-                                                presentationBackground: .none)
->>>>>>> 4419a00b
     }
 
     @objc private func showBottomDrawerCustomContentController(sourceView: UIView,
