--- conflicted
+++ resolved
@@ -178,11 +178,8 @@
         contentControllerOriginalPreferredContentHeight = contentController.preferredContentSize.height
 
         let drawer = presentDrawer(sourceView: sender, presentationDirection: .up, presentationStyle: .slideover, presentationOffset: 20, presentationBackground: .black, contentController: contentController, resizingBehavior: .dismissOrExpand)
-<<<<<<< HEAD
-
-=======
+
         drawer.resizingHandleViewBackgroundColor = Colors.NavigationBar.background
->>>>>>> cb8ef347
         drawer.contentScrollView = personaListView
     }
 
