--- conflicted
+++ resolved
@@ -59,7 +59,6 @@
         VStack {
             Rectangle()
                 .foregroundColor(.clear)
-<<<<<<< HEAD
                 .presentNotification(style: style,
                                      isFlexibleWidthToast: $isFlexibleWidthToast.wrappedValue,
                                      message: hasMessage ? message : nil,
@@ -75,24 +74,6 @@
                                      actionButtonAction: actionButtonAction,
                                      messageButtonAction: messageButtonAction,
                                      overrideTokens: $overrideTokens.wrappedValue ? notificationOverrideTokens : nil)
-=======
-                .presentNotification(isPresented: .constant(true), isBlocking: false) {
-                    FluentNotification(style: style,
-                                       isFlexibleWidthToast: $isFlexibleWidthToast.wrappedValue,
-                                       message: hasMessage ? message : nil,
-                                       attributedMessage: hasAttribute && hasMessage ? attributedMessage : nil,
-                                       title: hasTitle ? title : nil,
-                                       attributedTitle: hasAttribute && hasTitle ? attributedTitle : nil,
-                                       image: image,
-                                       trailingImage: trailingImage,
-                                       trailingImageAccessibilityLabel: trailingImageLabel,
-                                       actionButtonTitle: actionButtonTitle,
-                                       actionButtonAction: actionButtonAction,
-                                       messageButtonAction: messageButtonAction)
-                    .backgroundGradient(showBackgroundGradient ? backgroundGradient : nil)
-                    .overrideTokens($overrideTokens.wrappedValue ? NotificationOverrideTokens() : nil)
-                }
->>>>>>> e0666ab6
                 .frame(maxWidth: .infinity, maxHeight: 150, alignment: .center)
                 .alert(isPresented: $showAlert, content: {
                     Alert(title: Text("Button tapped"))
@@ -199,31 +180,6 @@
                              actionButtonAction: actionButtonAction,
                              showDefaultDismissActionButton: showDefaultDismissActionButton,
                              messageButtonAction: messageButtonAction,
-<<<<<<< HEAD
-                             showFromBottom: showFromBottom,
-                             overrideTokens: $overrideTokens.wrappedValue ? notificationOverrideTokens : nil)
-    }
-
-    private var notificationOverrideTokens: [NotificationTokenSet.Tokens: ControlTokenValue] {
-        return [
-            .imageColor: .dynamicColor {
-                return DynamicColor(light: GlobalTokens().sharedColors[.orange][.primary])
-            },
-            .horizontalSpacing: .float {
-                return 5.0
-            },
-            .shadow: .shadowInfo {
-                return ShadowInfo(colorOne: DynamicColor(light: GlobalTokens().sharedColors[.hotPink][.primary]),
-                                  blurOne: 10.0,
-                                  xOne: 10.0,
-                                  yOne: 10.0,
-                                  colorTwo: DynamicColor(light: GlobalTokens().sharedColors[.teal][.primary]),
-                                  blurTwo: 100.0,
-                                  xTwo: -10.0,
-                                  yTwo: -10.0)
-            }
-        ]
-=======
                              showFromBottom: showFromBottom)
             .backgroundGradient(showBackgroundGradient ? backgroundGradient : nil)
             .overrideTokens($overrideTokens.wrappedValue ? NotificationOverrideTokens() : nil)
@@ -249,6 +205,5 @@
         override var horizontalSpacing: CGFloat {
             return 5.0
         }
->>>>>>> e0666ab6
     }
 }