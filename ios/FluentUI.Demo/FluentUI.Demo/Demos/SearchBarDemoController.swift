--- conflicted
+++ resolved
@@ -35,31 +35,22 @@
         let segmentedControl = SegmentedControl(items: [SegmentItem(title: "OnCanvas"),
                                                         SegmentItem(title: "OnNavigationBar"),
                                                         SegmentItem(title: "OnBrand")],
-                                                style: .primaryPill)
+                                                style: .neutralOverNavBarPill)
 
         return segmentedControl
     }()
 
     @objc private func updateSearchbars() {
-<<<<<<< HEAD
-        if segmentedControl.selectedSegmentIndex == 1 {
+        if segmentedControl.selectedSegmentIndex == 2 {
             searchBarsStackView.backgroundColor = NavigationBar.backgroundColor(for: .primary, theme: view.fluentTheme)
-            updateSearchBarsStyles(to: .lightContent)
-        } else {
-            searchBarsStackView.backgroundColor = NavigationBar.backgroundColor(for: .system, theme: view.fluentTheme)
-            updateSearchBarsStyles(to: .darkContent)
-=======
-        if segmentedControl.selectedSegmentIndex == 2 {
-            searchBarsStackView.backgroundColor = NavigationBar.Style.primary.backgroundColor(fluentTheme: view.fluentTheme)
             updateSearchBarsStyles(to: .onBrandNavigationBar)
         } else if segmentedControl.selectedSegmentIndex == 1 {
-            searchBarsStackView.backgroundColor = NavigationBar.Style.system.backgroundColor(fluentTheme: view.fluentTheme)
+            searchBarsStackView.backgroundColor = NavigationBar.backgroundColor(for: .system, theme: view.fluentTheme)
             updateSearchBarsStyles(to: .onSystemNavigationBar)
         } else {
             searchBarsStackView.backgroundColor = UIColor(light: view.fluentTheme.color(.background5).light,
                                                           dark: view.fluentTheme.color(.background1))
             updateSearchBarsStyles(to: .onCanvas)
->>>>>>> bc02d123
         }
     }
 
