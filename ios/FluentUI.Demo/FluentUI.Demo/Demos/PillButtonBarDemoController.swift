--- conflicted
+++ resolved
@@ -78,10 +78,6 @@
     }
 
     func createBar(items: [PillButtonBarItem], style: PillButtonStyle = .primary, centerAligned: Bool = false, disabledItems: Bool = false, useCustomPillsColors: Bool = false) -> UIView {
-<<<<<<< HEAD
-        let bar = PillButtonBar(pillButtonStyle: style)
-        bar.pillButtonOverrideTokens = useCustomPillsColors ? customPillButtonTokens : nil
-=======
         let accentColor = view.fluentTheme.color(.foregroundOnColor)
         let textColor = view.fluentTheme.color(.foreground1)
         let pillButtonBackgroundColor = useCustomPillsColors ? accentColor : nil
@@ -90,8 +86,12 @@
         let pillSelectedButtontextColor = useCustomPillsColors ? accentColor : nil
         let pillButtonUnreadDotColor = useCustomPillsColors ? textColor : nil
 
-        let bar = PillButtonBar(pillButtonStyle: style, pillButtonBackgroundColor: pillButtonBackgroundColor, selectedPillButtonBackgroundColor: pillSelectedButtonBackgroundColor, pillButtonTextColor: pillButtonTextColor, selectedPillButtonTextColor: pillSelectedButtontextColor, pillButtonUnreadDotColor: pillButtonUnreadDotColor)
->>>>>>> d9ae1003
+        let bar = PillButtonBar(pillButtonStyle: style,
+                                pillButtonBackgroundColor: pillButtonBackgroundColor,
+                                selectedPillButtonBackgroundColor: pillSelectedButtonBackgroundColor,
+                                pillButtonTextColor: pillButtonTextColor,
+                                selectedPillButtonTextColor: pillSelectedButtontextColor,
+                                pillButtonUnreadDotColor: pillButtonUnreadDotColor)
         bar.items = items
         _ = bar.selectItem(atIndex: 0)
         bar.barDelegate = self
