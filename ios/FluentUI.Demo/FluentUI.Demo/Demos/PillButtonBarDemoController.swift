--- conflicted
+++ resolved
@@ -85,20 +85,8 @@
     }
 
     func createBar(items: [PillButtonBarItem], style: PillButtonStyle = .primary, centerAligned: Bool = false, disabledItems: Bool = false, useCustomPillsColors: Bool = false) -> UIView {
-<<<<<<< HEAD
         let bar = PillButtonBar(pillButtonStyle: style)
         bar.pillButtonOverrideTokens = useCustomPillsColors ? customPillButtonTokens : nil
-=======
-        let accentColor = UIColor(dynamicColor: view.fluentTheme.aliasTokens.colors[.foregroundOnColor])
-        let textColor = UIColor(dynamicColor: view.fluentTheme.aliasTokens.colors[.foreground1])
-        let pillButtonBackgroundColor = useCustomPillsColors ? accentColor : nil
-        let pillSelectedButtonBackgroundColor = useCustomPillsColors ? textColor : nil
-        let pillButtonTextColor = useCustomPillsColors ? textColor : nil
-        let pillSelectedButtontextColor = useCustomPillsColors ? accentColor : nil
-        let pillButtonUnreadDotColor = useCustomPillsColors ? textColor : nil
-
-        let bar = PillButtonBar(pillButtonStyle: style, pillButtonBackgroundColor: pillButtonBackgroundColor, selectedPillButtonBackgroundColor: pillSelectedButtonBackgroundColor, pillButtonTextColor: pillButtonTextColor, selectedPillButtonTextColor: pillSelectedButtontextColor, pillButtonUnreadDotColor: pillButtonUnreadDotColor)
->>>>>>> 4c81ac0e
         bar.items = items
         _ = bar.selectItem(atIndex: 0)
         bar.barDelegate = self
