//
//  Copyright (c) Microsoft Corporation. All rights reserved.
//  Licensed under the MIT License.
//

import UIKit

<<<<<<< HEAD
// Register your control demos here
let demos: [(title: String, controllerClass: UIViewController.Type)] = [
    ("ActivityIndicatorView", ActivityIndicatorViewDemoController.self),
    ("Avatar (Vnext)", AvatarDemoController.self),
    ("AvatarGroup (Vnext)", AvatarGroupDemoController.self),
    ("CardNudge (Vnext)", CardNudgeDemoController.self),
    ("IndeterminateProgressBar (Vnext)", IndeterminateProgressBarDemoController.self),
    ("PersonaButtonCarousel (Vnext)", PersonaButtonCarouselDemoController.self),
    ("BadgeField", BadgeFieldDemoController.self),
    ("BadgeView", BadgeViewDemoController.self),
    ("BottomCommandingController", BottomCommandingDemoController.self),
    ("BottomSheetController", BottomSheetDemoController.self),
    ("Button (Vnext)", ButtonDemoController.self),
    ("Card", CardViewDemoController.self),
    ("Color", ColorDemoController.self),
    ("CommandBar", CommandBarDemoController.self),
    ("DateTimePicker", DateTimePickerDemoController.self),
    ("DrawerController", DrawerDemoController.self),
    ("HUD", HUDDemoController.self),
    ("Label", LabelDemoController.self),
    ("NavigationController", NavigationControllerDemoController.self),
    ("NotificationView", NotificationViewDemoController.self),
    ("PeoplePicker", PeoplePickerDemoController.self),
    ("PersonaListView", PersonaListViewDemoController.self),
    ("PillButtonBar", PillButtonBarDemoController.self),
    ("PopupMenuController", PopupMenuDemoController.self),
    ("SearchBar", SearchBarDemoController.self),
    ("SegmentedControl", SegmentedControlDemoController.self),
    ("ShimmerView", ShimmerViewDemoController.self),
    ("SideTabBar", SideTabBarDemoController.self),
    ("TabBarView", TabBarViewDemoController.self),
    ("TableViewCell", TableViewCellDemoController.self),
    ("TableViewCellFileAccessoryView", TableViewCellFileAccessoryViewDemoController.self),
    ("TableViewCellShimmer", TableViewCellShimmerDemoController.self),
    ("TableViewHeaderFooterView", TableViewHeaderFooterViewDemoController.self),
    ("Tooltip", TooltipDemoController.self),
    ("Other cells", OtherCellsDemoController.self),
    ("DEBUG: Objective-C Demos", ObjectiveCDemoController.self)
]
=======
/// Definition of a DemoController
struct DemoDescriptor: Identifiable {
    let title: String
    let controllerClass: UIViewController.Type
    let id = UUID()

    init(_ title: String, _ controllerClass: UIViewController.Type, debugOnly: Bool = false) {
        self.title = title
        self.controllerClass = controllerClass
    }
}

struct Demos {
    static let vNext: [DemoDescriptor] = [
        DemoDescriptor("ActivityIndicator", ActivityIndicatorDemoController.self),
        DemoDescriptor("Avatar", AvatarDemoController.self),
        DemoDescriptor("AvatarGroup", AvatarGroupDemoController.self),
        DemoDescriptor("CardNudge", CardNudgeDemoController.self),
        DemoDescriptor("IndeterminateProgressBar", IndeterminateProgressBarDemoController.self),
        DemoDescriptor("PersonaButtonCarousel", PersonaButtonCarouselDemoController.self)
    ]

    static let controls: [DemoDescriptor] = [
        DemoDescriptor("BadgeField", BadgeFieldDemoController.self),
        DemoDescriptor("BadgeView", BadgeViewDemoController.self),
        DemoDescriptor("BottomCommandingController", BottomCommandingDemoController.self),
        DemoDescriptor("BottomSheetController", BottomSheetDemoController.self),
        DemoDescriptor("Button", ButtonDemoController.self),
        DemoDescriptor("Card", CardViewDemoController.self),
        DemoDescriptor("Color", ColorDemoController.self),
        DemoDescriptor("CommandBar", CommandBarDemoController.self),
        DemoDescriptor("DateTimePicker", DateTimePickerDemoController.self),
        DemoDescriptor("DrawerController", DrawerDemoController.self),
        DemoDescriptor("HUD", HUDDemoController.self),
        DemoDescriptor("Label", LabelDemoController.self),
        DemoDescriptor("NavigationController", NavigationControllerDemoController.self),
        DemoDescriptor("NotificationView", NotificationViewDemoController.self),
        DemoDescriptor("PeoplePicker", PeoplePickerDemoController.self),
        DemoDescriptor("PersonaListView", PersonaListViewDemoController.self),
        DemoDescriptor("PillButtonBar", PillButtonBarDemoController.self),
        DemoDescriptor("PopupMenuController", PopupMenuDemoController.self),
        DemoDescriptor("SearchBar", SearchBarDemoController.self),
        DemoDescriptor("SegmentedControl", SegmentedControlDemoController.self),
        DemoDescriptor("ShimmerView", ShimmerViewDemoController.self),
        DemoDescriptor("SideTabBar", SideTabBarDemoController.self),
        DemoDescriptor("TabBarView", TabBarViewDemoController.self),
        DemoDescriptor("TableViewCell", TableViewCellDemoController.self),
        DemoDescriptor("TableViewCellFileAccessoryView", TableViewCellFileAccessoryViewDemoController.self),
        DemoDescriptor("TableViewCellShimmer", TableViewCellShimmerDemoController.self),
        DemoDescriptor("TableViewHeaderFooterView", TableViewHeaderFooterViewDemoController.self),
        DemoDescriptor("Tooltip", TooltipDemoController.self),
        DemoDescriptor("Other cells", OtherCellsDemoController.self)
    ]

    static let debug: [DemoDescriptor] = [
        DemoDescriptor("DEBUG: Objective-C Demos", ObjectiveCDemoController.self)
    ]
}
>>>>>>> 4999c2bd
<|MERGE_RESOLUTION|>--- conflicted
+++ resolved
@@ -4,48 +4,6 @@
 //
 
 import UIKit
-
-<<<<<<< HEAD
-// Register your control demos here
-let demos: [(title: String, controllerClass: UIViewController.Type)] = [
-    ("ActivityIndicatorView", ActivityIndicatorViewDemoController.self),
-    ("Avatar (Vnext)", AvatarDemoController.self),
-    ("AvatarGroup (Vnext)", AvatarGroupDemoController.self),
-    ("CardNudge (Vnext)", CardNudgeDemoController.self),
-    ("IndeterminateProgressBar (Vnext)", IndeterminateProgressBarDemoController.self),
-    ("PersonaButtonCarousel (Vnext)", PersonaButtonCarouselDemoController.self),
-    ("BadgeField", BadgeFieldDemoController.self),
-    ("BadgeView", BadgeViewDemoController.self),
-    ("BottomCommandingController", BottomCommandingDemoController.self),
-    ("BottomSheetController", BottomSheetDemoController.self),
-    ("Button (Vnext)", ButtonDemoController.self),
-    ("Card", CardViewDemoController.self),
-    ("Color", ColorDemoController.self),
-    ("CommandBar", CommandBarDemoController.self),
-    ("DateTimePicker", DateTimePickerDemoController.self),
-    ("DrawerController", DrawerDemoController.self),
-    ("HUD", HUDDemoController.self),
-    ("Label", LabelDemoController.self),
-    ("NavigationController", NavigationControllerDemoController.self),
-    ("NotificationView", NotificationViewDemoController.self),
-    ("PeoplePicker", PeoplePickerDemoController.self),
-    ("PersonaListView", PersonaListViewDemoController.self),
-    ("PillButtonBar", PillButtonBarDemoController.self),
-    ("PopupMenuController", PopupMenuDemoController.self),
-    ("SearchBar", SearchBarDemoController.self),
-    ("SegmentedControl", SegmentedControlDemoController.self),
-    ("ShimmerView", ShimmerViewDemoController.self),
-    ("SideTabBar", SideTabBarDemoController.self),
-    ("TabBarView", TabBarViewDemoController.self),
-    ("TableViewCell", TableViewCellDemoController.self),
-    ("TableViewCellFileAccessoryView", TableViewCellFileAccessoryViewDemoController.self),
-    ("TableViewCellShimmer", TableViewCellShimmerDemoController.self),
-    ("TableViewHeaderFooterView", TableViewHeaderFooterViewDemoController.self),
-    ("Tooltip", TooltipDemoController.self),
-    ("Other cells", OtherCellsDemoController.self),
-    ("DEBUG: Objective-C Demos", ObjectiveCDemoController.self)
-]
-=======
 /// Definition of a DemoController
 struct DemoDescriptor: Identifiable {
     let title: String
@@ -63,6 +21,7 @@
         DemoDescriptor("ActivityIndicator", ActivityIndicatorDemoController.self),
         DemoDescriptor("Avatar", AvatarDemoController.self),
         DemoDescriptor("AvatarGroup", AvatarGroupDemoController.self),
+        DemoDescriptor("Button", ButtonDemoController.self),
         DemoDescriptor("CardNudge", CardNudgeDemoController.self),
         DemoDescriptor("IndeterminateProgressBar", IndeterminateProgressBarDemoController.self),
         DemoDescriptor("PersonaButtonCarousel", PersonaButtonCarouselDemoController.self)
@@ -73,7 +32,6 @@
         DemoDescriptor("BadgeView", BadgeViewDemoController.self),
         DemoDescriptor("BottomCommandingController", BottomCommandingDemoController.self),
         DemoDescriptor("BottomSheetController", BottomSheetDemoController.self),
-        DemoDescriptor("Button", ButtonDemoController.self),
         DemoDescriptor("Card", CardViewDemoController.self),
         DemoDescriptor("Color", ColorDemoController.self),
         DemoDescriptor("CommandBar", CommandBarDemoController.self),
@@ -103,5 +61,4 @@
     static let debug: [DemoDescriptor] = [
         DemoDescriptor("DEBUG: Objective-C Demos", ObjectiveCDemoController.self)
     ]
-}
->>>>>>> 4999c2bd
+}