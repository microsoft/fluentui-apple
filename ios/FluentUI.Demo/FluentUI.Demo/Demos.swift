//
//  Copyright (c) Microsoft Corporation. All rights reserved.
//  Licensed under the MIT License.
//

import UIKit

/// Definition of a DemoController
struct DemoDescriptor: Identifiable {
    let title: String
    let controllerClass: UIViewController.Type
    let id = UUID()

    init(_ title: String, _ controllerClass: UIViewController.Type, debugOnly: Bool = false) {
        self.title = title
        self.controllerClass = controllerClass
    }
}

struct Demos {
    static let fluent2: [DemoDescriptor] = [
        DemoDescriptor("ActivityIndicator", ActivityIndicatorDemoController.self),
        DemoDescriptor("Avatar", AvatarDemoController.self),
        DemoDescriptor("AvatarGroup", AvatarGroupDemoController.self),
        DemoDescriptor("BadgeField", BadgeFieldDemoController.self),
        DemoDescriptor("BadgeView", BadgeViewDemoController.self),
        DemoDescriptor("BottomCommandingController", BottomCommandingDemoController.self),
        DemoDescriptor("BottomSheetController", BottomSheetDemoController.self),
        DemoDescriptor("Button", ButtonDemoController.self),
        DemoDescriptor("CardNudge", CardNudgeDemoController.self),
        DemoDescriptor("CommandBar", CommandBarDemoController.self),
        DemoDescriptor("DrawerController", DrawerDemoController.self),
        DemoDescriptor("HUD", HUDDemoController.self),
        DemoDescriptor("IndeterminateProgressBar", IndeterminateProgressBarDemoController.self),
        DemoDescriptor("Label", LabelDemoController.self),
        DemoDescriptor("MultilineCommandBar", MultilineCommandBarDemoController.self),
        DemoDescriptor("NavigationController", NavigationControllerDemoController.self),
        DemoDescriptor("NotificationView", NotificationViewDemoController.self),
        DemoDescriptor("Other cells", OtherCellsDemoController.self),
        DemoDescriptor("PersonaButtonCarousel", PersonaButtonCarouselDemoController.self),
        DemoDescriptor("PillButton", PillButtonDemoController.self),
        DemoDescriptor("PillButtonBar", PillButtonBarDemoController.self),
        DemoDescriptor("PopupMenuController", PopupMenuDemoController.self),
        DemoDescriptor("SearchBar", SearchBarDemoController.self),
        DemoDescriptor("SegmentedControl", SegmentedControlDemoController.self),
        DemoDescriptor("ShimmerView", ShimmerViewDemoController.self),
        DemoDescriptor("SideTabBar", SideTabBarDemoController.self),
        DemoDescriptor("TabBarView", TabBarViewDemoController.self),
        DemoDescriptor("TableViewCell", TableViewCellDemoController.self),
        DemoDescriptor("TableViewHeaderFooterView", TableViewHeaderFooterViewDemoController.self),
        DemoDescriptor("Text Field", TextFieldDemoController.self),
        DemoDescriptor("Tooltip", TooltipDemoController.self),
        DemoDescriptor("TwoLineTitleView", TwoLineTitleViewDemoController.self)
    ]

    static let fluent2DesignTokens: [DemoDescriptor] = [
        DemoDescriptor("Global Color Tokens", GlobalColorTokensDemoController.self),
        DemoDescriptor("Alias Color Tokens", AliasColorTokensDemoController.self),
        DemoDescriptor("Shadow Tokens", ShadowTokensDemoController.self),
        DemoDescriptor("Typography Tokens", TypographyTokensDemoController.self)
    ]

    static let controls: [DemoDescriptor] = [
<<<<<<< HEAD
        DemoDescriptor("BottomCommandingController", BottomCommandingDemoController.self),
=======
        DemoDescriptor("BadgeField", BadgeFieldDemoController.self),
>>>>>>> 42923853
        DemoDescriptor("Card", CardViewDemoController.self),
        DemoDescriptor("DateTimePicker", DateTimePickerDemoController.self),
        DemoDescriptor("PeoplePicker", PeoplePickerDemoController.self),
        DemoDescriptor("PersonaListView", PersonaListViewDemoController.self),
        DemoDescriptor("TableViewCellShimmer", TableViewCellShimmerDemoController.self)
    ]

    static let debug: [DemoDescriptor] = [
        DemoDescriptor("DEBUG: Objective-C Demos", ObjectiveCDemoController.self)
    ]
}<|MERGE_RESOLUTION|>--- conflicted
+++ resolved
@@ -61,11 +61,6 @@
     ]
 
     static let controls: [DemoDescriptor] = [
-<<<<<<< HEAD
-        DemoDescriptor("BottomCommandingController", BottomCommandingDemoController.self),
-=======
-        DemoDescriptor("BadgeField", BadgeFieldDemoController.self),
->>>>>>> 42923853
         DemoDescriptor("Card", CardViewDemoController.self),
         DemoDescriptor("DateTimePicker", DateTimePickerDemoController.self),
         DemoDescriptor("PeoplePicker", PeoplePickerDemoController.self),
