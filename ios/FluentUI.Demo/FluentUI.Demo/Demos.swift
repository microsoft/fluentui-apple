--- conflicted
+++ resolved
@@ -36,13 +36,9 @@
         DemoDescriptor("PersonaButtonCarousel", PersonaButtonCarouselDemoController.self),
         DemoDescriptor("PillButtonBar", PillButtonBarDemoController.self),
         DemoDescriptor("SegmentedControl", SegmentedControlDemoController.self),
-<<<<<<< HEAD
         DemoDescriptor("SideTabBar", SideTabBarDemoController.self),
-        DemoDescriptor("TabBarView", TabBarViewDemoController.self)
-=======
         DemoDescriptor("TabBarView", TabBarViewDemoController.self),
         DemoDescriptor("TableViewCell", TableViewCellDemoController.self)
->>>>>>> 40059001
     ]
 
     static let controls: [DemoDescriptor] = [
@@ -62,11 +58,6 @@
         DemoDescriptor("PopupMenuController", PopupMenuDemoController.self),
         DemoDescriptor("SearchBar", SearchBarDemoController.self),
         DemoDescriptor("ShimmerView", ShimmerViewDemoController.self),
-<<<<<<< HEAD
-        DemoDescriptor("TableViewCell", TableViewCellDemoController.self),
-=======
-        DemoDescriptor("SideTabBar", SideTabBarDemoController.self),
->>>>>>> 40059001
         DemoDescriptor("TableViewCellFileAccessoryView", TableViewCellFileAccessoryViewDemoController.self),
         DemoDescriptor("TableViewCellShimmer", TableViewCellShimmerDemoController.self),
         DemoDescriptor("TableViewHeaderFooterView", TableViewHeaderFooterViewDemoController.self),
