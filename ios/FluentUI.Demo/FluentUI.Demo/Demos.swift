--- conflicted
+++ resolved
@@ -18,13 +18,9 @@
     ("AvatarView", AvatarLegacyViewDemoController.self),
     ("BadgeField", BadgeFieldDemoController.self),
     ("BadgeView", BadgeViewDemoController.self),
-<<<<<<< HEAD
     ("Button", ButtonLegacyDemoController.self),
-=======
     ("BottomCommandingController", BottomCommandingDemoController.self),
     ("BottomSheetController", BottomSheetDemoController.self),
-    ("Button", ButtonDemoController.self),
->>>>>>> 49945f87
     ("Card", CardViewDemoController.self),
     ("Color", ColorDemoController.self),
     ("CommandBar", CommandBarDemoController.self),
