--- conflicted
+++ resolved
@@ -29,12 +29,9 @@
         DemoDescriptor("DrawerController", DrawerDemoController.self),
         DemoDescriptor("HUD", HUDDemoController.self),
         DemoDescriptor("IndeterminateProgressBar", IndeterminateProgressBarDemoController.self),
-<<<<<<< HEAD
+        DemoDescriptor("Label", LabelDemoController.self),
         DemoDescriptor("LeftNav", LeftNavDemoController.self),
         DemoDescriptor("List", ListDemoController.self),
-=======
-        DemoDescriptor("Label", LabelDemoController.self),
->>>>>>> ea229b09
         DemoDescriptor("NotificationView", NotificationViewDemoController.self),
         DemoDescriptor("Other cells", OtherCellsDemoController.self),
         DemoDescriptor("PersonaButtonCarousel", PersonaButtonCarouselDemoController.self),
@@ -64,11 +61,7 @@
         DemoDescriptor("Button (Legacy)", ButtonLegacyDemoController.self),
         DemoDescriptor("Card", CardViewDemoController.self),
         DemoDescriptor("DateTimePicker", DateTimePickerDemoController.self),
-<<<<<<< HEAD
-        DemoDescriptor("Label", LabelDemoController.self),
-=======
         DemoDescriptor("DrawerController", DrawerDemoController.self),
->>>>>>> ea229b09
         DemoDescriptor("NavigationController", NavigationControllerDemoController.self),
         DemoDescriptor("PeoplePicker", PeoplePickerDemoController.self),
         DemoDescriptor("PersonaListView", PersonaListViewDemoController.self),
