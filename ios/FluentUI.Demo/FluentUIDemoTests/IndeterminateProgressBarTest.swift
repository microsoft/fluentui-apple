--- conflicted
+++ resolved
@@ -13,11 +13,7 @@
 
     func indeterminateProgressBarExists(status: NSPredicate) -> Bool {
          return app.otherElements.element(matching: status).exists
-<<<<<<< HEAD
      }
-=======
-    }
->>>>>>> 4c81ac0e
 
     // launch test that ensures the demo app does not crash and is on the correct control page
     func testLaunch() throws {
