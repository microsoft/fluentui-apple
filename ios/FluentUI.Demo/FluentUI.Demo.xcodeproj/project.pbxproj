--- conflicted
+++ resolved
@@ -24,12 +24,9 @@
 		8F0B8114267021A700463726 /* AppCenterAnalytics in Frameworks */ = {isa = PBXBuildFile; productRef = 8F0B8113267021A700463726 /* AppCenterAnalytics */; };
 		8F0B8116267021A700463726 /* AppCenterCrashes in Frameworks */ = {isa = PBXBuildFile; productRef = 8F0B8115267021A700463726 /* AppCenterCrashes */; };
 		92D5598426A1523400328FD3 /* CardNudgeDemoController.swift in Sources */ = {isa = PBXBuildFile; fileRef = 92D5598326A1523400328FD3 /* CardNudgeDemoController.swift */; };
-<<<<<<< HEAD
 		92E4784C2661AED800BAA058 /* PersonaButtonCarouselDemoController.swift in Sources */ = {isa = PBXBuildFile; fileRef = 92E4784B2661AED800BAA058 /* PersonaButtonCarouselDemoController.swift */; };
-=======
 		92E977B726C7144F008E10A8 /* UIResponder+Extensions.swift in Sources */ = {isa = PBXBuildFile; fileRef = 92E977B526C713F3008E10A8 /* UIResponder+Extensions.swift */; };
 		92E977B826C7144F008E10A8 /* DemoControllerScrollView.swift in Sources */ = {isa = PBXBuildFile; fileRef = 92E977B426C713F3008E10A8 /* DemoControllerScrollView.swift */; };
->>>>>>> aff61ffe
 		A589F856211BA71000471C23 /* LabelDemoController.swift in Sources */ = {isa = PBXBuildFile; fileRef = A589F855211BA71000471C23 /* LabelDemoController.swift */; };
 		A591A3F420F429EB001ED23B /* Demos.swift in Sources */ = {isa = PBXBuildFile; fileRef = A591A3F320F429EB001ED23B /* Demos.swift */; };
 		A5961FA9218A61BB00E2A506 /* PopupMenuDemoController.swift in Sources */ = {isa = PBXBuildFile; fileRef = A5961FA8218A61BB00E2A506 /* PopupMenuDemoController.swift */; };
@@ -98,12 +95,9 @@
 		80AECC0B2630F1BB005AF2F3 /* BottomCommandingDemoController.swift */ = {isa = PBXFileReference; lastKnownFileType = sourcecode.swift; path = BottomCommandingDemoController.swift; sourceTree = "<group>"; };
 		80B1F7002628D8BB004DFEE5 /* BottomSheetDemoController.swift */ = {isa = PBXFileReference; lastKnownFileType = sourcecode.swift; path = BottomSheetDemoController.swift; sourceTree = "<group>"; };
 		92D5598326A1523400328FD3 /* CardNudgeDemoController.swift */ = {isa = PBXFileReference; lastKnownFileType = sourcecode.swift; path = CardNudgeDemoController.swift; sourceTree = "<group>"; };
-<<<<<<< HEAD
 		92E4784B2661AED800BAA058 /* PersonaButtonCarouselDemoController.swift */ = {isa = PBXFileReference; lastKnownFileType = sourcecode.swift; path = PersonaButtonCarouselDemoController.swift; sourceTree = "<group>"; };
-=======
 		92E977B426C713F3008E10A8 /* DemoControllerScrollView.swift */ = {isa = PBXFileReference; lastKnownFileType = sourcecode.swift; path = DemoControllerScrollView.swift; sourceTree = "<group>"; };
 		92E977B526C713F3008E10A8 /* UIResponder+Extensions.swift */ = {isa = PBXFileReference; lastKnownFileType = sourcecode.swift; path = "UIResponder+Extensions.swift"; sourceTree = "<group>"; };
->>>>>>> aff61ffe
 		A589F855211BA71000471C23 /* LabelDemoController.swift */ = {isa = PBXFileReference; lastKnownFileType = sourcecode.swift; path = LabelDemoController.swift; sourceTree = "<group>"; };
 		A591A3F320F429EB001ED23B /* Demos.swift */ = {isa = PBXFileReference; lastKnownFileType = sourcecode.swift; path = Demos.swift; sourceTree = "<group>"; };
 		A5961FA8218A61BB00E2A506 /* PopupMenuDemoController.swift */ = {isa = PBXFileReference; lastKnownFileType = sourcecode.swift; path = PopupMenuDemoController.swift; sourceTree = "<group>"; };
