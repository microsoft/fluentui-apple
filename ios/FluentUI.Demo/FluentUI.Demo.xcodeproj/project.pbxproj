--- conflicted
+++ resolved
@@ -8,43 +8,33 @@
 
 /* Begin PBXBuildFile section */
 		114CF8B82423E10900D064AA /* ColorDemoController.swift in Sources */ = {isa = PBXBuildFile; fileRef = 114CF8B72423E10900D064AA /* ColorDemoController.swift */; };
-<<<<<<< HEAD
-		22EABB182509A80B00C4BE72 /* IndeterminateProgressBarViewDemoController.swift in Sources */ = {isa = PBXBuildFile; fileRef = 22EABB172509A80B00C4BE72 /* IndeterminateProgressBarViewDemoController.swift */; };
-=======
->>>>>>> b88f9382
 		2F0A96FC25CA047100EF9736 /* SearchBarDemoController.swift in Sources */ = {isa = PBXBuildFile; fileRef = 2F0A96FB25CA047100EF9736 /* SearchBarDemoController.swift */; };
 		497DC2DE24185896008D86F8 /* PillButtonBarDemoController.swift in Sources */ = {isa = PBXBuildFile; fileRef = 497DC2DD24185896008D86F8 /* PillButtonBarDemoController.swift */; };
 		5303259326B3198A00611D05 /* AvatarDemoController_SwiftUI.swift in Sources */ = {isa = PBXBuildFile; fileRef = 5303259226B3198A00611D05 /* AvatarDemoController_SwiftUI.swift */; };
 		5303259826B31A6300611D05 /* FluentUIDemoToggle.swift in Sources */ = {isa = PBXBuildFile; fileRef = 5303259726B31A6300611D05 /* FluentUIDemoToggle.swift */; };
 		5306075926A1E73F002D49CF /* AvatarGroupDemoController.swift in Sources */ = {isa = PBXBuildFile; fileRef = 5306075826A1E73F002D49CF /* AvatarGroupDemoController.swift */; };
-<<<<<<< HEAD
-		5340827A26C4B112007716E1 /* ButtonDemoController_SwiftUI.swift in Sources */ = {isa = PBXBuildFile; fileRef = 5340827926C4B112007716E1 /* ButtonDemoController_SwiftUI.swift */; };
-		5340828226CDFD48007716E1 /* ActivityIndicatorDemoController_SwiftUI.swift in Sources */ = {isa = PBXBuildFile; fileRef = 5340828126CDFD48007716E1 /* ActivityIndicatorDemoController_SwiftUI.swift */; };
-		5340828826CF22AE007716E1 /* ThemingDemoController.swift in Sources */ = {isa = PBXBuildFile; fileRef = 5360997026B8B7BF0069DE71 /* ThemingDemoController.swift */; };
-		5340828926CF22B6007716E1 /* NotificationViewDemoController.swift in Sources */ = {isa = PBXBuildFile; fileRef = A5B6617523A4227300E801DD /* NotificationViewDemoController.swift */; };
-		534082BA26CFF623007716E1 /* ButtonLegacyDemoController.swift in Sources */ = {isa = PBXBuildFile; fileRef = 534082B926CFF623007716E1 /* ButtonLegacyDemoController.swift */; };
-		534082BB26CFF642007716E1 /* PersonaButtonCarouselDemoController.swift in Sources */ = {isa = PBXBuildFile; fileRef = 92E4784B2661AED800BAA058 /* PersonaButtonCarouselDemoController.swift */; };
-		535ADBB726E0264A005E962B /* ListDemoController.swift in Sources */ = {isa = PBXBuildFile; fileRef = EC8EA6AF2580D82A00F191CE /* ListDemoController.swift */; };
-		5360997526B8B7BF0069DE71 /* ActivityIndicatorDemoController.swift in Sources */ = {isa = PBXBuildFile; fileRef = 5360997126B8B7BF0069DE71 /* ActivityIndicatorDemoController.swift */; };
-		5360997626B8B7BF0069DE71 /* LeftNavDemoController.swift in Sources */ = {isa = PBXBuildFile; fileRef = 5360997226B8B7BF0069DE71 /* LeftNavDemoController.swift */; };
-		5360997726B8B7FB0069DE71 /* HUDDemoController.swift in Sources */ = {isa = PBXBuildFile; fileRef = B4E8F65121CD9579008A1598 /* HUDDemoController.swift */; };
-		5360997826B8B8020069DE71 /* ActivityIndicatorViewDemoController.swift in Sources */ = {isa = PBXBuildFile; fileRef = B4D852D822580661004B1B29 /* ActivityIndicatorViewDemoController.swift */; };
-		5360997926B8B80E0069DE71 /* DateTimePickerDemoController.swift in Sources */ = {isa = PBXBuildFile; fileRef = FD7254EC21471A3F002F4069 /* DateTimePickerDemoController.swift */; };
-		5360997A26B8B8140069DE71 /* DrawerDemoController.swift in Sources */ = {isa = PBXBuildFile; fileRef = A5DCA75D211E3A92005F4CB7 /* DrawerDemoController.swift */; };
-		5360997B26B8B81C0069DE71 /* NavigationControllerDemoController.swift in Sources */ = {isa = PBXBuildFile; fileRef = FD41C8F322E28EEB0086F899 /* NavigationControllerDemoController.swift */; };
-		5360997D26B8B8260069DE71 /* ObjectiveCDemoController.m in Sources */ = {isa = PBXBuildFile; fileRef = FDDD73FB22C6D86B00A9D995 /* ObjectiveCDemoController.m */; };
-		5360997E26B8B82C0069DE71 /* (null) in Sources */ = {isa = PBXBuildFile; };
-		5360997F26B8B8330069DE71 /* PopupMenuDemoController.swift in Sources */ = {isa = PBXBuildFile; fileRef = A5961FA8218A61BB00E2A506 /* PopupMenuDemoController.swift */; };
-		5360998026B8B83B0069DE71 /* TabBarViewDemoController.swift in Sources */ = {isa = PBXBuildFile; fileRef = 11047D2522932DB1001F0F59 /* TabBarViewDemoController.swift */; };
-		5360998126B8B8420069DE71 /* TableViewCellFileAccessoryViewDemoController.swift in Sources */ = {isa = PBXBuildFile; fileRef = 7DC2FB2A24C0F4FD00367A55 /* TableViewCellFileAccessoryViewDemoController.swift */; };
-		5360998226B8B84C0069DE71 /* TooltipDemoController.swift in Sources */ = {isa = PBXBuildFile; fileRef = FD7DF06121FB941400857267 /* TooltipDemoController.swift */; };
-=======
+		53097D3227028A7B00A6E4DC /* ActivityIndicatorDemoController_SwiftUI.swift in Sources */ = {isa = PBXBuildFile; fileRef = 53097D2C27028A7B00A6E4DC /* ActivityIndicatorDemoController_SwiftUI.swift */; };
+		53097D3327028A7B00A6E4DC /* LeftNavDemoController.swift in Sources */ = {isa = PBXBuildFile; fileRef = 53097D2D27028A7B00A6E4DC /* LeftNavDemoController.swift */; };
+		53097D3427028A7B00A6E4DC /* ActivityIndicatorDemoController.swift in Sources */ = {isa = PBXBuildFile; fileRef = 53097D2E27028A7B00A6E4DC /* ActivityIndicatorDemoController.swift */; };
+		53097D3527028A7B00A6E4DC /* ButtonLegacyDemoController.swift in Sources */ = {isa = PBXBuildFile; fileRef = 53097D2F27028A7B00A6E4DC /* ButtonLegacyDemoController.swift */; };
+		53097D3627028A7B00A6E4DC /* ThemingDemoController.swift in Sources */ = {isa = PBXBuildFile; fileRef = 53097D3027028A7B00A6E4DC /* ThemingDemoController.swift */; };
+		53097D3727028A7B00A6E4DC /* ButtonDemoController_SwiftUI.swift in Sources */ = {isa = PBXBuildFile; fileRef = 53097D3127028A7B00A6E4DC /* ButtonDemoController_SwiftUI.swift */; };
+		53097D3827028AA400A6E4DC /* ListDemoController.swift in Sources */ = {isa = PBXBuildFile; fileRef = EC8EA6AF2580D82A00F191CE /* ListDemoController.swift */; };
+		53097D3927028ABE00A6E4DC /* ActivityIndicatorViewDemoController.swift in Sources */ = {isa = PBXBuildFile; fileRef = B4D852D822580661004B1B29 /* ActivityIndicatorViewDemoController.swift */; };
+		53097D3A27028AC900A6E4DC /* DateTimePickerDemoController.swift in Sources */ = {isa = PBXBuildFile; fileRef = FD7254EC21471A3F002F4069 /* DateTimePickerDemoController.swift */; };
+		53097D3B27028ACC00A6E4DC /* DrawerDemoController.swift in Sources */ = {isa = PBXBuildFile; fileRef = A5DCA75D211E3A92005F4CB7 /* DrawerDemoController.swift */; };
+		53097D3C27028AD000A6E4DC /* HUDDemoController.swift in Sources */ = {isa = PBXBuildFile; fileRef = B4E8F65121CD9579008A1598 /* HUDDemoController.swift */; };
+		53097D3D27028AD800A6E4DC /* NavigationControllerDemoController.swift in Sources */ = {isa = PBXBuildFile; fileRef = FD41C8F322E28EEB0086F899 /* NavigationControllerDemoController.swift */; };
+		53097D3E27028ADC00A6E4DC /* NotificationViewDemoController.swift in Sources */ = {isa = PBXBuildFile; fileRef = A5B6617523A4227300E801DD /* NotificationViewDemoController.swift */; };
+		53097D3F27028AE100A6E4DC /* ObjectiveCDemoController.m in Sources */ = {isa = PBXBuildFile; fileRef = FDDD73FB22C6D86B00A9D995 /* ObjectiveCDemoController.m */; };
+		53097D4027028AE500A6E4DC /* PersonaButtonCarouselDemoController.swift in Sources */ = {isa = PBXBuildFile; fileRef = 92E4784B2661AED800BAA058 /* PersonaButtonCarouselDemoController.swift */; };
+		53097D4127028AEA00A6E4DC /* PopupMenuDemoController.swift in Sources */ = {isa = PBXBuildFile; fileRef = A5961FA8218A61BB00E2A506 /* PopupMenuDemoController.swift */; };
+		53097D4227028AF000A6E4DC /* TabBarViewDemoController.swift in Sources */ = {isa = PBXBuildFile; fileRef = 11047D2522932DB1001F0F59 /* TabBarViewDemoController.swift */; };
+		53097D4327028AF400A6E4DC /* TableViewCellFileAccessoryViewDemoController.swift in Sources */ = {isa = PBXBuildFile; fileRef = 7DC2FB2A24C0F4FD00367A55 /* TableViewCellFileAccessoryViewDemoController.swift */; };
+		53097D4427028AFA00A6E4DC /* TooltipDemoController.swift in Sources */ = {isa = PBXBuildFile; fileRef = FD7DF06121FB941400857267 /* TooltipDemoController.swift */; };
 		5328D97A26FBA3EA00F3723B /* IndeterminateProgressBarDemoController_SwiftUI.swift in Sources */ = {isa = PBXBuildFile; fileRef = 5328D97826FBA3E900F3723B /* IndeterminateProgressBarDemoController_SwiftUI.swift */; };
 		5328D97B26FBA3EA00F3723B /* IndeterminateProgressBarDemoController.swift in Sources */ = {isa = PBXBuildFile; fileRef = 5328D97926FBA3E900F3723B /* IndeterminateProgressBarDemoController.swift */; };
->>>>>>> b88f9382
 		5373D55F2694C3070032A3B4 /* AvatarDemoController.swift in Sources */ = {isa = PBXBuildFile; fileRef = 5373D55E2694C3070032A3B4 /* AvatarDemoController.swift */; };
-		5373F95526F28D3A007F1410 /* IndeterminateProgressBarDemoController_SwiftUI.swift in Sources */ = {isa = PBXBuildFile; fileRef = 5373F95426F28D3A007F1410 /* IndeterminateProgressBarDemoController_SwiftUI.swift */; };
-		5373F95726F28D9B007F1410 /* IndeterminateProgressBarDemoController.swift in Sources */ = {isa = PBXBuildFile; fileRef = 5373F95626F28D9B007F1410 /* IndeterminateProgressBarDemoController.swift */; };
 		7D0931C124AAA3D30072458A /* SideTabBarDemoController.swift in Sources */ = {isa = PBXBuildFile; fileRef = 7D0931C024AAA3D30072458A /* SideTabBarDemoController.swift */; };
 		80AECC0C2630F1BB005AF2F3 /* BottomCommandingDemoController.swift in Sources */ = {isa = PBXBuildFile; fileRef = 80AECC0B2630F1BB005AF2F3 /* BottomCommandingDemoController.swift */; };
 		80B1F7012628D8BB004DFEE5 /* BottomSheetDemoController.swift in Sources */ = {isa = PBXBuildFile; fileRef = 80B1F7002628D8BB004DFEE5 /* BottomSheetDemoController.swift */; };
@@ -102,27 +92,19 @@
 /* Begin PBXFileReference section */
 		11047D2522932DB1001F0F59 /* TabBarViewDemoController.swift */ = {isa = PBXFileReference; lastKnownFileType = sourcecode.swift; path = TabBarViewDemoController.swift; sourceTree = "<group>"; };
 		114CF8B72423E10900D064AA /* ColorDemoController.swift */ = {isa = PBXFileReference; lastKnownFileType = sourcecode.swift; path = ColorDemoController.swift; sourceTree = "<group>"; };
-<<<<<<< HEAD
-		22EABB172509A80B00C4BE72 /* IndeterminateProgressBarViewDemoController.swift */ = {isa = PBXFileReference; fileEncoding = 4; lastKnownFileType = sourcecode.swift; path = IndeterminateProgressBarViewDemoController.swift; sourceTree = "<group>"; };
-=======
->>>>>>> b88f9382
 		2F0A96FB25CA047100EF9736 /* SearchBarDemoController.swift */ = {isa = PBXFileReference; fileEncoding = 4; lastKnownFileType = sourcecode.swift; path = SearchBarDemoController.swift; sourceTree = "<group>"; };
 		497DC2DD24185896008D86F8 /* PillButtonBarDemoController.swift */ = {isa = PBXFileReference; fileEncoding = 4; lastKnownFileType = sourcecode.swift; path = PillButtonBarDemoController.swift; sourceTree = "<group>"; };
 		5303259226B3198A00611D05 /* AvatarDemoController_SwiftUI.swift */ = {isa = PBXFileReference; fileEncoding = 4; lastKnownFileType = sourcecode.swift; path = AvatarDemoController_SwiftUI.swift; sourceTree = "<group>"; };
 		5303259726B31A6300611D05 /* FluentUIDemoToggle.swift */ = {isa = PBXFileReference; fileEncoding = 4; lastKnownFileType = sourcecode.swift; path = FluentUIDemoToggle.swift; sourceTree = "<group>"; };
 		5306075826A1E73F002D49CF /* AvatarGroupDemoController.swift */ = {isa = PBXFileReference; fileEncoding = 4; lastKnownFileType = sourcecode.swift; path = AvatarGroupDemoController.swift; sourceTree = "<group>"; };
-<<<<<<< HEAD
-		5340827926C4B112007716E1 /* ButtonDemoController_SwiftUI.swift */ = {isa = PBXFileReference; lastKnownFileType = sourcecode.swift; path = ButtonDemoController_SwiftUI.swift; sourceTree = "<group>"; };
-		5340828126CDFD48007716E1 /* ActivityIndicatorDemoController_SwiftUI.swift */ = {isa = PBXFileReference; fileEncoding = 4; lastKnownFileType = sourcecode.swift; path = ActivityIndicatorDemoController_SwiftUI.swift; sourceTree = "<group>"; };
-		534082B926CFF623007716E1 /* ButtonLegacyDemoController.swift */ = {isa = PBXFileReference; fileEncoding = 4; lastKnownFileType = sourcecode.swift; path = ButtonLegacyDemoController.swift; sourceTree = "<group>"; };
-		5360997026B8B7BF0069DE71 /* ThemingDemoController.swift */ = {isa = PBXFileReference; fileEncoding = 4; lastKnownFileType = sourcecode.swift; path = ThemingDemoController.swift; sourceTree = "<group>"; };
-		5360997126B8B7BF0069DE71 /* ActivityIndicatorDemoController.swift */ = {isa = PBXFileReference; fileEncoding = 4; lastKnownFileType = sourcecode.swift; path = ActivityIndicatorDemoController.swift; sourceTree = "<group>"; };
-		5360997226B8B7BF0069DE71 /* LeftNavDemoController.swift */ = {isa = PBXFileReference; fileEncoding = 4; lastKnownFileType = sourcecode.swift; path = LeftNavDemoController.swift; sourceTree = "<group>"; };
-		5360998326B8B8A70069DE71 /* ContactCollectionViewDemoController.swift */ = {isa = PBXFileReference; fileEncoding = 4; lastKnownFileType = sourcecode.swift; path = ContactCollectionViewDemoController.swift; sourceTree = "<group>"; };
-=======
+		53097D2C27028A7B00A6E4DC /* ActivityIndicatorDemoController_SwiftUI.swift */ = {isa = PBXFileReference; fileEncoding = 4; lastKnownFileType = sourcecode.swift; path = ActivityIndicatorDemoController_SwiftUI.swift; sourceTree = "<group>"; };
+		53097D2D27028A7B00A6E4DC /* LeftNavDemoController.swift */ = {isa = PBXFileReference; fileEncoding = 4; lastKnownFileType = sourcecode.swift; path = LeftNavDemoController.swift; sourceTree = "<group>"; };
+		53097D2E27028A7B00A6E4DC /* ActivityIndicatorDemoController.swift */ = {isa = PBXFileReference; fileEncoding = 4; lastKnownFileType = sourcecode.swift; path = ActivityIndicatorDemoController.swift; sourceTree = "<group>"; };
+		53097D2F27028A7B00A6E4DC /* ButtonLegacyDemoController.swift */ = {isa = PBXFileReference; fileEncoding = 4; lastKnownFileType = sourcecode.swift; path = ButtonLegacyDemoController.swift; sourceTree = "<group>"; };
+		53097D3027028A7B00A6E4DC /* ThemingDemoController.swift */ = {isa = PBXFileReference; fileEncoding = 4; lastKnownFileType = sourcecode.swift; path = ThemingDemoController.swift; sourceTree = "<group>"; };
+		53097D3127028A7B00A6E4DC /* ButtonDemoController_SwiftUI.swift */ = {isa = PBXFileReference; fileEncoding = 4; lastKnownFileType = sourcecode.swift; path = ButtonDemoController_SwiftUI.swift; sourceTree = "<group>"; };
 		5328D97826FBA3E900F3723B /* IndeterminateProgressBarDemoController_SwiftUI.swift */ = {isa = PBXFileReference; fileEncoding = 4; lastKnownFileType = sourcecode.swift; path = IndeterminateProgressBarDemoController_SwiftUI.swift; sourceTree = "<group>"; };
 		5328D97926FBA3E900F3723B /* IndeterminateProgressBarDemoController.swift */ = {isa = PBXFileReference; fileEncoding = 4; lastKnownFileType = sourcecode.swift; path = IndeterminateProgressBarDemoController.swift; sourceTree = "<group>"; };
->>>>>>> b88f9382
 		5373D55E2694C3070032A3B4 /* AvatarDemoController.swift */ = {isa = PBXFileReference; fileEncoding = 4; lastKnownFileType = sourcecode.swift; path = AvatarDemoController.swift; sourceTree = "<group>"; };
 		5373F95426F28D3A007F1410 /* IndeterminateProgressBarDemoController_SwiftUI.swift */ = {isa = PBXFileReference; fileEncoding = 4; lastKnownFileType = sourcecode.swift; path = IndeterminateProgressBarDemoController_SwiftUI.swift; sourceTree = "<group>"; };
 		5373F95626F28D9B007F1410 /* IndeterminateProgressBarDemoController.swift */ = {isa = PBXFileReference; fileEncoding = 4; lastKnownFileType = sourcecode.swift; path = IndeterminateProgressBarDemoController.swift; sourceTree = "<group>"; };
@@ -240,7 +222,8 @@
 		5340828A26CFF298007716E1 /* Recovered References */ = {
 			isa = PBXGroup;
 			children = (
-				5360998326B8B8A70069DE71 /* ContactCollectionViewDemoController.swift */,
+				5373F95426F28D3A007F1410 /* IndeterminateProgressBarDemoController_SwiftUI.swift */,
+				5373F95626F28D9B007F1410 /* IndeterminateProgressBarDemoController.swift */,
 			);
 			name = "Recovered References";
 			sourceTree = "<group>";
@@ -328,8 +311,12 @@
 		A5CEC23220E452B80016922A /* Demos */ = {
 			isa = PBXGroup;
 			children = (
-				5360997126B8B7BF0069DE71 /* ActivityIndicatorDemoController.swift */,
-				5340828126CDFD48007716E1 /* ActivityIndicatorDemoController_SwiftUI.swift */,
+				53097D2C27028A7B00A6E4DC /* ActivityIndicatorDemoController_SwiftUI.swift */,
+				53097D2E27028A7B00A6E4DC /* ActivityIndicatorDemoController.swift */,
+				53097D3127028A7B00A6E4DC /* ButtonDemoController_SwiftUI.swift */,
+				53097D2F27028A7B00A6E4DC /* ButtonLegacyDemoController.swift */,
+				53097D2D27028A7B00A6E4DC /* LeftNavDemoController.swift */,
+				53097D3027028A7B00A6E4DC /* ThemingDemoController.swift */,
 				B4D852D822580661004B1B29 /* ActivityIndicatorViewDemoController.swift */,
 				5373D55E2694C3070032A3B4 /* AvatarDemoController.swift */,
 				5303259226B3198A00611D05 /* AvatarDemoController_SwiftUI.swift */,
@@ -339,8 +326,6 @@
 				80AECC0B2630F1BB005AF2F3 /* BottomCommandingDemoController.swift */,
 				80B1F7002628D8BB004DFEE5 /* BottomSheetDemoController.swift */,
 				B4D852DA225C010A004B1B29 /* ButtonDemoController.swift */,
-				5340827926C4B112007716E1 /* ButtonDemoController_SwiftUI.swift */,
-				534082B926CFF623007716E1 /* ButtonLegacyDemoController.swift */,
 				92D5598326A1523400328FD3 /* CardNudgeDemoController.swift */,
 				CCC18C2E2501C75F00BE830E /* CardViewDemoController.swift */,
 				114CF8B72423E10900D064AA /* ColorDemoController.swift */,
@@ -348,16 +333,9 @@
 				FD7254EC21471A3F002F4069 /* DateTimePickerDemoController.swift */,
 				A5DCA75D211E3A92005F4CB7 /* DrawerDemoController.swift */,
 				B4E8F65121CD9579008A1598 /* HUDDemoController.swift */,
-<<<<<<< HEAD
-				5373F95626F28D9B007F1410 /* IndeterminateProgressBarDemoController.swift */,
-				5373F95426F28D3A007F1410 /* IndeterminateProgressBarDemoController_SwiftUI.swift */,
-				22EABB172509A80B00C4BE72 /* IndeterminateProgressBarViewDemoController.swift */,
-=======
 				5328D97926FBA3E900F3723B /* IndeterminateProgressBarDemoController.swift */,
 				5328D97826FBA3E900F3723B /* IndeterminateProgressBarDemoController_SwiftUI.swift */,
->>>>>>> b88f9382
 				A589F855211BA71000471C23 /* LabelDemoController.swift */,
-				5360997226B8B7BF0069DE71 /* LeftNavDemoController.swift */,
 				EC8EA6AF2580D82A00F191CE /* ListDemoController.swift */,
 				FD41C8F322E28EEB0086F899 /* NavigationControllerDemoController.swift */,
 				A5B6617523A4227300E801DD /* NotificationViewDemoController.swift */,
@@ -378,7 +356,6 @@
 				7DC2FB2A24C0F4FD00367A55 /* TableViewCellFileAccessoryViewDemoController.swift */,
 				C038992D2359307D00265026 /* TableViewCellShimmerDemoController.swift */,
 				B4EF66532295F1A8007FEAB0 /* TableViewHeaderFooterViewDemoController.swift */,
-				5360997026B8B7BF0069DE71 /* ThemingDemoController.swift */,
 				FD7DF06121FB941400857267 /* TooltipDemoController.swift */,
 			);
 			path = Demos;
@@ -516,78 +493,65 @@
 			isa = PBXSourcesBuildPhase;
 			buildActionMask = 2147483647;
 			files = (
-				5340828926CF22B6007716E1 /* NotificationViewDemoController.swift in Sources */,
-				5373F95526F28D3A007F1410 /* IndeterminateProgressBarDemoController_SwiftUI.swift in Sources */,
+				53097D3F27028AE100A6E4DC /* ObjectiveCDemoController.m in Sources */,
 				B441478F228E02540040E88E /* OtherCellsDemoController.swift in Sources */,
 				5303259326B3198A00611D05 /* AvatarDemoController_SwiftUI.swift in Sources */,
-				5360997B26B8B81C0069DE71 /* NavigationControllerDemoController.swift in Sources */,
 				92D5598426A1523400328FD3 /* CardNudgeDemoController.swift in Sources */,
 				5303259826B31A6300611D05 /* FluentUIDemoToggle.swift in Sources */,
 				A5DCA760211E3B4C005F4CB7 /* DemoController.swift in Sources */,
+				53097D3327028A7B00A6E4DC /* LeftNavDemoController.swift in Sources */,
 				5328D97B26FBA3EA00F3723B /* IndeterminateProgressBarDemoController.swift in Sources */,
 				5373D55F2694C3070032A3B4 /* AvatarDemoController.swift in Sources */,
-				534082BA26CFF623007716E1 /* ButtonLegacyDemoController.swift in Sources */,
 				7D0931C124AAA3D30072458A /* SideTabBarDemoController.swift in Sources */,
-				534082BB26CFF642007716E1 /* PersonaButtonCarouselDemoController.swift in Sources */,
 				80B1F7012628D8BB004DFEE5 /* BottomSheetDemoController.swift in Sources */,
+				53097D3727028A7B00A6E4DC /* ButtonDemoController_SwiftUI.swift in Sources */,
 				FC414E3725888BC300069E73 /* CommandBarDemoController.swift in Sources */,
 				B45EB79221A4D047008646A2 /* BadgeFieldDemoController.swift in Sources */,
 				B4EF66562295F729007FEAB0 /* TableViewHeaderFooterSampleData.swift in Sources */,
+				53097D3A27028AC900A6E4DC /* DateTimePickerDemoController.swift in Sources */,
+				53097D3827028AA400A6E4DC /* ListDemoController.swift in Sources */,
 				B4D852DB225C010A004B1B29 /* ButtonDemoController.swift in Sources */,
-				5360997D26B8B8260069DE71 /* ObjectiveCDemoController.m in Sources */,
-				5360997526B8B7BF0069DE71 /* ActivityIndicatorDemoController.swift in Sources */,
+				53097D4127028AEA00A6E4DC /* PopupMenuDemoController.swift in Sources */,
 				5306075926A1E73F002D49CF /* AvatarGroupDemoController.swift in Sources */,
 				497DC2DE24185896008D86F8 /* PillButtonBarDemoController.swift in Sources */,
-				5373F95726F28D9B007F1410 /* IndeterminateProgressBarDemoController.swift in Sources */,
-				5340828826CF22AE007716E1 /* ThemingDemoController.swift in Sources */,
-				5360997A26B8B8140069DE71 /* DrawerDemoController.swift in Sources */,
-				5360997F26B8B8330069DE71 /* PopupMenuDemoController.swift in Sources */,
-				5340827A26C4B112007716E1 /* ButtonDemoController_SwiftUI.swift in Sources */,
 				B4EF53C5215C45C400573E8F /* PersonaListViewDemoController.swift in Sources */,
+				53097D3627028A7B00A6E4DC /* ThemingDemoController.swift in Sources */,
 				B4414792228F6F740040E88E /* TableViewCellSampleData.swift in Sources */,
+				53097D3527028A7B00A6E4DC /* ButtonLegacyDemoController.swift in Sources */,
 				E6842974247B672000A29C40 /* SceneDelegate.swift in Sources */,
+				53097D3C27028AD000A6E4DC /* HUDDemoController.swift in Sources */,
 				92E977B826C7144F008E10A8 /* DemoControllerScrollView.swift in Sources */,
 				92E977B726C7144F008E10A8 /* UIResponder+Extensions.swift in Sources */,
-<<<<<<< HEAD
-				22EABB182509A80B00C4BE72 /* IndeterminateProgressBarViewDemoController.swift in Sources */,
-				5360997E26B8B82C0069DE71 /* (null) in Sources */,
-=======
-				B4E8F65221CD9579008A1598 /* HUDDemoController.swift in Sources */,
-				FD7254ED21471A3F002F4069 /* DateTimePickerDemoController.swift in Sources */,
->>>>>>> b88f9382
 				B4EF66542295F1A8007FEAB0 /* TableViewHeaderFooterViewDemoController.swift in Sources */,
 				2F0A96FC25CA047100EF9736 /* SearchBarDemoController.swift in Sources */,
 				CCC18C2F2501C75F00BE830E /* CardViewDemoController.swift in Sources */,
-				5360997626B8B7BF0069DE71 /* LeftNavDemoController.swift in Sources */,
 				B4575C5122FB8B6900EBD0EB /* PeoplePickerDemoController.swift in Sources */,
 				A5CEC21220E436F10016922A /* DemoListViewController.swift in Sources */,
-<<<<<<< HEAD
-=======
+				53097D3E27028ADC00A6E4DC /* NotificationViewDemoController.swift in Sources */,
 				5328D97A26FBA3EA00F3723B /* IndeterminateProgressBarDemoController_SwiftUI.swift in Sources */,
-				92E4784C2661AED800BAA058 /* PersonaButtonCarouselDemoController.swift in Sources */,
->>>>>>> b88f9382
+				53097D3227028A7B00A6E4DC /* ActivityIndicatorDemoController_SwiftUI.swift in Sources */,
 				B498141621E42C140077B48D /* TableViewCellDemoController.swift in Sources */,
 				FDCF7C8321BF35680058E9E6 /* SegmentedControlDemoController.swift in Sources */,
-				5340828226CDFD48007716E1 /* ActivityIndicatorDemoController_SwiftUI.swift in Sources */,
-				5360998126B8B8420069DE71 /* TableViewCellFileAccessoryViewDemoController.swift in Sources */,
-				5360997726B8B7FB0069DE71 /* HUDDemoController.swift in Sources */,
-				535ADBB726E0264A005E962B /* ListDemoController.swift in Sources */,
+				53097D3927028ABE00A6E4DC /* ActivityIndicatorViewDemoController.swift in Sources */,
+				53097D4027028AE500A6E4DC /* PersonaButtonCarouselDemoController.swift in Sources */,
 				C0938E4A235F733100256251 /* ShimmerLinesViewDemoController.swift in Sources */,
 				80AECC0C2630F1BB005AF2F3 /* BottomCommandingDemoController.swift in Sources */,
-				5360997926B8B80E0069DE71 /* DateTimePickerDemoController.swift in Sources */,
 				C038992E2359307D00265026 /* TableViewCellShimmerDemoController.swift in Sources */,
-				5360998026B8B83B0069DE71 /* TabBarViewDemoController.swift in Sources */,
+				53097D3D27028AD800A6E4DC /* NavigationControllerDemoController.swift in Sources */,
 				114CF8B82423E10900D064AA /* ColorDemoController.swift in Sources */,
+				53097D4427028AFA00A6E4DC /* TooltipDemoController.swift in Sources */,
+				53097D3427028A7B00A6E4DC /* ActivityIndicatorDemoController.swift in Sources */,
 				A589F856211BA71000471C23 /* LabelDemoController.swift in Sources */,
 				E6842996247C350700A29C40 /* DemoColorThemes.swift in Sources */,
 				A5CEC21020E436F10016922A /* AppDelegate.swift in Sources */,
+				53097D4227028AF000A6E4DC /* TabBarViewDemoController.swift in Sources */,
 				B4414794228F6FDF0040E88E /* OtherCellsSampleData.swift in Sources */,
+				53097D4327028AF400A6E4DC /* TableViewCellFileAccessoryViewDemoController.swift in Sources */,
 				B444D6B82183BA4B0002B4D4 /* BadgeViewDemoController.swift in Sources */,
 				A591A3F420F429EB001ED23B /* Demos.swift in Sources */,
 				92ABB39026BC66FE00BA179A /* (null) in Sources */,
 				B4C39552227A4AC800539EC2 /* TableViewSampleData.swift in Sources */,
-				5360997826B8B8020069DE71 /* ActivityIndicatorViewDemoController.swift in Sources */,
-				5360998226B8B84C0069DE71 /* TooltipDemoController.swift in Sources */,
+				53097D3B27028ACC00A6E4DC /* DrawerDemoController.swift in Sources */,
 			);
 			runOnlyForDeploymentPostprocessing = 0;
 		};
