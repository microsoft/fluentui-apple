--- conflicted
+++ resolved
@@ -43,12 +43,8 @@
 		B4EF66562295F729007FEAB0 /* TableViewHeaderFooterSampleData.swift in Sources */ = {isa = PBXBuildFile; fileRef = B4EF66552295F729007FEAB0 /* TableViewHeaderFooterSampleData.swift */; };
 		B9450C42DB92C964C77483FF /* Pods_FluentUI_Demo.framework in Frameworks */ = {isa = PBXBuildFile; fileRef = EC7D5AF5DAF7393E14BF5B28 /* Pods_FluentUI_Demo.framework */; };
 		C038992E2359307D00265026 /* TableViewCellShimmerDemoController.swift in Sources */ = {isa = PBXBuildFile; fileRef = C038992D2359307D00265026 /* TableViewCellShimmerDemoController.swift */; };
-<<<<<<< HEAD
 		C0938E4A235F733100256251 /* ShimmerLinesViewDemoController.swift in Sources */ = {isa = PBXBuildFile; fileRef = C0938E49235F733100256251 /* ShimmerLinesViewDemoController.swift */; };
 		CCC18C2F2501C75F00BE830E /* CardViewDemoController.swift in Sources */ = {isa = PBXBuildFile; fileRef = CCC18C2E2501C75F00BE830E /* CardViewDemoController.swift */; };
-=======
-		C0938E4A235F733100256251 /* ShimmerViewDemoController.swift in Sources */ = {isa = PBXBuildFile; fileRef = C0938E49235F733100256251 /* ShimmerViewDemoController.swift */; };
->>>>>>> 0db09fac
 		E6842974247B672000A29C40 /* SceneDelegate.swift in Sources */ = {isa = PBXBuildFile; fileRef = E6842973247B672000A29C40 /* SceneDelegate.swift */; };
 		E6842996247C350700A29C40 /* DemoColorThemeWindows.swift in Sources */ = {isa = PBXBuildFile; fileRef = E6842995247C350700A29C40 /* DemoColorThemeWindows.swift */; };
 		FD41C8F422E28EEB0086F899 /* NavigationControllerDemoController.swift in Sources */ = {isa = PBXBuildFile; fileRef = FD41C8F322E28EEB0086F899 /* NavigationControllerDemoController.swift */; };
@@ -111,12 +107,8 @@
 		B4EF66532295F1A8007FEAB0 /* TableViewHeaderFooterViewDemoController.swift */ = {isa = PBXFileReference; lastKnownFileType = sourcecode.swift; path = TableViewHeaderFooterViewDemoController.swift; sourceTree = "<group>"; };
 		B4EF66552295F729007FEAB0 /* TableViewHeaderFooterSampleData.swift */ = {isa = PBXFileReference; lastKnownFileType = sourcecode.swift; path = TableViewHeaderFooterSampleData.swift; sourceTree = "<group>"; };
 		C038992D2359307D00265026 /* TableViewCellShimmerDemoController.swift */ = {isa = PBXFileReference; fileEncoding = 4; lastKnownFileType = sourcecode.swift; path = TableViewCellShimmerDemoController.swift; sourceTree = "<group>"; };
-<<<<<<< HEAD
 		C0938E49235F733100256251 /* ShimmerLinesViewDemoController.swift */ = {isa = PBXFileReference; fileEncoding = 4; lastKnownFileType = sourcecode.swift; path = ShimmerLinesViewDemoController.swift; sourceTree = "<group>"; };
 		CCC18C2E2501C75F00BE830E /* CardViewDemoController.swift */ = {isa = PBXFileReference; lastKnownFileType = sourcecode.swift; path = CardViewDemoController.swift; sourceTree = "<group>"; };
-=======
-		C0938E49235F733100256251 /* ShimmerViewDemoController.swift */ = {isa = PBXFileReference; fileEncoding = 4; lastKnownFileType = sourcecode.swift; path = ShimmerViewDemoController.swift; sourceTree = "<group>"; };
->>>>>>> 0db09fac
 		E6842973247B672000A29C40 /* SceneDelegate.swift */ = {isa = PBXFileReference; lastKnownFileType = sourcecode.swift; path = SceneDelegate.swift; sourceTree = "<group>"; };
 		E6842995247C350700A29C40 /* DemoColorThemeWindows.swift */ = {isa = PBXFileReference; lastKnownFileType = sourcecode.swift; path = DemoColorThemeWindows.swift; sourceTree = "<group>"; };
 		E6D2996ECAAD9A81A6338783 /* Pods-FluentUI.Demo.dogfood.xcconfig */ = {isa = PBXFileReference; includeInIndex = 1; lastKnownFileType = text.xcconfig; name = "Pods-FluentUI.Demo.dogfood.xcconfig"; path = "Target Support Files/Pods-FluentUI.Demo/Pods-FluentUI.Demo.dogfood.xcconfig"; sourceTree = "<group>"; };
