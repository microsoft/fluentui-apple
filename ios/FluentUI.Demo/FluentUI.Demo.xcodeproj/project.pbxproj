--- conflicted
+++ resolved
@@ -14,13 +14,10 @@
 		5303259326B3198A00611D05 /* AvatarDemoController_SwiftUI.swift in Sources */ = {isa = PBXBuildFile; fileRef = 5303259226B3198A00611D05 /* AvatarDemoController_SwiftUI.swift */; };
 		5303259826B31A6300611D05 /* FluentUIDemoToggle.swift in Sources */ = {isa = PBXBuildFile; fileRef = 5303259726B31A6300611D05 /* FluentUIDemoToggle.swift */; };
 		5306075926A1E73F002D49CF /* AvatarGroupDemoController.swift in Sources */ = {isa = PBXBuildFile; fileRef = 5306075826A1E73F002D49CF /* AvatarGroupDemoController.swift */; };
-<<<<<<< HEAD
 		532FE3DB26EA6D8D007539C0 /* ActivityIndicatorDemoController.swift in Sources */ = {isa = PBXBuildFile; fileRef = 532FE3D926EA6D8D007539C0 /* ActivityIndicatorDemoController.swift */; };
 		532FE3DC26EA6D8D007539C0 /* ActivityIndicatorDemoController_SwiftUI.swift in Sources */ = {isa = PBXBuildFile; fileRef = 532FE3DA26EA6D8D007539C0 /* ActivityIndicatorDemoController_SwiftUI.swift */; };
-=======
 		5328D97A26FBA3EA00F3723B /* IndeterminateProgressBarDemoController_SwiftUI.swift in Sources */ = {isa = PBXBuildFile; fileRef = 5328D97826FBA3E900F3723B /* IndeterminateProgressBarDemoController_SwiftUI.swift */; };
 		5328D97B26FBA3EA00F3723B /* IndeterminateProgressBarDemoController.swift in Sources */ = {isa = PBXBuildFile; fileRef = 5328D97926FBA3E900F3723B /* IndeterminateProgressBarDemoController.swift */; };
->>>>>>> 4bc55cb8
 		5373D55F2694C3070032A3B4 /* AvatarDemoController.swift in Sources */ = {isa = PBXBuildFile; fileRef = 5373D55E2694C3070032A3B4 /* AvatarDemoController.swift */; };
 		7D0931C124AAA3D30072458A /* SideTabBarDemoController.swift in Sources */ = {isa = PBXBuildFile; fileRef = 7D0931C024AAA3D30072458A /* SideTabBarDemoController.swift */; };
 		7DC2FB2B24C0F4FD00367A55 /* TableViewCellFileAccessoryViewDemoController.swift in Sources */ = {isa = PBXBuildFile; fileRef = 7DC2FB2A24C0F4FD00367A55 /* TableViewCellFileAccessoryViewDemoController.swift */; };
@@ -93,13 +90,10 @@
 		5303259226B3198A00611D05 /* AvatarDemoController_SwiftUI.swift */ = {isa = PBXFileReference; fileEncoding = 4; lastKnownFileType = sourcecode.swift; path = AvatarDemoController_SwiftUI.swift; sourceTree = "<group>"; };
 		5303259726B31A6300611D05 /* FluentUIDemoToggle.swift */ = {isa = PBXFileReference; fileEncoding = 4; lastKnownFileType = sourcecode.swift; path = FluentUIDemoToggle.swift; sourceTree = "<group>"; };
 		5306075826A1E73F002D49CF /* AvatarGroupDemoController.swift */ = {isa = PBXFileReference; fileEncoding = 4; lastKnownFileType = sourcecode.swift; path = AvatarGroupDemoController.swift; sourceTree = "<group>"; };
-<<<<<<< HEAD
 		532FE3D926EA6D8D007539C0 /* ActivityIndicatorDemoController.swift */ = {isa = PBXFileReference; fileEncoding = 4; lastKnownFileType = sourcecode.swift; path = ActivityIndicatorDemoController.swift; sourceTree = "<group>"; };
 		532FE3DA26EA6D8D007539C0 /* ActivityIndicatorDemoController_SwiftUI.swift */ = {isa = PBXFileReference; fileEncoding = 4; lastKnownFileType = sourcecode.swift; path = ActivityIndicatorDemoController_SwiftUI.swift; sourceTree = "<group>"; };
-=======
 		5328D97826FBA3E900F3723B /* IndeterminateProgressBarDemoController_SwiftUI.swift */ = {isa = PBXFileReference; fileEncoding = 4; lastKnownFileType = sourcecode.swift; path = IndeterminateProgressBarDemoController_SwiftUI.swift; sourceTree = "<group>"; };
 		5328D97926FBA3E900F3723B /* IndeterminateProgressBarDemoController.swift */ = {isa = PBXFileReference; fileEncoding = 4; lastKnownFileType = sourcecode.swift; path = IndeterminateProgressBarDemoController.swift; sourceTree = "<group>"; };
->>>>>>> 4bc55cb8
 		5373D55E2694C3070032A3B4 /* AvatarDemoController.swift */ = {isa = PBXFileReference; fileEncoding = 4; lastKnownFileType = sourcecode.swift; path = AvatarDemoController.swift; sourceTree = "<group>"; };
 		7D0931C024AAA3D30072458A /* SideTabBarDemoController.swift */ = {isa = PBXFileReference; fileEncoding = 4; lastKnownFileType = sourcecode.swift; path = SideTabBarDemoController.swift; sourceTree = "<group>"; };
 		7DC2FB2A24C0F4FD00367A55 /* TableViewCellFileAccessoryViewDemoController.swift */ = {isa = PBXFileReference; fileEncoding = 4; lastKnownFileType = sourcecode.swift; path = TableViewCellFileAccessoryViewDemoController.swift; sourceTree = "<group>"; };
