--- conflicted
+++ resolved
@@ -51,12 +51,6 @@
 		3A83F90B2953BB2700EF6629 /* TableViewHeaderFooterViewTest.swift in Sources */ = {isa = PBXBuildFile; fileRef = 3A83F90A2953BB2700EF6629 /* TableViewHeaderFooterViewTest.swift */; };
 		3A83F90D2953BB3500EF6629 /* TooltipTest.swift in Sources */ = {isa = PBXBuildFile; fileRef = 3A83F90C2953BB3500EF6629 /* TooltipTest.swift */; };
 		3A83F90F2953BB4000EF6629 /* TypographyTokensTest.swift in Sources */ = {isa = PBXBuildFile; fileRef = 3A83F90E2953BB4000EF6629 /* TypographyTokensTest.swift */; };
-<<<<<<< HEAD
-=======
-		3AA92B69298DD958001C0464 /* AliasColorTokensTest.swift in Sources */ = {isa = PBXBuildFile; fileRef = 3AA92B68298DD958001C0464 /* AliasColorTokensTest.swift */; };
-		3AA92B6B298DD96F001C0464 /* ShadowTokensTest.swift in Sources */ = {isa = PBXBuildFile; fileRef = 3AA92B6A298DD96F001C0464 /* ShadowTokensTest.swift */; };
-		43488C4A270FB7E800124C71 /* NotificationViewDemoController_SwiftUI.swift in Sources */ = {isa = PBXBuildFile; fileRef = 43488C49270FB7E800124C71 /* NotificationViewDemoController_SwiftUI.swift */; };
->>>>>>> 4c81ac0e
 		497DC2DE24185896008D86F8 /* PillButtonBarDemoController.swift in Sources */ = {isa = PBXBuildFile; fileRef = 497DC2DD24185896008D86F8 /* PillButtonBarDemoController.swift */; };
 		4B0DA61728B6DA97002B1C51 /* NotificationViewDemoController_SwiftUI.swift in Sources */ = {isa = PBXBuildFile; fileRef = 4B0DA61628B6DA96002B1C51 /* NotificationViewDemoController_SwiftUI.swift */; };
 		5303259326B3198A00611D05 /* AvatarDemoController_SwiftUI.swift in Sources */ = {isa = PBXBuildFile; fileRef = 5303259226B3198A00611D05 /* AvatarDemoController_SwiftUI.swift */; };
@@ -193,12 +187,6 @@
 		3A83F90A2953BB2700EF6629 /* TableViewHeaderFooterViewTest.swift */ = {isa = PBXFileReference; lastKnownFileType = sourcecode.swift; path = TableViewHeaderFooterViewTest.swift; sourceTree = "<group>"; };
 		3A83F90C2953BB3500EF6629 /* TooltipTest.swift */ = {isa = PBXFileReference; lastKnownFileType = sourcecode.swift; path = TooltipTest.swift; sourceTree = "<group>"; };
 		3A83F90E2953BB4000EF6629 /* TypographyTokensTest.swift */ = {isa = PBXFileReference; lastKnownFileType = sourcecode.swift; path = TypographyTokensTest.swift; sourceTree = "<group>"; };
-<<<<<<< HEAD
-=======
-		3AA92B68298DD958001C0464 /* AliasColorTokensTest.swift */ = {isa = PBXFileReference; lastKnownFileType = sourcecode.swift; path = AliasColorTokensTest.swift; sourceTree = "<group>"; };
-		3AA92B6A298DD96F001C0464 /* ShadowTokensTest.swift */ = {isa = PBXFileReference; lastKnownFileType = sourcecode.swift; path = ShadowTokensTest.swift; sourceTree = "<group>"; };
-		43488C49270FB7E800124C71 /* NotificationViewDemoController_SwiftUI.swift */ = {isa = PBXFileReference; fileEncoding = 4; lastKnownFileType = sourcecode.swift; path = NotificationViewDemoController_SwiftUI.swift; sourceTree = "<group>"; };
->>>>>>> 4c81ac0e
 		497DC2DD24185896008D86F8 /* PillButtonBarDemoController.swift */ = {isa = PBXFileReference; fileEncoding = 4; lastKnownFileType = sourcecode.swift; path = PillButtonBarDemoController.swift; sourceTree = "<group>"; };
 		4B0DA61628B6DA96002B1C51 /* NotificationViewDemoController_SwiftUI.swift */ = {isa = PBXFileReference; fileEncoding = 4; lastKnownFileType = sourcecode.swift; path = NotificationViewDemoController_SwiftUI.swift; sourceTree = "<group>"; };
 		4B8A766F2862DBF100F90F3A /* ShimmerLinesViewDemoController_SwiftUI.swift */ = {isa = PBXFileReference; lastKnownFileType = sourcecode.swift; path = ShimmerLinesViewDemoController_SwiftUI.swift; sourceTree = "<group>"; };
@@ -527,13 +515,7 @@
 				EC8EA6AF2580D82A00F191CE /* ListDemoController.swift */,
 				FD41C8F322E28EEB0086F899 /* NavigationControllerDemoController.swift */,
 				A5B6617523A4227300E801DD /* NotificationViewDemoController.swift */,
-<<<<<<< HEAD
 				4B0DA61628B6DA96002B1C51 /* NotificationViewDemoController_SwiftUI.swift */,
-=======
-				D6296DAF295B8E1A002E8EB6 /* ObjectiveCDemoColorProviding.h */,
-				D6296DB0295B8E5E002E8EB6 /* ObjectiveCDemoColorProviding.m */,
-				43488C49270FB7E800124C71 /* NotificationViewDemoController_SwiftUI.swift */,
->>>>>>> 4c81ac0e
 				FDDD73FC22C6D86B00A9D995 /* ObjectiveCDemoController.h */,
 				FDDD73FB22C6D86B00A9D995 /* ObjectiveCDemoController.m */,
 				B441478E228E02540040E88E /* OtherCellsDemoController.swift */,
