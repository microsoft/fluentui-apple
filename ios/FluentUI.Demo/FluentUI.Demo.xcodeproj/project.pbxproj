// !$*UTF8*$!
{
	archiveVersion = 1;
	classes = {
	};
	objectVersion = 51;
	objects = {

/* Begin PBXBuildFile section */
		11047D2622932DB1001F0F59 /* TabBarViewDemoController.swift in Sources */ = {isa = PBXBuildFile; fileRef = 11047D2522932DB1001F0F59 /* TabBarViewDemoController.swift */; };
		114CF8B82423E10900D064AA /* ColorDemoController.swift in Sources */ = {isa = PBXBuildFile; fileRef = 114CF8B72423E10900D064AA /* ColorDemoController.swift */; };
		22EABB182509A80B00C4BE72 /* IndeterminateProgressBarDemoController.swift in Sources */ = {isa = PBXBuildFile; fileRef = 22EABB172509A80B00C4BE72 /* IndeterminateProgressBarDemoController.swift */; };
		2F0A96FC25CA047100EF9736 /* SearchBarDemoController.swift in Sources */ = {isa = PBXBuildFile; fileRef = 2F0A96FB25CA047100EF9736 /* SearchBarDemoController.swift */; };
		497DC2DE24185896008D86F8 /* PillButtonBarDemoController.swift in Sources */ = {isa = PBXBuildFile; fileRef = 497DC2DD24185896008D86F8 /* PillButtonBarDemoController.swift */; };
		7D0931C124AAA3D30072458A /* SideTabBarDemoController.swift in Sources */ = {isa = PBXBuildFile; fileRef = 7D0931C024AAA3D30072458A /* SideTabBarDemoController.swift */; };
		7D23482A24D89C1C00FBE057 /* AvatarGroupViewDemoController.swift in Sources */ = {isa = PBXBuildFile; fileRef = 7D23482924D89C1C00FBE057 /* AvatarGroupViewDemoController.swift */; };
		7DC2FB2B24C0F4FD00367A55 /* TableViewCellFileAccessoryViewDemoController.swift in Sources */ = {isa = PBXBuildFile; fileRef = 7DC2FB2A24C0F4FD00367A55 /* TableViewCellFileAccessoryViewDemoController.swift */; };
		8AF03E2024B6BE3100E6E2A2 /* ContactCollectionViewDemoController.swift in Sources */ = {isa = PBXBuildFile; fileRef = 8AF03E1F24B6BE3100E6E2A2 /* ContactCollectionViewDemoController.swift */; };
		A589F856211BA71000471C23 /* LabelDemoController.swift in Sources */ = {isa = PBXBuildFile; fileRef = A589F855211BA71000471C23 /* LabelDemoController.swift */; };
		A591A3F420F429EB001ED23B /* Demos.swift in Sources */ = {isa = PBXBuildFile; fileRef = A591A3F320F429EB001ED23B /* Demos.swift */; };
		A5961FA9218A61BB00E2A506 /* PopupMenuDemoController.swift in Sources */ = {isa = PBXBuildFile; fileRef = A5961FA8218A61BB00E2A506 /* PopupMenuDemoController.swift */; };
		A5B6617623A4227400E801DD /* NotificationViewDemoController.swift in Sources */ = {isa = PBXBuildFile; fileRef = A5B6617523A4227300E801DD /* NotificationViewDemoController.swift */; };
		A5CEC21020E436F10016922A /* AppDelegate.swift in Sources */ = {isa = PBXBuildFile; fileRef = A5CEC20F20E436F10016922A /* AppDelegate.swift */; };
		A5CEC21220E436F10016922A /* DemoListViewController.swift in Sources */ = {isa = PBXBuildFile; fileRef = A5CEC21120E436F10016922A /* DemoListViewController.swift */; };
		A5CEC21920E436F20016922A /* Assets.xcassets in Resources */ = {isa = PBXBuildFile; fileRef = A5CEC21820E436F20016922A /* Assets.xcassets */; };
		A5CEC21C20E436F20016922A /* LaunchScreen.storyboard in Resources */ = {isa = PBXBuildFile; fileRef = A5CEC21A20E436F20016922A /* LaunchScreen.storyboard */; };
		A5CEC22C20E450340016922A /* FluentUI.framework in Frameworks */ = {isa = PBXBuildFile; fileRef = A5CEC22A20E44FBF0016922A /* FluentUI.framework */; };
		A5CEC22D20E450340016922A /* FluentUI.framework in Embed Frameworks */ = {isa = PBXBuildFile; fileRef = A5CEC22A20E44FBF0016922A /* FluentUI.framework */; settings = {ATTRIBUTES = (CodeSignOnCopy, RemoveHeadersOnCopy, ); }; };
		A5DCA75E211E3A92005F4CB7 /* DrawerDemoController.swift in Sources */ = {isa = PBXBuildFile; fileRef = A5DCA75D211E3A92005F4CB7 /* DrawerDemoController.swift */; };
		A5DCA760211E3B4C005F4CB7 /* DemoController.swift in Sources */ = {isa = PBXBuildFile; fileRef = A5DCA75F211E3B4C005F4CB7 /* DemoController.swift */; };
		B42760DD21488FFA0021A4F7 /* AvatarViewDemoController.swift in Sources */ = {isa = PBXBuildFile; fileRef = B42760DC21488FFA0021A4F7 /* AvatarViewDemoController.swift */; };
		B441478F228E02540040E88E /* OtherCellsDemoController.swift in Sources */ = {isa = PBXBuildFile; fileRef = B441478E228E02540040E88E /* OtherCellsDemoController.swift */; };
		B4414792228F6F740040E88E /* TableViewCellSampleData.swift in Sources */ = {isa = PBXBuildFile; fileRef = B4414791228F6F740040E88E /* TableViewCellSampleData.swift */; };
		B4414794228F6FDF0040E88E /* OtherCellsSampleData.swift in Sources */ = {isa = PBXBuildFile; fileRef = B4414793228F6FDF0040E88E /* OtherCellsSampleData.swift */; };
		B444D6B82183BA4B0002B4D4 /* BadgeViewDemoController.swift in Sources */ = {isa = PBXBuildFile; fileRef = B444D6B72183BA4B0002B4D4 /* BadgeViewDemoController.swift */; };
		B4575C5122FB8B6900EBD0EB /* PeoplePickerDemoController.swift in Sources */ = {isa = PBXBuildFile; fileRef = B4575C5022FB8B6900EBD0EB /* PeoplePickerDemoController.swift */; };
		B45EB79221A4D047008646A2 /* BadgeFieldDemoController.swift in Sources */ = {isa = PBXBuildFile; fileRef = B45EB79121A4D047008646A2 /* BadgeFieldDemoController.swift */; };
		B498141621E42C140077B48D /* TableViewCellDemoController.swift in Sources */ = {isa = PBXBuildFile; fileRef = B498141521E42C140077B48D /* TableViewCellDemoController.swift */; };
		B4C39552227A4AC800539EC2 /* TableViewSampleData.swift in Sources */ = {isa = PBXBuildFile; fileRef = B4C39551227A4AC800539EC2 /* TableViewSampleData.swift */; };
		B4D852D922580661004B1B29 /* ActivityIndicatorViewDemoController.swift in Sources */ = {isa = PBXBuildFile; fileRef = B4D852D822580661004B1B29 /* ActivityIndicatorViewDemoController.swift */; };
		B4D852DB225C010A004B1B29 /* ButtonDemoController.swift in Sources */ = {isa = PBXBuildFile; fileRef = B4D852DA225C010A004B1B29 /* ButtonDemoController.swift */; };
		B4E8F65221CD9579008A1598 /* HUDDemoController.swift in Sources */ = {isa = PBXBuildFile; fileRef = B4E8F65121CD9579008A1598 /* HUDDemoController.swift */; };
		B4EF53C5215C45C400573E8F /* PersonaListViewDemoController.swift in Sources */ = {isa = PBXBuildFile; fileRef = B4EF53C4215C45C400573E8F /* PersonaListViewDemoController.swift */; };
		B4EF66542295F1A8007FEAB0 /* TableViewHeaderFooterViewDemoController.swift in Sources */ = {isa = PBXBuildFile; fileRef = B4EF66532295F1A8007FEAB0 /* TableViewHeaderFooterViewDemoController.swift */; };
		B4EF66562295F729007FEAB0 /* TableViewHeaderFooterSampleData.swift in Sources */ = {isa = PBXBuildFile; fileRef = B4EF66552295F729007FEAB0 /* TableViewHeaderFooterSampleData.swift */; };
		B9450C42DB92C964C77483FF /* Pods_FluentUI_Demo.framework in Frameworks */ = {isa = PBXBuildFile; fileRef = EC7D5AF5DAF7393E14BF5B28 /* Pods_FluentUI_Demo.framework */; };
		C038992E2359307D00265026 /* TableViewCellShimmerDemoController.swift in Sources */ = {isa = PBXBuildFile; fileRef = C038992D2359307D00265026 /* TableViewCellShimmerDemoController.swift */; };
		C0938E4A235F733100256251 /* ShimmerLinesViewDemoController.swift in Sources */ = {isa = PBXBuildFile; fileRef = C0938E49235F733100256251 /* ShimmerLinesViewDemoController.swift */; };
		CCC18C2F2501C75F00BE830E /* CardViewDemoController.swift in Sources */ = {isa = PBXBuildFile; fileRef = CCC18C2E2501C75F00BE830E /* CardViewDemoController.swift */; };
		D0F59E3324F4E3A700358DC2 /* PassThroughDrawerDemoController.swift in Sources */ = {isa = PBXBuildFile; fileRef = D0F59E3224F4E3A700358DC2 /* PassThroughDrawerDemoController.swift */; };
		E6842974247B672000A29C40 /* SceneDelegate.swift in Sources */ = {isa = PBXBuildFile; fileRef = E6842973247B672000A29C40 /* SceneDelegate.swift */; };
		E6842996247C350700A29C40 /* DemoColorThemeWindows.swift in Sources */ = {isa = PBXBuildFile; fileRef = E6842995247C350700A29C40 /* DemoColorThemeWindows.swift */; };
		FC414E3725888BC300069E73 /* CommandBarDemoController.swift in Sources */ = {isa = PBXBuildFile; fileRef = FC414E3625888BC300069E73 /* CommandBarDemoController.swift */; };
		FD41C8F422E28EEB0086F899 /* NavigationControllerDemoController.swift in Sources */ = {isa = PBXBuildFile; fileRef = FD41C8F322E28EEB0086F899 /* NavigationControllerDemoController.swift */; };
		FD7254ED21471A3F002F4069 /* DateTimePickerDemoController.swift in Sources */ = {isa = PBXBuildFile; fileRef = FD7254EC21471A3F002F4069 /* DateTimePickerDemoController.swift */; };
		FD7DF06221FB941500857267 /* TooltipDemoController.swift in Sources */ = {isa = PBXBuildFile; fileRef = FD7DF06121FB941400857267 /* TooltipDemoController.swift */; };
		FDCF7C8321BF35680058E9E6 /* SegmentedControlDemoController.swift in Sources */ = {isa = PBXBuildFile; fileRef = FDCF7C8221BF35680058E9E6 /* SegmentedControlDemoController.swift */; };
		FDDD73FD22C6D86B00A9D995 /* ObjectiveCDemoController.m in Sources */ = {isa = PBXBuildFile; fileRef = FDDD73FB22C6D86B00A9D995 /* ObjectiveCDemoController.m */; };
/* End PBXBuildFile section */

/* Begin PBXCopyFilesBuildPhase section */
		A5CEC22E20E450340016922A /* Embed Frameworks */ = {
			isa = PBXCopyFilesBuildPhase;
			buildActionMask = 2147483647;
			dstPath = "";
			dstSubfolderSpec = 10;
			files = (
				A5CEC22D20E450340016922A /* FluentUI.framework in Embed Frameworks */,
			);
			name = "Embed Frameworks";
			runOnlyForDeploymentPostprocessing = 0;
		};
/* End PBXCopyFilesBuildPhase section */

/* Begin PBXFileReference section */
		11047D2522932DB1001F0F59 /* TabBarViewDemoController.swift */ = {isa = PBXFileReference; lastKnownFileType = sourcecode.swift; path = TabBarViewDemoController.swift; sourceTree = "<group>"; };
		114CF8B72423E10900D064AA /* ColorDemoController.swift */ = {isa = PBXFileReference; lastKnownFileType = sourcecode.swift; path = ColorDemoController.swift; sourceTree = "<group>"; };
		22EABB172509A80B00C4BE72 /* IndeterminateProgressBarDemoController.swift */ = {isa = PBXFileReference; fileEncoding = 4; lastKnownFileType = sourcecode.swift; path = IndeterminateProgressBarDemoController.swift; sourceTree = "<group>"; };
		2F0A96FB25CA047100EF9736 /* SearchBarDemoController.swift */ = {isa = PBXFileReference; fileEncoding = 4; lastKnownFileType = sourcecode.swift; path = SearchBarDemoController.swift; sourceTree = "<group>"; };
		3D3224A9AADF58C324059464 /* Pods-FluentUI.Demo.release.xcconfig */ = {isa = PBXFileReference; includeInIndex = 1; lastKnownFileType = text.xcconfig; name = "Pods-FluentUI.Demo.release.xcconfig"; path = "Target Support Files/Pods-FluentUI.Demo/Pods-FluentUI.Demo.release.xcconfig"; sourceTree = "<group>"; };
		497DC2DD24185896008D86F8 /* PillButtonBarDemoController.swift */ = {isa = PBXFileReference; fileEncoding = 4; lastKnownFileType = sourcecode.swift; path = PillButtonBarDemoController.swift; sourceTree = "<group>"; };
		606D7CD826903286E86B3099 /* Pods-FluentUI.Demo.debug.xcconfig */ = {isa = PBXFileReference; includeInIndex = 1; lastKnownFileType = text.xcconfig; name = "Pods-FluentUI.Demo.debug.xcconfig"; path = "Target Support Files/Pods-FluentUI.Demo/Pods-FluentUI.Demo.debug.xcconfig"; sourceTree = "<group>"; };
		7D0931C024AAA3D30072458A /* SideTabBarDemoController.swift */ = {isa = PBXFileReference; fileEncoding = 4; lastKnownFileType = sourcecode.swift; path = SideTabBarDemoController.swift; sourceTree = "<group>"; };
		7D23482924D89C1C00FBE057 /* AvatarGroupViewDemoController.swift */ = {isa = PBXFileReference; fileEncoding = 4; lastKnownFileType = sourcecode.swift; path = AvatarGroupViewDemoController.swift; sourceTree = "<group>"; };
		7DC2FB2A24C0F4FD00367A55 /* TableViewCellFileAccessoryViewDemoController.swift */ = {isa = PBXFileReference; fileEncoding = 4; lastKnownFileType = sourcecode.swift; path = TableViewCellFileAccessoryViewDemoController.swift; sourceTree = "<group>"; };
		8AF03E1F24B6BE3100E6E2A2 /* ContactCollectionViewDemoController.swift */ = {isa = PBXFileReference; lastKnownFileType = sourcecode.swift; path = ContactCollectionViewDemoController.swift; sourceTree = "<group>"; };
		A589F855211BA71000471C23 /* LabelDemoController.swift */ = {isa = PBXFileReference; lastKnownFileType = sourcecode.swift; path = LabelDemoController.swift; sourceTree = "<group>"; };
		A591A3F320F429EB001ED23B /* Demos.swift */ = {isa = PBXFileReference; lastKnownFileType = sourcecode.swift; path = Demos.swift; sourceTree = "<group>"; };
		A5961FA8218A61BB00E2A506 /* PopupMenuDemoController.swift */ = {isa = PBXFileReference; lastKnownFileType = sourcecode.swift; path = PopupMenuDemoController.swift; sourceTree = "<group>"; };
		A5B6617523A4227300E801DD /* NotificationViewDemoController.swift */ = {isa = PBXFileReference; lastKnownFileType = sourcecode.swift; path = NotificationViewDemoController.swift; sourceTree = "<group>"; };
		A5CEC20C20E436F10016922A /* FluentUI.Demo.app */ = {isa = PBXFileReference; explicitFileType = wrapper.application; includeInIndex = 0; path = FluentUI.Demo.app; sourceTree = BUILT_PRODUCTS_DIR; };
		A5CEC20F20E436F10016922A /* AppDelegate.swift */ = {isa = PBXFileReference; lastKnownFileType = sourcecode.swift; path = AppDelegate.swift; sourceTree = "<group>"; };
		A5CEC21120E436F10016922A /* DemoListViewController.swift */ = {isa = PBXFileReference; lastKnownFileType = sourcecode.swift; path = DemoListViewController.swift; sourceTree = "<group>"; };
		A5CEC21820E436F20016922A /* Assets.xcassets */ = {isa = PBXFileReference; lastKnownFileType = folder.assetcatalog; path = Assets.xcassets; sourceTree = "<group>"; };
		A5CEC21B20E436F20016922A /* Base */ = {isa = PBXFileReference; lastKnownFileType = file.storyboard; name = Base; path = Base.lproj/LaunchScreen.storyboard; sourceTree = "<group>"; };
		A5CEC21D20E436F20016922A /* Info.plist */ = {isa = PBXFileReference; lastKnownFileType = text.plist.xml; path = Info.plist; sourceTree = "<group>"; };
		A5CEC22A20E44FBF0016922A /* FluentUI.framework */ = {isa = PBXFileReference; explicitFileType = wrapper.framework; path = FluentUI.framework; sourceTree = BUILT_PRODUCTS_DIR; };
		A5DCA75D211E3A92005F4CB7 /* DrawerDemoController.swift */ = {isa = PBXFileReference; lastKnownFileType = sourcecode.swift; path = DrawerDemoController.swift; sourceTree = "<group>"; };
		A5DCA75F211E3B4C005F4CB7 /* DemoController.swift */ = {isa = PBXFileReference; lastKnownFileType = sourcecode.swift; path = DemoController.swift; sourceTree = "<group>"; };
		B42760DC21488FFA0021A4F7 /* AvatarViewDemoController.swift */ = {isa = PBXFileReference; lastKnownFileType = sourcecode.swift; path = AvatarViewDemoController.swift; sourceTree = "<group>"; };
		B441478E228E02540040E88E /* OtherCellsDemoController.swift */ = {isa = PBXFileReference; lastKnownFileType = sourcecode.swift; path = OtherCellsDemoController.swift; sourceTree = "<group>"; };
		B4414791228F6F740040E88E /* TableViewCellSampleData.swift */ = {isa = PBXFileReference; lastKnownFileType = sourcecode.swift; path = TableViewCellSampleData.swift; sourceTree = "<group>"; };
		B4414793228F6FDF0040E88E /* OtherCellsSampleData.swift */ = {isa = PBXFileReference; lastKnownFileType = sourcecode.swift; path = OtherCellsSampleData.swift; sourceTree = "<group>"; };
		B444D6B72183BA4B0002B4D4 /* BadgeViewDemoController.swift */ = {isa = PBXFileReference; lastKnownFileType = sourcecode.swift; path = BadgeViewDemoController.swift; sourceTree = "<group>"; };
		B4575C5022FB8B6900EBD0EB /* PeoplePickerDemoController.swift */ = {isa = PBXFileReference; lastKnownFileType = sourcecode.swift; path = PeoplePickerDemoController.swift; sourceTree = "<group>"; };
		B45EB79121A4D047008646A2 /* BadgeFieldDemoController.swift */ = {isa = PBXFileReference; lastKnownFileType = sourcecode.swift; path = BadgeFieldDemoController.swift; sourceTree = "<group>"; };
		B498141521E42C140077B48D /* TableViewCellDemoController.swift */ = {isa = PBXFileReference; lastKnownFileType = sourcecode.swift; path = TableViewCellDemoController.swift; sourceTree = "<group>"; };
		B4C39551227A4AC800539EC2 /* TableViewSampleData.swift */ = {isa = PBXFileReference; lastKnownFileType = sourcecode.swift; path = TableViewSampleData.swift; sourceTree = "<group>"; };
		B4D852D822580661004B1B29 /* ActivityIndicatorViewDemoController.swift */ = {isa = PBXFileReference; lastKnownFileType = sourcecode.swift; path = ActivityIndicatorViewDemoController.swift; sourceTree = "<group>"; };
		B4D852DA225C010A004B1B29 /* ButtonDemoController.swift */ = {isa = PBXFileReference; lastKnownFileType = sourcecode.swift; path = ButtonDemoController.swift; sourceTree = "<group>"; };
		B4E8F65121CD9579008A1598 /* HUDDemoController.swift */ = {isa = PBXFileReference; lastKnownFileType = sourcecode.swift; path = HUDDemoController.swift; sourceTree = "<group>"; };
		B4EF53C4215C45C400573E8F /* PersonaListViewDemoController.swift */ = {isa = PBXFileReference; lastKnownFileType = sourcecode.swift; path = PersonaListViewDemoController.swift; sourceTree = "<group>"; };
		B4EF66532295F1A8007FEAB0 /* TableViewHeaderFooterViewDemoController.swift */ = {isa = PBXFileReference; lastKnownFileType = sourcecode.swift; path = TableViewHeaderFooterViewDemoController.swift; sourceTree = "<group>"; };
		B4EF66552295F729007FEAB0 /* TableViewHeaderFooterSampleData.swift */ = {isa = PBXFileReference; lastKnownFileType = sourcecode.swift; path = TableViewHeaderFooterSampleData.swift; sourceTree = "<group>"; };
		C038992D2359307D00265026 /* TableViewCellShimmerDemoController.swift */ = {isa = PBXFileReference; fileEncoding = 4; lastKnownFileType = sourcecode.swift; path = TableViewCellShimmerDemoController.swift; sourceTree = "<group>"; };
		C0938E49235F733100256251 /* ShimmerLinesViewDemoController.swift */ = {isa = PBXFileReference; fileEncoding = 4; lastKnownFileType = sourcecode.swift; path = ShimmerLinesViewDemoController.swift; sourceTree = "<group>"; };
		CCC18C2E2501C75F00BE830E /* CardViewDemoController.swift */ = {isa = PBXFileReference; lastKnownFileType = sourcecode.swift; path = CardViewDemoController.swift; sourceTree = "<group>"; };
		D0F59E3224F4E3A700358DC2 /* PassThroughDrawerDemoController.swift */ = {isa = PBXFileReference; lastKnownFileType = sourcecode.swift; path = PassThroughDrawerDemoController.swift; sourceTree = "<group>"; };
		E6842973247B672000A29C40 /* SceneDelegate.swift */ = {isa = PBXFileReference; lastKnownFileType = sourcecode.swift; path = SceneDelegate.swift; sourceTree = "<group>"; };
		E6842995247C350700A29C40 /* DemoColorThemeWindows.swift */ = {isa = PBXFileReference; lastKnownFileType = sourcecode.swift; path = DemoColorThemeWindows.swift; sourceTree = "<group>"; };
		E6D2996ECAAD9A81A6338783 /* Pods-FluentUI.Demo.dogfood.xcconfig */ = {isa = PBXFileReference; includeInIndex = 1; lastKnownFileType = text.xcconfig; name = "Pods-FluentUI.Demo.dogfood.xcconfig"; path = "Target Support Files/Pods-FluentUI.Demo/Pods-FluentUI.Demo.dogfood.xcconfig"; sourceTree = "<group>"; };
		EC7D5AF5DAF7393E14BF5B28 /* Pods_FluentUI_Demo.framework */ = {isa = PBXFileReference; explicitFileType = wrapper.framework; includeInIndex = 0; path = Pods_FluentUI_Demo.framework; sourceTree = BUILT_PRODUCTS_DIR; };
		FC414E3625888BC300069E73 /* CommandBarDemoController.swift */ = {isa = PBXFileReference; lastKnownFileType = sourcecode.swift; path = CommandBarDemoController.swift; sourceTree = "<group>"; };
		FD41C8F322E28EEB0086F899 /* NavigationControllerDemoController.swift */ = {isa = PBXFileReference; lastKnownFileType = sourcecode.swift; path = NavigationControllerDemoController.swift; sourceTree = "<group>"; };
		FD6AE76C225679A4002CFDFE /* en */ = {isa = PBXFileReference; lastKnownFileType = text.plist.strings; name = en; path = en.lproj/LaunchScreen.strings; sourceTree = "<group>"; };
		FD6AE76E225679A7002CFDFE /* ar */ = {isa = PBXFileReference; lastKnownFileType = text.plist.strings; name = ar; path = ar.lproj/LaunchScreen.strings; sourceTree = "<group>"; };
		FD6AE770225679AF002CFDFE /* ca */ = {isa = PBXFileReference; lastKnownFileType = text.plist.strings; name = ca; path = ca.lproj/LaunchScreen.strings; sourceTree = "<group>"; };
		FD6AE772225679B0002CFDFE /* cs */ = {isa = PBXFileReference; lastKnownFileType = text.plist.strings; name = cs; path = cs.lproj/LaunchScreen.strings; sourceTree = "<group>"; };
		FD6AE774225679B3002CFDFE /* da */ = {isa = PBXFileReference; lastKnownFileType = text.plist.strings; name = da; path = da.lproj/LaunchScreen.strings; sourceTree = "<group>"; };
		FD6AE776225679B9002CFDFE /* de */ = {isa = PBXFileReference; lastKnownFileType = text.plist.strings; name = de; path = de.lproj/LaunchScreen.strings; sourceTree = "<group>"; };
		FD6AE778225679BB002CFDFE /* el */ = {isa = PBXFileReference; lastKnownFileType = text.plist.strings; name = el; path = el.lproj/LaunchScreen.strings; sourceTree = "<group>"; };
		FD6AE77A225679BC002CFDFE /* en-GB */ = {isa = PBXFileReference; lastKnownFileType = text.plist.strings; name = "en-GB"; path = "en-GB.lproj/LaunchScreen.strings"; sourceTree = "<group>"; };
		FD6AE77C225679BE002CFDFE /* es-MX */ = {isa = PBXFileReference; lastKnownFileType = text.plist.strings; name = "es-MX"; path = "es-MX.lproj/LaunchScreen.strings"; sourceTree = "<group>"; };
		FD6AE77E22567A8E002CFDFE /* es */ = {isa = PBXFileReference; lastKnownFileType = text.plist.strings; name = es; path = es.lproj/LaunchScreen.strings; sourceTree = "<group>"; };
		FD6AE78022567A90002CFDFE /* fi */ = {isa = PBXFileReference; lastKnownFileType = text.plist.strings; name = fi; path = fi.lproj/LaunchScreen.strings; sourceTree = "<group>"; };
		FD6AE78222567A91002CFDFE /* fr */ = {isa = PBXFileReference; lastKnownFileType = text.plist.strings; name = fr; path = fr.lproj/LaunchScreen.strings; sourceTree = "<group>"; };
		FD6AE78422567A95002CFDFE /* he */ = {isa = PBXFileReference; lastKnownFileType = text.plist.strings; name = he; path = he.lproj/LaunchScreen.strings; sourceTree = "<group>"; };
		FD6AE78622567A98002CFDFE /* hi */ = {isa = PBXFileReference; lastKnownFileType = text.plist.strings; name = hi; path = hi.lproj/LaunchScreen.strings; sourceTree = "<group>"; };
		FD6AE78822567A9C002CFDFE /* hr */ = {isa = PBXFileReference; lastKnownFileType = text.plist.strings; name = hr; path = hr.lproj/LaunchScreen.strings; sourceTree = "<group>"; };
		FD6AE78A22567A9F002CFDFE /* hu */ = {isa = PBXFileReference; lastKnownFileType = text.plist.strings; name = hu; path = hu.lproj/LaunchScreen.strings; sourceTree = "<group>"; };
		FD6AE78C22567AA0002CFDFE /* id */ = {isa = PBXFileReference; lastKnownFileType = text.plist.strings; name = id; path = id.lproj/LaunchScreen.strings; sourceTree = "<group>"; };
		FD6AE78E22567AA1002CFDFE /* it */ = {isa = PBXFileReference; lastKnownFileType = text.plist.strings; name = it; path = it.lproj/LaunchScreen.strings; sourceTree = "<group>"; };
		FD6AE79022567AA3002CFDFE /* ja */ = {isa = PBXFileReference; lastKnownFileType = text.plist.strings; name = ja; path = ja.lproj/LaunchScreen.strings; sourceTree = "<group>"; };
		FD6AE79222567AA4002CFDFE /* ko */ = {isa = PBXFileReference; lastKnownFileType = text.plist.strings; name = ko; path = ko.lproj/LaunchScreen.strings; sourceTree = "<group>"; };
		FD6AE79422567AA5002CFDFE /* ms */ = {isa = PBXFileReference; lastKnownFileType = text.plist.strings; name = ms; path = ms.lproj/LaunchScreen.strings; sourceTree = "<group>"; };
		FD6AE79622567AA9002CFDFE /* nb-NO */ = {isa = PBXFileReference; lastKnownFileType = text.plist.strings; name = "nb-NO"; path = "nb-NO.lproj/LaunchScreen.strings"; sourceTree = "<group>"; };
		FD6AE79822567AAB002CFDFE /* nl */ = {isa = PBXFileReference; lastKnownFileType = text.plist.strings; name = nl; path = nl.lproj/LaunchScreen.strings; sourceTree = "<group>"; };
		FD6AE79A22567AAD002CFDFE /* pl */ = {isa = PBXFileReference; lastKnownFileType = text.plist.strings; name = pl; path = pl.lproj/LaunchScreen.strings; sourceTree = "<group>"; };
		FD6AE79C22567AB0002CFDFE /* pt-BR */ = {isa = PBXFileReference; lastKnownFileType = text.plist.strings; name = "pt-BR"; path = "pt-BR.lproj/LaunchScreen.strings"; sourceTree = "<group>"; };
		FD6AE79E22567AB1002CFDFE /* pt-PT */ = {isa = PBXFileReference; lastKnownFileType = text.plist.strings; name = "pt-PT"; path = "pt-PT.lproj/LaunchScreen.strings"; sourceTree = "<group>"; };
		FD6AE7A022567AB3002CFDFE /* ro */ = {isa = PBXFileReference; lastKnownFileType = text.plist.strings; name = ro; path = ro.lproj/LaunchScreen.strings; sourceTree = "<group>"; };
		FD6AE7A222567AB4002CFDFE /* ru */ = {isa = PBXFileReference; lastKnownFileType = text.plist.strings; name = ru; path = ru.lproj/LaunchScreen.strings; sourceTree = "<group>"; };
		FD6AE7A422567AB6002CFDFE /* sk */ = {isa = PBXFileReference; lastKnownFileType = text.plist.strings; name = sk; path = sk.lproj/LaunchScreen.strings; sourceTree = "<group>"; };
		FD6AE7A622567AB8002CFDFE /* sv */ = {isa = PBXFileReference; lastKnownFileType = text.plist.strings; name = sv; path = sv.lproj/LaunchScreen.strings; sourceTree = "<group>"; };
		FD6AE7A822567ABB002CFDFE /* th */ = {isa = PBXFileReference; lastKnownFileType = text.plist.strings; name = th; path = th.lproj/LaunchScreen.strings; sourceTree = "<group>"; };
		FD6AE7AA22567ABC002CFDFE /* tr */ = {isa = PBXFileReference; lastKnownFileType = text.plist.strings; name = tr; path = tr.lproj/LaunchScreen.strings; sourceTree = "<group>"; };
		FD6AE7AC22567ABE002CFDFE /* uk */ = {isa = PBXFileReference; lastKnownFileType = text.plist.strings; name = uk; path = uk.lproj/LaunchScreen.strings; sourceTree = "<group>"; };
		FD6AE7AE22567ABF002CFDFE /* vi */ = {isa = PBXFileReference; lastKnownFileType = text.plist.strings; name = vi; path = vi.lproj/LaunchScreen.strings; sourceTree = "<group>"; };
		FD6AE7B022567AC0002CFDFE /* zh-Hans */ = {isa = PBXFileReference; lastKnownFileType = text.plist.strings; name = "zh-Hans"; path = "zh-Hans.lproj/LaunchScreen.strings"; sourceTree = "<group>"; };
		FD6AE7B222567AC1002CFDFE /* zh-Hant */ = {isa = PBXFileReference; lastKnownFileType = text.plist.strings; name = "zh-Hant"; path = "zh-Hant.lproj/LaunchScreen.strings"; sourceTree = "<group>"; };
		FD7254EC21471A3F002F4069 /* DateTimePickerDemoController.swift */ = {isa = PBXFileReference; lastKnownFileType = sourcecode.swift; path = DateTimePickerDemoController.swift; sourceTree = "<group>"; };
		FD7DF06121FB941400857267 /* TooltipDemoController.swift */ = {isa = PBXFileReference; lastKnownFileType = sourcecode.swift; path = TooltipDemoController.swift; sourceTree = "<group>"; };
		FDCF7C8221BF35680058E9E6 /* SegmentedControlDemoController.swift */ = {isa = PBXFileReference; lastKnownFileType = sourcecode.swift; path = SegmentedControlDemoController.swift; sourceTree = "<group>"; };
		FDDD73FA22C6D86A00A9D995 /* FluentUI.Demo-Bridging-Header.h */ = {isa = PBXFileReference; lastKnownFileType = sourcecode.c.h; path = "FluentUI.Demo-Bridging-Header.h"; sourceTree = "<group>"; };
		FDDD73FB22C6D86B00A9D995 /* ObjectiveCDemoController.m */ = {isa = PBXFileReference; fileEncoding = 4; lastKnownFileType = sourcecode.c.objc; path = ObjectiveCDemoController.m; sourceTree = "<group>"; };
		FDDD73FC22C6D86B00A9D995 /* ObjectiveCDemoController.h */ = {isa = PBXFileReference; fileEncoding = 4; lastKnownFileType = sourcecode.c.h; path = ObjectiveCDemoController.h; sourceTree = "<group>"; };
/* End PBXFileReference section */

/* Begin PBXFrameworksBuildPhase section */
		A5CEC20920E436F10016922A /* Frameworks */ = {
			isa = PBXFrameworksBuildPhase;
			buildActionMask = 2147483647;
			files = (
				A5CEC22C20E450340016922A /* FluentUI.framework in Frameworks */,
				B9450C42DB92C964C77483FF /* Pods_FluentUI_Demo.framework in Frameworks */,
			);
			runOnlyForDeploymentPostprocessing = 0;
		};
/* End PBXFrameworksBuildPhase section */

/* Begin PBXGroup section */
		6EA5200D30B13B5327B3F995 /* Pods */ = {
			isa = PBXGroup;
			children = (
				606D7CD826903286E86B3099 /* Pods-FluentUI.Demo.debug.xcconfig */,
				3D3224A9AADF58C324059464 /* Pods-FluentUI.Demo.release.xcconfig */,
				E6D2996ECAAD9A81A6338783 /* Pods-FluentUI.Demo.dogfood.xcconfig */,
			);
			path = Pods;
			sourceTree = "<group>";
		};
		A52B637E21387566009F7ADF /* Configuration */ = {
			isa = PBXGroup;
			children = (
				A5CEC21D20E436F20016922A /* Info.plist */,
				FDDD73FA22C6D86A00A9D995 /* FluentUI.Demo-Bridging-Header.h */,
			);
			name = Configuration;
			sourceTree = "<group>";
		};
		A577FC96225EC76900B5BBE0 /* Resources */ = {
			isa = PBXGroup;
			children = (
				A5CEC21820E436F20016922A /* Assets.xcassets */,
				A5CEC21A20E436F20016922A /* LaunchScreen.storyboard */,
			);
			path = Resources;
			sourceTree = "<group>";
		};
		A591A3F520F42A9E001ED23B /* Shell */ = {
			isa = PBXGroup;
			children = (
				E6842995247C350700A29C40 /* DemoColorThemeWindows.swift */,
				A5DCA75F211E3B4C005F4CB7 /* DemoController.swift */,
				A5CEC21120E436F10016922A /* DemoListViewController.swift */,
			);
			name = Shell;
			sourceTree = "<group>";
		};
		A5CEC20320E436F10016922A = {
			isa = PBXGroup;
			children = (
				A5CEC20E20E436F10016922A /* FluentUI.Demo */,
				A5CEC20D20E436F10016922A /* Products */,
				A5CEC22920E44FBF0016922A /* Frameworks */,
				6EA5200D30B13B5327B3F995 /* Pods */,
			);
			sourceTree = "<group>";
		};
		A5CEC20D20E436F10016922A /* Products */ = {
			isa = PBXGroup;
			children = (
				A5CEC20C20E436F10016922A /* FluentUI.Demo.app */,
			);
			name = Products;
			sourceTree = "<group>";
		};
		A5CEC20E20E436F10016922A /* FluentUI.Demo */ = {
			isa = PBXGroup;
			children = (
				A5CEC23220E452B80016922A /* Demos */,
				A591A3F520F42A9E001ED23B /* Shell */,
				B4C39550227A4A9300539EC2 /* Utilities */,
				A577FC96225EC76900B5BBE0 /* Resources */,
				A52B637E21387566009F7ADF /* Configuration */,
				A5CEC20F20E436F10016922A /* AppDelegate.swift */,
				A591A3F320F429EB001ED23B /* Demos.swift */,
				E6842973247B672000A29C40 /* SceneDelegate.swift */,
			);
			path = FluentUI.Demo;
			sourceTree = "<group>";
		};
		A5CEC22920E44FBF0016922A /* Frameworks */ = {
			isa = PBXGroup;
			children = (
				A5CEC22A20E44FBF0016922A /* FluentUI.framework */,
				EC7D5AF5DAF7393E14BF5B28 /* Pods_FluentUI_Demo.framework */,
			);
			name = Frameworks;
			sourceTree = "<group>";
		};
		A5CEC23220E452B80016922A /* Demos */ = {
			isa = PBXGroup;
			children = (
				B4D852D822580661004B1B29 /* ActivityIndicatorViewDemoController.swift */,
				7D23482924D89C1C00FBE057 /* AvatarGroupViewDemoController.swift */,
				B42760DC21488FFA0021A4F7 /* AvatarViewDemoController.swift */,
				B45EB79121A4D047008646A2 /* BadgeFieldDemoController.swift */,
				B444D6B72183BA4B0002B4D4 /* BadgeViewDemoController.swift */,
				B4D852DA225C010A004B1B29 /* ButtonDemoController.swift */,
				CCC18C2E2501C75F00BE830E /* CardViewDemoController.swift */,
				114CF8B72423E10900D064AA /* ColorDemoController.swift */,
<<<<<<< HEAD
				FC414E3625888BC300069E73 /* CommandBarDemoController.swift */,
=======
				8AF03E1F24B6BE3100E6E2A2 /* ContactCollectionViewDemoController.swift */,
>>>>>>> 28be5636
				FD7254EC21471A3F002F4069 /* DateTimePickerDemoController.swift */,
				A5DCA75D211E3A92005F4CB7 /* DrawerDemoController.swift */,
				B4E8F65121CD9579008A1598 /* HUDDemoController.swift */,
				A589F855211BA71000471C23 /* LabelDemoController.swift */,
				22EABB172509A80B00C4BE72 /* IndeterminateProgressBarDemoController.swift */,
				FD41C8F322E28EEB0086F899 /* NavigationControllerDemoController.swift */,
				A5B6617523A4227300E801DD /* NotificationViewDemoController.swift */,
				FDDD73FC22C6D86B00A9D995 /* ObjectiveCDemoController.h */,
				FDDD73FB22C6D86B00A9D995 /* ObjectiveCDemoController.m */,
				B441478E228E02540040E88E /* OtherCellsDemoController.swift */,
				D0F59E3224F4E3A700358DC2 /* PassThroughDrawerDemoController.swift */,
				B4575C5022FB8B6900EBD0EB /* PeoplePickerDemoController.swift */,
				B4EF53C4215C45C400573E8F /* PersonaListViewDemoController.swift */,
				497DC2DD24185896008D86F8 /* PillButtonBarDemoController.swift */,
				A5961FA8218A61BB00E2A506 /* PopupMenuDemoController.swift */,
				2F0A96FB25CA047100EF9736 /* SearchBarDemoController.swift */,
				FDCF7C8221BF35680058E9E6 /* SegmentedControlDemoController.swift */,
				C0938E49235F733100256251 /* ShimmerLinesViewDemoController.swift */,
				7D0931C024AAA3D30072458A /* SideTabBarDemoController.swift */,
				11047D2522932DB1001F0F59 /* TabBarViewDemoController.swift */,
				7DC2FB2A24C0F4FD00367A55 /* TableViewCellFileAccessoryViewDemoController.swift */,
				B498141521E42C140077B48D /* TableViewCellDemoController.swift */,
				C038992D2359307D00265026 /* TableViewCellShimmerDemoController.swift */,
				B4EF66532295F1A8007FEAB0 /* TableViewHeaderFooterViewDemoController.swift */,
				FD7DF06121FB941400857267 /* TooltipDemoController.swift */,
			);
			path = Demos;
			sourceTree = "<group>";
		};
		B4C39550227A4A9300539EC2 /* Utilities */ = {
			isa = PBXGroup;
			children = (
				B4414791228F6F740040E88E /* TableViewCellSampleData.swift */,
				B4414793228F6FDF0040E88E /* OtherCellsSampleData.swift */,
				B4EF66552295F729007FEAB0 /* TableViewHeaderFooterSampleData.swift */,
				B4C39551227A4AC800539EC2 /* TableViewSampleData.swift */,
			);
			name = Utilities;
			sourceTree = "<group>";
		};
/* End PBXGroup section */

/* Begin PBXNativeTarget section */
		A5CEC20B20E436F10016922A /* FluentUI.Demo */ = {
			isa = PBXNativeTarget;
			buildConfigurationList = A5CEC22020E436F20016922A /* Build configuration list for PBXNativeTarget "FluentUI.Demo" */;
			buildPhases = (
				A43D06AB4126CB8451A96672 /* [CP] Check Pods Manifest.lock */,
				A5CEC20820E436F10016922A /* Sources */,
				A5CEC20920E436F10016922A /* Frameworks */,
				A5CEC20A20E436F10016922A /* Resources */,
				A5CEC22E20E450340016922A /* Embed Frameworks */,
				B413DAE4A3732233295DF090 /* [CP] Copy Pods Resources */,
			);
			buildRules = (
			);
			dependencies = (
			);
			name = FluentUI.Demo;
			productName = OfficeUIFabric.Demo;
			productReference = A5CEC20C20E436F10016922A /* FluentUI.Demo.app */;
			productType = "com.apple.product-type.application";
		};
/* End PBXNativeTarget section */

/* Begin PBXProject section */
		A5CEC20420E436F10016922A /* Project object */ = {
			isa = PBXProject;
			attributes = {
				LastSwiftUpdateCheck = 0940;
				LastUpgradeCheck = 1120;
				ORGANIZATIONNAME = "Microsoft Corporation";
				TargetAttributes = {
					A5CEC20B20E436F10016922A = {
						CreatedOnToolsVersion = 9.4.1;
						LastSwiftMigration = 1020;
						SystemCapabilities = {
							com.apple.BackgroundModes = {
								enabled = 0;
							};
						};
					};
				};
			};
			buildConfigurationList = A5CEC20720E436F10016922A /* Build configuration list for PBXProject "FluentUI.Demo" */;
			compatibilityVersion = "Xcode 9.3";
			developmentRegion = en;
			hasScannedForEncodings = 0;
			knownRegions = (
				en,
				Base,
				ar,
				ca,
				cs,
				da,
				de,
				el,
				"en-GB",
				"es-MX",
				es,
				fi,
				fr,
				he,
				hi,
				hr,
				hu,
				id,
				it,
				ja,
				ko,
				ms,
				"nb-NO",
				nl,
				pl,
				"pt-BR",
				"pt-PT",
				ro,
				ru,
				sk,
				sv,
				th,
				tr,
				uk,
				vi,
				"zh-Hans",
				"zh-Hant",
			);
			mainGroup = A5CEC20320E436F10016922A;
			productRefGroup = A5CEC20D20E436F10016922A /* Products */;
			projectDirPath = "";
			projectRoot = "";
			targets = (
				A5CEC20B20E436F10016922A /* FluentUI.Demo */,
			);
		};
/* End PBXProject section */

/* Begin PBXResourcesBuildPhase section */
		A5CEC20A20E436F10016922A /* Resources */ = {
			isa = PBXResourcesBuildPhase;
			buildActionMask = 2147483647;
			files = (
				A5CEC21C20E436F20016922A /* LaunchScreen.storyboard in Resources */,
				A5CEC21920E436F20016922A /* Assets.xcassets in Resources */,
			);
			runOnlyForDeploymentPostprocessing = 0;
		};
/* End PBXResourcesBuildPhase section */

/* Begin PBXShellScriptBuildPhase section */
		A43D06AB4126CB8451A96672 /* [CP] Check Pods Manifest.lock */ = {
			isa = PBXShellScriptBuildPhase;
			buildActionMask = 2147483647;
			files = (
			);
			inputFileListPaths = (
			);
			inputPaths = (
				"${PODS_PODFILE_DIR_PATH}/Podfile.lock",
				"${PODS_ROOT}/Manifest.lock",
			);
			name = "[CP] Check Pods Manifest.lock";
			outputFileListPaths = (
			);
			outputPaths = (
				"$(DERIVED_FILE_DIR)/Pods-FluentUI.Demo-checkManifestLockResult.txt",
			);
			runOnlyForDeploymentPostprocessing = 0;
			shellPath = /bin/sh;
			shellScript = "diff \"${PODS_PODFILE_DIR_PATH}/Podfile.lock\" \"${PODS_ROOT}/Manifest.lock\" > /dev/null\nif [ $? != 0 ] ; then\n    # print error to STDERR\n    echo \"error: The sandbox is not in sync with the Podfile.lock. Run 'pod install' or update your CocoaPods installation.\" >&2\n    exit 1\nfi\n# This output is used by Xcode 'outputs' to avoid re-running this script phase.\necho \"SUCCESS\" > \"${SCRIPT_OUTPUT_FILE_0}\"\n";
			showEnvVarsInLog = 0;
		};
		B413DAE4A3732233295DF090 /* [CP] Copy Pods Resources */ = {
			isa = PBXShellScriptBuildPhase;
			buildActionMask = 2147483647;
			files = (
			);
			inputFileListPaths = (
				"${PODS_ROOT}/Target Support Files/Pods-FluentUI.Demo/Pods-FluentUI.Demo-resources-${CONFIGURATION}-input-files.xcfilelist",
			);
			name = "[CP] Copy Pods Resources";
			outputFileListPaths = (
				"${PODS_ROOT}/Target Support Files/Pods-FluentUI.Demo/Pods-FluentUI.Demo-resources-${CONFIGURATION}-output-files.xcfilelist",
			);
			runOnlyForDeploymentPostprocessing = 0;
			shellPath = /bin/sh;
			shellScript = "\"${PODS_ROOT}/Target Support Files/Pods-FluentUI.Demo/Pods-FluentUI.Demo-resources.sh\"\n";
			showEnvVarsInLog = 0;
		};
/* End PBXShellScriptBuildPhase section */

/* Begin PBXSourcesBuildPhase section */
		A5CEC20820E436F10016922A /* Sources */ = {
			isa = PBXSourcesBuildPhase;
			buildActionMask = 2147483647;
			files = (
				FD7DF06221FB941500857267 /* TooltipDemoController.swift in Sources */,
				B441478F228E02540040E88E /* OtherCellsDemoController.swift in Sources */,
				A5961FA9218A61BB00E2A506 /* PopupMenuDemoController.swift in Sources */,
				B42760DD21488FFA0021A4F7 /* AvatarViewDemoController.swift in Sources */,
				A5B6617623A4227400E801DD /* NotificationViewDemoController.swift in Sources */,
				8AF03E2024B6BE3100E6E2A2 /* ContactCollectionViewDemoController.swift in Sources */,
				D0F59E3324F4E3A700358DC2 /* PassThroughDrawerDemoController.swift in Sources */,
				A5DCA760211E3B4C005F4CB7 /* DemoController.swift in Sources */,
				7D0931C124AAA3D30072458A /* SideTabBarDemoController.swift in Sources */,
				FC414E3725888BC300069E73 /* CommandBarDemoController.swift in Sources */,
				B45EB79221A4D047008646A2 /* BadgeFieldDemoController.swift in Sources */,
				B4EF66562295F729007FEAB0 /* TableViewHeaderFooterSampleData.swift in Sources */,
				B4D852DB225C010A004B1B29 /* ButtonDemoController.swift in Sources */,
				7D23482A24D89C1C00FBE057 /* AvatarGroupViewDemoController.swift in Sources */,
				497DC2DE24185896008D86F8 /* PillButtonBarDemoController.swift in Sources */,
				B4EF53C5215C45C400573E8F /* PersonaListViewDemoController.swift in Sources */,
				A5DCA75E211E3A92005F4CB7 /* DrawerDemoController.swift in Sources */,
				FDDD73FD22C6D86B00A9D995 /* ObjectiveCDemoController.m in Sources */,
				B4414792228F6F740040E88E /* TableViewCellSampleData.swift in Sources */,
				E6842974247B672000A29C40 /* SceneDelegate.swift in Sources */,
				B4E8F65221CD9579008A1598 /* HUDDemoController.swift in Sources */,
				22EABB182509A80B00C4BE72 /* IndeterminateProgressBarDemoController.swift in Sources */,
				FD7254ED21471A3F002F4069 /* DateTimePickerDemoController.swift in Sources */,
				B4EF66542295F1A8007FEAB0 /* TableViewHeaderFooterViewDemoController.swift in Sources */,
				2F0A96FC25CA047100EF9736 /* SearchBarDemoController.swift in Sources */,
				CCC18C2F2501C75F00BE830E /* CardViewDemoController.swift in Sources */,
				B4575C5122FB8B6900EBD0EB /* PeoplePickerDemoController.swift in Sources */,
				A5CEC21220E436F10016922A /* DemoListViewController.swift in Sources */,
				B498141621E42C140077B48D /* TableViewCellDemoController.swift in Sources */,
				FDCF7C8321BF35680058E9E6 /* SegmentedControlDemoController.swift in Sources */,
				C0938E4A235F733100256251 /* ShimmerLinesViewDemoController.swift in Sources */,
				C038992E2359307D00265026 /* TableViewCellShimmerDemoController.swift in Sources */,
				114CF8B82423E10900D064AA /* ColorDemoController.swift in Sources */,
				A589F856211BA71000471C23 /* LabelDemoController.swift in Sources */,
				FD41C8F422E28EEB0086F899 /* NavigationControllerDemoController.swift in Sources */,
				7DC2FB2B24C0F4FD00367A55 /* TableViewCellFileAccessoryViewDemoController.swift in Sources */,
				B4D852D922580661004B1B29 /* ActivityIndicatorViewDemoController.swift in Sources */,
				E6842996247C350700A29C40 /* DemoColorThemeWindows.swift in Sources */,
				A5CEC21020E436F10016922A /* AppDelegate.swift in Sources */,
				B4414794228F6FDF0040E88E /* OtherCellsSampleData.swift in Sources */,
				B444D6B82183BA4B0002B4D4 /* BadgeViewDemoController.swift in Sources */,
				A591A3F420F429EB001ED23B /* Demos.swift in Sources */,
				11047D2622932DB1001F0F59 /* TabBarViewDemoController.swift in Sources */,
				B4C39552227A4AC800539EC2 /* TableViewSampleData.swift in Sources */,
			);
			runOnlyForDeploymentPostprocessing = 0;
		};
/* End PBXSourcesBuildPhase section */

/* Begin PBXVariantGroup section */
		A5CEC21A20E436F20016922A /* LaunchScreen.storyboard */ = {
			isa = PBXVariantGroup;
			children = (
				A5CEC21B20E436F20016922A /* Base */,
				FD6AE76C225679A4002CFDFE /* en */,
				FD6AE76E225679A7002CFDFE /* ar */,
				FD6AE770225679AF002CFDFE /* ca */,
				FD6AE772225679B0002CFDFE /* cs */,
				FD6AE774225679B3002CFDFE /* da */,
				FD6AE776225679B9002CFDFE /* de */,
				FD6AE778225679BB002CFDFE /* el */,
				FD6AE77A225679BC002CFDFE /* en-GB */,
				FD6AE77C225679BE002CFDFE /* es-MX */,
				FD6AE77E22567A8E002CFDFE /* es */,
				FD6AE78022567A90002CFDFE /* fi */,
				FD6AE78222567A91002CFDFE /* fr */,
				FD6AE78422567A95002CFDFE /* he */,
				FD6AE78622567A98002CFDFE /* hi */,
				FD6AE78822567A9C002CFDFE /* hr */,
				FD6AE78A22567A9F002CFDFE /* hu */,
				FD6AE78C22567AA0002CFDFE /* id */,
				FD6AE78E22567AA1002CFDFE /* it */,
				FD6AE79022567AA3002CFDFE /* ja */,
				FD6AE79222567AA4002CFDFE /* ko */,
				FD6AE79422567AA5002CFDFE /* ms */,
				FD6AE79622567AA9002CFDFE /* nb-NO */,
				FD6AE79822567AAB002CFDFE /* nl */,
				FD6AE79A22567AAD002CFDFE /* pl */,
				FD6AE79C22567AB0002CFDFE /* pt-BR */,
				FD6AE79E22567AB1002CFDFE /* pt-PT */,
				FD6AE7A022567AB3002CFDFE /* ro */,
				FD6AE7A222567AB4002CFDFE /* ru */,
				FD6AE7A422567AB6002CFDFE /* sk */,
				FD6AE7A622567AB8002CFDFE /* sv */,
				FD6AE7A822567ABB002CFDFE /* th */,
				FD6AE7AA22567ABC002CFDFE /* tr */,
				FD6AE7AC22567ABE002CFDFE /* uk */,
				FD6AE7AE22567ABF002CFDFE /* vi */,
				FD6AE7B022567AC0002CFDFE /* zh-Hans */,
				FD6AE7B222567AC1002CFDFE /* zh-Hant */,
			);
			name = LaunchScreen.storyboard;
			sourceTree = "<group>";
		};
/* End PBXVariantGroup section */

/* Begin XCBuildConfiguration section */
		A52B636D21376228009F7ADF /* Dogfood */ = {
			isa = XCBuildConfiguration;
			buildSettings = {
				ALWAYS_SEARCH_USER_PATHS = NO;
				BUNDLE_NAME = "";
				CLANG_ANALYZER_LOCALIZABILITY_NONLOCALIZED = YES;
				CLANG_ANALYZER_NONNULL = YES;
				CLANG_ANALYZER_NUMBER_OBJECT_CONVERSION = YES_AGGRESSIVE;
				CLANG_CXX_LANGUAGE_STANDARD = "gnu++14";
				CLANG_CXX_LIBRARY = "libc++";
				CLANG_ENABLE_MODULES = YES;
				CLANG_ENABLE_OBJC_ARC = YES;
				CLANG_ENABLE_OBJC_WEAK = YES;
				CLANG_WARN_BLOCK_CAPTURE_AUTORELEASING = YES;
				CLANG_WARN_BOOL_CONVERSION = YES;
				CLANG_WARN_COMMA = YES;
				CLANG_WARN_CONSTANT_CONVERSION = YES;
				CLANG_WARN_DEPRECATED_OBJC_IMPLEMENTATIONS = YES;
				CLANG_WARN_DIRECT_OBJC_ISA_USAGE = YES_ERROR;
				CLANG_WARN_DOCUMENTATION_COMMENTS = YES;
				CLANG_WARN_EMPTY_BODY = YES;
				CLANG_WARN_ENUM_CONVERSION = YES;
				CLANG_WARN_INFINITE_RECURSION = YES;
				CLANG_WARN_INT_CONVERSION = YES;
				CLANG_WARN_NON_LITERAL_NULL_CONVERSION = YES;
				CLANG_WARN_OBJC_IMPLICIT_RETAIN_SELF = YES;
				CLANG_WARN_OBJC_LITERAL_CONVERSION = YES;
				CLANG_WARN_OBJC_ROOT_CLASS = YES_ERROR;
				CLANG_WARN_RANGE_LOOP_ANALYSIS = YES;
				CLANG_WARN_STRICT_PROTOTYPES = YES;
				CLANG_WARN_SUSPICIOUS_MOVE = YES;
				CLANG_WARN_UNGUARDED_AVAILABILITY = YES_AGGRESSIVE;
				CLANG_WARN_UNREACHABLE_CODE = YES;
				CLANG_WARN__DUPLICATE_METHOD_MATCH = YES;
				CODE_SIGN_ENTITLEMENTS = "";
				CODE_SIGN_IDENTITY = "iPhone Developer";
				COPY_PHASE_STRIP = NO;
				DEBUG_INFORMATION_FORMAT = "dwarf-with-dsym";
				ENABLE_NS_ASSERTIONS = NO;
				ENABLE_STRICT_OBJC_MSGSEND = YES;
				"EXCLUDED_ARCHS[sdk=iphonesimulator*]" = arm64;
				GCC_C_LANGUAGE_STANDARD = gnu11;
				GCC_NO_COMMON_BLOCKS = YES;
				GCC_WARN_64_TO_32_BIT_CONVERSION = YES;
				GCC_WARN_ABOUT_RETURN_TYPE = YES_ERROR;
				GCC_WARN_UNDECLARED_SELECTOR = YES;
				GCC_WARN_UNINITIALIZED_AUTOS = YES_AGGRESSIVE;
				GCC_WARN_UNUSED_FUNCTION = YES;
				GCC_WARN_UNUSED_VARIABLE = YES;
				IPHONEOS_DEPLOYMENT_TARGET = 11.0;
				MTL_ENABLE_DEBUG_INFO = NO;
				SDKROOT = iphoneos;
				SWIFT_ACTIVE_COMPILATION_CONDITIONS = DOGFOOD;
				SWIFT_COMPILATION_MODE = wholemodule;
				SWIFT_OPTIMIZATION_LEVEL = "-O";
				VALIDATE_PRODUCT = YES;
			};
			name = Dogfood;
		};
		A52B636E21376228009F7ADF /* Dogfood */ = {
			isa = XCBuildConfiguration;
			baseConfigurationReference = E6D2996ECAAD9A81A6338783 /* Pods-FluentUI.Demo.dogfood.xcconfig */;
			buildSettings = {
				APPCENTER_SECRET = app_center_secret_to_be_supplied_before_building;
				APPCENTER_URL_SCHEME = "appcenter-$(APPCENTER_SECRET)";
				ASSETCATALOG_COMPILER_APPICON_NAME = AppIcon;
				BUNDLE_NAME = FluentUI;
				CLANG_ENABLE_MODULES = YES;
				CODE_SIGN_IDENTITY = "iPhone Distribution";
				CODE_SIGN_STYLE = Manual;
				DEVELOPMENT_TEAM = 9KBH5RKYEW;
				INFOPLIST_FILE = FluentUI.Demo/Info.plist;
				LD_RUNPATH_SEARCH_PATHS = (
					"$(inherited)",
					"@executable_path/Frameworks",
				);
				PRODUCT_BUNDLE_IDENTIFIER = "com.microsoft.OfficeUIFabricDemo-df";
				PRODUCT_NAME = FluentUI.Demo;
				PROVISIONING_PROFILE = "4596e7d8-5232-4b9f-82bf-63883e38cd5c";
				PROVISIONING_PROFILE_SPECIFIER = "Office Fabric Demo Dogfood Distribution";
				SWIFT_OBJC_BRIDGING_HEADER = "FluentUI.Demo/FluentUI.Demo-Bridging-Header.h";
				SWIFT_VERSION = 5.0;
				TARGETED_DEVICE_FAMILY = "1,2";
			};
			name = Dogfood;
		};
		A5CEC21E20E436F20016922A /* Debug */ = {
			isa = XCBuildConfiguration;
			buildSettings = {
				ALWAYS_SEARCH_USER_PATHS = NO;
				BUNDLE_NAME = "";
				CLANG_ANALYZER_LOCALIZABILITY_NONLOCALIZED = YES;
				CLANG_ANALYZER_NONNULL = YES;
				CLANG_ANALYZER_NUMBER_OBJECT_CONVERSION = YES_AGGRESSIVE;
				CLANG_CXX_LANGUAGE_STANDARD = "gnu++14";
				CLANG_CXX_LIBRARY = "libc++";
				CLANG_ENABLE_MODULES = YES;
				CLANG_ENABLE_OBJC_ARC = YES;
				CLANG_ENABLE_OBJC_WEAK = YES;
				CLANG_WARN_BLOCK_CAPTURE_AUTORELEASING = YES;
				CLANG_WARN_BOOL_CONVERSION = YES;
				CLANG_WARN_COMMA = YES;
				CLANG_WARN_CONSTANT_CONVERSION = YES;
				CLANG_WARN_DEPRECATED_OBJC_IMPLEMENTATIONS = YES;
				CLANG_WARN_DIRECT_OBJC_ISA_USAGE = YES_ERROR;
				CLANG_WARN_DOCUMENTATION_COMMENTS = YES;
				CLANG_WARN_EMPTY_BODY = YES;
				CLANG_WARN_ENUM_CONVERSION = YES;
				CLANG_WARN_INFINITE_RECURSION = YES;
				CLANG_WARN_INT_CONVERSION = YES;
				CLANG_WARN_NON_LITERAL_NULL_CONVERSION = YES;
				CLANG_WARN_OBJC_IMPLICIT_RETAIN_SELF = YES;
				CLANG_WARN_OBJC_LITERAL_CONVERSION = YES;
				CLANG_WARN_OBJC_ROOT_CLASS = YES_ERROR;
				CLANG_WARN_RANGE_LOOP_ANALYSIS = YES;
				CLANG_WARN_STRICT_PROTOTYPES = YES;
				CLANG_WARN_SUSPICIOUS_MOVE = YES;
				CLANG_WARN_UNGUARDED_AVAILABILITY = YES_AGGRESSIVE;
				CLANG_WARN_UNREACHABLE_CODE = YES;
				CLANG_WARN__DUPLICATE_METHOD_MATCH = YES;
				CODE_SIGN_IDENTITY = "iPhone Developer";
				COPY_PHASE_STRIP = NO;
				DEBUG_INFORMATION_FORMAT = dwarf;
				ENABLE_STRICT_OBJC_MSGSEND = YES;
				ENABLE_TESTABILITY = YES;
				"EXCLUDED_ARCHS[sdk=iphonesimulator*]" = arm64;
				GCC_C_LANGUAGE_STANDARD = gnu11;
				GCC_DYNAMIC_NO_PIC = NO;
				GCC_NO_COMMON_BLOCKS = YES;
				GCC_OPTIMIZATION_LEVEL = 0;
				GCC_PREPROCESSOR_DEFINITIONS = (
					"DEBUG=1",
					"$(inherited)",
				);
				GCC_WARN_64_TO_32_BIT_CONVERSION = YES;
				GCC_WARN_ABOUT_RETURN_TYPE = YES_ERROR;
				GCC_WARN_UNDECLARED_SELECTOR = YES;
				GCC_WARN_UNINITIALIZED_AUTOS = YES_AGGRESSIVE;
				GCC_WARN_UNUSED_FUNCTION = YES;
				GCC_WARN_UNUSED_VARIABLE = YES;
				IPHONEOS_DEPLOYMENT_TARGET = 11.0;
				MTL_ENABLE_DEBUG_INFO = YES;
				ONLY_ACTIVE_ARCH = YES;
				SDKROOT = iphoneos;
				SWIFT_ACTIVE_COMPILATION_CONDITIONS = DEBUG;
				SWIFT_OPTIMIZATION_LEVEL = "-Onone";
			};
			name = Debug;
		};
		A5CEC21F20E436F20016922A /* Release */ = {
			isa = XCBuildConfiguration;
			buildSettings = {
				ALWAYS_SEARCH_USER_PATHS = NO;
				BUNDLE_NAME = "";
				CLANG_ANALYZER_LOCALIZABILITY_NONLOCALIZED = YES;
				CLANG_ANALYZER_NONNULL = YES;
				CLANG_ANALYZER_NUMBER_OBJECT_CONVERSION = YES_AGGRESSIVE;
				CLANG_CXX_LANGUAGE_STANDARD = "gnu++14";
				CLANG_CXX_LIBRARY = "libc++";
				CLANG_ENABLE_MODULES = YES;
				CLANG_ENABLE_OBJC_ARC = YES;
				CLANG_ENABLE_OBJC_WEAK = YES;
				CLANG_WARN_BLOCK_CAPTURE_AUTORELEASING = YES;
				CLANG_WARN_BOOL_CONVERSION = YES;
				CLANG_WARN_COMMA = YES;
				CLANG_WARN_CONSTANT_CONVERSION = YES;
				CLANG_WARN_DEPRECATED_OBJC_IMPLEMENTATIONS = YES;
				CLANG_WARN_DIRECT_OBJC_ISA_USAGE = YES_ERROR;
				CLANG_WARN_DOCUMENTATION_COMMENTS = YES;
				CLANG_WARN_EMPTY_BODY = YES;
				CLANG_WARN_ENUM_CONVERSION = YES;
				CLANG_WARN_INFINITE_RECURSION = YES;
				CLANG_WARN_INT_CONVERSION = YES;
				CLANG_WARN_NON_LITERAL_NULL_CONVERSION = YES;
				CLANG_WARN_OBJC_IMPLICIT_RETAIN_SELF = YES;
				CLANG_WARN_OBJC_LITERAL_CONVERSION = YES;
				CLANG_WARN_OBJC_ROOT_CLASS = YES_ERROR;
				CLANG_WARN_RANGE_LOOP_ANALYSIS = YES;
				CLANG_WARN_STRICT_PROTOTYPES = YES;
				CLANG_WARN_SUSPICIOUS_MOVE = YES;
				CLANG_WARN_UNGUARDED_AVAILABILITY = YES_AGGRESSIVE;
				CLANG_WARN_UNREACHABLE_CODE = YES;
				CLANG_WARN__DUPLICATE_METHOD_MATCH = YES;
				CODE_SIGN_IDENTITY = "iPhone Developer";
				COPY_PHASE_STRIP = NO;
				DEBUG_INFORMATION_FORMAT = "dwarf-with-dsym";
				ENABLE_NS_ASSERTIONS = NO;
				ENABLE_STRICT_OBJC_MSGSEND = YES;
				"EXCLUDED_ARCHS[sdk=iphonesimulator*]" = arm64;
				GCC_C_LANGUAGE_STANDARD = gnu11;
				GCC_NO_COMMON_BLOCKS = YES;
				GCC_WARN_64_TO_32_BIT_CONVERSION = YES;
				GCC_WARN_ABOUT_RETURN_TYPE = YES_ERROR;
				GCC_WARN_UNDECLARED_SELECTOR = YES;
				GCC_WARN_UNINITIALIZED_AUTOS = YES_AGGRESSIVE;
				GCC_WARN_UNUSED_FUNCTION = YES;
				GCC_WARN_UNUSED_VARIABLE = YES;
				IPHONEOS_DEPLOYMENT_TARGET = 11.0;
				MTL_ENABLE_DEBUG_INFO = NO;
				SDKROOT = iphoneos;
				SWIFT_COMPILATION_MODE = wholemodule;
				SWIFT_OPTIMIZATION_LEVEL = "-O";
				VALIDATE_PRODUCT = YES;
			};
			name = Release;
		};
		A5CEC22120E436F20016922A /* Debug */ = {
			isa = XCBuildConfiguration;
			baseConfigurationReference = 606D7CD826903286E86B3099 /* Pods-FluentUI.Demo.debug.xcconfig */;
			buildSettings = {
				ASSETCATALOG_COMPILER_APPICON_NAME = AppIcon;
				BUNDLE_NAME = "FluentUI DEV";
				CLANG_ENABLE_MODULES = YES;
				CODE_SIGN_IDENTITY = "iPhone Developer";
				CODE_SIGN_STYLE = Manual;
				DEVELOPMENT_TEAM = UBF8T346G9;
				INFOPLIST_FILE = FluentUI.Demo/Info.plist;
				LD_RUNPATH_SEARCH_PATHS = (
					"$(inherited)",
					"@executable_path/Frameworks",
				);
				PRODUCT_BUNDLE_IDENTIFIER = com.microsoft.OfficeUIFabricDemo;
				PRODUCT_NAME = FluentUI.Demo;
				PROVISIONING_PROFILE = "63d62159-2691-4b44-9553-b668cc1746c1";
				PROVISIONING_PROFILE_SPECIFIER = "Office UI Fabric Demo Development";
				SWIFT_OBJC_BRIDGING_HEADER = "FluentUI.Demo/FluentUI.Demo-Bridging-Header.h";
				SWIFT_OPTIMIZATION_LEVEL = "-Onone";
				SWIFT_VERSION = 5.0;
				TARGETED_DEVICE_FAMILY = "1,2";
			};
			name = Debug;
		};
		A5CEC22220E436F20016922A /* Release */ = {
			isa = XCBuildConfiguration;
			baseConfigurationReference = 3D3224A9AADF58C324059464 /* Pods-FluentUI.Demo.release.xcconfig */;
			buildSettings = {
				ASSETCATALOG_COMPILER_APPICON_NAME = AppIcon;
				BUNDLE_NAME = FluentUI;
				CLANG_ENABLE_MODULES = YES;
				CODE_SIGN_IDENTITY = "iPhone Developer";
				CODE_SIGN_STYLE = Manual;
				DEVELOPMENT_TEAM = UBF8T346G9;
				INFOPLIST_FILE = FluentUI.Demo/Info.plist;
				LD_RUNPATH_SEARCH_PATHS = (
					"$(inherited)",
					"@executable_path/Frameworks",
				);
				PRODUCT_BUNDLE_IDENTIFIER = com.microsoft.OfficeUIFabricDemo;
				PRODUCT_NAME = FluentUI.Demo;
				PROVISIONING_PROFILE = "63d62159-2691-4b44-9553-b668cc1746c1";
				PROVISIONING_PROFILE_SPECIFIER = "Office UI Fabric Demo Development";
				SWIFT_OBJC_BRIDGING_HEADER = "FluentUI.Demo/FluentUI.Demo-Bridging-Header.h";
				SWIFT_VERSION = 5.0;
				TARGETED_DEVICE_FAMILY = "1,2";
			};
			name = Release;
		};
/* End XCBuildConfiguration section */

/* Begin XCConfigurationList section */
		A5CEC20720E436F10016922A /* Build configuration list for PBXProject "FluentUI.Demo" */ = {
			isa = XCConfigurationList;
			buildConfigurations = (
				A5CEC21E20E436F20016922A /* Debug */,
				A5CEC21F20E436F20016922A /* Release */,
				A52B636D21376228009F7ADF /* Dogfood */,
			);
			defaultConfigurationIsVisible = 0;
			defaultConfigurationName = Release;
		};
		A5CEC22020E436F20016922A /* Build configuration list for PBXNativeTarget "FluentUI.Demo" */ = {
			isa = XCConfigurationList;
			buildConfigurations = (
				A5CEC22120E436F20016922A /* Debug */,
				A5CEC22220E436F20016922A /* Release */,
				A52B636E21376228009F7ADF /* Dogfood */,
			);
			defaultConfigurationIsVisible = 0;
			defaultConfigurationName = Release;
		};
/* End XCConfigurationList section */
	};
	rootObject = A5CEC20420E436F10016922A /* Project object */;
}<|MERGE_RESOLUTION|>--- conflicted
+++ resolved
@@ -270,11 +270,8 @@
 				B4D852DA225C010A004B1B29 /* ButtonDemoController.swift */,
 				CCC18C2E2501C75F00BE830E /* CardViewDemoController.swift */,
 				114CF8B72423E10900D064AA /* ColorDemoController.swift */,
-<<<<<<< HEAD
 				FC414E3625888BC300069E73 /* CommandBarDemoController.swift */,
-=======
 				8AF03E1F24B6BE3100E6E2A2 /* ContactCollectionViewDemoController.swift */,
->>>>>>> 28be5636
 				FD7254EC21471A3F002F4069 /* DateTimePickerDemoController.swift */,
 				A5DCA75D211E3A92005F4CB7 /* DrawerDemoController.swift */,
 				B4E8F65121CD9579008A1598 /* HUDDemoController.swift */,
