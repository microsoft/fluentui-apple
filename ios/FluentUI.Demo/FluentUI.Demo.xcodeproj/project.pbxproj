--- conflicted
+++ resolved
@@ -310,14 +310,9 @@
 		A5CEC23220E452B80016922A /* Demos */ = {
 			isa = PBXGroup;
 			children = (
-<<<<<<< HEAD
 				43488C49270FB7E800124C71 /* NotificationViewDemoController_SwiftUI.swift */,
-				53097D2C27028A7B00A6E4DC /* ActivityIndicatorDemoController_SwiftUI.swift */,
-				53097D2E27028A7B00A6E4DC /* ActivityIndicatorDemoController.swift */,
-=======
 				532FE3D926EA6D8D007539C0 /* ActivityIndicatorDemoController.swift */,
 				532FE3DA26EA6D8D007539C0 /* ActivityIndicatorDemoController_SwiftUI.swift */,
->>>>>>> d5069f97
 				53097D3127028A7B00A6E4DC /* ButtonDemoController_SwiftUI.swift */,
 				53097D2F27028A7B00A6E4DC /* ButtonLegacyDemoController.swift */,
 				53097D2D27028A7B00A6E4DC /* LeftNavDemoController.swift */,
