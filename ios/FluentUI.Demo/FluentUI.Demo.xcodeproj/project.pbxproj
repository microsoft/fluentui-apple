--- conflicted
+++ resolved
@@ -262,21 +262,15 @@
 		D6296DB0295B8E5E002E8EB6 /* ObjectiveCDemoColorProviding.m */ = {isa = PBXFileReference; lastKnownFileType = sourcecode.c.objc; path = ObjectiveCDemoColorProviding.m; sourceTree = "<group>"; };
 		E6842973247B672000A29C40 /* SceneDelegate.swift */ = {isa = PBXFileReference; lastKnownFileType = sourcecode.swift; path = SceneDelegate.swift; sourceTree = "<group>"; };
 		E6842995247C350700A29C40 /* DemoColorThemes.swift */ = {isa = PBXFileReference; lastKnownFileType = sourcecode.swift; path = DemoColorThemes.swift; sourceTree = "<group>"; };
-<<<<<<< HEAD
 		EC02A5F8274EED9200E81B3E /* DividerDemoController_SwiftUI.swift */ = {isa = PBXFileReference; fileEncoding = 4; lastKnownFileType = sourcecode.swift; path = DividerDemoController_SwiftUI.swift; sourceTree = "<group>"; };
+		EC0A83E3299ED3630010ED3E /* TextFieldTest.swift */ = {isa = PBXFileReference; lastKnownFileType = sourcecode.swift; path = TextFieldTest.swift; sourceTree = "<group>"; };
 		EC1C31742923032000CF052C /* ColoredPillBackgroundView.swift */ = {isa = PBXFileReference; lastKnownFileType = sourcecode.swift; path = ColoredPillBackgroundView.swift; sourceTree = "<group>"; };
 		EC24DBC428B97E950026EF92 /* PopupMenuObjCDemoController.h */ = {isa = PBXFileReference; lastKnownFileType = sourcecode.c.h; path = PopupMenuObjCDemoController.h; sourceTree = "<group>"; };
 		EC24DBC528B97EB70026EF92 /* PopupMenuObjCDemoController.m */ = {isa = PBXFileReference; lastKnownFileType = sourcecode.c.objc; path = PopupMenuObjCDemoController.m; sourceTree = "<group>"; };
 		EC8EA6AF2580D82A00F191CE /* ListDemoController.swift */ = {isa = PBXFileReference; lastKnownFileType = sourcecode.swift; path = ListDemoController.swift; sourceTree = "<group>"; };
-=======
-		EC0A83E3299ED3630010ED3E /* TextFieldTest.swift */ = {isa = PBXFileReference; lastKnownFileType = sourcecode.swift; path = TextFieldTest.swift; sourceTree = "<group>"; };
-		EC1C31742923032000CF052C /* ColoredPillBackgroundView.swift */ = {isa = PBXFileReference; lastKnownFileType = sourcecode.swift; path = ColoredPillBackgroundView.swift; sourceTree = "<group>"; };
-		EC24DBC428B97E950026EF92 /* PopupMenuObjCDemoController.h */ = {isa = PBXFileReference; lastKnownFileType = sourcecode.c.h; path = PopupMenuObjCDemoController.h; sourceTree = "<group>"; };
-		EC24DBC528B97EB70026EF92 /* PopupMenuObjCDemoController.m */ = {isa = PBXFileReference; lastKnownFileType = sourcecode.c.objc; path = PopupMenuObjCDemoController.m; sourceTree = "<group>"; };
 		EC98E2B52992FE5000B9DF91 /* TextFieldObjCDemoController.m */ = {isa = PBXFileReference; lastKnownFileType = sourcecode.c.objc; path = TextFieldObjCDemoController.m; sourceTree = "<group>"; };
 		EC98E2B72992FE6900B9DF91 /* TextFieldObjCDemoController.h */ = {isa = PBXFileReference; lastKnownFileType = sourcecode.c.h; path = TextFieldObjCDemoController.h; sourceTree = "<group>"; };
 		ECA9D4892979F5370048ADEC /* TextFieldDemoController.swift */ = {isa = PBXFileReference; lastKnownFileType = sourcecode.swift; path = TextFieldDemoController.swift; sourceTree = "<group>"; };
->>>>>>> ea229b09
 		FC414E3625888BC300069E73 /* CommandBarDemoController.swift */ = {isa = PBXFileReference; lastKnownFileType = sourcecode.swift; path = CommandBarDemoController.swift; sourceTree = "<group>"; };
 		FD41C8F322E28EEB0086F899 /* NavigationControllerDemoController.swift */ = {isa = PBXFileReference; lastKnownFileType = sourcecode.swift; path = NavigationControllerDemoController.swift; sourceTree = "<group>"; };
 		FD6AE76C225679A4002CFDFE /* en */ = {isa = PBXFileReference; lastKnownFileType = text.plist.strings; name = en; path = en.lproj/LaunchScreen.strings; sourceTree = "<group>"; };
