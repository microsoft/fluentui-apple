--- conflicted
+++ resolved
@@ -449,11 +449,8 @@
 				B441478F228E02540040E88E /* OtherCellsDemoController.swift in Sources */,
 				A5961FA9218A61BB00E2A506 /* PopupMenuDemoController.swift in Sources */,
 				A5B6617623A4227400E801DD /* NotificationViewDemoController.swift in Sources */,
-<<<<<<< HEAD
+				5303259326B3198A00611D05 /* AvatarDemoController_SwiftUI.swift in Sources */,
 				92D5598426A1523400328FD3 /* CardNudgeDemoController.swift in Sources */,
-=======
-				5303259326B3198A00611D05 /* AvatarDemoController_SwiftUI.swift in Sources */,
->>>>>>> 79ab7210
 				8AF03E2024B6BE3100E6E2A2 /* ContactCollectionViewDemoController.swift in Sources */,
 				5303259826B31A6300611D05 /* FluentUIDemoToggle.swift in Sources */,
 				D0F59E3324F4E3A700358DC2 /* PassThroughDrawerDemoController.swift in Sources */,
