//
//  Copyright (c) Microsoft Corporation. All rights reserved.
//  Licensed under the MIT License.
//

import SwiftUI

/// Defines the content type of the Heads-up display.
/// The `.activity` value will make the HUD display an Activity Indicator.
/// The `.success` and `.failure` values will make the HUD display its default images for the cases.
/// The `.custom` value allows a UIImage to be passed as a parameter for the HUD to display.
public enum HUDType: Equatable, Hashable {
    case activity
    case custom(image: UIImage)
    case failure
    case success

    public func hash(into hasher: inout Hasher) {
        switch self {
        case .custom(let image):
            hasher.combine(image)
        case .activity, .success, .failure:
                break
        }
    }
}

/// Properties available to customize the state of the Heads-up display state.
public protocol MSFHUDState {

    /// Label string presented by the Heads-up display.
    var label: String? { get set }

    /// The action executed when the Heads-up display is tapped.
    var tapAction: (() -> Void)? { get set }

    /// The `HUDType` enum value of the Heads-up display.
    var type: HUDType { get set }
}

/// View that represents the Heads-up display.
public struct HeadsUpDisplay: View, TokenizedControlView {
    public typealias TokenSetKeyType = HeadsUpDisplayTokenSet.Tokens
    @ObservedObject public var tokenSet: HeadsUpDisplayTokenSet

    public var body: some View {
        let label = state.label ?? ""
        let type = state.type
        let verticalPadding = HeadsUpDisplayTokenSet.verticalPadding
        let horizontalPadding = HeadsUpDisplayTokenSet.horizontalPadding

        HStack(alignment: .center) {
            VStack {
                switch type {
                case .activity:
                    ActivityIndicator(size: .xLarge)
                        .isAnimating(true)
<<<<<<< HEAD
                        .color(tokens.activityIndicatorColor)
=======
                        .color(UIColor(dynamicColor: tokenSet[.activityIndicatorColor].dynamicColor))
>>>>>>> e32b5124
                case .custom, .failure, .success:
                    let image: UIImage = {
                        switch type {
                        case.activity:
                            preconditionFailure("HUDType.activity does not have an associated image.")
                        case .custom(let image):
                            return image.withRenderingMode(.alwaysTemplate)
                        case .failure:
                            return UIImage.staticImageNamed("dismiss-36x36")!
                        case.success:
                            return UIImage.staticImageNamed("checkmark-36x36")!
                        }
                    }()

                    Image(uiImage: image)
<<<<<<< HEAD
                        .foregroundColor(Color(tokens.activityIndicatorColor))
=======
                        .foregroundColor(Color(dynamicColor: tokenSet[.activityIndicatorColor].dynamicColor))
>>>>>>> e32b5124
                }

                if !label.isEmpty {
                    Spacer()
                        .frame(height: verticalPadding)
                    Text(label)
                        .foregroundColor(Color(dynamicColor: tokenSet[.labelColor].dynamicColor))
                        .lineLimit(2)
                        .multilineTextAlignment(.center)
                        .fixedSize(horizontal: false, vertical: true)
                }
            }
        }
        .padding(EdgeInsets(top: label.isEmpty ? HeadsUpDisplayTokenSet.verticalPadding : HeadsUpDisplayTokenSet.topPadding,
                            leading: horizontalPadding,
                            bottom: label.isEmpty ? HeadsUpDisplayTokenSet.verticalPadding : HeadsUpDisplayTokenSet.bottomPadding,
                            trailing: horizontalPadding))
        .squareShaped(minSize: HeadsUpDisplayTokenSet.minSize,
                      maxSize: HeadsUpDisplayTokenSet.maxSize)
        .background(Rectangle()
                        .fill(Color(dynamicColor: tokenSet[.backgroundColor].dynamicColor))
                        .frame(maxWidth: .infinity,
                               maxHeight: .infinity,
                               alignment: .center)
                        .cornerRadius(tokenSet[.cornerRadius].float)
        )
        .contentShape(Rectangle())
        .onChange(of: isPresented, perform: { present in
            if present {
                presentAnimated()
            } else {
                dismissAnimated()
            }
        })
        .onAnimationComplete(for: presentationScaleFactor) {
            resetScaleFactor()
        }
        .opacity(opacity)
        .scaleEffect(presentationScaleFactor)
        .onTapGesture {
            state.tapAction?()
        }
        .fluentTokens(tokenSet, fluentTheme)
    }

    /// Initializes the SwiftUI View for the Heads-up display.
    /// - Parameters:
    ///   - type: The `HUDType` enum value of the Heads-up display.
    ///   - isPresented: Binding boolean that controls whether the Heads-up display is presented.
    ///   - label: Label string presented by the Heads-up display.
    ///   - tapAction: Closure executed when the user taps on the Heads-up display.
    public init(type: HUDType,
                isPresented: Binding<Bool>? = nil,
                label: String? = nil,
                tapAction: (() -> Void)? = nil) {
        let stateImpl = MSFHUDStateImpl(type: type)
        stateImpl.label = label
        stateImpl.tapAction = tapAction
        state = stateImpl
        tokenSet = HeadsUpDisplayTokenSet()

        if let isPresented = isPresented {
            _isPresented = isPresented
            opacity = HeadsUpDisplayTokenSet.opacityDismissed
            presentationScaleFactor = HUD.Constants.showAnimationScale
        } else {
            _isPresented = .constant(true)
            opacity = HeadsUpDisplayTokenSet.opacityPresented
            presentationScaleFactor = HeadsUpDisplayTokenSet.presentationScaleFactorDefault
        }
    }

    @Environment(\.fluentTheme) var fluentTheme: FluentTheme
    @Binding var isPresented: Bool
    @ObservedObject var state: MSFHUDStateImpl

    private func resetScaleFactor() {
        guard presentationScaleFactor != HeadsUpDisplayTokenSet.presentationScaleFactorDefault else {
            return
        }

        presentationScaleFactor = HUD.Constants.showAnimationScale
    }

    private func presentAnimated() {
        withAnimation(.linear(duration: HUD.Constants.showAnimationDuration)) {
            opacity = HeadsUpDisplayTokenSet.opacityPresented
            presentationScaleFactor = HeadsUpDisplayTokenSet.presentationScaleFactorDefault
        }
    }

    private func dismissAnimated() {
        withAnimation(.linear(duration: HUD.Constants.hideAnimationDuration)) {
            opacity = HeadsUpDisplayTokenSet.opacityDismissed
            presentationScaleFactor = HUD.Constants.hideAnimationScale
        }
    }

    @State private var opacity: Double = HeadsUpDisplayTokenSet.opacityPresented
    @State private var presentationScaleFactor: CGFloat = HeadsUpDisplayTokenSet.presentationScaleFactorDefault
}

/// Properties available to customize the state of the HUD
class MSFHUDStateImpl: ControlState,
                       MSFHUDState {
    @Published var label: String?
    var tapAction: (() -> Void)?
    @Published var type: HUDType

    init(type: HUDType) {
        self.type = type
        super.init()
    }
}<|MERGE_RESOLUTION|>--- conflicted
+++ resolved
@@ -55,11 +55,7 @@
                 case .activity:
                     ActivityIndicator(size: .xLarge)
                         .isAnimating(true)
-<<<<<<< HEAD
-                        .color(tokens.activityIndicatorColor)
-=======
                         .color(UIColor(dynamicColor: tokenSet[.activityIndicatorColor].dynamicColor))
->>>>>>> e32b5124
                 case .custom, .failure, .success:
                     let image: UIImage = {
                         switch type {
@@ -75,11 +71,7 @@
                     }()
 
                     Image(uiImage: image)
-<<<<<<< HEAD
-                        .foregroundColor(Color(tokens.activityIndicatorColor))
-=======
                         .foregroundColor(Color(dynamicColor: tokenSet[.activityIndicatorColor].dynamicColor))
->>>>>>> e32b5124
                 }
 
                 if !label.isEmpty {
