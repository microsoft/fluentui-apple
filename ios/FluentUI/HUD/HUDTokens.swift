//
//  Copyright (c) Microsoft Corporation. All rights reserved.
//  Licensed under the MIT License.
//

import SwiftUI
import UIKit

/// Design token set for the `ActivityIndicator` control.
open class HeadsUpDisplayTokens: ControlTokens {

    /// The color of the squared background of the Heads-up display.
    open var backgroundColor: DynamicColor { aliasTokens.colors[.backgroundInverted] }

    /// The color of the activity indicator presented by the Heads-up display.
    open var activityIndicatorColor: DynamicColor { aliasTokens.colors[.foreground2] }

    /// The color of the label presented by the Heads-up display.
    open var labelColor: DynamicColor { aliasTokens.colors[.foregroundInverted1] }

    /// The corner radius of the squared background of the Heads-up display.
    open var cornerRadius: CGFloat {
        return GlobalTokens.borderRadius(.medium)
    }

    /// The distance between the label and image contents from the left and right edges of the squared background of the Heads-up display.
    open var horizontalPadding: CGFloat {
        return GlobalTokens.spacing(.small)
    }

    /// The distance between the label and image contents from the top and bottom edges of the squared background of the Heads-up display.
    open var verticalPadding: CGFloat {
        return GlobalTokens.spacing(.large)
    }

    /// The distance between the top of the hud panel and the activity indicator
    open var topPadding: CGFloat {
        return globalTokens.spacing[.large]
    }

<<<<<<< HEAD
=======
    /// The distance between the top of the hud panel and the activity indicator
    open var topPadding: CGFloat {
        return globalTokens.spacing[.large]
    }

>>>>>>> 18680a7d
    /// The distance between the bottom of the hud panel and the label
    open var bottomPadding: CGFloat {
        return globalTokens.spacing[.medium]
    }

    /// The minimum value for the side of the squared background of the Heads-up display.
    open var minSize: CGFloat {
        return 100
    }

    /// The maximum value for the side of the squared background of the Heads-up display.
    open var maxSize: CGFloat {
        return 192
    }
}<|MERGE_RESOLUTION|>--- conflicted
+++ resolved
@@ -35,20 +35,12 @@
 
     /// The distance between the top of the hud panel and the activity indicator
     open var topPadding: CGFloat {
-        return globalTokens.spacing[.large]
+        return GlobalTokens.spacing(.large)
     }
 
-<<<<<<< HEAD
-=======
-    /// The distance between the top of the hud panel and the activity indicator
-    open var topPadding: CGFloat {
-        return globalTokens.spacing[.large]
-    }
-
->>>>>>> 18680a7d
     /// The distance between the bottom of the hud panel and the label
     open var bottomPadding: CGFloat {
-        return globalTokens.spacing[.medium]
+        return GlobalTokens.spacing(.medium)
     }
 
     /// The minimum value for the side of the squared background of the Heads-up display.
