//
//  Copyright (c) Microsoft Corporation. All rights reserved.
//  Licensed under the MIT License.
//

// Accessibility
"Accessibility.ActivityIndicator.Animating.label" = "בביצוע";
"Accessibility.ActivityIndicator.Stopped.label" = "ההתקדמות הופסקה";

"Accessibility.Alert" = "התראה";
"Accessibility.Dismiss.Label" = "בטל";
"Accessibility.Dismiss.Hint" = "הקש פעמיים כדי לבטל";
"Accessibility.Done.Label" = "בוצע";
"Accessibility.MultiSelect.Hint" = "הקש פעמיים כדי להחליף מצב בחירה";
"Accessibility.Select.Hint" = "הקש פעמיים כדי לבחור";
"Accessibility.Selected.Hint" = "הקש פעמיים כדי להציג פרטים";
"Accessibility.Selected.Value" = "נבחר";

/* Accessibility label for the upper calendar date picker view. */
"Accessibility.Calendar.Label" = "לוח שנה";

/* Accessibility hint for the upper calendar date picker view */
"Accessibility.Calendar.Hint" = "בחר תאריך";

// TODO: Change to a stringsdict format
// TODO: Reassess for generic indicator
/* Accessibility: Number of events on the given day (%d is the number) */
"Accessibility.Calendar.Events.Number" = "%d אירועים";

/* Accessibility: There's no events on the given day */
"Accessibility.Calendar.Events.None" = "אין אירועים";

/* Accessibility label for month in date time picker */
"Accessibility.DateTime.Month.Label" = "חודש";

/* Accessibility label for day in date time picker */
"Accessibility.DateTime.Day.Label" = "יום";

/* Accessibility label for year in date time picker */
"Accessibility.DateTime.Year.Label" = "שנה";

/* Accessibility label for date in date time picker */
"Accessibility.DateTime.Date.Label" = "תאריך";

/* Accessibility label for hour in date time picker */
"Accessibility.DateTime.Hour.Label" = "שעה";

/* Accessibility label for minute in date time picker */
"Accessibility.DateTime.Minute.Label" = "דקה";

/* Accessibility label for AM/PM in date time picker */
"Accessibility.DateTime.AMPM.Label" = "לפנה\"צ/אחה\"צ";

/* Accessibility label for week of month in date time picker */
"Accessibility.DateTime.WeekOfMonth.Label" = "שבוע בחודש";

/* Accessibility label for day of week in date time picker */
"Accessibility.DateTime.DayOfWeek.Label" = "יום בשבוע";

/* Accessibility label for first week of the month */
"Accessibility.DateTime.Week.First" = "ראשון";

/* Accessibility label for second week of the month */
"Accessibility.DateTime.Week.Second" = "שני";

/* Accessibility label for third week of the month */
"Accessibility.DateTime.Week.Third" = "שלישי";

/* Accessibility label for fourth week of the month */
"Accessibility.DateTime.Week.Fourth" = "רביעי";

/* Accessibility label for last week of the month */
"Accessibility.DateTime.Week.Last" = "אחרון";

/* Accessibility label for drawer's resizing handle when it has expand action */
"Accessibility.Drawer.ResizingHandle.Label.Expand" = "הרחב";
/* Accessibility hint for drawer's resizing handle when it has expand action */
"Accessibility.Drawer.ResizingHandle.Hint.Expand" = "הקש פעמיים כדי להרחיב";
/* Accessibility label for drawer's resizing handle when it has collapse action */
"Accessibility.Drawer.ResizingHandle.Label.Collapse" = "כווץ";
/* Accessibility hint for drawer's resizing handle when it has collapse action */
"Accessibility.Drawer.ResizingHandle.Hint.Collapse" = "הקש פעמיים כדי לכווץ";

/* Accessibility label for when a task under progress has finished */
"Accessibility.HUD.Done" = "בוצע";

/* Accessibility label for when a task under progress has failed */
"Accessibility.HUD.Failed" = "נכשל";

/* Accessibility label for when a task is in progress */
"Accessibility.HUD.Loading" = "טוען";

/* Accessibility hint for MSPillButtons in an MSPillButtonBar. %1$d is placeholder for index and %2$d is a placeholder for total number of items */
"Accessibility.MSPillButtonBar.Hint" = "%1$d מתוך %2$d";

/* Accessibility label for the avatar (or profile) view */
"Accessibility.LargeTitle.ProfileView" = "פרופיל חשבון";

/* Accessibility label format string for avatar view. Format: "<Name>, <Presence>". Example: "Kat, Available" */
"Accessibility.AvatarView.LabelFormat" = "%@, %@";

/* Accessibility hint for more actions button */
"Accessibility.TableViewCell.MoreActions.Hint" = "הקש פעמיים כדי להציג פעולות נוספות";

/* Accessibility label for more actions button */
"Accessibility.TableViewCell.MoreActions.Label" = "פעולות נוספות";

/* Accessibility hint for cell when accessory view is a UISwitch */
"Accessibility.TableViewCell.Switch.Hint" = "הקש פעמיים כדי להחליף הגדרה";

/* Accessibility value for when a UISwitch is on */
"Accessibility.TableViewCell.Switch.On" = "פועל";

/* Accessibility value for when a UISwitch is off */
"Accessibility.TableViewCell.Switch.Off" = "כבוי";

/* Format string for tab bar item accessbility labels. Format: "<Title>, <BadgeValue> items". Example: "Home, 5 items" */
"Accessibility.TabBarItemView.LabelFormat" = "%@, ‏%@ פריטים";

/* Generic label for cancel action */
"Common.Cancel" = "ביטול";

/* Generic label to indicate that an item is shared */
"Common.Shared" = "משותף";

/* Generic label to indicate that an item is not shared */
"Common.OnlyMe" = "אני בלבד";

/* Just now date string */
"Date.Now" = "כרגע";

/* Minutes ago date format string. Example: "5m ago" */
"Date.FormatMinutes" = "לפני %ldm";

/* Hours ago date format string. Example: "5h ago" */
"Date.FormatHours" = "לפני %ldh";

/* Yesterday string */
"Date.Yesterday" = "אתמול";

/* Yesterday and time format string. Example: "Yesterday at 11:00 AM" */
"Date.FormatYesterdayTime" = "אתמול ב- %@";

/* Day and time format string. Example: "Fri at 11:00 AM" */
"Date.FormatDayTime" = "%@ ב- %@";

// MSPersonaListView
"MSPersonaListView.SearchDirectory" = "חפש במדריך הכתובות";

/* MSDateTimePicker label for the start time of a date range */
"MSDateTimePicker.StartTime" = "שעת התחלה";

/* MSDateTimePicker label for the end time of a date range */
"MSDateTimePicker.EndTime" = "שעת סיום";

/* MSDateTimePicker label for the start date of a date range */
"MSDateTimePicker.StartDate" = "תאריך התחלה";

/* MSDateTimePicker label for the end date of a date range */
"MSDateTimePicker.EndDate" = "תאריך סיום";

/* Presence - Available status */
"Presence.Available" = "זמין/ה";

/* Presence - Away status */
"Presence.Away" = "לא נמצא/ת";

/* Presence - Busy status */
"Presence.Busy" = "עסוק/ה";

/* Presence - Do not disturb status */
"Presence.DND" = "נא לא להפריע";

/* Presence - Out of office status */
"Presence.OOF" = "מחוץ למשרד";

/* Presence - Offline status */
"Presence.Offline" = "במצב לא מקוון";

/* Presence - Unknown status */
"Presence.Unknown" = "לא ידוע";

/* Presence - Blocked status */
<<<<<<< HEAD
"Presence.Blocked" = "חסום/ה";
=======
"Presence.Blocked" = "חסום/ה";

/* AvatarView - Format string for overflow avatar. Format: "+<OverflowCount>". Example: "+5" */
"AvatarView.OverflowFormat" = "ועוד %@";
>>>>>>> 3b4eb1e1
<|MERGE_RESOLUTION|>--- conflicted
+++ resolved
@@ -181,11 +181,4 @@
 "Presence.Unknown" = "לא ידוע";
 
 /* Presence - Blocked status */
-<<<<<<< HEAD
-"Presence.Blocked" = "חסום/ה";
-=======
-"Presence.Blocked" = "חסום/ה";
-
-/* AvatarView - Format string for overflow avatar. Format: "+<OverflowCount>". Example: "+5" */
-"AvatarView.OverflowFormat" = "ועוד %@";
->>>>>>> 3b4eb1e1
+"Presence.Blocked" = "חסום/ה";