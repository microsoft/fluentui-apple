--- conflicted
+++ resolved
@@ -17,15 +17,6 @@
 "Accessibility.Done.Label" = "Done";
 /* Accessibility multi select hint for common use */
 "Accessibility.MultiSelect.Hint" = "Double tap to toggle selection";
-<<<<<<< HEAD
-/* Accessibility select hint for common use */
-"Accessibility.Select.Hint" = "Double tap to select";
-/* Accessibility selected hint for common use */
-"Accessibility.Selected.Hint" = "Double tap to see details";
-/* Accessibility selected value for common use */
-"Accessibility.Selected.Value" = "Selected";
-=======
->>>>>>> 6b3cee83
 
 /* Accessibility label for the upper calendar date picker view. */
 "Accessibility.Calendar.Label" = "Calendar";
