--- conflicted
+++ resolved
@@ -51,15 +51,11 @@
                 // Item views and bindings will be lazily created during UITableView cellForRowAt
                 tableView.reloadData()
             }
-<<<<<<< HEAD
-            updateSheetExpandedContentHeight()
-            updateExpandability()
-=======
             if isViewLoaded {
                 reloadHeroCommandStack()
+                updateSheetExpandedContentHeight()
                 updateExpandabilityConstraints()
             }
->>>>>>> e252290e
         }
     }
 
@@ -205,13 +201,10 @@
         ])
 
         bottomSheetController = sheetController
-<<<<<<< HEAD
-        updateExpandability()
+
+        updateExpandabilityConstraints()
         updateSheetExpandedContentHeight()
-=======
-        updateExpandabilityConstraints()
         reloadHeroCommandStack()
->>>>>>> e252290e
     }
 
     private func makeBottomBarByEmbedding(contentView: UIView) -> UIView {
@@ -322,23 +315,6 @@
         item.action?(binding.item)
     }
 
-<<<<<<< HEAD
-    @objc private func handleMoreButtonTap(_ sender: UITapGestureRecognizer) {
-        let popoverContentViewController = UIViewController()
-        popoverContentViewController.view.addSubview(tableView)
-        popoverContentViewController.modalPresentationStyle = .popover
-        popoverContentViewController.popoverPresentationController?.sourceView = sender.view
-        popoverContentViewController.preferredContentSize = CGSize(width: 0, height: fittingTableViewHeight)
-
-        NSLayoutConstraint.activate([
-            tableView.leadingAnchor.constraint(equalTo: popoverContentViewController.view.leadingAnchor),
-            tableView.trailingAnchor.constraint(equalTo: popoverContentViewController.view.trailingAnchor),
-            tableView.topAnchor.constraint(equalTo: popoverContentViewController.view.topAnchor),
-            tableView.bottomAnchor.constraint(equalTo: popoverContentViewController.view.bottomAnchor)
-        ])
-
-        present(popoverContentViewController, animated: true)
-=======
     @objc private func handleMoreCommandTap(_ sender: CommandingItem) {
         if isInSheetMode,
            let sheetController = bottomSheetController {
@@ -349,6 +325,7 @@
             popoverContentViewController.view.addSubview(tableView)
             popoverContentViewController.modalPresentationStyle = .popover
             popoverContentViewController.popoverPresentationController?.sourceView = moreButtonView
+            popoverContentViewController.preferredContentSize = CGSize(width: 0, height: fittingTableViewHeight)
 
             NSLayoutConstraint.activate([
                 tableView.leadingAnchor.constraint(equalTo: popoverContentViewController.view.leadingAnchor),
@@ -358,7 +335,6 @@
             ])
             present(popoverContentViewController, animated: true)
         }
->>>>>>> e252290e
     }
 
     // MARK: - Item <-> View Binding
