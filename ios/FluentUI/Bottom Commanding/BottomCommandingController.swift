//
//  Copyright (c) Microsoft Corporation. All rights reserved.
//  Licensed under the MIT License.
//

import UIKit

@objc(MSFBottomCommandingControllerDelegate)
public protocol BottomCommandingControllerDelegate: AnyObject {

    /// Called when `collapsedHeightInSafeArea` changes.
    @objc optional func bottomCommandingControllerCollapsedHeightInSafeAreaDidChange(_ bottomCommandingController: BottomCommandingController)

    /// Called after the bottom sheet expansion state changes.
    ///
    /// External changes to `isHidden` will not trigger this callback.
    /// - Parameters:
    ///   - bottomCommandingController: The caller object.
    ///   - expansionState: The expansion state the sheet moved to.
    ///   - commandingInteraction: If the state change was caused by user interaction, it will be indicated using this enum.
    ///   - sheetInteraction: If `commandingInteraction` is `.sheetInteraction`, this enum will contain more information about what triggered the state change.
    @objc optional func bottomCommandingController(_ bottomCommandingController: BottomCommandingController,
                                                   sheetDidMoveTo expansionState: BottomSheetExpansionState,
                                                   commandingInteraction: BottomCommandingInteraction,
                                                   sheetInteraction: BottomSheetInteraction)

    /// Called after the bottom bar popover is presented.
    /// - Parameters:
    ///   - bottomCommandingController: The caller object.
    ///   - commandingInteraction: The user interaction that caused the popover to show.
    @objc optional func bottomCommandingController(_ bottomCommandingController: BottomCommandingController,
                                                   didPresentPopoverWith commandingInteraction: BottomCommandingInteraction)

    /// Called after the bottom bar popover is dismissed.
    /// - Parameters:
    ///   - bottomCommandingController: The caller object.
    ///   - commandingInteraction: The user interaction that caused the popover to dismiss.
    @objc optional func bottomCommandingController(_ bottomCommandingController: BottomCommandingController,
                                                   didDismissPopoverWith commandingInteraction: BottomCommandingInteraction)
}

/// Interactions that can trigger a state change.
@objc public enum BottomCommandingInteraction: Int {
    case noUserAction // No user action, used for events not triggered by users
    case otherUserAction // Any other user action not listed below
    case sheetInteraction // General sheet interaction
    case moreButtonTap // Tap on the more hero command
    case commandTap // Tap on any command
}

/// Persistent commanding surface displayed at the bottom of the available area.
///
/// The presentation style automatically varies depending on the current horizontal `UIUserInterfaceSizeClass`:
///
/// `.unspecified` and `.compact` - the surface is displayed as an expandable bottom sheet.
///
/// `.regular` -  the surface is displayed as a floating bottom bar.
///
/// In both styles, `heroItems` are always presented in a horizontal stack.
/// Items from the `expandedListSections` are either presented in an expanded sheet or a popover, depending on the current style.
///
@objc(MSFBottomCommandingController)
open class BottomCommandingController: UIViewController {

    /// View controller that will be displayed below the bottom commanding UI.
    @objc public var contentViewController: UIViewController? {
        didSet {
            guard isViewLoaded, oldValue != contentViewController else {
                return
            }

            if let oldViewController = oldValue {
                oldViewController.willMove(toParent: nil)
                oldViewController.view.removeFromSuperview()
                oldViewController.removeFromParent()
            }

            if let newContentViewController = contentViewController {
                addChildContentViewController(newContentViewController)
            }
        }
    }

    /// Items to be displayed in an area that's always visible. This is either the top of the the sheet,
    /// or the main bottom bar area, depending on current horizontal UIUserInterfaceSizeClass.
    ///
    /// At most 5 hero items are supported.
    @objc open var heroItems: [CommandingItem] = [] {
        willSet {
            heroItems.forEach { removeBinding(for: $0) }
        }
        didSet {
            precondition(heroItems.count <= 5, "At most 5 hero commands are supported.")

            if isViewLoaded {
                reloadHeroCommandStack()
                updateSheetHeaderSizingParameters()
            }
        }
    }

    /// Sections with items to be displayed in the list area.
    @objc open var expandedListSections: [CommandingSection] = [] {
        willSet {
            expandedListSections.forEach { section in
                section.items.forEach { item in removeBinding(for: item) }
            }
        }
        didSet {
            expandedListSections.forEach { section in
                section.items.forEach { $0.delegate = self }
            }
            if isTableViewLoaded {
                // Item views and bindings will be lazily created during UITableView cellForRowAt
                tableView.reloadData()
            }
            if isViewLoaded {
                reloadHeroCommandStack()
                updateSheetHeaderSizingParameters()
                updateSheetPreferredExpandedContentHeight()
            }
        }
    }

    /// Indicates if the bottom commanding UI is hidden
    ///
    /// Changes to this property are animated.
    @objc open var isHidden: Bool {
        get {
            return bottomSheetController?.isHidden ?? _isHidden
        }
        set {
            setIsHidden(newValue)
        }
    }

    /// When in sheet layout, `BottomSheetController` holds it's own `isHidden` state which is the main
    /// source of truth and the public getter will return that instead of this backing variable.
    private var _isHidden: Bool = false

    /// Indicates whether a more button is visible in the sheet style when `expandedListSections` is non-empty.
    /// Tapping the button will expand or collapse the sheet.
    @objc open var prefersSheetMoreButtonVisible: Bool = true {
        didSet {
            reloadHeroCommandStack()
        }
    }

    /// A layout guide that covers the on-screen portion of the current commanding view.
    @objc public let commandingLayoutGuide = UILayoutGuide()

    /// Height of the portion of the collapsed commanding UI that's in the safe area.
    /// When using the bottom bar style, this will include the entire height of the bottom bar.
    ///
    /// Valid after the root view is loaded.
    ///
    /// Use this to adjust `contentInsets` on your scroll views. This height won't change when the commanding UI is hidden or expanded.
    @objc public var collapsedHeightInSafeArea: CGFloat {
        var height: CGFloat
        if isInSheetMode, let bottomSheetController = bottomSheetController {
            height = bottomSheetController.collapsedHeightInSafeArea
        } else {
            height = Constants.BottomBar.height + Constants.BottomBar.bottomOffset
        }
        return height
    }

    /// The object that acts as the delegate of this controller.
    @objc open weak var delegate: BottomCommandingControllerDelegate?

    /// Sets the `isHidden` property with a completion handler.
    /// - Parameters:
    ///   - isHidden: The new value.
    ///   - animated: Indicates if the change should be animated. The default value is `true`.
    ///   - completion: Closure to be called when the state change completes.
    @objc public func setIsHidden(_ isHidden: Bool, animated: Bool = true, completion: ((_ isFinished: Bool) -> Void)? = nil) {
        if isViewLoaded {
            if isInSheetMode {
                bottomSheetController?.setIsHidden(isHidden, animated: animated, completion: completion)
            } else if let bottomBarView = bottomBarView,
                      let bottomConstraint = bottomBarViewBottomConstraint {
                if let animator = bottomBarHidingAnimator {
                    animator.stopAnimation(true)
                }

                if animated {
                    let springParams = UISpringTimingParameters(dampingRatio: Constants.BottomBar.hidingSpringDamping)
                    let newAnimator = UIViewPropertyAnimator(duration: Constants.BottomBar.hidingSpringDuration, timingParameters: springParams)
                    if isHidden {
                        bottomConstraint.constant = -Constants.BottomBar.hiddenBottomOffset
                        newAnimator.addCompletion { _ in
                            bottomBarView.isHidden = true
                        }
                    } else {
                        bottomBarView.isHidden = false
                        bottomConstraint.constant = -Constants.BottomBar.bottomOffset
                    }
                    newAnimator.addAnimations { [weak self] in
                        self?.view.layoutIfNeeded()
                    }
                    newAnimator.addCompletion { finalPosition in
                        completion?(finalPosition == .end)
                    }

                    newAnimator.startAnimation()
                    bottomBarHidingAnimator = newAnimator
                } else {
                    bottomConstraint.constant = isHidden ? -Constants.BottomBar.hiddenBottomOffset : -Constants.BottomBar.bottomOffset
                    bottomBarView.isHidden = isHidden
                    completion?(true)
                }
            }
        }
        _isHidden = isHidden
    }

    /// Initializes the bottom commanding controller with a given content view controller.
    /// - Parameter contentViewController: View controller that will be displayed below the bottom commanding UI.
    @objc public init(with contentViewController: UIViewController?) {
        self.contentViewController = contentViewController
        super.init(nibName: nil, bundle: nil)
    }

    @available(*, unavailable)
    public required init?(coder: NSCoder) {
        preconditionFailure("init(coder:) has not been implemented")
    }

    // MARK: - View building and layout

    public override func loadView() {
        view = UIView()
        view.translatesAutoresizingMaskIntoConstraints = false
        view.addLayoutGuide(commandingLayoutGuide)

        setupCommandingLayout()

        if let contentViewController = contentViewController {
            addChildContentViewController(contentViewController)
        }
    }

    public override func traitCollectionDidChange(_ previousTraitCollection: UITraitCollection?) {
        super.traitCollectionDidChange(previousTraitCollection)

        if previousTraitCollection?.horizontalSizeClass != traitCollection.horizontalSizeClass {
            // On a horizontal size class change the top level sheet / bar surfaces get recreated,
            // but the item views, containers and bindings persist and are rearranged during the individual setup functions.
            if let bottomSheetController = bottomSheetController {
                bottomSheetController.willMove(toParent: nil)
                bottomSheetController.removeFromParent()
                bottomSheetController.view.removeFromSuperview()
            }
            bottomSheetController = nil
            bottomBarView?.removeFromSuperview()
            bottomBarView = nil

<<<<<<< HEAD
            if traitCollection.horizontalSizeClass == .regular {
                setupBottomBarLayout()
            } else {
                setupBottomSheetLayout()
            }
=======
            setupCommandingLayout()
            delegate?.bottomCommandingControllerCollapsedHeightInSafeAreaDidChange?(self)
>>>>>>> 34d1d5ee
        }

        if previousTraitCollection?.preferredContentSizeCategory != traitCollection.preferredContentSizeCategory {
            updateSheetPreferredExpandedContentHeight()
        }
    }

    public override func viewSafeAreaInsetsDidChange() {
        updateSheetHeaderSizingParameters()
    }

    public override func viewWillTransition(to size: CGSize, with coordinator: UIViewControllerTransitionCoordinator) {
        super.viewWillTransition(to: size, with: coordinator)
        if presentedViewController != nil {
            dismiss(animated: false) { [weak self] in
                guard let strongSelf = self else {
                    return
                }
                strongSelf.delegate?.bottomCommandingController?(strongSelf, didDismissPopoverWith: .noUserAction)
            }
        }
    }

    private func setupCommandingLayout() {
        if traitCollection.horizontalSizeClass == .regular && traitCollection.userInterfaceIdiom == .pad {
            setupBottomBarLayout()
        } else {
            setupBottomSheetLayout()
        }
    }

    private func setupBottomBarLayout() {
        NSLayoutConstraint.deactivate(layoutGuideConstraints)
        NSLayoutConstraint.activate(heroCommandWidthConstraints)
        heroCommandStack.distribution = .equalSpacing

        let bottomBarView = makeBottomBarByEmbedding(contentView: heroCommandStack)
        bottomBarView.translatesAutoresizingMaskIntoConstraints = false
        bottomBarView.isHidden = isHidden
        view.addSubview(bottomBarView)

        let bottomConstraint = bottomBarView.bottomAnchor.constraint(equalTo: view.safeAreaLayoutGuide.bottomAnchor, constant: isHidden ? -Constants.BottomBar.hiddenBottomOffset : -Constants.BottomBar.bottomOffset)

        NSLayoutConstraint.activate([
            bottomBarView.centerXAnchor.constraint(equalTo: view.centerXAnchor),
            bottomConstraint
        ])

        layoutGuideConstraints = makeBottomBarLayoutGuideConstraints(with: bottomBarView)
        NSLayoutConstraint.activate(layoutGuideConstraints)

        bottomBarViewBottomConstraint = bottomConstraint
        self.bottomBarView = bottomBarView
        reloadHeroCommandStack()

        delegate?.bottomCommandingControllerCollapsedHeightInSafeAreaDidChange?(self)
    }

    private func setupBottomSheetLayout() {
        NSLayoutConstraint.deactivate(layoutGuideConstraints)
        NSLayoutConstraint.deactivate(heroCommandWidthConstraints)
        heroCommandStack.distribution = .fillEqually

        let headerView = UIView()
        headerView.addSubview(heroCommandStack)

        let sheetController = BottomSheetController(headerContentView: headerView, expandedContentView: makeSheetExpandedContent(with: tableView))
        sheetController.hostedScrollView = tableView
        sheetController.isHidden = isHidden
        sheetController.delegate = self

        addChild(sheetController)
        view.addSubview(sheetController.view)
        sheetController.didMove(toParent: self)

        // We need to keep a reference to this because the margin changes based on expandability
        let heroStackTopConstraint = heroCommandStack.topAnchor.constraint(equalTo: headerView.topAnchor)
        bottomSheetHeroStackTopConstraint = heroStackTopConstraint

        NSLayoutConstraint.activate([
            sheetController.view.bottomAnchor.constraint(equalTo: view.bottomAnchor),
            sheetController.view.leadingAnchor.constraint(equalTo: view.leadingAnchor),
            sheetController.view.trailingAnchor.constraint(equalTo: view.trailingAnchor),
            sheetController.view.topAnchor.constraint(equalTo: view.topAnchor),
            heroCommandStack.leadingAnchor.constraint(equalTo: headerView.leadingAnchor, constant: Constants.BottomSheet.headerLeadingTrailingMargin),
            heroCommandStack.trailingAnchor.constraint(equalTo: headerView.trailingAnchor, constant: -Constants.BottomSheet.headerLeadingTrailingMargin),
            headerView.heightAnchor.constraint(equalToConstant: Constants.BottomSheet.headerHeight),
            heroStackTopConstraint
        ])

        layoutGuideConstraints = [
            commandingLayoutGuide.leadingAnchor.constraint(equalTo: sheetController.sheetLayoutGuide.leadingAnchor),
            commandingLayoutGuide.topAnchor.constraint(equalTo: sheetController.sheetLayoutGuide.topAnchor),
            commandingLayoutGuide.trailingAnchor.constraint(equalTo: sheetController.sheetLayoutGuide.trailingAnchor),
            commandingLayoutGuide.bottomAnchor.constraint(equalTo: sheetController.sheetLayoutGuide.bottomAnchor)
        ]
        NSLayoutConstraint.activate(layoutGuideConstraints)

        bottomSheetController = sheetController

        reloadHeroCommandStack()
        updateSheetHeaderSizingParameters()
        updateSheetPreferredExpandedContentHeight()
    }

    private func makeBottomBarByEmbedding(contentView: UIView) -> UIView {
        let bottomBarView = UIView()
        let bottomBarLayer = bottomBarView.layer
        bottomBarLayer.shadowColor = Constants.BottomBar.Shadow.color
        bottomBarLayer.shadowOpacity = Constants.BottomBar.Shadow.opacity
        bottomBarLayer.shadowRadius = Constants.BottomBar.Shadow.radius

        let roundedCornerView = UIView()
        roundedCornerView.backgroundColor = Constants.BottomBar.backgroundColor
        roundedCornerView.translatesAutoresizingMaskIntoConstraints = false
        roundedCornerView.layer.cornerRadius = Constants.BottomBar.cornerRadius
        roundedCornerView.layer.cornerCurve = .continuous
        roundedCornerView.clipsToBounds = true

        bottomBarView.addSubview(roundedCornerView)
        roundedCornerView.addSubview(contentView)

        NSLayoutConstraint.activate([
            bottomBarView.heightAnchor.constraint(equalToConstant: Constants.BottomBar.height),
            roundedCornerView.leadingAnchor.constraint(equalTo: bottomBarView.leadingAnchor),
            roundedCornerView.trailingAnchor.constraint(equalTo: bottomBarView.trailingAnchor),
            roundedCornerView.topAnchor.constraint(equalTo: bottomBarView.topAnchor),
            roundedCornerView.bottomAnchor.constraint(equalTo: bottomBarView.bottomAnchor),
            contentView.leadingAnchor.constraint(equalTo: bottomBarView.leadingAnchor, constant: Constants.BottomBar.heroStackLeadingTrailingMargin),
            contentView.trailingAnchor.constraint(equalTo: bottomBarView.trailingAnchor, constant: -Constants.BottomBar.heroStackLeadingTrailingMargin),
            contentView.topAnchor.constraint(equalTo: bottomBarView.topAnchor, constant: Constants.BottomBar.heroStackTopMargin)
        ])

        return bottomBarView
    }

    private func makeSheetExpandedContent(with tableView: UITableView) -> UIView {
        let view = UIView()
        let separator = Separator()
        separator.translatesAutoresizingMaskIntoConstraints = false
        tableView.translatesAutoresizingMaskIntoConstraints = false

        view.addSubview(tableView)
        view.addSubview(separator)

        NSLayoutConstraint.activate([
            tableView.topAnchor.constraint(equalTo: view.topAnchor),
            tableView.leadingAnchor.constraint(equalTo: view.leadingAnchor),
            tableView.trailingAnchor.constraint(equalTo: view.trailingAnchor),
            tableView.bottomAnchor.constraint(equalTo: view.bottomAnchor),
            separator.topAnchor.constraint(equalTo: tableView.topAnchor),
            separator.leadingAnchor.constraint(equalTo: view.leadingAnchor),
            separator.trailingAnchor.constraint(equalTo: view.trailingAnchor)
        ])
        return view
    }

    private func addChildContentViewController(_ contentViewController: UIViewController) {
        guard let rootCommandingView = rootCommandingView else {
            return
        }

        addChild(contentViewController)
        let newContentView: UIView = contentViewController.view
        view.insertSubview(newContentView, belowSubview: rootCommandingView)
        contentViewController.didMove(toParent: self)

        newContentView.translatesAutoresizingMaskIntoConstraints = false
        NSLayoutConstraint.activate([
            newContentView.leadingAnchor.constraint(equalTo: view.leadingAnchor),
            newContentView.topAnchor.constraint(equalTo: view.topAnchor),
            newContentView.trailingAnchor.constraint(equalTo: view.trailingAnchor),
            newContentView.bottomAnchor.constraint(equalTo: view.bottomAnchor)
        ])
    }

    private func reloadHeroCommandStack() {
        let heroViews = extendedHeroItems.map { createAndBindHeroCommandView(with: $0) }
        heroCommandStack.removeAllSubviews()
        heroViews.forEach {heroCommandStack.addArrangedSubview($0) }
    }

    private lazy var moreHeroItem: CommandingItem = CommandingItem(title: Constants.BottomBar.moreButtonTitle, image: Constants.BottomBar.moreButtonIcon ?? UIImage(), action: handleMoreCommandTap)

    private lazy var heroCommandStack: UIStackView = {
        let stackView = UIStackView()
        stackView.translatesAutoresizingMaskIntoConstraints = false
        stackView.addInteraction(UILargeContentViewerInteraction())
        stackView.alignment = .top
        return stackView
    }()

    private lazy var tableView: UITableView = {
        let tableView = UITableView(frame: .zero, style: .grouped)
        tableView.translatesAutoresizingMaskIntoConstraints = false
        tableView.separatorStyle = .none
        tableView.alwaysBounceVertical = false
        tableView.sectionFooterHeight = 0
        tableView.backgroundColor = Constants.tableViewBackgroundColor
        tableView.register(TableViewCell.self, forCellReuseIdentifier: TableViewCell.identifier)
        tableView.register(BooleanCell.self, forCellReuseIdentifier: BooleanCell.identifier)
        tableView.register(TableViewHeaderFooterView.self, forHeaderFooterViewReuseIdentifier: TableViewHeaderFooterView.identifier)
        tableView.delegate = self
        tableView.dataSource = self

        isTableViewLoaded = true
        return tableView
    }()

    // MARK: - Command tap handling

    @objc private func handleHeroCommandTap(_ sender: UITapGestureRecognizer) {
        guard let tabBarItemView = sender.view as? TabBarItemView, let binding = viewToBindingMap[tabBarItemView] else {
            return
        }
        let item = binding.item
        if item.isToggleable {
            tabBarItemView.isSelected.toggle()
            item.isOn = tabBarItemView.isSelected
        } else if item != moreHeroItem { // The more button handles sheet expanding in its own action closure.
            setSheetIsExpanded(to: false, commandingInteraction: .commandTap)
        }
        item.action?(binding.item)
    }

    @objc private func handleMoreCommandTap(_ sender: CommandingItem) {
        if let sheetController = bottomSheetController {
            setSheetIsExpanded(to: !sheetController.isExpanded, commandingInteraction: .moreButtonTap)
        } else if let binding = itemToBindingMap[sender] {
            let moreButtonView = binding.view
            let popoverContentViewController = UIViewController()
            popoverContentViewController.view.addSubview(tableView)
            popoverContentViewController.modalPresentationStyle = .popover
            popoverContentViewController.popoverPresentationController?.sourceView = moreButtonView
            popoverContentViewController.popoverPresentationController?.delegate = self
            popoverContentViewController.preferredContentSize.height = estimatedTableViewHeight

            NSLayoutConstraint.activate([
                tableView.leadingAnchor.constraint(equalTo: popoverContentViewController.view.leadingAnchor),
                tableView.trailingAnchor.constraint(equalTo: popoverContentViewController.view.trailingAnchor),
                tableView.topAnchor.constraint(equalTo: popoverContentViewController.view.topAnchor),
                tableView.bottomAnchor.constraint(equalTo: popoverContentViewController.view.bottomAnchor)
            ])
            present(popoverContentViewController, animated: true) { [weak self] in
                guard let strongSelf = self else {
                    return
                }
                strongSelf.delegate?.bottomCommandingController?(strongSelf, didPresentPopoverWith: .moreButtonTap)
            }
        }
    }

    private func setSheetIsExpanded(to isExpanded: Bool, commandingInteraction: BottomCommandingInteraction) {
        let targetState: BottomSheetExpansionState = isExpanded ? .expanded : .collapsed
        bottomSheetController?.setIsExpanded(isExpanded) { [weak self] isFinished in
            guard let strongSelf = self else {
                return
            }
            if isFinished {
                strongSelf.delegate?.bottomCommandingController?(strongSelf, sheetDidMoveTo: targetState, commandingInteraction: commandingInteraction, sheetInteraction: .noUserAction)
            }
        }
    }

    // MARK: - Item <-> View Binding

    private func addBinding(_ binding: ItemBindingInfo) {
        let item = binding.item
        if itemToBindingMap[item] != nil {
            removeBinding(for: item)
        }
        itemToBindingMap[item] = binding
        viewToBindingMap[binding.view] = binding
    }

    private func removeBinding(_ binding: ItemBindingInfo) {
        itemToBindingMap.removeValue(forKey: binding.item)
        viewToBindingMap.removeValue(forKey: binding.view)
    }

    private func removeBinding(for item: CommandingItem) {
        if let binding = itemToBindingMap[item] {
            removeBinding(binding)
        }
    }

    private func createAndBindHeroCommandView(with item: CommandingItem) -> UIView {
        let itemImage = item.image ?? UIImage()
        let itemTitle = item.title ?? ""
        let tabItem = TabBarItem(title: itemTitle, image: itemImage, selectedImage: item.selectedImage, largeContentImage: item.largeImage)
        let itemView = TabBarItemView(item: tabItem, showsTitle: itemTitle != "")

        itemView.alwaysShowTitleBelowImage = true
        itemView.numberOfTitleLines = Constants.heroButtonMaxTitleLines
        itemView.isSelected = item.isOn
        itemView.isEnabled = item.isEnabled
        itemView.accessibilityTraits.insert(.button)
        itemView.preferredLabelMaxLayoutWidth = Constants.heroButtonLabelMaxWidth
        itemView.setContentCompressionResistancePriority(.required, for: .vertical)

        let tapGesture = UITapGestureRecognizer(target: self, action: #selector(handleHeroCommandTap(_:)))
        itemView.addGestureRecognizer(tapGesture)

        let widthConstraint = itemView.widthAnchor.constraint(equalToConstant: Constants.heroButtonWidth)
        widthConstraint.isActive = !isInSheetMode

        item.delegate = self
        let binding = HeroItemBindingInfo(item: item, view: itemView, location: .heroSet, widthConstraint: widthConstraint)
        addBinding(binding)

        return itemView
    }

    private func setupTableViewCell(_ cell: TableViewCell, with item: CommandingItem) {
        let iconView = UIImageView(image: item.image)
        iconView.tintColor = Constants.tableViewIconTintColor

        if item.isToggleable, let booleanCell = cell as? BooleanCell {
            booleanCell.setup(title: item.title ?? "", customView: iconView, isOn: item.isOn)
            booleanCell.onValueChanged = {
                item.isOn = booleanCell.isOn
                item.action?(item)
            }
        } else {
            cell.setup(title: item.title ?? "", customView: iconView)
        }
        cell.isEnabled = item.isEnabled
        cell.backgroundColor = Constants.tableViewBackgroundColor

        let shouldShowSeparator = expandedListSections
            .prefix(expandedListSections.count - 1)
            .contains(where: { $0.items.last == item })
        cell.bottomSeparatorType = shouldShowSeparator ? .full : .none
    }

    // Reloads view in place from the given item object
    private func reloadView(from item: CommandingItem) {
        guard let binding = itemToBindingMap[item] else {
            return
        }
        let staleView = binding.view

        switch binding.location {
        case .heroSet:
            if let stackIndex = heroCommandStack.arrangedSubviews.firstIndex(of: staleView) {
                removeBinding(binding)
                let newView = createAndBindHeroCommandView(with: item)
                staleView.removeFromSuperview()
                heroCommandStack.insertArrangedSubview(newView, at: stackIndex)
            }
        case .list:
            if let cell = binding.view as? TableViewCell {
                setupTableViewCell(cell, with: item)
            }
        }
    }

    /// Recalculates header top margin constraint and updates the `collapsedContentHeight` and `isExpandable` properties of the sheet controller.
    private func updateSheetHeaderSizingParameters() {
        guard let bottomSheetController = bottomSheetController else {
            return
        }
        bottomSheetController.isExpandable = isExpandable

        let maxHeroItemHeight = heroCommandStack.arrangedSubviews.map { $0.intrinsicContentSize.height }.max() ?? Constants.defaultHeroButtonHeight
        let headerHeightWithoutBottomWhitespace = Constants.BottomSheet.headerTopMargin + maxHeroItemHeight

        // How much more whitespace is required at the bottom of the sheet header
        let requiredBottomWhitespace = max(0, Constants.BottomSheet.headerHeight - headerHeightWithoutBottomWhitespace)

        // The safe area inset can fulfill some or all of our bottom whitespace requirement.
        // This is how much more we need, taking the inset into account.
        let reducedBottomWhitespace = max(0, requiredBottomWhitespace - view.safeAreaInsets.bottom)

        // We need additional top margin to account for missing resizing handle when isExpandable is false
        let addedHeaderTopMargin = !isExpandable
            ? BottomSheetController.resizingHandleHeight
            : 0
        bottomSheetHeroStackTopConstraint?.constant = Constants.BottomSheet.headerTopMargin + addedHeaderTopMargin

        let oldCollapsedContentHeight = bottomSheetController.collapsedContentHeight
        let newCollapsedContentHeight = headerHeightWithoutBottomWhitespace + reducedBottomWhitespace + addedHeaderTopMargin

        if newCollapsedContentHeight != oldCollapsedContentHeight {
            bottomSheetController.collapsedContentHeight = newCollapsedContentHeight
        }
    }

    private func updateSheetPreferredExpandedContentHeight() {
        bottomSheetController?.preferredExpandedContentHeight = estimatedTableViewHeight
    }

    private func makeBottomBarLayoutGuideConstraints(with bottomBarView: UIView) -> [NSLayoutConstraint] {
        let requiredConstraints = [
            commandingLayoutGuide.leadingAnchor.constraint(equalTo: bottomBarView.leadingAnchor),
            commandingLayoutGuide.trailingAnchor.constraint(equalTo: bottomBarView.trailingAnchor),
            commandingLayoutGuide.bottomAnchor.constraint(equalTo: view.bottomAnchor),
            commandingLayoutGuide.topAnchor.constraint(lessThanOrEqualTo: view.bottomAnchor)
        ]

        // bottomBarView will go off-screen when it's hidden, so this constraint is not always required.
        let breakableTopConstraint = commandingLayoutGuide.topAnchor.constraint(equalTo: bottomBarView.topAnchor)
        breakableTopConstraint.priority = .defaultHigh

        return requiredConstraints + [breakableTopConstraint]
    }

    // Estimated fitting height of `tableView`.
    private var estimatedTableViewHeight: CGFloat {
        var totalHeight: CGFloat = 0
        for section in expandedListSections {
            totalHeight += TableViewHeaderFooterView.height(style: .header, title: section.title ?? "")
            for item in section.items {
                totalHeight += TableViewCell.height(title: item.title ?? "")
            }
        }
        return totalHeight
    }

    private var itemToBindingMap: [CommandingItem: ItemBindingInfo] = [:]

    private var viewToBindingMap: [UIView: ItemBindingInfo] = [:]

    private var bottomBarView: UIView?

    private var bottomBarViewBottomConstraint: NSLayoutConstraint?

    private var bottomSheetController: BottomSheetController?

    private var rootCommandingView: UIView? {
        isInSheetMode ? bottomSheetController?.view : bottomBarView
    }

    private var isTableViewLoaded: Bool = false

    private var isInSheetMode: Bool { bottomSheetController != nil }

    private var isExpandable: Bool { expandedListSections.count > 0 }

    private var bottomSheetHeroStackTopConstraint: NSLayoutConstraint?

    // Hero items that include the more button if it should be shown
    private var extendedHeroItems: [CommandingItem] {
        let shouldShowMoreButton = isExpandable && (prefersSheetMoreButtonVisible || !isInSheetMode)
        return heroItems + (shouldShowMoreButton ? [moreHeroItem] : [])
    }

    private var heroCommandWidthConstraints: [NSLayoutConstraint] {
        extendedHeroItems.compactMap { (itemToBindingMap[$0] as? HeroItemBindingInfo)?.widthConstraint }
    }

    private var bottomBarHidingAnimator: UIViewPropertyAnimator?

    // Constraints attaching self.layoutGuide to the current commanding surface (bar or a sheet)
    private var layoutGuideConstraints = [NSLayoutConstraint]()

    private enum ItemLocation {
        case heroSet
        case list
    }

    private class ItemBindingInfo {
        let item: CommandingItem
        let view: UIView
        let location: ItemLocation

        init(item: CommandingItem, view: UIView, location: ItemLocation) {
            self.item = item
            self.view = view
            self.location = location
        }
    }

    private class HeroItemBindingInfo: ItemBindingInfo {
        let widthConstraint: NSLayoutConstraint

        init(item: CommandingItem, view: UIView, location: ItemLocation, widthConstraint: NSLayoutConstraint) {
            self.widthConstraint = widthConstraint
            super.init(item: item, view: view, location: location)
        }
    }

    private struct Constants {
        static let defaultHeroButtonHeight: CGFloat = 40
        static let heroButtonWidth: CGFloat = 96
        static let heroButtonLabelMaxWidth: CGFloat = 72
        static let heroButtonMaxTitleLines: Int = 2

        static let tableViewIconTintColor: UIColor = Colors.textSecondary
        static let tableViewBackgroundColor: UIColor = Colors.NavigationBar.background

        struct BottomBar {
            static let height: CGFloat = 80
            static let cornerRadius: CGFloat = 14
            static let backgroundColor: UIColor = Colors.NavigationBar.background

            static let bottomOffset: CGFloat = 10
            static let hiddenBottomOffset: CGFloat = -110
            static let heroStackLeadingTrailingMargin: CGFloat = 8
            static let heroStackTopMargin: CGFloat = 20

            static let hidingSpringDuration: TimeInterval = 0.4
            static let hidingSpringDamping: CGFloat = 1.0

            static let moreButtonIcon: UIImage? = UIImage.staticImageNamed("more-24x24")
            static let moreButtonTitle: String = "CommandingBottomBar.More".localized

            struct Shadow {
                static let color: CGColor = UIColor.black.cgColor
                static let opacity: Float = 0.14
                static let radius: CGFloat = 8
            }
        }

        struct BottomSheet {
            static let headerHeight: CGFloat = 64
            static let headerTopMargin: CGFloat = 4
            static let headerLeadingTrailingMargin: CGFloat = 8
        }
    }
}

extension BottomCommandingController: UITableViewDataSource {
    public func numberOfSections(in tableView: UITableView) -> Int {
        return expandedListSections.count
    }
    public func tableView(_ tableView: UITableView, numberOfRowsInSection section: Int) -> Int {
        precondition(section < expandedListSections.count)

        return expandedListSections[section].items.count
    }

    public func tableView(_ tableView: UITableView, cellForRowAt indexPath: IndexPath) -> UITableViewCell {
        let section = expandedListSections[indexPath.section]
        let item = section.items[indexPath.row]
        var cell: TableViewCell?

        if item.isToggleable {
            if let booleanCell = tableView.dequeueReusableCell(withIdentifier: BooleanCell.identifier) as? BooleanCell {
                setupTableViewCell(booleanCell, with: item)
                cell = booleanCell
            }
        } else {
            if let tableViewCell = tableView.dequeueReusableCell(withIdentifier: TableViewCell.identifier) as? TableViewCell {
                setupTableViewCell(tableViewCell, with: item)
                cell = tableViewCell
            }
        }

        if let cell = cell {
            // Cells get reused and we sometimes modify them directly,
            // so it's important to remove old bindings to avoid side effects
            if let oldBinding = viewToBindingMap[cell] {
                removeBinding(oldBinding)
            }
            addBinding(ItemBindingInfo(item: item, view: cell, location: .list))
        }

        return cell ?? UITableViewCell()
    }
}

extension BottomCommandingController: UITableViewDelegate {
    public func tableView(_ tableView: UITableView, heightForFooterInSection section: Int) -> CGFloat {
        // This gets rid of a 20pt margin after the last section which UITableView adds automatically.
        return CGFloat.leastNormalMagnitude
    }

    public func tableView(_ tableView: UITableView, viewForHeaderInSection section: Int) -> UIView? {
        guard let header = tableView.dequeueReusableHeaderFooterView(withIdentifier: TableViewHeaderFooterView.identifier) as? TableViewHeaderFooterView else {
            return nil
        }
        let section = expandedListSections[section]

        var configuredHeader: UIView?
        if let sectionTitle = section.title {
            header.setup(style: .header, title: sectionTitle)
            configuredHeader = header
        }

        return configuredHeader
    }

    public func tableView(_ tableView: UITableView, didSelectRowAt indexPath: IndexPath) {
        guard let cell = tableView.cellForRow(at: indexPath), let binding = viewToBindingMap[cell] else {
            return
        }

        if !binding.item.isToggleable {
            if presentedViewController != nil {
                dismiss(animated: true) { [weak self] in
                    guard let strongSelf = self else {
                        return
                    }
                    strongSelf.delegate?.bottomCommandingController?(strongSelf, didDismissPopoverWith: .commandTap)
                }
            }
            setSheetIsExpanded(to: false, commandingInteraction: .commandTap)
            binding.item.action?(binding.item)
        }
        tableView.deselectRow(at: indexPath, animated: true)
    }
}

extension BottomCommandingController: CommandingItemDelegate {
    func commandingItem(_ item: CommandingItem, didChangeTitleTo value: String?) {
        reloadView(from: item)

        if let binding = itemToBindingMap[item], binding.location == .heroSet {
            // A title change in the hero set can cause a sheet size change, so we need to recalculate
            updateSheetHeaderSizingParameters()
        }
    }

    func commandingItem(_ item: CommandingItem, didChangeImageTo value: UIImage?) {
        reloadView(from: item)
    }

    func commandingItem(_ item: CommandingItem, didChangeSelectedImageTo value: UIImage?) {
        reloadView(from: item)
    }

    func commandingItem(_ item: CommandingItem, didChangeLargeImageTo value: UIImage?) {
        reloadView(from: item)
    }

    func commandingItem(_ item: CommandingItem, didChangeEnabledTo value: Bool) {
        guard let view = itemToBindingMap[item]?.view else {
            return
        }

        switch view {
        case let tabBarItemView as TabBarItemView:
            if tabBarItemView.isEnabled != value {
                tabBarItemView.isEnabled = value
            }
        case let cell as TableViewCell:
            if cell.isEnabled != value {
                cell.isEnabled = value
            }
        default:
            break
        }
    }

    func commandingItem(_ item: CommandingItem, didChangeOnTo value: Bool) {
        guard let view = itemToBindingMap[item]?.view else {
            return
        }

        switch view {
        case let tabBarItemView as TabBarItemView:
            if tabBarItemView.isSelected != value {
                tabBarItemView.isSelected = value
            }
        case let booleanCell as BooleanCell:
            if booleanCell.isOn != value {
                booleanCell.isOn = value
            }
        default:
            break
        }
    }
}

extension BottomCommandingController: BottomSheetControllerDelegate {
<<<<<<< HEAD
    public func bottomSheetControllerCollapsedHeightInSafeAreaDidChange(_ bottomSheetController: BottomSheetController) {
        delegate?.bottomCommandingControllerCollapsedHeightInSafeAreaDidChange?(self)
=======
    public func bottomSheetController(_ bottomSheetController: BottomSheetController, didMoveTo expansionState: BottomSheetExpansionState, interaction: BottomSheetInteraction) {
        let commandingInteraction: BottomCommandingInteraction = interaction == .noUserAction ? .noUserAction : .sheetInteraction
        delegate?.bottomCommandingController?(self, sheetDidMoveTo: expansionState, commandingInteraction: commandingInteraction, sheetInteraction: interaction)
    }
}

extension BottomCommandingController: UIPopoverPresentationControllerDelegate {
    public func presentationControllerDidDismiss(_ presentationController: UIPresentationController) {
        delegate?.bottomCommandingController?(self, didDismissPopoverWith: .otherUserAction)
>>>>>>> 34d1d5ee
    }
}<|MERGE_RESOLUTION|>--- conflicted
+++ resolved
@@ -255,16 +255,7 @@
             bottomBarView?.removeFromSuperview()
             bottomBarView = nil
 
-<<<<<<< HEAD
-            if traitCollection.horizontalSizeClass == .regular {
-                setupBottomBarLayout()
-            } else {
-                setupBottomSheetLayout()
-            }
-=======
             setupCommandingLayout()
-            delegate?.bottomCommandingControllerCollapsedHeightInSafeAreaDidChange?(self)
->>>>>>> 34d1d5ee
         }
 
         if previousTraitCollection?.preferredContentSizeCategory != traitCollection.preferredContentSizeCategory {
@@ -931,10 +922,10 @@
 }
 
 extension BottomCommandingController: BottomSheetControllerDelegate {
-<<<<<<< HEAD
     public func bottomSheetControllerCollapsedHeightInSafeAreaDidChange(_ bottomSheetController: BottomSheetController) {
         delegate?.bottomCommandingControllerCollapsedHeightInSafeAreaDidChange?(self)
-=======
+    }
+
     public func bottomSheetController(_ bottomSheetController: BottomSheetController, didMoveTo expansionState: BottomSheetExpansionState, interaction: BottomSheetInteraction) {
         let commandingInteraction: BottomCommandingInteraction = interaction == .noUserAction ? .noUserAction : .sheetInteraction
         delegate?.bottomCommandingController?(self, sheetDidMoveTo: expansionState, commandingInteraction: commandingInteraction, sheetInteraction: interaction)
@@ -944,6 +935,5 @@
 extension BottomCommandingController: UIPopoverPresentationControllerDelegate {
     public func presentationControllerDidDismiss(_ presentationController: UIPresentationController) {
         delegate?.bottomCommandingController?(self, didDismissPopoverWith: .otherUserAction)
->>>>>>> 34d1d5ee
     }
 }