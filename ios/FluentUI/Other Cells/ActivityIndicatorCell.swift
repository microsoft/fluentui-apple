//
//  Copyright (c) Microsoft Corporation. All rights reserved.
//  Licensed under the MIT License.
//

import UIKit
import Combine

// MARK: ActivityIndicatorCell

@objc(MSFActivityIndicatorCell)
open class ActivityIndicatorCell: UITableViewCell, TokenizedControlInternal {
    public static let identifier: String = "ActivityIndicatorCell"

<<<<<<< HEAD
    public typealias TokenSetKeyType = TableViewCellTokenSet.Tokens
    public var tokenSet: TableViewCellTokenSet
    var tokenSetSink: AnyCancellable?
=======
    @objc public var backgroundStyleType: TableViewCellBackgroundStyleType = .plain {
        didSet {
            if backgroundStyleType != oldValue {
                setupBackgroundColors()
                setNeedsUpdateConfiguration()
            }
        }
    }

    // MARK: - ActivityIndicatorCell TokenizedControl
    @objc public var activityIndicatorCellOverrideTokens: TableViewCellTokens? {
        didSet {
            self.overrideTokens = activityIndicatorCellOverrideTokens
        }
    }

    let defaultTokens: TableViewCellTokens = .init()
    var tokens: TableViewCellTokens = .init()
    /// Design token set for this control, to use in place of the control's default Fluent tokens.
    var overrideTokens: TableViewCellTokens? {
        didSet {
            updateTokens()
        }
    }

    public func overrideTokens(_ tokens: TableViewCellTokens?) -> Self {
        overrideTokens = tokens
        return self
    }
>>>>>>> 61702709

    @objc private func themeDidChange(_ notification: Notification) {
        guard let window = window, window.isEqual(notification.object) else {
            return
        }
        tokenSet.update(window.fluentTheme)
        updateAppearance()
    }

<<<<<<< HEAD
    private func updateAppearance() {
        backgroundConfiguration?.backgroundColor = UIColor(dynamicColor: tokenSet[.cellBackgroundColor].dynamicColor)
=======
    private func updateTokens() {
        tokens = resolvedTokens
        setupBackgroundColors()
>>>>>>> 61702709
    }

    private let activityIndicator: MSFActivityIndicator = {
        let activityIndicator = MSFActivityIndicator(size: .small)
        activityIndicator.state.isAnimating = true
        return activityIndicator
    }()

    public override init(style: UITableViewCell.CellStyle, reuseIdentifier: String?) {
        self.tokenSet = TableViewCellTokenSet(customViewSize: { .default })
        super.init(style: style, reuseIdentifier: reuseIdentifier)
        contentView.addSubview(activityIndicator)

        NotificationCenter.default.addObserver(self,
                                               selector: #selector(themeDidChange),
                                               name: .didChangeTheme,
                                               object: nil)

<<<<<<< HEAD
        backgroundConfiguration?.backgroundColor = UIColor(dynamicColor: tokenSet[.cellBackgroundColor].dynamicColor)

        // Update appearance whenever `tokenSet` changes.
        tokenSetSink = tokenSet.sinkChanges { [weak self] in
            self?.updateAppearance()
        }
=======
        setupBackgroundColors()
>>>>>>> 61702709
    }

    @objc public required init(coder aDecoder: NSCoder) {
        preconditionFailure("init(coder:) has not been implemented")
    }

    open override func layoutSubviews() {
        super.layoutSubviews()
        let activityIndicatorView = activityIndicator
        activityIndicatorView.sizeToFit()
        activityIndicatorView.center = CGPoint(x: UIScreen.main.roundToDevicePixels(contentView.frame.width / 2), y: UIScreen.main.roundToDevicePixels(contentView.frame.height / 2))
    }

    open override func didMoveToWindow() {
        super.didMoveToWindow()
        tokenSet.update(fluentTheme)
        updateAppearance()
    }

    open override func prepareForReuse() {
        super.prepareForReuse()
        updateAppearance()
        activityIndicator.state.isAnimating = true
    }

    open override var intrinsicContentSize: CGSize {
        return sizeThatFits(CGSize(width: CGFloat.infinity, height: .infinity))
    }

    open override func sizeThatFits(_ size: CGSize) -> CGSize {
        let maxWidth = size.width != 0 ? size.width : .infinity
        return CGSize(width: maxWidth, height: tokenSet[.minHeight].float)
    }

    open override func setHighlighted(_ highlighted: Bool, animated: Bool) { }

    open override func setSelected(_ selected: Bool, animated: Bool) { }

    private func setupBackgroundColors() {
        if backgroundStyleType != .custom {
            var customBackgroundConfig = UIBackgroundConfiguration.clear()
            customBackgroundConfig.backgroundColor = backgroundStyleType.defaultColor(tokens: tokens)
            backgroundConfiguration = customBackgroundConfig
        }
    }
}<|MERGE_RESOLUTION|>--- conflicted
+++ resolved
@@ -12,11 +12,6 @@
 open class ActivityIndicatorCell: UITableViewCell, TokenizedControlInternal {
     public static let identifier: String = "ActivityIndicatorCell"
 
-<<<<<<< HEAD
-    public typealias TokenSetKeyType = TableViewCellTokenSet.Tokens
-    public var tokenSet: TableViewCellTokenSet
-    var tokenSetSink: AnyCancellable?
-=======
     @objc public var backgroundStyleType: TableViewCellBackgroundStyleType = .plain {
         didSet {
             if backgroundStyleType != oldValue {
@@ -26,27 +21,9 @@
         }
     }
 
-    // MARK: - ActivityIndicatorCell TokenizedControl
-    @objc public var activityIndicatorCellOverrideTokens: TableViewCellTokens? {
-        didSet {
-            self.overrideTokens = activityIndicatorCellOverrideTokens
-        }
-    }
-
-    let defaultTokens: TableViewCellTokens = .init()
-    var tokens: TableViewCellTokens = .init()
-    /// Design token set for this control, to use in place of the control's default Fluent tokens.
-    var overrideTokens: TableViewCellTokens? {
-        didSet {
-            updateTokens()
-        }
-    }
-
-    public func overrideTokens(_ tokens: TableViewCellTokens?) -> Self {
-        overrideTokens = tokens
-        return self
-    }
->>>>>>> 61702709
+    public typealias TokenSetKeyType = TableViewCellTokenSet.Tokens
+    public var tokenSet: TableViewCellTokenSet
+    var tokenSetSink: AnyCancellable?
 
     @objc private func themeDidChange(_ notification: Notification) {
         guard let window = window, window.isEqual(notification.object) else {
@@ -56,14 +33,8 @@
         updateAppearance()
     }
 
-<<<<<<< HEAD
     private func updateAppearance() {
-        backgroundConfiguration?.backgroundColor = UIColor(dynamicColor: tokenSet[.cellBackgroundColor].dynamicColor)
-=======
-    private func updateTokens() {
-        tokens = resolvedTokens
         setupBackgroundColors()
->>>>>>> 61702709
     }
 
     private let activityIndicator: MSFActivityIndicator = {
@@ -82,16 +53,12 @@
                                                name: .didChangeTheme,
                                                object: nil)
 
-<<<<<<< HEAD
-        backgroundConfiguration?.backgroundColor = UIColor(dynamicColor: tokenSet[.cellBackgroundColor].dynamicColor)
+        setupBackgroundColors()
 
         // Update appearance whenever `tokenSet` changes.
         tokenSetSink = tokenSet.sinkChanges { [weak self] in
             self?.updateAppearance()
         }
-=======
-        setupBackgroundColors()
->>>>>>> 61702709
     }
 
     @objc public required init(coder aDecoder: NSCoder) {
@@ -133,7 +100,7 @@
     private func setupBackgroundColors() {
         if backgroundStyleType != .custom {
             var customBackgroundConfig = UIBackgroundConfiguration.clear()
-            customBackgroundConfig.backgroundColor = backgroundStyleType.defaultColor(tokens: tokens)
+            customBackgroundConfig.backgroundColor = backgroundStyleType.defaultColor(tokenSet: tokenSet)
             backgroundConfiguration = customBackgroundConfig
         }
     }
