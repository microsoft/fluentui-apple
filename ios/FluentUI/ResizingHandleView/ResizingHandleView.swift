//
//  Copyright (c) Microsoft Corporation. All rights reserved.
//  Licensed under the MIT License.
//

import UIKit
import Combine

// MARK: - ResizingHandleView

@objc(MSFResizingHandleView)
open class ResizingHandleView: UIView, TokenizedControlInternal {
    private struct Constants {
        static let markSize = CGSize(width: 36, height: 4)
        static let markCornerRadius: CGFloat = 2
    }

    @objc public static let height: CGFloat = 20

    private lazy var markLayer: CALayer = {
        let markLayer = CALayer()
        markLayer.bounds.size = Constants.markSize
        markLayer.cornerRadius = Constants.markCornerRadius
        markLayer.backgroundColor = UIColor(dynamicColor: tokenSet[.markColor].dynamicColor).cgColor
        return markLayer
    }()

    public override init(frame: CGRect) {
        super.init(frame: frame)
        self.frame.size.height = ResizingHandleView.height
        autoresizingMask = .flexibleWidth
        setContentHuggingPriority(.required, for: .vertical)
        setContentCompressionResistancePriority(.required, for: .vertical)
        isUserInteractionEnabled = false
        updateColors()
        layer.addSublayer(markLayer)

        NotificationCenter.default.addObserver(self,
                                               selector: #selector(themeDidChange),
                                               name: .didChangeTheme,
                                               object: nil)

        // Update appearance whenever `tokenSet` changes.
        tokenSetSink = tokenSet.objectWillChange.sink { [weak self] _ in
            // Values will be updated on the next run loop iteration.
            DispatchQueue.main.async {
                self?.updateColors()
            }
        }
<<<<<<< HEAD
=======
        updateMarkLayerBackgroundColor()
   }

    private func updateMarkLayerBackgroundColor() {
        markLayer.backgroundColor = fluentTheme.color(.strokeAccessible).cgColor
>>>>>>> d9ae1003
    }

    public required init?(coder aDecoder: NSCoder) {
        preconditionFailure("init(coder:) has not been implemented")
    }

    open override var intrinsicContentSize: CGSize {
        return CGSize(width: UIView.noIntrinsicMetric, height: ResizingHandleView.height)
    }

    open override func sizeThatFits(_ size: CGSize) -> CGSize {
        return CGSize(width: size.width, height: ResizingHandleView.height)
    }

    open override func layoutSubviews() {
        super.layoutSubviews()
        markLayer.position = CGPoint(x: bounds.midX, y: bounds.midY)
    }

    public typealias TokenSetKeyType = ResizingHandleTokenSet.Tokens
    public var tokenSet = ResizingHandleTokenSet()

    var tokenSetSink: AnyCancellable?

    /// Internal custom color to preserve deprecated Drawer API (resizingHandleViewBackgroundColor)
    var customBackgroundColor: UIColor? {
        didSet {
            updateColors()
        }
    }

    private func updateColors() {
        markLayer.backgroundColor = UIColor(dynamicColor: tokenSet[.markColor].dynamicColor).cgColor
        backgroundColor = customBackgroundColor ?? UIColor(dynamicColor: tokenSet[.backgroundColor].dynamicColor)
    }

    @objc private func themeDidChange(_ notification: Notification) {
        guard let themeView = notification.object as? UIView, self.isDescendant(of: themeView) else {
            return
        }
        tokenSet.update(themeView.fluentTheme)
        updateColors()
    }
}<|MERGE_RESOLUTION|>--- conflicted
+++ resolved
@@ -32,6 +32,7 @@
         setContentHuggingPriority(.required, for: .vertical)
         setContentCompressionResistancePriority(.required, for: .vertical)
         isUserInteractionEnabled = false
+        updateMarkLayerBackgroundColor()
         updateColors()
         layer.addSublayer(markLayer)
 
@@ -47,14 +48,11 @@
                 self?.updateColors()
             }
         }
-<<<<<<< HEAD
-=======
         updateMarkLayerBackgroundColor()
    }
 
     private func updateMarkLayerBackgroundColor() {
         markLayer.backgroundColor = fluentTheme.color(.strokeAccessible).cgColor
->>>>>>> d9ae1003
     }
 
     public required init?(coder aDecoder: NSCoder) {
