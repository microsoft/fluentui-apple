//
//  Copyright (c) Microsoft Corporation. All rights reserved.
//  Licensed under the MIT License.
//

import UIKit
<<<<<<< HEAD
import Combine
=======
>>>>>>> 4c81ac0e

// MARK: - ResizingHandleView

@objc(MSFResizingHandleView)
open class ResizingHandleView: UIView, TokenizedControlInternal {
    private struct Constants {
        static let markSize = CGSize(width: 36, height: 4)
        static let markCornerRadius: CGFloat = 2
    }

    @objc public static let height: CGFloat = 20

    private lazy var markLayer: CALayer = {
        let markLayer = CALayer()
        markLayer.bounds.size = Constants.markSize
        markLayer.cornerRadius = Constants.markCornerRadius
<<<<<<< HEAD
        markLayer.backgroundColor = UIColor(dynamicColor: tokenSet[.markColor].dynamicColor).cgColor
=======
>>>>>>> 4c81ac0e
        return markLayer
    }()

    public override init(frame: CGRect) {
        tokenSet = ResizingHandleTokenSet()
        super.init(frame: frame)
        backgroundColor = UIColor(dynamicColor: tokenSet[.backgroundColor].dynamicColor)
        self.frame.size.height = ResizingHandleView.height
        autoresizingMask = .flexibleWidth
        setContentHuggingPriority(.required, for: .vertical)
        setContentCompressionResistancePriority(.required, for: .vertical)
        isUserInteractionEnabled = false
        updateMarkLayerBackgroundColor()
        layer.addSublayer(markLayer)

        NotificationCenter.default.addObserver(self,
                                               selector: #selector(themeDidChange),
                                               name: .didChangeTheme,
                                               object: nil)
<<<<<<< HEAD

        // Update appearance whenever `tokenSet` changes.
        tokenSetSink = tokenSet.objectWillChange.sink { [weak self] _ in
            // Values will be updated on the next run loop iteration.
            DispatchQueue.main.async {
                self?.updateColors()
            }
        }
=======
    }

    @objc private func themeDidChange(_ notification: Notification) {
        guard let themeView = notification.object as? UIView, self.isDescendant(of: themeView) else {
            return
        }
        updateMarkLayerBackgroundColor()
   }

    private func updateMarkLayerBackgroundColor() {
        markLayer.backgroundColor = UIColor(dynamicColor: fluentTheme.aliasTokens.colors[.strokeAccessible]).cgColor
>>>>>>> 4c81ac0e
    }

    public required init?(coder aDecoder: NSCoder) {
        preconditionFailure("init(coder:) has not been implemented")
    }

    open override var intrinsicContentSize: CGSize {
        return CGSize(width: UIView.noIntrinsicMetric, height: ResizingHandleView.height)
    }

    open override func sizeThatFits(_ size: CGSize) -> CGSize {
        return CGSize(width: size.width, height: ResizingHandleView.height)
    }

    open override func layoutSubviews() {
        super.layoutSubviews()
        markLayer.position = CGPoint(x: bounds.midX, y: bounds.midY)
    }

    public typealias TokenSetKeyType = ResizingHandleTokenSet.Tokens
    public var tokenSet: ResizingHandleTokenSet

    var tokenSetSink: AnyCancellable?

    /// Internal custom color to preserve deprecated Drawer API (resizingHandleViewBackgroundColor)
    var customBackgroundColor: UIColor? {
        didSet {
            updateColors()
        }
    }

    private func updateColors() {
        markLayer.backgroundColor = UIColor(dynamicColor: tokenSet[.markColor].dynamicColor).cgColor
        backgroundColor = customBackgroundColor ?? UIColor(dynamicColor: tokenSet[.backgroundColor].dynamicColor)
    }

    @objc private func themeDidChange(_ notification: Notification) {
        guard let window = window, window.isEqual(notification.object) else {
            return
        }
        tokenSet.update(window.fluentTheme)
        updateColors()
    }
}<|MERGE_RESOLUTION|>--- conflicted
+++ resolved
@@ -4,10 +4,7 @@
 //
 
 import UIKit
-<<<<<<< HEAD
 import Combine
-=======
->>>>>>> 4c81ac0e
 
 // MARK: - ResizingHandleView
 
@@ -24,10 +21,7 @@
         let markLayer = CALayer()
         markLayer.bounds.size = Constants.markSize
         markLayer.cornerRadius = Constants.markCornerRadius
-<<<<<<< HEAD
         markLayer.backgroundColor = UIColor(dynamicColor: tokenSet[.markColor].dynamicColor).cgColor
-=======
->>>>>>> 4c81ac0e
         return markLayer
     }()
 
@@ -47,7 +41,6 @@
                                                selector: #selector(themeDidChange),
                                                name: .didChangeTheme,
                                                object: nil)
-<<<<<<< HEAD
 
         // Update appearance whenever `tokenSet` changes.
         tokenSetSink = tokenSet.objectWillChange.sink { [weak self] _ in
@@ -56,19 +49,6 @@
                 self?.updateColors()
             }
         }
-=======
-    }
-
-    @objc private func themeDidChange(_ notification: Notification) {
-        guard let themeView = notification.object as? UIView, self.isDescendant(of: themeView) else {
-            return
-        }
-        updateMarkLayerBackgroundColor()
-   }
-
-    private func updateMarkLayerBackgroundColor() {
-        markLayer.backgroundColor = UIColor(dynamicColor: fluentTheme.aliasTokens.colors[.strokeAccessible]).cgColor
->>>>>>> 4c81ac0e
     }
 
     public required init?(coder aDecoder: NSCoder) {
