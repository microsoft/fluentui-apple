//
//  Copyright (c) Microsoft Corporation. All rights reserved.
//  Licensed under the MIT License.
//

import UIKit
import SwiftUI

/// Properties that can be used to customize the appearance of the AvatarGroup.
@objc public protocol MSFAvatarGroupState {

    /// Caps the number of displayed avatars and shows the remaining not displayed in the overflow avatar.
    var maxDisplayedAvatars: Int { get set }

    /// Adds to the overflow count in case the calling code did not provide all the avatars, but still wants to convey more
    /// items than just the remainder of the avatars that could not be displayed due to the maxDisplayedAvatars property.
    var overflowCount: Int { get set }

    ///  Style of the AvatarGroup.
    var style: MSFAvatarGroupStyle { get set }

    ///  Size of the AvatarGroup.
    var size: MSFAvatarSize { get set }

    /// Creates a new Avatar within the AvatarGroup.
    func createAvatar() -> MSFAvatarGroupAvatarState

    /// Creates a new Avatar within the AvatarGroup at a specific index.
    func createAvatar(at index: Int) -> MSFAvatarGroupAvatarState

    /// Retrieves the state object for a specific Avatar so its appearance can be customized.
    /// - Parameter index: The zero-based index of the Avatar in the AvatarGroup.
    func getAvatarState(at index: Int) -> MSFAvatarGroupAvatarState

    /// Remove an Avatar from the AvatarGroup.
    /// - Parameter index: The zero-based index of the Avatar that will be removed from the AvatarGroup.
    func removeAvatar(at index: Int)

    /// Custom design token set for this control
    var overrideTokens: AvatarGroupTokens? { get set }
}

/// Enumeration of the styles used by the AvatarGroup.
/// The stack style presents Avatars laid on top of each other.
/// The pile style presents Avatars side by side.
@objc public enum MSFAvatarGroupStyle: Int, CaseIterable {
    case stack
    case pile
}

/// Properties that can be used to customize the appearance of the Avatar in the AvatarGroup.
@objc public protocol MSFAvatarGroupAvatarState {
    /// Sets the accessibility label for the Avatar.
    var accessibilityLabel: String? { get set }

    /// Sets a custom background color for the Avatar.
    /// The ring color inherit this color if not set explicitly to a different color.
    var backgroundColor: UIColor? { get set }

    /// The custom foreground color.
    /// This property allows customizing the initials text color or the default image tint color.
    var foregroundColor: UIColor? { get set }

    /// Whether the gap between the ring and the avatar content exists.
    var hasRingInnerGap: Bool { get set }

    /// The image used in the avatar content.
    var image: UIImage? { get set }

    /// The image used to fill the ring as a custom color.
    var imageBasedRingColor: UIImage? { get set }

    /// Displays an outer ring for the avatar if set to true.
    /// The group style does not support rings.
    var isRingVisible: Bool { get set }

    /// Sets the transparency of the avatar elements (inner and outer ring gaps, presence icon outline).
    /// Uses the solid default background color if set to false.
    var isTransparent: Bool { get set }

    /// The primary text of the avatar.
    /// Used for computing the initials and background/ring colors.
    var primaryText: String? { get set }

    /// Overrides the default ring color.
    var ringColor: UIColor? { get set }

    /// The secondary text of the avatar.
    /// Used for computing the initials and background/ring colors if primaryText is not set.
    var secondaryText: String? { get set }
}

/// View that represents the AvatarGroup.
<<<<<<< HEAD
public struct AvatarGroup: View, TokenizedControlInternal {
=======
public struct AvatarGroup: View {
    @Environment(\.theme) var theme: FluentUIStyle
    @Environment(\.windowProvider) var windowProvider: FluentUIWindowProvider?
    @Environment(\.layoutDirection) var layoutDirection: LayoutDirection
    @ObservedObject var state: MSFAvatarGroupStateImpl
    @ObservedObject var tokens: MSFAvatarGroupTokens

>>>>>>> 71307880
    /// Creates and initializes a SwiftUI AvatarGroup.
    /// - Parameters:
    ///   - style: The style of the avatar group.
    ///   - size: The size of the avatars displayed in the avatar group.
    init(style: MSFAvatarGroupStyle,
         size: MSFAvatarSize) {
        let state = MSFAvatarGroupStateImpl(style: style,
                                            size: size)
        self.state = state
<<<<<<< HEAD
=======
        self.tokens = state.tokens
    }

    /// Renders the avatar with an optional cutout for the Stack group style.
    @ViewBuilder
    private func avatarCutout(_ avatar: Avatar,
                              _ needsCutout: Bool,
                              _ xOrigin: CGFloat,
                              _ yOrigin: CGFloat,
                              _ cutoutSize: CGFloat,
                              _ padding: CGFloat) -> some View {
        avatar.modifyIf(needsCutout, { view in
            view.clipShape(Avatar.AvatarCutout(xOrigin: xOrigin,
                                               yOrigin: yOrigin,
                                               cutoutSize: cutoutSize),
                           style: FillStyle(eoFill: true))
            })
            .padding(.trailing, padding)
>>>>>>> 71307880
    }

    public var body: some View {
        let avatars: [MSFAvatarStateImpl] = state.avatars
        let avatarViews: [Avatar] = avatars.map { Avatar($0) }
        let enumeratedAvatars = Array(avatars.enumerated())
        let maxDisplayedAvatars: Int = avatars.prefix(state.maxDisplayedAvatars).count
        let overflowCount: Int = (avatars.count > maxDisplayedAvatars ? avatars.count - maxDisplayedAvatars : 0) + state.overflowCount

        let interspace: CGFloat = tokens.interspace
        let imageSize: CGFloat = tokens.size.size
        let ringOuterGap: CGFloat = tokens.ringOuterGap
        let ringGapOffset: CGFloat = ringOuterGap * 2
        let ringOffset: CGFloat = tokens.ringThickness + tokens.ringInnerGap + tokens.ringOuterGap

        let groupHeight: CGFloat = imageSize + (ringOffset * 2)

        @ViewBuilder
        var avatarGroupContent: some View {
            HStack(spacing: 0) {
                ForEach(enumeratedAvatars.prefix(maxDisplayedAvatars), id: \.1) { index, avatar in
                    // If the avatar is part of Stack style and is not the last avatar in the sequence, create a cutout.
                    let avatarView = avatarViews[index]
                    let needsCutout = tokens.style == .stack && (overflowCount > 0 || index + 1 < maxDisplayedAvatars)
                    let avatarSize: CGFloat = avatarView.state.totalSize()
                    let nextAvatarSize: CGFloat = needsCutout ? avatarViews[index + 1].state.totalSize() : 0
                    let isLastDisplayed = index == maxDisplayedAvatars - 1

                    // Calculating the size delta of the current and next avatar based off of ring visibility, which helps determine
                    // starting coordinates for the cutout.
                    let currentAvatarHasRing = avatar.isRingVisible
                    let nextAvatarHasRing = index + 1 < maxDisplayedAvatars ? avatars[index + 1].isRingVisible : false
                    let avatarSizeDifference = avatarSize - nextAvatarSize
                    let sizeDiff = !isLastDisplayed ? (currentAvatarHasRing ? avatarSizeDifference : avatarSizeDifference - ringGapOffset) :
                    currentAvatarHasRing ? (avatarSize - ringGapOffset) - imageSize : (avatarSize - (ringGapOffset * 2)) - imageSize
                    let x = avatarSize + tokens.interspace - ringGapOffset

                    // Calculating the different interspace scenarios considering rings.
                    let ringPaddingInterspace = nextAvatarHasRing ? interspace - (ringOffset + ringOuterGap) : interspace - ringOffset
                    let noRingPaddingInterspace = nextAvatarHasRing ? interspace - ringOuterGap : interspace
                    let stackPadding = (currentAvatarHasRing ? ringPaddingInterspace : noRingPaddingInterspace)

                    // Finalized calculations for x and y coordinates of the Avatar if it needs a cutout, including RTL.
                    let cutoutSize = isLastDisplayed ? (ringOuterGap * 2) + imageSize : nextAvatarSize
                    let xOrigin: CGFloat = {
                        if layoutDirection == .rightToLeft {
                            return -cutoutSize - interspace + ringOuterGap + (currentAvatarHasRing ? ringOffset : 0)
                        }
                        return x - ringOuterGap - (currentAvatarHasRing ? ringOuterGap : 0)
                    }()
                    let yOrigin = sizeDiff / 2

                    // Hand the rendering of the avatar to a helper function to appease Swift's
                    // strict type-checking timeout.
                    VStack {
                        avatarView
                            .transition(.identity)
                            .modifyIf(needsCutout, { view in
                                view.mask(Avatar.AvatarCutout(
                                    xOrigin: xOrigin,
                                    yOrigin: yOrigin,
                                    cutoutSize: cutoutSize)
                                            .fill(style: FillStyle(eoFill: true)))
                            })
                    }
                    .padding(.trailing, tokens.style == .stack ? stackPadding : interspace)
                    .animation(Animation.linear(duration: animationDuration))
                    .transition(AnyTransition.move(edge: .leading))
                }

                if overflowCount > 0 {
                    VStack {
                        createOverflow(count: overflowCount)
                    }
                    .animation(Animation.linear(duration: animationDuration))
                    .transition(AnyTransition.move(edge: .leading))
                }
            }
            .frame(maxWidth: .infinity,
                   minHeight: groupHeight,
                   maxHeight: .infinity,
                   alignment: .leading)
        }
<<<<<<< HEAD
        .resolveTokens(self)
    }

    var tokens: AvatarGroupTokens { state.tokens }
    @Environment(\.fluentTheme) var fluentTheme: FluentTheme
    @ObservedObject var state: MSFAvatarGroupStateImpl

    /// Renders the avatar with an optional cutout
    @ViewBuilder
    private func avatarCutout(_ avatar: Avatar,
                              _ needsCutout: Bool,
                              _ xOrigin: CGFloat,
                              _ yOrigin: CGFloat,
                              _ cutoutSize: CGFloat,
                              _ padding: CGFloat) -> some View {
        avatar.modifyIf(needsCutout, { view in
            view.clipShape(Avatar.AvatarCutout(xOrigin: xOrigin,
                                               yOrigin: yOrigin,
                                               cutoutSize: cutoutSize),
                           style: FillStyle(eoFill: true))
            })
            .padding(.trailing, padding)
=======

        return avatarGroupContent
>>>>>>> 71307880
    }

    private let animationDuration: CGFloat = 0.1

    private func createOverflow(count: Int) -> Avatar {
        var avatar = Avatar(style: .overflow, size: tokens.size)
        let data = MSFAvatarStateImpl(style: .overflow, size: tokens.size)
        data.primaryText = "\(count)"
        data.image = nil
        avatar.state = data
        return avatar
    }
}

class MSFAvatarGroupStateImpl: NSObject, ObservableObject, ControlConfiguration, MSFAvatarGroupState {
    func createAvatar() -> MSFAvatarGroupAvatarState {
        return createAvatar(at: avatars.endIndex)
    }

    func createAvatar(at index: Int) -> MSFAvatarGroupAvatarState {
        guard index <= avatars.count && index >= 0 else {
            preconditionFailure("Index is out of bounds")
        }
        let avatar = MSFAvatarGroupAvatarStateImpl(size: tokens.size)
        avatars.insert(avatar, at: index)
        return avatar
    }

    func getAvatarState(at index: Int) -> MSFAvatarGroupAvatarState {
        guard avatars.indices.contains(index) else {
            preconditionFailure("Index is out of bounds")
        }
        return avatars[index]
    }

    func removeAvatar(at index: Int) {
        guard avatars.indices.contains(index) else {
            preconditionFailure("Index is out of bounds")
        }
        avatars.remove(at: index)
    }

    @Published var avatars: [MSFAvatarGroupAvatarStateImpl] = []
    @Published var maxDisplayedAvatars: Int = Int.max
    @Published var overflowCount: Int = 0

    @Published var style: MSFAvatarGroupStyle {
        didSet {
            tokens.style = style
        }
    }
    @Published var size: MSFAvatarSize {
        didSet {
            tokens.size = size
        }
    }

    @Published var overrideTokens: AvatarGroupTokens?
    @Published var tokens: AvatarGroupTokens = .init() {
        didSet {
            tokens.style = style
            tokens.size = size
        }
    }

    init(style: MSFAvatarGroupStyle,
         size: MSFAvatarSize) {
        self.style = style
        self.size = size

        let tokens = AvatarGroupTokens()
        tokens.style = style
        tokens.size = size

        super.init()
    }
}

class MSFAvatarGroupAvatarStateImpl: MSFAvatarStateImpl, MSFAvatarGroupAvatarState {
    init(size: MSFAvatarSize) {
        super.init(style: .default, size: size)
    }
}<|MERGE_RESOLUTION|>--- conflicted
+++ resolved
@@ -91,17 +91,7 @@
 }
 
 /// View that represents the AvatarGroup.
-<<<<<<< HEAD
-public struct AvatarGroup: View, TokenizedControlInternal {
-=======
 public struct AvatarGroup: View {
-    @Environment(\.theme) var theme: FluentUIStyle
-    @Environment(\.windowProvider) var windowProvider: FluentUIWindowProvider?
-    @Environment(\.layoutDirection) var layoutDirection: LayoutDirection
-    @ObservedObject var state: MSFAvatarGroupStateImpl
-    @ObservedObject var tokens: MSFAvatarGroupTokens
-
->>>>>>> 71307880
     /// Creates and initializes a SwiftUI AvatarGroup.
     /// - Parameters:
     ///   - style: The style of the avatar group.
@@ -111,9 +101,6 @@
         let state = MSFAvatarGroupStateImpl(style: style,
                                             size: size)
         self.state = state
-<<<<<<< HEAD
-=======
-        self.tokens = state.tokens
     }
 
     /// Renders the avatar with an optional cutout for the Stack group style.
@@ -131,7 +118,6 @@
                            style: FillStyle(eoFill: true))
             })
             .padding(.trailing, padding)
->>>>>>> 71307880
     }
 
     public var body: some View {
@@ -215,34 +201,14 @@
                    maxHeight: .infinity,
                    alignment: .leading)
         }
-<<<<<<< HEAD
-        .resolveTokens(self)
+
+        return avatarGroupContent
     }
 
     var tokens: AvatarGroupTokens { state.tokens }
     @Environment(\.fluentTheme) var fluentTheme: FluentTheme
+    @Environment(\.layoutDirection) var layoutDirection: LayoutDirection
     @ObservedObject var state: MSFAvatarGroupStateImpl
-
-    /// Renders the avatar with an optional cutout
-    @ViewBuilder
-    private func avatarCutout(_ avatar: Avatar,
-                              _ needsCutout: Bool,
-                              _ xOrigin: CGFloat,
-                              _ yOrigin: CGFloat,
-                              _ cutoutSize: CGFloat,
-                              _ padding: CGFloat) -> some View {
-        avatar.modifyIf(needsCutout, { view in
-            view.clipShape(Avatar.AvatarCutout(xOrigin: xOrigin,
-                                               yOrigin: yOrigin,
-                                               cutoutSize: cutoutSize),
-                           style: FillStyle(eoFill: true))
-            })
-            .padding(.trailing, padding)
-=======
-
-        return avatarGroupContent
->>>>>>> 71307880
-    }
 
     private let animationDuration: CGFloat = 0.1
 
@@ -315,6 +281,7 @@
         let tokens = AvatarGroupTokens()
         tokens.style = style
         tokens.size = size
+        self.tokens = tokens
 
         super.init()
     }
