--- conflicted
+++ resolved
@@ -265,15 +265,6 @@
     @Published var size: MSFAvatarSize
 
     @Published var overrideTokens: AvatarGroupTokens?
-<<<<<<< HEAD
-    @Published var tokens: AvatarGroupTokens {
-        didSet {
-            tokens.style = style
-            tokens.size = size
-        }
-    }
-=======
->>>>>>> 4708cdf7
 
     init(style: MSFAvatarGroupStyle,
          size: MSFAvatarSize) {
