//
//  Copyright (c) Microsoft Corporation. All rights reserved.
//  Licensed under the MIT License.
//

import UIKit
import SwiftUI

/// Enumeration of the styles used by the AvatarGroup.
/// The stack style presents Avatars laid on top of each other.
/// The pile style presents Avatars side by side.
@objc public enum MSFAvatarGroupStyle: Int, CaseIterable {
    case stack
    case pile
}

/// Properties that can be used to customize the appearance of the AvatarGroup.
@objc public protocol MSFAvatarGroupState {

    /// Caps the number of displayed avatars and shows the remaining not displayed in the overflow avatar.
    var maxDisplayedAvatars: Int { get set }

    /// Adds to the overflow count in case the calling code did not provide all the avatars, but still wants to convey more
    /// items than just the remainder of the avatars that could not be displayed due to the maxDisplayedAvatars property.
    var overflowCount: Int { get set }

    ///  Style of the AvatarGroup.
    var style: MSFAvatarGroupStyle { get set }

    /// Size of the AvatarGroup.
    var size: MSFAvatarSize { get set }

    /// Creates a new Avatar within the AvatarGroup.
    func createAvatar() -> MSFAvatarGroupAvatarState

    /// Creates a new Avatar within the AvatarGroup at a specific index.
    func createAvatar(at index: Int) -> MSFAvatarGroupAvatarState

    /// Retrieves the state object for a specific Avatar so its appearance can be customized.
    /// - Parameter index: The zero-based index of the Avatar in the AvatarGroup.
    func getAvatarState(at index: Int) -> MSFAvatarGroupAvatarState

    /// Remove an Avatar from the AvatarGroup.
    /// - Parameter index: The zero-based index of the Avatar that will be removed from the AvatarGroup.
    func removeAvatar(at index: Int)
}

/// View that represents the AvatarGroup.
public struct AvatarGroup: View {
    @Environment(\.theme) var theme: FluentUIStyle
    @Environment(\.windowProvider) var windowProvider: FluentUIWindowProvider?
    @ObservedObject var state: MSFAvatarGroupStateImpl
    @ObservedObject var tokens: MSFAvatarGroupTokens

    /// Creates and initializes a SwiftUI AvatarGroup.
    /// - Parameters:
    ///   - style: The style of the avatar group.
    ///   - size: The size of the avatars displayed in the avatar group.
    ///   - avatarCount: Total number of avatars to represent, independent of what is visible at any time.
    ///   - avatarAtIndex: Callback to allow for customization of individual avatars.
    public init(style: MSFAvatarGroupStyle,
                size: MSFAvatarSize,
                avatars: [AvatarGroupAvatarState]) {
        let state = MSFAvatarGroupStateImpl(style: style,
                                            size: size,
                                            avatars: avatars)
        self.state = state
        self.tokens = state.tokens
    }

    /// Renders the avatar with an optional cutout
    @ViewBuilder
    private func avatarCutout(_ avatar: Avatar,
                              _ needsCutout: Bool,
                              _ xOrigin: CGFloat,
                              _ yOrigin: CGFloat,
                              _ cutoutSize: CGFloat,
                              _ padding: CGFloat) -> some View {
        avatar.modifyIf(needsCutout, { view in
            view.clipShape(Avatar.AvatarCutout(xOrigin: xOrigin,
                                               yOrigin: yOrigin,
                                               cutoutSize: cutoutSize),
                           style: FillStyle(eoFill: true))
            })
            .padding(.trailing, padding)
    }

    public var body: some View {
<<<<<<< HEAD
        let avatars = state.avatars
=======
        let avatars: [MSFAvatarStateImpl] = state.avatars
        let avatarViews: [Avatar] = avatars.map { Avatar($0) }
>>>>>>> 12cb69b3
        let maxDisplayedAvatars: Int = avatars.prefix(state.maxDisplayedAvatars).count
        let overflowCount: Int = (avatars.count > maxDisplayedAvatars ? avatars.count - maxDisplayedAvatars : 0) + state.overflowCount

        let interspace: CGFloat = tokens.interspace
        let imageSize: CGFloat = tokens.size.size
        let ringOuterGap: CGFloat = tokens.ringOuterGap
        let ringGapOffset: CGFloat = ringOuterGap * 2
        let ringOffset: CGFloat = tokens.ringThickness + tokens.ringInnerGap + tokens.ringOuterGap
        HStack(spacing: 0) {
            ForEach(0 ..< maxDisplayedAvatars, id: \.self) { index in
                // If the avatar is part of Stack style and is not the last avatar in the sequence, create a cutout
                let avatar = avatars[index]
                let avatarView = avatarViews[index]
                let needsCutout = tokens.style == .stack && (overflowCount > 0 || index + 1 < maxDisplayedAvatars)
                let avatarSize: CGFloat = avatarView.state.totalSize()
                let nextAvatarSize: CGFloat = needsCutout ? avatarViews[index + 1].state.totalSize() : 0
                let isLastDisplayed = index == maxDisplayedAvatars - 1

                let currentAvatarHasRing = avatar.isRingVisible
                let nextAvatarHasRing = index + 1 < maxDisplayedAvatars ? avatars[index + 1].isRingVisible : false
                let avatarSizeDifference = avatarSize - nextAvatarSize
                let sizeDiff = !isLastDisplayed ? (currentAvatarHasRing ? avatarSizeDifference : avatarSizeDifference - ringGapOffset) :
                    currentAvatarHasRing ? (avatarSize - ringGapOffset) - imageSize : (avatarSize - (ringGapOffset * 2)) - imageSize
                let x = avatarSize + tokens.interspace - ringGapOffset

                let ringPaddingInterspace = nextAvatarHasRing ? interspace - (ringOffset + ringOuterGap) : interspace - ringOffset
                let noRingPaddingInterspace = nextAvatarHasRing ? interspace - ringOuterGap : interspace
                let rtlRingPaddingInterspace = (nextAvatarHasRing ? -x - ringOuterGap : -x + ringOffset)
                let rtlNoRingPaddingInterspace = (nextAvatarHasRing ? -x - ringOffset - ringOuterGap : -x)
                let stackPadding = (currentAvatarHasRing ? ringPaddingInterspace : noRingPaddingInterspace)

                let xPosition = currentAvatarHasRing ? x - ringOuterGap - ringOuterGap : x - ringOuterGap
                let xPositionRTL = currentAvatarHasRing ? rtlRingPaddingInterspace : rtlNoRingPaddingInterspace
                let xOrigin = Locale.current.isRightToLeftLayoutDirection() ? xPositionRTL : xPosition
<<<<<<< HEAD
                let yOrigin = currentAvatarHasRing ? (nextAvatarHasRing ? ringOuterGap : ringOffset) :
                    (nextAvatarHasRing ? 0 - ringOffset + tokens.ringOuterGap : 0)
                let cutoutSize = nextAvatarHasRing ? size + ringOffset + ringOuterGap : size

                Avatar(avatar.avatarState)
                    .size(tokens.size)
                    .modifyIf(needsCutout, { view in
                        view.mask(AvatarCutout(xOrigin: xOrigin,
                                               yOrigin: yOrigin,
                                               cutoutSize: cutoutSize)
                                    .fill(style: FillStyle(eoFill: true)))
                    })
                    .padding(.trailing, tokens.style == .stack ? stackPadding : interspace)
=======
                let yOrigin = sizeDiff / 2
                let cutoutSize = isLastDisplayed ? (ringOuterGap * 2) + imageSize : nextAvatarSize

                // Hand the rendering of the avatar to a helper function to appease Swift's
                // strict type-checking timeout.
                self.avatarCutout(avatarView,
                                  needsCutout,
                                  xOrigin,
                                  yOrigin,
                                  cutoutSize,
                                  tokens.style == .stack ? stackPadding : interspace)
>>>>>>> 12cb69b3
            }
            if overflowCount > 0 {
                createOverflow(count: overflowCount)
            }
        }
    }

    private func createOverflow(count: Int) -> Avatar {
        var avatar = Avatar(style: .overflow, size: tokens.size)
        let data = MSFAvatarStateImpl(style: .overflow, size: tokens.size)
        data.primaryText = "\(count)"
        data.image = nil
        avatar.state = data
        return avatar
    }
}

class MSFAvatarGroupStateImpl: NSObject, ObservableObject, MSFAvatarGroupState {
    func createAvatar() -> MSFAvatarGroupAvatarState {
        return createAvatar(at: avatars.endIndex)
    }

    func createAvatar(at index: Int) -> MSFAvatarGroupAvatarState {
        guard index <= avatars.count && index >= 0 else {
            preconditionFailure("Index is out of bounds")
        }
        let avatar = AvatarGroupAvatarState()
        avatars.insert(avatar, at: index)
        return avatar
    }

    func getAvatarState(at index: Int) -> MSFAvatarGroupAvatarState {
        guard avatars.indices.contains(index) else {
            preconditionFailure("Index is out of bounds")
        }
        return avatars[index]
    }

    func removeAvatar(at index: Int) {
        guard avatars.indices.contains(index) else {
            preconditionFailure("Index is out of bounds")
        }
        avatars.remove(at: index)
    }

    @Published var avatars: [AvatarGroupAvatarState] = []
    @Published var maxDisplayedAvatars: Int = Int.max
    @Published var overflowCount: Int = 0

    var style: MSFAvatarGroupStyle {
        get {
            return tokens.style
        }
        set {
            tokens.style = newValue
        }
    }

    var size: MSFAvatarSize {
        get {
            return tokens.size
        }
        set {
            tokens.size = newValue
        }
    }

    var tokens: MSFAvatarGroupTokens

    init(style: MSFAvatarGroupStyle,
         size: MSFAvatarSize,
         avatars: [AvatarGroupAvatarState]) {
        self.tokens = MSFAvatarGroupTokens(style: style,
                                           size: size)
        self.avatars = avatars
        super.init()
    }
}<|MERGE_RESOLUTION|>--- conflicted
+++ resolved
@@ -86,12 +86,8 @@
     }
 
     public var body: some View {
-<<<<<<< HEAD
-        let avatars = state.avatars
-=======
         let avatars: [MSFAvatarStateImpl] = state.avatars
         let avatarViews: [Avatar] = avatars.map { Avatar($0) }
->>>>>>> 12cb69b3
         let maxDisplayedAvatars: Int = avatars.prefix(state.maxDisplayedAvatars).count
         let overflowCount: Int = (avatars.count > maxDisplayedAvatars ? avatars.count - maxDisplayedAvatars : 0) + state.overflowCount
 
@@ -126,21 +122,6 @@
                 let xPosition = currentAvatarHasRing ? x - ringOuterGap - ringOuterGap : x - ringOuterGap
                 let xPositionRTL = currentAvatarHasRing ? rtlRingPaddingInterspace : rtlNoRingPaddingInterspace
                 let xOrigin = Locale.current.isRightToLeftLayoutDirection() ? xPositionRTL : xPosition
-<<<<<<< HEAD
-                let yOrigin = currentAvatarHasRing ? (nextAvatarHasRing ? ringOuterGap : ringOffset) :
-                    (nextAvatarHasRing ? 0 - ringOffset + tokens.ringOuterGap : 0)
-                let cutoutSize = nextAvatarHasRing ? size + ringOffset + ringOuterGap : size
-
-                Avatar(avatar.avatarState)
-                    .size(tokens.size)
-                    .modifyIf(needsCutout, { view in
-                        view.mask(AvatarCutout(xOrigin: xOrigin,
-                                               yOrigin: yOrigin,
-                                               cutoutSize: cutoutSize)
-                                    .fill(style: FillStyle(eoFill: true)))
-                    })
-                    .padding(.trailing, tokens.style == .stack ? stackPadding : interspace)
-=======
                 let yOrigin = sizeDiff / 2
                 let cutoutSize = isLastDisplayed ? (ringOuterGap * 2) + imageSize : nextAvatarSize
 
@@ -152,7 +133,6 @@
                                   yOrigin,
                                   cutoutSize,
                                   tokens.style == .stack ? stackPadding : interspace)
->>>>>>> 12cb69b3
             }
             if overflowCount > 0 {
                 createOverflow(count: overflowCount)
