--- conflicted
+++ resolved
@@ -149,10 +149,6 @@
 
 class MSFAvatarGroupStateImpl: NSObject, ObservableObject, MSFAvatarGroupState {
     func createAvatar() -> MSFAvatarGroupAvatarState {
-<<<<<<< HEAD
-        let avatar = AvatarGroupAvatarState()
-        avatars.append(avatar)
-=======
         return createAvatar(at: avatars.endIndex)
     }
 
@@ -160,9 +156,8 @@
         guard index <= avatars.count else {
             preconditionFailure("Index is out of bounds")
         }
-        let avatar = MSFAvatarGroupAvatarStateImpl(size: tokens.size)
+        let avatar = AvatarGroupAvatarState()
         avatars.insert(avatar, at: index)
->>>>>>> 68d73132
         return avatar
     }
 
