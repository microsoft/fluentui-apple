//
//  Copyright (c) Microsoft Corporation. All rights reserved.
//  Licensed under the MIT License.
//

import SwiftUI

/// Properties that can be used to customize the appearance of the `Notification`.
@objc public protocol MSFNotificationState: NSObjectProtocol {
    /// Style to draw the control.
    var style: MSFNotificationStyle { get set }

    /// Optional text for the main title area of the control. If there is a title, the message becomes subtext.
    var message: String? { get set }

    /// Optional attributed text for the main title area of the control. If there is a title, the message becomes subtext.
    var attributedMessage: NSAttributedString? { get set }

    /// Optional text to draw above the message area.
    var title: String? { get set }

    /// Optional attributed text to draw above the message area.
    var attributedTitle: NSAttributedString? { get set }

    /// Optional icon to draw at the leading edge of the control.
    var image: UIImage? { get set }

    /// Optional icon to display in the action button if no button title is provided.
    /// If the trailingImage is set, the trailingImageAccessibilityLabel should also be set.
    var trailingImage: UIImage? { get set }

    /// Optional localized accessibility label for the trailing image.
    var trailingImageAccessibilityLabel: String? { get set }

    /// Title to display in the action button on the trailing edge of the control.
    ///
    /// To show an action button, provide values for both `actionButtonTitle` and  `actionButtonAction`.
    var actionButtonTitle: String? { get set }

    /// Action to be dispatched by the action button on the trailing edge of the control.
    ///
    /// To show an action button, provide values for both `actionButtonTitle` and  `actionButtonAction`.
    var actionButtonAction: (() -> Void)? { get set }

    /// Bool to control if the Notification has a dismiss action by default.
    var showDefaultDismissActionButton: Bool { get set }

    /// Action to be dispatched by tapping on the toast/bar notification.
    var messageButtonAction: (() -> Void)? { get set }

    /// Design token set for this control, to use in place of the control's default Fluent tokens.
    var overrideTokens: NotificationTokens? { get set }

    /// Defines whether the notification shows from the bottom of the presenting view or the top.
    var showFromBottom: Bool { get set }
}

/// View that represents the Notification.
public struct FluentNotification: View, ConfigurableTokenizedControl {
    /// Creates the FluentNotification
    /// - Parameters:
    ///   - style: `MSFNotificationStyle` enum value that defines the style of the Notification being presented.
    ///   - shouldSelfPresent: Whether the notification should  present itself (SwiftUI environment) or externally (UIKit environment).
    ///   - isFlexibleWidthToast: Whether the width of the toast is set based  on the width of the screen or on its contents.
    ///   - message: Optional text for the main title area of the control. If there is a title, the message becomes subtext.
    ///   - attributedMessage: Optional attributed text for the main title area of the control. If there is a title, the message becomes subtext. If set, it will override the message parameter.
    ///   - isPresented: Controls whether the Notification is being presented.
    ///   - title: Optional text to draw above the message area.
    ///   - attributedTitle: Optional attributed text to draw above the message area. If set, it will override the title parameter.
    ///   - image: Optional icon to draw at the leading edge of the control.
    ///   - trailingImage: Optional icon to show in the action button if no button title is provided.
    ///   - trailingImageAccessibilityLabel: Optional localized accessibility label for the trailing image.
    ///   - actionButtonTitle:Title to display in the action button on the trailing edge of the control.
    ///   - actionButtonAction: Action to be dispatched by the action button on the trailing edge of the control.
<<<<<<< HEAD
    ///   - showDefaultDismissActionButton: Bool to control if the Notification has a dismiss action by default.
    ///   - messageButtonAction: Action to be dispatched by tapping on the toast/bar notification.   
=======
    ///   - messageButtonAction: Action to be dispatched by tapping on the toast/bar notification.
    ///   - showFromBottom: Defines whether the notification shows from the bottom of the presenting view or the top.
>>>>>>> 971119b7
    public init(style: MSFNotificationStyle,
                shouldSelfPresent: Bool = true,
                isFlexibleWidthToast: Bool = false,
                message: String? = nil,
                attributedMessage: NSAttributedString? = nil,
                isPresented: Binding<Bool>? = nil,
                title: String? = nil,
                attributedTitle: NSAttributedString? = nil,
                image: UIImage? = nil,
                trailingImage: UIImage? = nil,
                trailingImageAccessibilityLabel: String? = nil,
                actionButtonTitle: String? = nil,
                actionButtonAction: (() -> Void)? = nil,
<<<<<<< HEAD
                showDefaultDismissActionButton: Bool? = nil,
                messageButtonAction: (() -> Void)? = nil) {
        let state = MSFNotificationStateImpl(style: style,
                                             message: message,
                                             attributedMessage: attributedMessage,
                                             title: title,
                                             attributedTitle: attributedTitle,
                                             image: image,
                                             trailingImage: trailingImage,
                                             trailingImageAccessibilityLabel: trailingImageAccessibilityLabel,
                                             actionButtonTitle: actionButtonTitle,
                                             actionButtonAction: actionButtonAction,
                                             showDefaultDismissActionButton: showDefaultDismissActionButton,
                                             messageButtonAction: messageButtonAction)
=======
                messageButtonAction: (() -> Void)? = nil,
                showFromBottom: Bool = true) {
        let state = MSFNotificationStateImpl(style: style)
        state.message = message
        state.attributedMessage = attributedMessage
        state.title = title
        state.attributedTitle = attributedTitle
        state.image = image
        state.trailingImage = trailingImage
        state.trailingImageAccessibilityLabel = trailingImageAccessibilityLabel
        state.actionButtonTitle = actionButtonTitle
        state.actionButtonAction = actionButtonAction
        state.messageButtonAction = messageButtonAction
        state.showFromBottom = showFromBottom
>>>>>>> 971119b7
        self.state = state
        self.shouldSelfPresent = shouldSelfPresent
        self.isFlexibleWidthToast = isFlexibleWidthToast && style.isToast

        if let isPresented = isPresented {
            _isPresented = isPresented
        } else {
            _isPresented = .constant(true)
        }

        if _isPresented.wrappedValue == true {
            _opacity = .init(initialValue: 1)
        }
    }

    public var body: some View {
        @ViewBuilder
        var image: some View {
            if state.style.isToast {
                if let image = state.image {
                    let imageSize = image.size
                    Image(uiImage: image)
                        .renderingMode(.template)
                        .frame(width: imageSize.width,
                               height: imageSize.height,
                               alignment: .center)
                        .foregroundColor(Color(dynamicColor: tokens.imageColor))
                }
            }
        }

        @ViewBuilder
        var titleLabel: some View {
            if state.style.isToast && hasSecondTextRow {
                if let attributedTitle = state.attributedTitle {
                    AttributedText(attributedTitle, attributedTitleSize.width)
                        .fixedSize(horizontal: isFlexibleWidthToast, vertical: true)
                        .onSizeChange { newSize in
                            attributedTitleSize = newSize
                        }
                } else if let title = state.title {
                    Text(title)
                        .font(.fluent(tokens.boldTextFont))
                        .foregroundColor(Color(dynamicColor: tokens.foregroundColor))
                }
            }
        }

        @ViewBuilder
        var messageLabel: some View {
            if let attributedMessage = state.attributedMessage {
                AttributedText(attributedMessage, attributedMessageSize.width)
                    .fixedSize(horizontal: isFlexibleWidthToast, vertical: true)
                    .onSizeChange { newSize in
                        attributedMessageSize = newSize
                    }
            } else if let message = state.message {
                let messageFont = hasSecondTextRow ? tokens.footnoteTextFont : (state.style.isToast ? tokens.boldTextFont : tokens.regularTextFont)
                Text(message)
                    .font(.fluent(messageFont))
                    .foregroundColor(Color(dynamicColor: tokens.foregroundColor))
            }
        }

        @ViewBuilder
        var textContainer: some View {
            VStack(alignment: .leading) {
                if hasSecondTextRow {
                    titleLabel
                }
                messageLabel
            }
            .padding(.vertical, hasSecondTextRow ? tokens.verticalPadding : tokens.verticalPaddingForOneLine)
        }

        @ViewBuilder
        var button: some View {
            let shouldHaveDefaultAction = state.showDefaultDismissActionButton && shouldSelfPresent
            if let buttonAction = state.actionButtonAction ?? (shouldHaveDefaultAction ? dismissAnimated : nil) {
                let foregroundColor = tokens.foregroundColor
                if let actionTitle = state.actionButtonTitle, !actionTitle.isEmpty {
                    SwiftUI.Button(actionTitle) {
                        isPresented = false
                        buttonAction()
                    }
                    .lineLimit(1)
                    .foregroundColor(Color(dynamicColor: foregroundColor))
                    .font(.fluent(tokens.boldTextFont))
                    .hoverEffect()
                } else {
                    SwiftUI.Button(action: {
                        isPresented = false
                        buttonAction()
                    }, label: {
                        if let trailingImage = state.trailingImage {
                            Image(uiImage: trailingImage)
                                .accessibilityLabel(state.trailingImageAccessibilityLabel ?? "")
                        } else {
                            Image("dismiss-20x20", bundle: FluentUIFramework.resourceBundle)
                                .accessibilityLabel("Accessibility.Dismiss.Label".localized)
                        }
                    })
                    .foregroundColor(Color(dynamicColor: foregroundColor))
                    .hoverEffect()
                }
            }
        }

        let messageButtonAction = state.messageButtonAction
        @ViewBuilder
        var innerContents: some View {
            if hasCenteredText {
                HStack {
                    Spacer()
                    textContainer
                    Spacer()
                }
                .frame(minHeight: tokens.minimumHeight)
            } else {
                let horizontalSpacing = tokens.horizontalSpacing
                HStack(spacing: isFlexibleWidthToast ? horizontalSpacing : 0) {
                    HStack(spacing: horizontalSpacing) {
                        image
                        textContainer
                        if !isFlexibleWidthToast {
                            Spacer(minLength: horizontalSpacing)
                        }
                    }
                    .accessibilityElement(children: .combine)
                    .modifyIf(messageButtonAction != nil, { messageButton in
                        messageButton.accessibilityAddTraits(.isButton)
                            .hoverEffect()
                    })
                    button
                        .layoutPriority(1)
                }
                .onSizeChange { newSize in
                    innerContentsSize = newSize
                }
                .frame(minHeight: tokens.minimumHeight)
                .padding(.horizontal, tokens.horizontalPadding)
                .clipped()
            }
        }

        @ViewBuilder
        var notification: some View {
            innerContents
                .background(
                    RoundedRectangle(cornerRadius: tokens.cornerRadius)
                        .strokeBorder(Color(dynamicColor: tokens.outlineColor), lineWidth: tokens.outlineWidth)
                        .background(
                            RoundedRectangle(cornerRadius: tokens.cornerRadius)
                                .fill(Color(dynamicColor: tokens.backgroundColor))
                        )
                        .shadow(color: Color(dynamicColor: tokens.ambientShadowColor),
                                radius: tokens.ambientShadowBlur,
                                x: tokens.ambientShadowOffsetX,
                                y: tokens.ambientShadowOffsetY)
                        .shadow(color: Color(dynamicColor: tokens.perimeterShadowColor),
                                radius: tokens.perimeterShadowBlur,
                                x: tokens.perimeterShadowOffsetX,
                                y: tokens.perimeterShadowOffsetY)
                )
                .onTapGesture {
                    if let messageAction = messageButtonAction {
                        isPresented = false
                        messageAction()
                    }
                }
        }

        @ViewBuilder
        var presentableNotification: some View {
            if !shouldSelfPresent {
                notification
            } else {
                GeometryReader { proxy in
                    let proposedSize = proxy.size
                    let proposedWidth = proposedSize.width
                    // Get total horizontal padding by doubling the offset
                    let horizontalPadding = 2 * tokens.presentationOffset
                    let calculatedNotificationWidth: CGFloat = {
                        let isHalfLength = state.style.isToast && horizontalSizeClass == .regular
                        return isHalfLength ? proposedWidth / 2 : proposedWidth - horizontalPadding
                    }()
                    let showFromBottom = state.showFromBottom

                    notification
                        .frame(idealWidth: isFlexibleWidthToast ? innerContentsSize.width - horizontalPadding : calculatedNotificationWidth,
                               maxWidth: isFlexibleWidthToast ? proposedWidth : calculatedNotificationWidth, alignment: .center)
                        .onChange(of: isPresented, perform: { present in
                            if present {
                                presentAnimated()
                            } else {
                                dismissAnimated()
                            }
                        })
                        .padding(showFromBottom ? .bottom : .top, tokens.bottomPresentationPadding)
                        .onSizeChange { newSize in
                            bottomOffsetForDismissedState = newSize.height
                            // Bottom offset is only updated when the notification
                            // isn't presented to account for the new notification
                            // height (if presented, offset doesn't need to be
                            // updated since it grows upward vertically)
                            if !isPresented {
                                bottomOffset = bottomOffsetForDismissedState
                            }
                        }
                        .offset(y: showFromBottom ? bottomOffset : -bottomOffset)
                        .frame(width: proposedWidth, height: proposedSize.height, alignment: showFromBottom ? .bottom : .top)
                        .opacity(opacity)
                }
            }
        }

        return presentableNotification
    }

    @Environment(\.fluentTheme) var fluentTheme: FluentTheme
    @ObservedObject var state: MSFNotificationStateImpl
    let defaultTokens: NotificationTokens = .init()
    var tokens: NotificationTokens {
        let tokens = resolvedTokens
        tokens.style = state.style
        return tokens
    }

    private var hasImage: Bool {
        state.style.isToast && state.image != nil
    }

    private var hasSecondTextRow: Bool {
        guard state.attributedTitle != nil || state.title != nil else {
            return false
        }

        return state.style.isToast
    }

    private var hasCenteredText: Bool {
        !state.style.isToast && state.actionButtonAction == nil
    }

    private func presentAnimated() {
        withAnimation(.spring(response: tokens.style.animationDurationForShow,
                              dampingFraction: tokens.style.animationDampingRatio,
                              blendDuration: 0)) {
            bottomOffset = 0
            opacity = 1
        }
    }

    private func dismissAnimated() {
        withAnimation(.linear(duration: tokens.style.animationDurationForHide)) {
            bottomOffset = bottomOffsetForDismissedState
            opacity = 0
        }
    }

    @Environment(\.horizontalSizeClass) private var horizontalSizeClass: UserInterfaceSizeClass?
    @Binding private var isPresented: Bool
    @State private var bottomOffsetForDismissedState: CGFloat = 0
    @State private var bottomOffset: CGFloat = 0
    @State private var innerContentsSize: CGSize = CGSize()
    @State private var attributedMessageSize: CGSize = CGSize()
    @State private var attributedTitleSize: CGSize = CGSize()
    @State private var opacity: CGFloat = 0

    // When true, the notification view will take up all proposed space
    // and automatically position itself within it.
    // isPresented only works when shouldSelfPresent is true.
    //
    // When false, the view will have a fitting, flexible width and self-sized height.
    // In this mode the notification should be positioned and presented externally.
    private let shouldSelfPresent: Bool

    // When true, the notification will fit the size of its contents.
    // When false, the notification will be fixed based on the size of the screen.
    private let isFlexibleWidthToast: Bool
}

class MSFNotificationStateImpl: NSObject, ControlConfiguration, MSFNotificationState {
    @Published public var message: String?
    @Published public var attributedMessage: NSAttributedString?
    @Published public var title: String?
    @Published public var attributedTitle: NSAttributedString?
    @Published public var image: UIImage?
    @Published public var trailingImage: UIImage?
    @Published public var trailingImageAccessibilityLabel: String?
<<<<<<< HEAD
    @Published public var showDefaultDismissActionButton: Bool
=======
    @Published public var showFromBottom: Bool = true
>>>>>>> 971119b7

    /// Title to display in the action button on the trailing edge of the control.
    ///
    /// To show an action button, provide values for both `actionButtonTitle` and  `actionButtonAction`.
    @Published public var actionButtonTitle: String?

    /// Action to be dispatched by the action button on the trailing edge of the control.
    ///
    /// To show an action button, provide values for both `actionButtonTitle` and  `actionButtonAction`.
    @Published public var actionButtonAction: (() -> Void)?

    /// Action to be dispatched by tapping on the toast/bar notification.
    @Published public var messageButtonAction: (() -> Void)?

    /// Design token set for this control, to use in place of the control's default Fluent tokens.
    @Published var overrideTokens: NotificationTokens?

    /// Style to draw the control.
    @Published public var style: MSFNotificationStyle

    @objc init(style: MSFNotificationStyle) {
        self.style = style
        self.showDefaultDismissActionButton = style.isToast

        super.init()
    }

    convenience init(style: MSFNotificationStyle,
                     message: String? = nil,
                     attributedMessage: NSAttributedString? = nil,
                     title: String? = nil,
                     attributedTitle: NSAttributedString? = nil,
                     image: UIImage? = nil,
                     trailingImage: UIImage? = nil,
                     trailingImageAccessibilityLabel: String? = nil,
                     actionButtonTitle: String? = nil,
                     actionButtonAction: (() -> Void)? = nil,
                     showDefaultDismissActionButton: Bool? = nil,
                     messageButtonAction: (() -> Void)? = nil) {
        self.init(style: style)

        self.message = message
        self.attributedMessage = attributedMessage
        self.title = title
        self.attributedTitle = attributedTitle
        self.image = image
        self.trailingImage = trailingImage
        self.trailingImageAccessibilityLabel = trailingImageAccessibilityLabel
        self.actionButtonTitle = actionButtonTitle
        self.actionButtonAction = actionButtonAction
        self.messageButtonAction = messageButtonAction
        if let showDefaultDismissActionButton = showDefaultDismissActionButton {
            self.showDefaultDismissActionButton = showDefaultDismissActionButton
        } else {
            self.showDefaultDismissActionButton = style.isToast
        }
    }
}<|MERGE_RESOLUTION|>--- conflicted
+++ resolved
@@ -72,13 +72,8 @@
     ///   - trailingImageAccessibilityLabel: Optional localized accessibility label for the trailing image.
     ///   - actionButtonTitle:Title to display in the action button on the trailing edge of the control.
     ///   - actionButtonAction: Action to be dispatched by the action button on the trailing edge of the control.
-<<<<<<< HEAD
     ///   - showDefaultDismissActionButton: Bool to control if the Notification has a dismiss action by default.
     ///   - messageButtonAction: Action to be dispatched by tapping on the toast/bar notification.   
-=======
-    ///   - messageButtonAction: Action to be dispatched by tapping on the toast/bar notification.
-    ///   - showFromBottom: Defines whether the notification shows from the bottom of the presenting view or the top.
->>>>>>> 971119b7
     public init(style: MSFNotificationStyle,
                 shouldSelfPresent: Bool = true,
                 isFlexibleWidthToast: Bool = false,
@@ -92,7 +87,6 @@
                 trailingImageAccessibilityLabel: String? = nil,
                 actionButtonTitle: String? = nil,
                 actionButtonAction: (() -> Void)? = nil,
-<<<<<<< HEAD
                 showDefaultDismissActionButton: Bool? = nil,
                 messageButtonAction: (() -> Void)? = nil) {
         let state = MSFNotificationStateImpl(style: style,
@@ -107,22 +101,6 @@
                                              actionButtonAction: actionButtonAction,
                                              showDefaultDismissActionButton: showDefaultDismissActionButton,
                                              messageButtonAction: messageButtonAction)
-=======
-                messageButtonAction: (() -> Void)? = nil,
-                showFromBottom: Bool = true) {
-        let state = MSFNotificationStateImpl(style: style)
-        state.message = message
-        state.attributedMessage = attributedMessage
-        state.title = title
-        state.attributedTitle = attributedTitle
-        state.image = image
-        state.trailingImage = trailingImage
-        state.trailingImageAccessibilityLabel = trailingImageAccessibilityLabel
-        state.actionButtonTitle = actionButtonTitle
-        state.actionButtonAction = actionButtonAction
-        state.messageButtonAction = messageButtonAction
-        state.showFromBottom = showFromBottom
->>>>>>> 971119b7
         self.state = state
         self.shouldSelfPresent = shouldSelfPresent
         self.isFlexibleWidthToast = isFlexibleWidthToast && style.isToast
@@ -413,11 +391,7 @@
     @Published public var image: UIImage?
     @Published public var trailingImage: UIImage?
     @Published public var trailingImageAccessibilityLabel: String?
-<<<<<<< HEAD
     @Published public var showDefaultDismissActionButton: Bool
-=======
-    @Published public var showFromBottom: Bool = true
->>>>>>> 971119b7
 
     /// Title to display in the action button on the trailing edge of the control.
     ///
