//
//  Copyright (c) Microsoft Corporation. All rights reserved.
//  Licensed under the MIT License.
//

import SwiftUI

public extension View {
    /// Presents a Notification on top of the modified View.
    /// - Parameters:
    ///   - style: `MSFNotificationStyle` enum value that defines the style of the Notification being presented.
    ///   - isFlexibleWidthToast: Whether the width of the toast is set based on the width of the screen or on its contents/
    ///   - message: Optional text for the main title area of the control. If there is a title, the message becomes subtext.
    ///   - attributedMessage: Optional attributed text for the main title area of the control. If there is a title, the message becomes subtext.
    ///   - isBlocking: Whether the interaction with the view will be blocked while the Notification is being presented.
    ///   - isPresented: Controls whether the Notification is being presented.
    ///   - title: Optional text to draw above the message area.
    ///   - attributedTitle: Optional attributed text to draw above the message area.
    ///   - image: Optional icon to draw at the leading edge of the control.
    ///   - trailingImage: Optional icon to show in the action button if no button title is provided.
    ///   - trailingImageAccessibilityLabel: Optional localized accessibility label for the trailing image.
    ///   - actionButtonTitle:Title to display in the action button on the trailing edge of the control.
    ///   - actionButtonAction: Action to be dispatched by the action button on the trailing edge of the control.
    ///   - showDefaultDismissActionButton: Bool to control if the Notification has a dismiss action by default.
    ///   - messageButtonAction: Action to be dispatched by tapping on the toast/bar notification.
    ///   - showFromBottom: Defines whether the notification shows from the bottom of the presenting view or the top.
    ///   - overrideTokens: Custom NotificationTokens class that will override the default tokens.
    /// - Returns: The modified view with the capability of presenting a Notification.
    func presentNotification(style: MSFNotificationStyle,
                             isFlexibleWidthToast: Bool,
                             message: String? = nil,
                             attributedMessage: NSAttributedString? = nil,
                             isBlocking: Bool = true,
                             isPresented: Binding<Bool>,
                             title: String? = nil,
                             attributedTitle: NSAttributedString? = nil,
                             image: UIImage? = nil,
                             trailingImage: UIImage? = nil,
                             trailingImageAccessibilityLabel: String? = nil,
                             actionButtonTitle: String? = nil,
                             actionButtonAction: (() -> Void)? = nil,
                             showDefaultDismissActionButton: Bool? = nil,
                             messageButtonAction: (() -> Void)? = nil,
                             showFromBottom: Bool = true,
                             overrideTokens: NotificationTokens? = nil) -> some View {
        self.presentingView(isPresented: isPresented,
                            isBlocking: isBlocking) {
            FluentNotification(style: style,
                               isFlexibleWidthToast: isFlexibleWidthToast,
                               message: message,
                               attributedMessage: attributedMessage,
                               isPresented: isPresented,
                               title: title,
                               attributedTitle: attributedTitle,
                               image: image,
                               trailingImage: trailingImage,
                               trailingImageAccessibilityLabel: trailingImageAccessibilityLabel,
                               actionButtonTitle: actionButtonTitle,
                               actionButtonAction: actionButtonAction,
<<<<<<< HEAD
                               showDefaultDismissActionButton: showDefaultDismissActionButton,
                               messageButtonAction: messageButtonAction)
=======
                               messageButtonAction: messageButtonAction,
                               showFromBottom: showFromBottom)
>>>>>>> 971119b7
            .overrideTokens(overrideTokens)
        }
    }
}

public extension FluentNotification {
    /// Provides a custom design token set to be used when drawing this control.
    func overrideTokens(_ tokens: NotificationTokens?) -> FluentNotification {
        state.overrideTokens = tokens
        return self
    }
}<|MERGE_RESOLUTION|>--- conflicted
+++ resolved
@@ -57,13 +57,8 @@
                                trailingImageAccessibilityLabel: trailingImageAccessibilityLabel,
                                actionButtonTitle: actionButtonTitle,
                                actionButtonAction: actionButtonAction,
-<<<<<<< HEAD
                                showDefaultDismissActionButton: showDefaultDismissActionButton,
                                messageButtonAction: messageButtonAction)
-=======
-                               messageButtonAction: messageButtonAction,
-                               showFromBottom: showFromBottom)
->>>>>>> 971119b7
             .overrideTokens(overrideTokens)
         }
     }
