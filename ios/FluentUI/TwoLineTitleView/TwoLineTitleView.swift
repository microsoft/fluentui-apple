--- conflicted
+++ resolved
@@ -189,9 +189,8 @@
         titleButtonLabel.showsLargeContentViewer = true
         subtitleButtonLabel.showsLargeContentViewer = true
 
-<<<<<<< HEAD
         NotificationCenter.default.addObserver(self, selector: #selector(handleContentSizeCategoryDidChange), name: UIContentSizeCategory.didChangeNotification, object: nil)
-=======
+
         updateFonts()
 
         NotificationCenter.default.addObserver(self,
@@ -205,7 +204,6 @@
             return
         }
         applyStyle()
->>>>>>> 54f82968
     }
 
     public required init?(coder aDecoder: NSCoder) {
@@ -252,19 +250,7 @@
 
     // MARK: Highlighting
 
-<<<<<<< HEAD
-    func applyStyle(style: Style) {
-        switch style {
-        case .dark:
-            titleButtonLabel.textColor = Colors.TwoLineTitle.titleDark
-            subtitleButtonLabel.textColor = Colors.TwoLineTitle.subtitleDark
-            titleButtonImageView.tintColor = Colors.TwoLineTitle.titleAccessoryDark
-        case .light:
-            titleButtonLabel.textColor = Colors.TwoLineTitle.titleLight
-            subtitleButtonLabel.textColor = Colors.TwoLineTitle.subtitleLight
-            titleButtonImageView.tintColor = Colors.TwoLineTitle.titleAccessoryLight
-=======
-    private func applyStyle() {
+    func applyStyle() {
         switch currentStyle {
         case .system:
             titleButtonLabel.textColor = UIColor(dynamicColor: fluentTheme.aliasTokens.colors[.foreground1])
@@ -277,7 +263,6 @@
                                                                                dark: fluentTheme.aliasTokens.colors[.foreground2].dark))
             titleButtonImageView.tintColor = UIColor(dynamicColor: DynamicColor(light: fluentTheme.aliasTokens.colors[.foregroundOnColor].light,
                                                                                 dark: fluentTheme.aliasTokens.colors[.foreground2].dark))
->>>>>>> 54f82968
         }
 
         // unlike title accessory image view, subtitle accessory image view should be the same color as subtitle label
@@ -333,15 +318,14 @@
         return CGSize(width: max(titleSize.width, subtitleSize.width), height: titleSize.height + subtitleSize.height)
     }
 
-<<<<<<< HEAD
     open override var intrinsicContentSize: CGSize {
         let size = sizeThatFits(CGSize(width: CGFloat.greatestFiniteMagnitude, height: CGFloat.greatestFiniteMagnitude))
         return size
-=======
+    }
+
     private func updateFonts() {
         titleButtonLabel.font = UIFont.fluent(fluentTheme.aliasTokens.typography[.body1Strong])
         subtitleButtonLabel.font = UIFont.fluent(fluentTheme.aliasTokens.typography[.caption1])
->>>>>>> 54f82968
     }
 
     open override func layoutSubviews() {
