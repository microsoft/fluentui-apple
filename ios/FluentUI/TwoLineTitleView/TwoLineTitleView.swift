--- conflicted
+++ resolved
@@ -252,14 +252,9 @@
     ///   - subtitle: An optional subtitle string. If nil, title will take up entire frame.
     ///   - interactivePart: Determines which line, if any, of the view will have interactive button behavior.
     ///   - accessoryType: Determines which accessory will be shown with the `interactivePart` of the view, if any. Ignored if `interactivePart` is `.none`.
-<<<<<<< HEAD
-    @objc open func setup(title: String, subtitle: String? = nil, interactivePart: InteractivePart = .none, accessoryType: AccessoryType = .none, isTitleImageLeadingForTitleAndSubtitle: Bool = false) {
-        setup(title: title, subtitle: subtitle, alignment: .center, interactivePart: interactivePart, animatesWhenPressed: true, accessoryType: accessoryType, isTitleImageLeadingForTitleAndSubtitle: isTitleImageLeadingForTitleAndSubtitle)
-=======
     ///   - customSubtitleTrailingImage: An optional image to be used as the trailing image of the subtitle if `interactivePart` is `.custom`.
-    @objc open func setup(title: String, subtitle: String? = nil, interactivePart: InteractivePart = .none, accessoryType: AccessoryType = .none, customSubtitleTrailingImage: UIImage? = nil) {
-        setup(title: title, subtitle: subtitle, alignment: .center, interactivePart: interactivePart, animatesWhenPressed: true, accessoryType: accessoryType, customSubtitleTrailingImage: customSubtitleTrailingImage)
->>>>>>> 8a3ce8e3
+    @objc open func setup(title: String, subtitle: String? = nil, interactivePart: InteractivePart = .none, accessoryType: AccessoryType = .none, customSubtitleTrailingImage: UIImage? = nil, isTitleImageLeadingForTitleAndSubtitle: Bool = false) {
+        setup(title: title, subtitle: subtitle, alignment: .center, interactivePart: interactivePart, animatesWhenPressed: true, accessoryType: accessoryType, customSubtitleTrailingImage: customSubtitleTrailingImage, isTitleImageLeadingForTitleAndSubtitle: isTitleImageLeadingForTitleAndSubtitle)
     }
 
     /// Sets the relevant strings and button styles for the title and subtitle.
@@ -272,12 +267,8 @@
     ///   - interactivePart: Determines which line, if any, of the view will have interactive button behavior.
     ///   - animatesWhenPressed: If true, the text color will flash when pressed. Ignored if `interactivePart` is `.none`.
     ///   - accessoryType: Determines which accessory will be shown with the `interactivePart` of the view, if any. Ignored if `interactivePart` is `.none`.
-<<<<<<< HEAD
-    @objc open func setup(title: String, titleImage: UIImage? = nil, subtitle: String? = nil, alignment: Alignment = .center, interactivePart: InteractivePart = .none, animatesWhenPressed: Bool = true, accessoryType: AccessoryType = .none, isTitleImageLeadingForTitleAndSubtitle: Bool = false) {
-=======
     ///   - customSubtitleTrailingImage: An optional image to be used as the trailing image of the subtitle if `interactivePart` is `.custom`.
-    @objc open func setup(title: String, titleImage: UIImage? = nil, subtitle: String? = nil, alignment: Alignment = .center, interactivePart: InteractivePart = .none, animatesWhenPressed: Bool = true, accessoryType: AccessoryType = .none, customSubtitleTrailingImage: UIImage? = nil) {
->>>>>>> 8a3ce8e3
+    @objc open func setup(title: String, titleImage: UIImage? = nil, subtitle: String? = nil, alignment: Alignment = .center, interactivePart: InteractivePart = .none, animatesWhenPressed: Bool = true, accessoryType: AccessoryType = .none, customSubtitleTrailingImage: UIImage? = nil, isTitleImageLeadingForTitleAndSubtitle: Bool = false) {
         self.alignment = alignment
         self.interactivePart = interactivePart
         self.animatesWhenPressed = animatesWhenPressed
