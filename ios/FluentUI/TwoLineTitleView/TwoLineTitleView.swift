--- conflicted
+++ resolved
@@ -331,32 +331,19 @@
     private func applyStyle() {
         switch currentStyle {
         case .system:
-<<<<<<< HEAD
-            titleButtonLabel.textColor = UIColor(dynamicColor: fluentTheme.aliasTokens.colors[.foreground1])
-            subtitleButtonLabel.textColor = UIColor(dynamicColor: fluentTheme.aliasTokens.colors[.foreground2])
-            titleButtonLeadingImageView.tintColor = UIColor(dynamicColor: fluentTheme.aliasTokens.colors[.foreground2])
-            titleButtonTrailingImageView.tintColor = UIColor(dynamicColor: fluentTheme.aliasTokens.colors[.foreground2])
-        case .primary:
-            titleButtonLabel.textColor = UIColor(dynamicColor: DynamicColor(light: fluentTheme.aliasTokens.colors[.foregroundOnColor].light,
-                                                                            dark: fluentTheme.aliasTokens.colors[.foreground1].dark))
-            subtitleButtonLabel.textColor = UIColor(dynamicColor: DynamicColor(light: fluentTheme.aliasTokens.colors[.foregroundOnColor].light,
-                                                                               dark: fluentTheme.aliasTokens.colors[.foreground2].dark))
-            titleButtonLeadingImageView.tintColor = UIColor(dynamicColor: DynamicColor(light: fluentTheme.aliasTokens.colors[.foregroundOnColor].light,
-                                                                                dark: fluentTheme.aliasTokens.colors[.foreground2].dark))
-            titleButtonTrailingImageView.tintColor = UIColor(dynamicColor: DynamicColor(light: fluentTheme.aliasTokens.colors[.foregroundOnColor].light,
-                                                                                dark: fluentTheme.aliasTokens.colors[.foreground2].dark))
-=======
             titleButtonLabel.textColor = fluentTheme.color(.foreground1)
             subtitleButtonLabel.textColor = fluentTheme.color(.foreground2)
-            titleButtonImageView.tintColor = fluentTheme.color(.foreground2)
+            titleButtonLeadingImageView.tintColor = fluentTheme.color(.foreground2)
+            titleButtonTrailingImageView.tintColor = fluentTheme.color(.foreground2)
         case .primary:
             titleButtonLabel.textColor = UIColor(light: fluentTheme.color(.foregroundOnColor).light,
                                                  dark: fluentTheme.color(.foreground1).dark)
             subtitleButtonLabel.textColor = UIColor(light: fluentTheme.color(.foregroundOnColor).light,
                                                     dark: fluentTheme.color(.foreground2).dark)
-            titleButtonImageView.tintColor = UIColor(light: fluentTheme.color(.foregroundOnColor).light,
-                                                     dark: fluentTheme.color(.foreground2).dark)
->>>>>>> 37098e72
+            titleButtonLeadingImageView.tintColor = UIColor(light: fluentTheme.color(.foregroundOnColor).light,
+                                                            dark: fluentTheme.color(.foreground2).dark)
+            titleButtonTrailingImageView.tintColor = UIColor(light: fluentTheme.color(.foregroundOnColor).light,
+                                                             dark: fluentTheme.color(.foreground2).dark)
         }
 
         // unlike title accessory image view, subtitle accessory image view should be the same color as subtitle label
