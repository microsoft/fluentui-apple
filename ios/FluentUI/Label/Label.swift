//
//  Copyright (c) Microsoft Corporation. All rights reserved.
//  Licensed under the MIT License.
//

import UIKit

// MARK: - Label

/// By default, `adjustsFontForContentSizeCategory` is set to true to automatically update its font when device's content size category changes
@objc(MSFLabel)
open class Label: UILabel, TokenizedControlInternal {
    @objc open var colorStyle: TextColorStyle = .regular {
        didSet {
            labelTextColor = nil
            updateTextColor()
        }
    }
    @objc open var style: AliasTokens.TypographyTokens = .body1 {
        didSet {
            labelFont = nil
            updateFont()
        }
    }
    /**
     The maximum allowed size point for the receiver's font. This property can be used
     to restrict the largest size of the label when scaling due to Dynamic Type. The
     default value is 0, indicating there is no maximum size.
     */
    @objc open var maxFontSize: CGFloat = 0 {
        didSet {
            updateFont()
        }
    }

    open override var textColor: UIColor! {
        didSet {
            labelTextColor = textColor
            updateTextColor()
        }
    }

    open override var font: UIFont! {
        didSet {
            labelFont = font
            updateFont()
        }
    }

    open override func willMove(toWindow newWindow: UIWindow?) {
        super.willMove(toWindow: newWindow)
        guard let newWindow else {
            return
        }
        tokenSet.update(newWindow.fluentTheme)
        updateTextColor()
        updateFont()
    }

    open override var attributedText: NSAttributedString? {
      didSet {
          isUsingCustomAttributedText = attributedText != nil
        }
    }

    public typealias TokenSetKeyType = LabelTokenSet.Tokens
    lazy public var tokenSet: LabelTokenSet = .init(style: { [weak self] in
        return self?.style ?? .body1
    },
                                                    colorStyle: { [weak self] in
        return self?.colorStyle ?? .regular
    })

    @objc public init(style: AliasTokens.TypographyTokens = .body1, colorStyle: TextColorStyle = .regular) {
        self.style = style
        self.colorStyle = colorStyle
        super.init(frame: .zero)
        initialize()
    }

    @objc public required init?(coder aDecoder: NSCoder) {
        preconditionFailure("init(coder:) has not been implemented")
    }

    private func initialize() {
        // textColor and font are assigned in super.init to a default value and so we need to reset our cache afterwards
        labelTextColor = nil
        labelFont = nil

        updateFont()
        updateTextColor()
        adjustsFontForContentSizeCategory = true

        NotificationCenter.default.addObserver(self,
                                               selector: #selector(handleContentSizeCategoryDidChange),
                                               name: UIContentSizeCategory.didChangeNotification,
                                               object: nil)

        // Update appearance whenever overrideTokens changes.
        tokenSet.registerOnUpdate(for: self) { [weak self] in
            self?.updateTextColor()
            self?.updateFont()
        }
    }

    private func updateFont() {
        // If attributedText is set, it will be prioritized over any other label property changes
        guard !isUsingCustomAttributedText else {
            return
        }

<<<<<<< HEAD
        let defaultFont = UIFont.fluent(tokenSet[.font].fontInfo, shouldScale: adjustsFontForContentSizeCategory)
        if maxFontSize > 0 && defaultFont.pointSize > maxFontSize {
            font = defaultFont.withSize(maxFontSize)
=======
        let labelFont = labelFont ?? UIFont.fluent(tokenSet[.font].fontInfo)
        if maxFontSize > 0 && labelFont.pointSize > maxFontSize {
            super.font = labelFont.withSize(maxFontSize)
>>>>>>> c7816191
        } else {
            super.font = labelFont
        }
    }

    private func updateTextColor() {
        // If attributedText is set, it will be prioritized over any other label property changes
        guard !isUsingCustomAttributedText else {
            return
        }
        super.textColor = labelTextColor ?? UIColor(dynamicColor: tokenSet[.textColor].dynamicColor)
    }

    @objc private func handleContentSizeCategoryDidChange() {
        if adjustsFontForContentSizeCategory {
            updateFont()
        }
    }

    private var labelTextColor: UIColor?
    private var labelFont: UIFont?
    private var isUsingCustomAttributedText: Bool = false
}<|MERGE_RESOLUTION|>--- conflicted
+++ resolved
@@ -109,15 +109,9 @@
             return
         }
 
-<<<<<<< HEAD
-        let defaultFont = UIFont.fluent(tokenSet[.font].fontInfo, shouldScale: adjustsFontForContentSizeCategory)
-        if maxFontSize > 0 && defaultFont.pointSize > maxFontSize {
-            font = defaultFont.withSize(maxFontSize)
-=======
-        let labelFont = labelFont ?? UIFont.fluent(tokenSet[.font].fontInfo)
+        let labelFont = labelFont ?? UIFont.fluent(tokenSet[.font].fontInfo, shouldScale: adjustsFontForContentSizeCategory)
         if maxFontSize > 0 && labelFont.pointSize > maxFontSize {
             super.font = labelFont.withSize(maxFontSize)
->>>>>>> c7816191
         } else {
             super.font = labelFont
         }
