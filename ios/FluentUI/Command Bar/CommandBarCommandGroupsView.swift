//
//  Copyright (c) Microsoft Corporation. All rights reserved.
//  Licensed under the MIT License.
//

import UIKit

class CommandBarCommandGroupsView: UIView {
    init(itemGroups: [CommandBarItemGroup]? = nil, buttonsPersistSelection: Bool = true, tokenSet: CommandBarTokenSet) {
        self.itemGroups = itemGroups ?? []
        self.buttonsPersistSelection = buttonsPersistSelection
        self.tokenSet = tokenSet

        buttonGroupsStackView = UIStackView()

        super.init(frame: .zero)

        buttonGroupsStackView.translatesAutoresizingMaskIntoConstraints = false
        buttonGroupsStackView.axis = .horizontal
        let shouldUseRegularSpacing = (traitCollection.horizontalSizeClass == .regular) && (traitCollection.verticalSizeClass == .regular)
        buttonGroupsStackView.spacing = shouldUseRegularSpacing ? CommandBarTokenSet.groupInterspaceWide : CommandBarTokenSet.groupInterspace

        addSubview(buttonGroupsStackView)

        NSLayoutConstraint.activate([
            buttonGroupsStackView.topAnchor.constraint(equalTo: topAnchor,
                                                       constant: CommandBarTokenSet.barInsets),
            bottomAnchor.constraint(equalTo: buttonGroupsStackView.bottomAnchor,
                                    constant: CommandBarTokenSet.barInsets),
            buttonGroupsStackView.leadingAnchor.constraint(equalTo: leadingAnchor),
            buttonGroupsStackView.trailingAnchor.constraint(equalTo: trailingAnchor)
        ])

        updateButtonsShown()
    }

    @available(*, unavailable)
    required init(coder: NSCoder) {
        preconditionFailure("init(coder:) has not been implemented")
    }

    public var itemGroups: [CommandBarItemGroup] {
        didSet {
            if itemGroups != oldValue {
                updateButtonsShown()
            }
        }
    }

    /// Updates the state of all buttons in the group
    public func updateButtonsState() {
        for button in itemsToButtonsMap.values {
            button.updateState()
        }
    }

    let tokenSet: CommandBarTokenSet
<<<<<<< HEAD

    // MARK: - Private properties

    private var buttonGroupsStackView: UIStackView
    private var buttonGroupViews: [CommandBarButtonGroupView] = []
    private var itemsToButtonsMap: [CommandBarItem: CommandBarButton] = [:]
    private var buttonsPersistSelection: Bool

    /// Refreshes the buttons shown in the `arrangedSubviews`
    private func updateButtonsShown() {
        for view in buttonGroupsStackView.arrangedSubviews {
            view.removeFromSuperview()
        }

        updateButtonGroupViews()
        for view in buttonGroupViews {
            buttonGroupsStackView.addArrangedSubview(view)
        }
    }
=======
>>>>>>> 022e3eed

    /// Refreshes the `buttonGroupViews` array of `CommandBarButtonGroupView`s that are displayed in the view
    func updateButtonGroupViews() {
        updateItemsToButtonsMap()
        buttonGroupViews = itemGroups.map { items in
            let buttons: [CommandBarButton] = items.compactMap { item in
                guard let button = itemsToButtonsMap[item] else {
                    preconditionFailure("Button is not initialized in map")
                }
                return button
            }

            let group = CommandBarButtonGroupView(buttons: buttons, tokenSet: tokenSet)

            for item in items {
                if let button = itemsToButtonsMap[item] {
                    item.propertyChangedUpdateBlock = { _, shouldUpdateGroupState in
                        button.updateState()

                        if shouldUpdateGroupState {
                            group.hideGroupIfNeeded()
                        }
                    }
                }
            }

            return group
        }
    }

    /// Refreshes the buttons shown in the `arrangedSubviews`
    func updateButtonsShown() {
        for view in buttonGroupsStackView.arrangedSubviews {
            view.removeFromSuperview()
        }

        updateButtonGroupViews()
        for view in buttonGroupViews {
            buttonGroupsStackView.addArrangedSubview(view)
        }
    }

    // MARK: - Private properties

    private var buttonGroupsStackView: UIStackView
    private var buttonGroupViews: [CommandBarButtonGroupView] = []
    private var itemsToButtonsMap: [CommandBarItem: CommandBarButton] = [:]
    private var buttonsPersistSelection: Bool

    /// Refreshes the `itemsToButtonsMap` of `CommandBarItem`s to their corresponding `CommandBarButton`
    private func updateItemsToButtonsMap() {
        let allButtons = itemGroups.flatMap({ $0 }).map({ createButton(forItem: $0, isPersistSelection: buttonsPersistSelection) })
        itemsToButtonsMap = Dictionary(uniqueKeysWithValues: allButtons.map { ($0.item, $0) })
    }

    private func createButton(forItem item: CommandBarItem, isPersistSelection: Bool = true) -> CommandBarButton {
        let button = CommandBarButton(item: item, isPersistSelection: isPersistSelection, tokenSet: tokenSet)

        if item.shouldUseItemTappedHandler {
            button.addTarget(self, action: #selector(handleCommandButtonTapped(_:)), for: .touchUpInside)
        }

        return button
    }

    @objc private func handleCommandButtonTapped(_ sender: CommandBarButton) {
        sender.item.handleTapped(sender)
        sender.updateState()
    }
}<|MERGE_RESOLUTION|>--- conflicted
+++ resolved
@@ -55,7 +55,6 @@
     }
 
     let tokenSet: CommandBarTokenSet
-<<<<<<< HEAD
 
     // MARK: - Private properties
 
@@ -75,8 +74,6 @@
             buttonGroupsStackView.addArrangedSubview(view)
         }
     }
-=======
->>>>>>> 022e3eed
 
     /// Refreshes the `buttonGroupViews` array of `CommandBarButtonGroupView`s that are displayed in the view
     func updateButtonGroupViews() {
