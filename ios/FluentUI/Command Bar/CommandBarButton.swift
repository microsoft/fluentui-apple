--- conflicted
+++ resolved
@@ -101,7 +101,6 @@
 
     private let isPersistSelection: Bool
 
-<<<<<<< HEAD
     func updateStyle() {
         tintColor = UIColor(dynamicColor: isSelected ? tokenSet[.itemIconColor].buttonDynamicColors.selected : tokenSet[.itemIconColor].buttonDynamicColors.rest)
         setTitleColor(tintColor, for: .normal)
@@ -120,40 +119,6 @@
                 tintColor = UIColor(dynamicColor: tokenSet[.itemIconColor].buttonDynamicColors.pressed)
             } else {
                 backgroundColor = UIColor(dynamicColor: tokenSet[.itemBackgroundColor].buttonDynamicColors.rest)
-=======
-    private var selectedTintColor: UIColor {
-        guard let window = window else {
-            return UIColor(light: Colors.communicationBlue,
-                           dark: .black)
-        }
-
-        return UIColor(light: Colors.primary(for: window),
-                       dark: .black)
-    }
-
-    private var selectedBackgroundColor: UIColor {
-        guard let window = window else {
-            return UIColor(light: Colors.Palette.communicationBlueTint30.color,
-                           dark: Colors.Palette.communicationBlue.color)
-        }
-
-        return  UIColor(light: Colors.primaryTint30(for: window),
-                        dark: Colors.primary(for: window))
-    }
-
-    private func updateStyle() {
-        // TODO: Once iOS 14 support is dropped, this should be converted to a constant (let) that will be initialized by the logic below.
-        var resolvedBackgroundColor: UIColor = .clear
-        let resolvedTintColor: UIColor = isSelected ? selectedTintColor : ColorConstants.normalTintColor
-
-        if isPersistSelection {
-            if isSelected {
-                resolvedBackgroundColor = selectedBackgroundColor
-            } else if isHighlighted {
-                resolvedBackgroundColor = ColorConstants.highlightedBackgroundColor
-            } else {
-                resolvedBackgroundColor = ColorConstants.normalBackgroundColor
->>>>>>> 6ce2878e
             }
         }
 
