//
//  Copyright (c) Microsoft Corporation. All rights reserved.
//  Licensed under the MIT License.
//

import UIKit

/**
 `CommandBar` is a horizontal scrollable list of icon buttons divided by groups.
<<<<<<< HEAD
 Provide `itemGroups` in `init` to set the buttons in the scrollable area. Optional `leadingItem` and `trailingItem` add fixed buttons in leading and trailing positions. Each `CommandBarItem` will be represented as a button.
=======
 Set the `delegate` property to determine whether a button can be selected and deselected, and listen to selection changes.
 Provide `itemGroups` in `init` to set the buttons in the scrollable area. Optional `leadingItemGroups` and `trailingItemGroups` add buttons in leading and trailing positions. Each `CommandBarItem` will be represented as a button.
>>>>>>> 90a16de6
 */
@objc(MSFCommandBar)
public class CommandBar: UIView, TokenizedControlInternal {
    // Hierarchy:
    //
    // commandBarContainerStackView
    // |--leadingCommandGroupsView
    // |--|--buttons
    // |--containerView
    // |--|--layer.mask -> containerMaskLayer (fill containerView)
    // |--|--subviews
    // |--|  |--scrollView (fill containerView)
    // |--|  |  |--subviews
    // |--|  |  |  |--stackView
    // |--|  |  |  |  |--buttons (fill scrollView content)
    // |--trailingCommandGroupsView
    // |--|--buttons

    // MARK: - Public methods

    @available(*, renamed: "init(itemGroups:leadingItemGroups:trailingItemGroups:)")
    @objc public convenience init(itemGroups: [CommandBarItemGroup], leadingItem: CommandBarItem? = nil, trailingItem: CommandBarItem? = nil) {
        var leadingItems: [CommandBarItemGroup]?
        var trailingItems: [CommandBarItemGroup]?

        if let leadingItem = leadingItem {
            leadingItems = [[leadingItem]]
        }

        if let trailingItem = trailingItem {
            trailingItems = [[trailingItem]]
        }

<<<<<<< HEAD
        backgroundColor = UIColor(dynamicColor: tokens.backgroundColor)
        translatesAutoresizingMaskIntoConstraints = false
=======
        self.init(itemGroups: itemGroups, leadingItemGroups: leadingItems, trailingItemGroups: trailingItems)
    }

    @objc public init(itemGroups: [CommandBarItemGroup], leadingItemGroups: [CommandBarItemGroup]? = nil, trailingItemGroups: [CommandBarItemGroup]? = nil) {
        self.itemGroups = itemGroups
        self.leadingItemGroups = leadingItemGroups
        self.trailingItemGroups = trailingItemGroups

        leadingCommandGroupsView = CommandBarCommandGroupsView(itemGroups: self.leadingItemGroups, buttonsPersistSelection: false)
        leadingCommandGroupsView.translatesAutoresizingMaskIntoConstraints = false
        mainCommandGroupsView = CommandBarCommandGroupsView(itemGroups: self.itemGroups)
        mainCommandGroupsView.translatesAutoresizingMaskIntoConstraints = false
        trailingCommandGroupsView = CommandBarCommandGroupsView(itemGroups: self.trailingItemGroups, buttonsPersistSelection: false)
        trailingCommandGroupsView.translatesAutoresizingMaskIntoConstraints = false

        commandBarContainerStackView = UIStackView()
        commandBarContainerStackView.axis = .horizontal
        commandBarContainerStackView.translatesAutoresizingMaskIntoConstraints = false

        super.init(frame: .zero)
>>>>>>> 90a16de6

        NotificationCenter.default.addObserver(self,
                                               selector: #selector(themeDidChange),
                                               name: .didChangeTheme,
                                               object: nil)

        configureHierarchy()
    }

    public override func didMoveToWindow() {
        super.didMoveToWindow()
        updateButtonTokens()
    }

    @available(*, unavailable)
    public required init?(coder: NSCoder) {
        preconditionFailure("init(coder:) has not been implemented")
    }

    /// Apply `isEnabled` and `isSelected` state from `CommandBarItem` to the buttons
    @available(*, message: "Changes on CommandBarItem objects will automatically trigger updates to their corresponding CommandBarButtons. Calls to this method are no longer necessary.")
    @objc public func updateButtonsState() {
        leadingCommandGroupsView.updateButtonsState()
        mainCommandGroupsView.updateButtonsState()
        trailingCommandGroupsView.updateButtonsState()
    }

    public func overrideTokens(_ tokens: CommandBarTokens?) -> Self {
        overrideTokens = tokens
        return self
    }

    // MARK: Overrides

    public override var intrinsicContentSize: CGSize {
        .zero
    }

    public override func layoutSubviews() {
        super.layoutSubviews()

        commandBarContainerStackView.layoutIfNeeded()

        containerMaskLayer.frame = containerView.bounds
        updateShadow()
    }

<<<<<<< HEAD
    // MARK: - TokenizedControl

    public typealias TokenType = CommandBarTokens

    let defaultTokens: CommandBarTokens = .init()
    var tokens: CommandBarTokens = .init()
    var overrideTokens: CommandBarTokens? {
        didSet {
            updateButtonTokens()
        }
    }

    @objc private func themeDidChange(_ notification: Notification) {
        if let window = self.window,
           window.isEqual(notification.object) {
            updateButtonTokens()
=======
    /// Scrollable items shown in the center of the CommandBar
    public var itemGroups: [CommandBarItemGroup] {
        didSet {
            mainCommandGroupsView.itemGroups = itemGroups
        }
    }

    /// Items pinned to the leading end of the CommandBar
    public var leadingItemGroups: [CommandBarItemGroup]? {
        didSet {
            guard let leadingItemGroups = leadingItemGroups else {
                return
            }

            leadingCommandGroupsView.itemGroups = leadingItemGroups
            leadingCommandGroupsView.isHidden = leadingItemGroups.isEmpty
            scrollView.contentInset = scrollViewContentInset()
        }
    }

    /// Items pinned to the trailing end of the CommandBar
    public var trailingItemGroups: [CommandBarItemGroup]? {
        didSet {
            guard let trailingItemGroups = trailingItemGroups else {
                return
            }

            trailingCommandGroupsView.itemGroups = trailingItemGroups
            trailingCommandGroupsView.isHidden = trailingItemGroups.isEmpty
            scrollView.contentInset = scrollViewContentInset()
>>>>>>> 90a16de6
        }
    }

    // MARK: - Private properties

    /// Container UIStackView that holds the leading, main and trailing views
    private var commandBarContainerStackView: UIStackView

    /// View holding the items pinned to the leading end of the CommandBar
    private var leadingCommandGroupsView: CommandBarCommandGroupsView

    /// View holding the items in the middle of the CommandBar
    private var mainCommandGroupsView: CommandBarCommandGroupsView

    /// View holding the items pinned to the trailing end of the CommandBar
    private var trailingCommandGroupsView: CommandBarCommandGroupsView

    // MARK: Views and Layers

    private lazy var containerView: UIView = {
        let containerView = UIView()
        containerView.translatesAutoresizingMaskIntoConstraints = false
        containerView.layer.mask = containerMaskLayer

        containerView.addSubview(scrollView)
        NSLayoutConstraint.activate([
            scrollView.topAnchor.constraint(equalTo: containerView.topAnchor),
            scrollView.leadingAnchor.constraint(equalTo: containerView.leadingAnchor),
            containerView.bottomAnchor.constraint(equalTo: scrollView.bottomAnchor),
            containerView.trailingAnchor.constraint(equalTo: scrollView.trailingAnchor)
        ])

        return containerView
    }()

    private lazy var scrollView: UIScrollView = {
        let scrollView = UIScrollView()
        let itemInterspace: CGFloat = tokens.itemInterspace
        scrollView.translatesAutoresizingMaskIntoConstraints = false
<<<<<<< HEAD
        scrollView.contentInset = UIEdgeInsets(
            top: 0,
            left: leadingButton == nil ? CommandBar.insets.left : itemInterspace,
            bottom: 0,
            right: trailingButton == nil ? CommandBar.insets.right : itemInterspace
        )
=======
        scrollView.contentInset = scrollViewContentInset()
>>>>>>> 90a16de6
        scrollView.showsVerticalScrollIndicator = false
        scrollView.showsHorizontalScrollIndicator = false
        scrollView.alwaysBounceHorizontal = true
        scrollView.delegate = self

        scrollView.addSubview(mainCommandGroupsView)
        NSLayoutConstraint.activate([
            scrollView.contentLayoutGuide.heightAnchor.constraint(equalTo: scrollView.heightAnchor),

            mainCommandGroupsView.topAnchor.constraint(equalTo: scrollView.contentLayoutGuide.topAnchor),
            mainCommandGroupsView.leadingAnchor.constraint(equalTo: scrollView.contentLayoutGuide.leadingAnchor),
            scrollView.contentLayoutGuide.bottomAnchor.constraint(equalTo: mainCommandGroupsView.bottomAnchor),
            scrollView.contentLayoutGuide.trailingAnchor.constraint(equalTo: mainCommandGroupsView.trailingAnchor)
        ])

        return scrollView
    }()

<<<<<<< HEAD
    private lazy var stackView: UIStackView = {
        let stackView = UIStackView(arrangedSubviews: buttonGroupViews)

        stackView.translatesAutoresizingMaskIntoConstraints = false
        stackView.axis = .horizontal
        stackView.spacing = tokens.groupInterspace

        return stackView
    }()

    private lazy var buttonGroupViews: [CommandBarButtonGroupView] = {
        itemGroups.map { items in
            CommandBarButtonGroupView(buttons: items.compactMap { item in
                guard let button = itemsToButtonsMap[item] else {
                    preconditionFailure("Button is not initialized in commandsToButtons")
                }

                return button
            }, commandBarTokens: tokens)
        }
    }()

    private var leadingButton: CommandBarButton?
    private var trailingButton: CommandBarButton?

=======
>>>>>>> 90a16de6
    private let containerMaskLayer: CAGradientLayer = {
        // A mask layer using alpha color channel.
        let layer = CAGradientLayer()
        layer.colors = [UIColor.clear, UIColor.white, UIColor.white, UIColor.clear].map { $0.cgColor }
        layer.startPoint = CGPoint(x: 0, y: 0.5)
        layer.endPoint = CGPoint(x: 1, y: 0.5)
        layer.locations = [0, 0, 1] // Initially the entire layer is white color, so the view is not masked.

        return layer
    }()

    private func configureHierarchy() {
<<<<<<< HEAD
        let itemInterspace: CGFloat = tokens.itemInterspace
        addSubview(containerView)

        // Left and right button layout constraints
        if let leadingButton = leadingButton {
            addSubview(leadingButton)
            NSLayoutConstraint.activate([
                leadingButton.topAnchor.constraint(equalTo: containerView.topAnchor),
                leadingButton.leadingAnchor.constraint(equalTo: leadingAnchor, constant: itemInterspace),
                containerView.bottomAnchor.constraint(equalTo: leadingButton.bottomAnchor),
                containerView.leadingAnchor.constraint(equalTo: leadingButton.trailingAnchor, constant: itemInterspace)
            ])
        } else {
            NSLayoutConstraint.activate([
                containerView.leadingAnchor.constraint(equalTo: leadingAnchor)
            ])
        }

        if let trailingButton = trailingButton {
            addSubview(trailingButton)
            NSLayoutConstraint.activate([
                trailingButton.topAnchor.constraint(equalTo: containerView.topAnchor),
                trailingButton.leadingAnchor.constraint(equalTo: containerView.trailingAnchor, constant: itemInterspace),
                containerView.bottomAnchor.constraint(equalTo: trailingButton.bottomAnchor),
                trailingAnchor.constraint(equalTo: trailingButton.trailingAnchor, constant: itemInterspace)
            ])
        } else {
            NSLayoutConstraint.activate([
                trailingAnchor.constraint(equalTo: containerView.trailingAnchor)
            ])
        }
=======
        leadingCommandGroupsView.isHidden = leadingCommandGroupsView.itemGroups.isEmpty
        trailingCommandGroupsView.isHidden = trailingCommandGroupsView.itemGroups.isEmpty

        addSubview(commandBarContainerStackView)

        commandBarContainerStackView.addArrangedSubview(leadingCommandGroupsView)
        commandBarContainerStackView.addArrangedSubview(containerView)
        commandBarContainerStackView.addArrangedSubview(trailingCommandGroupsView)
>>>>>>> 90a16de6

        NSLayoutConstraint.activate([
            commandBarContainerStackView.leadingAnchor.constraint(equalTo: leadingAnchor),
            commandBarContainerStackView.trailingAnchor.constraint(equalTo: trailingAnchor),
            commandBarContainerStackView.topAnchor.constraint(equalTo: topAnchor),
            commandBarContainerStackView.bottomAnchor.constraint(equalTo: bottomAnchor)
        ])

        if UIView.userInterfaceLayoutDirection(for: semanticContentAttribute) == .rightToLeft {
            // Flip the scroll view to invert scrolling direction. Flip its content back because it's already in RTL.
            let flipTransform = CGAffineTransform(scaleX: -1, y: 1)
            scrollView.transform = flipTransform
            leadingCommandGroupsView.transform = flipTransform
            mainCommandGroupsView.transform = flipTransform
            trailingCommandGroupsView.transform = flipTransform
            containerMaskLayer.setAffineTransform(flipTransform)
        }

<<<<<<< HEAD
    private func button(forItem item: CommandBarItem, isPersistSelection: Bool = true) -> CommandBarButton {
        let button = CommandBarButton(item: item, isPersistSelection: isPersistSelection, commandBarTokens: tokens)
        button.addTarget(self, action: #selector(handleCommandButtonTapped(_:)), for: .touchUpInside)
=======
        scrollView.contentInset = scrollViewContentInset()
    }
>>>>>>> 90a16de6

    private func scrollViewContentInset() -> UIEdgeInsets {
        UIEdgeInsets(
            top: 0,
            left: leadingCommandGroupsView.isHidden ? CommandBar.insets.left : CommandBar.fixedButtonSpacing,
            bottom: 0,
            right: trailingCommandGroupsView.isHidden ? CommandBar.insets.right : CommandBar.fixedButtonSpacing
        )
    }

    private func updateShadow() {
        var locations: [CGFloat] = [0, 0, 1]

        if !leadingCommandGroupsView.isHidden {
            let leadingOffset = max(0, scrollView.contentOffset.x)
            let percentage = min(1, leadingOffset / scrollView.contentInset.left)
            locations[1] = CommandBar.fadeViewWidth / containerView.frame.width * percentage
        }

        if !trailingCommandGroupsView.isHidden {
            let trailingOffset = max(0, mainCommandGroupsView.frame.width - scrollView.frame.width - scrollView.contentOffset.x)
            let percentage = min(1, trailingOffset / scrollView.contentInset.right)
            locations[2] = 1 - CommandBar.fadeViewWidth / containerView.frame.width * percentage
        }

        containerMaskLayer.locations = locations.map { NSNumber(value: Float($0)) }
    }

<<<<<<< HEAD
    private func updateButtonTokens() {
        self.tokens = resolvedTokens
        for button in itemsToButtonsMap.values {
            button.commandBarTokens = tokens
        }
    }

    @objc private func handleCommandButtonTapped(_ sender: CommandBarButton) {
        sender.item.handleTapped(sender)
        sender.updateState()
    }

    private var themeObserver: NSObjectProtocol?

    private static let fadeViewWidth: CGFloat = 16.0

=======
    private static let fadeViewWidth: CGFloat = 16.0
    private static let fixedButtonSpacing: CGFloat = 2.0
>>>>>>> 90a16de6
    private static let insets = UIEdgeInsets(top: 8.0, left: 8.0, bottom: 8.0, right: 8.0)
}

// MARK: - Scroll view delegate

extension CommandBar: UIScrollViewDelegate {
    public func scrollViewDidScroll(_ scrollView: UIScrollView) {
        updateShadow()
    }
}<|MERGE_RESOLUTION|>--- conflicted
+++ resolved
@@ -7,12 +7,7 @@
 
 /**
  `CommandBar` is a horizontal scrollable list of icon buttons divided by groups.
-<<<<<<< HEAD
- Provide `itemGroups` in `init` to set the buttons in the scrollable area. Optional `leadingItem` and `trailingItem` add fixed buttons in leading and trailing positions. Each `CommandBarItem` will be represented as a button.
-=======
- Set the `delegate` property to determine whether a button can be selected and deselected, and listen to selection changes.
  Provide `itemGroups` in `init` to set the buttons in the scrollable area. Optional `leadingItemGroups` and `trailingItemGroups` add buttons in leading and trailing positions. Each `CommandBarItem` will be represented as a button.
->>>>>>> 90a16de6
  */
 @objc(MSFCommandBar)
 public class CommandBar: UIView, TokenizedControlInternal {
@@ -46,10 +41,6 @@
             trailingItems = [[trailingItem]]
         }
 
-<<<<<<< HEAD
-        backgroundColor = UIColor(dynamicColor: tokens.backgroundColor)
-        translatesAutoresizingMaskIntoConstraints = false
-=======
         self.init(itemGroups: itemGroups, leadingItemGroups: leadingItems, trailingItemGroups: trailingItems)
     }
 
@@ -58,11 +49,16 @@
         self.leadingItemGroups = leadingItemGroups
         self.trailingItemGroups = trailingItemGroups
 
-        leadingCommandGroupsView = CommandBarCommandGroupsView(itemGroups: self.leadingItemGroups, buttonsPersistSelection: false)
+        leadingCommandGroupsView = CommandBarCommandGroupsView(itemGroups: self.leadingItemGroups,
+                                                               buttonsPersistSelection: false,
+                                                               tokens: tokens)
         leadingCommandGroupsView.translatesAutoresizingMaskIntoConstraints = false
-        mainCommandGroupsView = CommandBarCommandGroupsView(itemGroups: self.itemGroups)
+        mainCommandGroupsView = CommandBarCommandGroupsView(itemGroups: self.itemGroups,
+                                                            tokens: tokens)
         mainCommandGroupsView.translatesAutoresizingMaskIntoConstraints = false
-        trailingCommandGroupsView = CommandBarCommandGroupsView(itemGroups: self.trailingItemGroups, buttonsPersistSelection: false)
+        trailingCommandGroupsView = CommandBarCommandGroupsView(itemGroups: self.trailingItemGroups,
+                                                                buttonsPersistSelection: false,
+                                                                tokens: tokens)
         trailingCommandGroupsView.translatesAutoresizingMaskIntoConstraints = false
 
         commandBarContainerStackView = UIStackView()
@@ -70,7 +66,6 @@
         commandBarContainerStackView.translatesAutoresizingMaskIntoConstraints = false
 
         super.init(frame: .zero)
->>>>>>> 90a16de6
 
         NotificationCenter.default.addObserver(self,
                                                selector: #selector(themeDidChange),
@@ -118,7 +113,6 @@
         updateShadow()
     }
 
-<<<<<<< HEAD
     // MARK: - TokenizedControl
 
     public typealias TokenType = CommandBarTokens
@@ -135,7 +129,9 @@
         if let window = self.window,
            window.isEqual(notification.object) {
             updateButtonTokens()
-=======
+        }
+    }
+
     /// Scrollable items shown in the center of the CommandBar
     public var itemGroups: [CommandBarItemGroup] {
         didSet {
@@ -166,7 +162,6 @@
             trailingCommandGroupsView.itemGroups = trailingItemGroups
             trailingCommandGroupsView.isHidden = trailingItemGroups.isEmpty
             scrollView.contentInset = scrollViewContentInset()
->>>>>>> 90a16de6
         }
     }
 
@@ -206,16 +201,7 @@
         let scrollView = UIScrollView()
         let itemInterspace: CGFloat = tokens.itemInterspace
         scrollView.translatesAutoresizingMaskIntoConstraints = false
-<<<<<<< HEAD
-        scrollView.contentInset = UIEdgeInsets(
-            top: 0,
-            left: leadingButton == nil ? CommandBar.insets.left : itemInterspace,
-            bottom: 0,
-            right: trailingButton == nil ? CommandBar.insets.right : itemInterspace
-        )
-=======
         scrollView.contentInset = scrollViewContentInset()
->>>>>>> 90a16de6
         scrollView.showsVerticalScrollIndicator = false
         scrollView.showsHorizontalScrollIndicator = false
         scrollView.alwaysBounceHorizontal = true
@@ -234,34 +220,6 @@
         return scrollView
     }()
 
-<<<<<<< HEAD
-    private lazy var stackView: UIStackView = {
-        let stackView = UIStackView(arrangedSubviews: buttonGroupViews)
-
-        stackView.translatesAutoresizingMaskIntoConstraints = false
-        stackView.axis = .horizontal
-        stackView.spacing = tokens.groupInterspace
-
-        return stackView
-    }()
-
-    private lazy var buttonGroupViews: [CommandBarButtonGroupView] = {
-        itemGroups.map { items in
-            CommandBarButtonGroupView(buttons: items.compactMap { item in
-                guard let button = itemsToButtonsMap[item] else {
-                    preconditionFailure("Button is not initialized in commandsToButtons")
-                }
-
-                return button
-            }, commandBarTokens: tokens)
-        }
-    }()
-
-    private var leadingButton: CommandBarButton?
-    private var trailingButton: CommandBarButton?
-
-=======
->>>>>>> 90a16de6
     private let containerMaskLayer: CAGradientLayer = {
         // A mask layer using alpha color channel.
         let layer = CAGradientLayer()
@@ -274,39 +232,6 @@
     }()
 
     private func configureHierarchy() {
-<<<<<<< HEAD
-        let itemInterspace: CGFloat = tokens.itemInterspace
-        addSubview(containerView)
-
-        // Left and right button layout constraints
-        if let leadingButton = leadingButton {
-            addSubview(leadingButton)
-            NSLayoutConstraint.activate([
-                leadingButton.topAnchor.constraint(equalTo: containerView.topAnchor),
-                leadingButton.leadingAnchor.constraint(equalTo: leadingAnchor, constant: itemInterspace),
-                containerView.bottomAnchor.constraint(equalTo: leadingButton.bottomAnchor),
-                containerView.leadingAnchor.constraint(equalTo: leadingButton.trailingAnchor, constant: itemInterspace)
-            ])
-        } else {
-            NSLayoutConstraint.activate([
-                containerView.leadingAnchor.constraint(equalTo: leadingAnchor)
-            ])
-        }
-
-        if let trailingButton = trailingButton {
-            addSubview(trailingButton)
-            NSLayoutConstraint.activate([
-                trailingButton.topAnchor.constraint(equalTo: containerView.topAnchor),
-                trailingButton.leadingAnchor.constraint(equalTo: containerView.trailingAnchor, constant: itemInterspace),
-                containerView.bottomAnchor.constraint(equalTo: trailingButton.bottomAnchor),
-                trailingAnchor.constraint(equalTo: trailingButton.trailingAnchor, constant: itemInterspace)
-            ])
-        } else {
-            NSLayoutConstraint.activate([
-                trailingAnchor.constraint(equalTo: containerView.trailingAnchor)
-            ])
-        }
-=======
         leadingCommandGroupsView.isHidden = leadingCommandGroupsView.itemGroups.isEmpty
         trailingCommandGroupsView.isHidden = trailingCommandGroupsView.itemGroups.isEmpty
 
@@ -315,7 +240,6 @@
         commandBarContainerStackView.addArrangedSubview(leadingCommandGroupsView)
         commandBarContainerStackView.addArrangedSubview(containerView)
         commandBarContainerStackView.addArrangedSubview(trailingCommandGroupsView)
->>>>>>> 90a16de6
 
         NSLayoutConstraint.activate([
             commandBarContainerStackView.leadingAnchor.constraint(equalTo: leadingAnchor),
@@ -334,21 +258,15 @@
             containerMaskLayer.setAffineTransform(flipTransform)
         }
 
-<<<<<<< HEAD
-    private func button(forItem item: CommandBarItem, isPersistSelection: Bool = true) -> CommandBarButton {
-        let button = CommandBarButton(item: item, isPersistSelection: isPersistSelection, commandBarTokens: tokens)
-        button.addTarget(self, action: #selector(handleCommandButtonTapped(_:)), for: .touchUpInside)
-=======
         scrollView.contentInset = scrollViewContentInset()
     }
->>>>>>> 90a16de6
 
     private func scrollViewContentInset() -> UIEdgeInsets {
-        UIEdgeInsets(
-            top: 0,
-            left: leadingCommandGroupsView.isHidden ? CommandBar.insets.left : CommandBar.fixedButtonSpacing,
-            bottom: 0,
-            right: trailingCommandGroupsView.isHidden ? CommandBar.insets.right : CommandBar.fixedButtonSpacing
+        let fixedButtonSpacing = tokens.itemInterspace
+        return UIEdgeInsets(top: 0,
+                            left: leadingCommandGroupsView.isHidden ? CommandBar.insets.left : fixedButtonSpacing,
+                            bottom: 0,
+                            right: trailingCommandGroupsView.isHidden ? CommandBar.insets.right : fixedButtonSpacing
         )
     }
 
@@ -370,12 +288,11 @@
         containerMaskLayer.locations = locations.map { NSNumber(value: Float($0)) }
     }
 
-<<<<<<< HEAD
     private func updateButtonTokens() {
         self.tokens = resolvedTokens
-        for button in itemsToButtonsMap.values {
-            button.commandBarTokens = tokens
-        }
+        leadingCommandGroupsView.tokens = tokens
+        mainCommandGroupsView.tokens = tokens
+        trailingCommandGroupsView.tokens = tokens
     }
 
     @objc private func handleCommandButtonTapped(_ sender: CommandBarButton) {
@@ -386,11 +303,6 @@
     private var themeObserver: NSObjectProtocol?
 
     private static let fadeViewWidth: CGFloat = 16.0
-
-=======
-    private static let fadeViewWidth: CGFloat = 16.0
-    private static let fixedButtonSpacing: CGFloat = 2.0
->>>>>>> 90a16de6
     private static let insets = UIEdgeInsets(top: 8.0, left: 8.0, bottom: 8.0, right: 8.0)
 }
 
