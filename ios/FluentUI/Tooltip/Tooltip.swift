//
//  Copyright (c) Microsoft Corporation. All rights reserved.
//  Licensed under the MIT License.
//

import UIKit

// MARK: Tooltip
// Tooltip Hierarchy:
//
// TooltipViewController (handles view-changing events like device rotation, multi-windows, content size changes, etc.)
// |--TooltipView (placed based on anchor view location and passed in origin offset, sized based on contents)
// |  |--backgroundView (rectangular view that holds tooltip contents)
// |    |--title
// |    |--message
// |  |--arrowImageView (tip of tooltip view)
// |--|--layer (ambient and key shadows added as sublayers)
/// A styled tooltip that is presented anchored to a view.
@objc(MSFTooltip)
open class Tooltip: NSObject, TokenizedControlInternal {

    /// Displays a tooltip based on the current settings, pointing to the supplied anchorView.
    /// If another tooltip view is already showing, it will be dismissed and the new tooltip will be shown.
    ///
    /// - Parameters:
    ///   - message: The text to be displayed on the new tooltip view.
    ///   - title: The optional bolded text to be displayed above the message on the new tooltip view.
    ///   - anchorView: The view to point to with the new tooltip's arrow.
    ///   - hostViewController: The view controller that should host the Tooltip. If not set, the default is the window's root view controller.
    ///   - preferredArrowDirection: The preferrred direction for the tooltip's arrow. Only the arrow's axis is guaranteed; the direction may be changed based on available space between the anchorView and the screen's margins. Defaults to down.
    ///   - offset: An offset from the tooltip's default position.
    ///   - dismissMode: The mode of tooltip dismissal. Defaults to tapping anywhere.
    ///   - onTap: An optional closure used to do work after the user taps
    @objc public func show(with message: String,
                           title: String?,
                           for anchorView: UIView,
                           with hostViewController: UIViewController? = nil,
                           preferredArrowDirection: ArrowDirection = .down,
                           offset: CGPoint = CGPoint(x: 0, y: 0),
                           dismissOn dismissMode: DismissMode = .tapAnywhere,
                           onTap: (() -> Void)? = nil) {
        hide()

        guard let window = anchorView.window else {
            preconditionFailure("Can't find anchorView's window")
        }

        tooltipViewController = TooltipViewController(anchorView: anchorView,
                                                      hostViewController: hostViewController,
                                                      message: message,
                                                      title: title,
                                                      textAlignment: textAlignment,
                                                      preferredArrowDirection: preferredArrowDirection,
                                                      offset: offset,
                                                      arrowMargin: tokenSet[.backgroundCornerRadius].float,
                                                      tokenSet: tokenSet)
        self.anchorView = anchorView
        guard let tooltipViewController = tooltipViewController,
              let tooltipView = tooltipViewController.view,
              let hostVC = hostViewController ?? window.rootViewController,
              let hostView = hostVC.view else {
            return
        }

<<<<<<< HEAD
        hostVC.addChild(tooltipViewController)
=======
        // Connect tokenSet
        tokenSet.registerOnUpdate(for: tooltipView) { [weak self] in
            self?.tooltipViewController?.updateAppearance()
        }

        let rootViewController = window.rootViewController
        let rootView = rootViewController?.view
        rootViewController?.addChild(tooltipViewController)
>>>>>>> 4555fb2c
        self.onTap = onTap
        self.dismissMode = UIAccessibility.isVoiceOverRunning ? .tapOnTooltip : dismissMode
        let gestureView = TouchForwardingView(frame: window.bounds)
        self.gestureView = gestureView
        switch self.dismissMode {
        case .tapAnywhere:
            hostView.addSubview(tooltipView)
            hostView.addSubview(gestureView)
            gestureView.onTouches = { [weak self] _ in
                guard let strongSelf = self else {
                    return
                }
                strongSelf.handleTapGesture()
            }
        case .tapOnTooltip, .tapOnTooltipOrAnchor:
            hostView.addSubview(gestureView)
            hostView.addSubview(tooltipView)
            gestureView.forwardsTouches = false
            tooltipView.addGestureRecognizer(UITapGestureRecognizer(target: self, action: #selector(handleTapGesture)))
            if self.dismissMode == .tapOnTooltipOrAnchor {
                gestureView.passthroughView = anchorView
                gestureView.onPassthroughViewTouches = { [weak self] _ in
                    guard let strongSelf = self else {
                        return
                    }
                    strongSelf.handleTapGesture()
                }
            }
        }

        tooltipViewController.didMove(toParent: hostViewController)

        // Animate tooltip
        tooltipView.alpha = 0.0
        UIView.animate(withDuration: Constants.animationDuration, delay: 0.0, options: [.curveEaseOut], animations: {
            tooltipView.alpha = 1.0
        }, completion: { _ in
            UIAccessibility.post(notification: .screenChanged, argument: tooltipView)
        })

        isShowing = true
    }

    /// Displays a tooltip based on the current settings, pointing to the supplied anchorView.
    /// If another tooltip view is already showing, it will be dismissed and the new tooltip will be shown.
    ///
    /// - Parameters:
    ///   - message: The text to be displayed on the new tooltip view.
    ///   - title: The optional bolded text to be displayed above the message on the new tooltip view.
    ///   - anchorView: The view to point to with the new tooltip's arrow.
    ///   - preferredArrowDirection: The preferrred direction for the tooltip's arrow. Only the arrow's axis is guaranteed; the direction may be changed based on available space between the anchorView and the screen's margins. Defaults to down.
    ///   - offset: An offset from the tooltip's default position.
    ///   - dismissMode: The mode of tooltip dismissal. Defaults to tapping anywhere.
    ///   - onTap: An optional closure used to do work after the user taps
    @objc public func show(with message: String,
                           title: String?,
                           for anchorView: UIView,
                           preferredArrowDirection: ArrowDirection = .down,
                           offset: CGPoint = CGPoint(x: 0, y: 0),
                           dismissOn dismissMode: DismissMode = .tapAnywhere,
                           onTap: (() -> Void)? = nil) {
        show(with: message,
             title: title,
             for: anchorView,
             with: nil,
             preferredArrowDirection: preferredArrowDirection,
             offset: offset,
             dismissOn: dismissMode,
             onTap: onTap)
    }

    /// Displays a tooltip based on the current settings, pointing to the supplied anchorView.
    /// If another tooltip view is already showing, it will be dismissed and the new tooltip will be shown.
    ///
    /// - Parameters:
    ///   - message: The text to be displayed on the new tooltip view.
    ///   - anchorView: The view to point to with the new tooltip's arrow.
    ///   - preferredArrowDirection: The preferrred direction for the tooltip's arrow. Only the arrow's axis is guaranteed; the direction may be changed based on available space between the anchorView and the screen's margins. Defaults to down.
    ///   - offset: An offset from the tooltip's default position.
    ///   - dismissMode: The mode of tooltip dismissal. Defaults to tapping anywhere.
    ///   - onTap: An optional closure used to do work after the user taps
    @objc public func show(with message: String,
                           for anchorView: UIView,
                           preferredArrowDirection: ArrowDirection = .down,
                           offset: CGPoint = CGPoint(x: 0, y: 0),
                           dismissOn dismissMode: DismissMode = .tapAnywhere,
                           onTap: (() -> Void)? = nil) {
        show(with: message,
             title: nil,
             for: anchorView,
             with: nil,
             preferredArrowDirection: preferredArrowDirection,
             offset: offset,
             dismissOn: dismissMode,
             onTap: onTap)
    }

    /// Displays a tooltip based on the current settings, pointing to the supplied anchorView.
    /// If another tooltip view is already showing, it will be dismissed and the new tooltip will be shown.
    ///
    /// - Parameters:
    ///   - message: The text to be displayed on the new tooltip view.
    ///   - anchorView: The view to point to with the new tooltip's arrow.
    ///   - preferredArrowDirection: The preferrred direction for the tooltip's arrow. Only the arrow's axis is guaranteed; the direction may be changed based on available space between the anchorView and the screen's margins. Defaults to down.
    ///   - offset: An offset from the tooltip's default position.
    ///   - screenMargins: The margins from the window's safe area insets used for laying out the tooltip. Defaults to 16.0 pts on all sides.
    ///   - dismissMode: The mode of tooltip dismissal. Defaults to tapping anywhere.
    ///   - onTap: An optional closure used to do work after the user taps
    @available(*, deprecated, renamed: "show(with:for:preferredArrowDirection:offset:dismissOn:onTap:)", message: "Screen margins value has been tokenized. Passing in that param no longer has any effect and it will be removed in a future update.")
    @objc public func show(with message: String,
                           for anchorView: UIView,
                           preferredArrowDirection: ArrowDirection = .down,
                           offset: CGPoint = CGPoint(x: 0, y: 0),
                           screenMargins: UIEdgeInsets = defaultScreenMargins,
                           dismissOn dismissMode: DismissMode = .tapAnywhere,
                           onTap: (() -> Void)? = nil) {
        show(with: message,
             title: nil,
             for: anchorView,
             preferredArrowDirection: preferredArrowDirection,
             offset: offset,
             dismissOn: dismissMode,
             onTap: onTap)
    }

    /// Hides the currently shown tooltip.
    @objc public func hide() {
        gestureView?.removeFromSuperview()
        gestureView = nil

        guard let tooltipView = tooltipViewController?.view else {
            return
        }

        tooltipViewController?.willMove(toParent: nil)

        // Animate tooltip
        UIView.animate(withDuration: Constants.animationDuration, delay: 0.0, options: [.beginFromCurrentState, .curveEaseOut], animations: {
            tooltipView.alpha = 0.0
        }, completion: { [weak self] _ in
            guard let strongSelf = self else {
                return
            }
            tooltipView.removeFromSuperview()
            UIAccessibility.post(notification: .screenChanged, argument: strongSelf.anchorView)
        })

        tooltipViewController?.removeFromParent()
        tooltipViewController = nil

        tokenSet.deregisterOnUpdate()

        onTap = nil

        isShowing = false
    }

    required public init?(coder aDecoder: NSCoder) {
        preconditionFailure("init(coder:) has not been implemented")
    }

    @objc(MSFTooltipArrowDirection)
    public enum ArrowDirection: Int {
        case up, down, left, right

        var isVertical: Bool {
            switch self {
            case .up, .down:
                return true
            case .left, .right:
                return false
            }
        }

        var opposite: ArrowDirection {
            switch self {
            case .up:
                return .down
            case .down:
                return .up
            case .left:
                return .right
            case .right:
                return .left
            }
        }
    }

    @objc(MSFTooltipDismissMode)
    public enum DismissMode: Int {
        case tapAnywhere
        case tapOnTooltip
        case tapOnTooltipOrAnchor
    }

    @available(*, deprecated, message: "Screen margins value has been tokenized. Setting this var no longer has any effect and it will be removed in a future update.")
    @objc public static let defaultScreenMargins = UIEdgeInsets(top: Constants.defaultMargin, left: Constants.defaultMargin, bottom: Constants.defaultMargin, right: Constants.defaultMargin)

    @objc public static let shared = Tooltip()

    /// The alignment of the text in the tooltip. Defaults to natural alignment (left for LTR languages, right for RTL languages).
    @objc public var textAlignment: NSTextAlignment = .natural
    /// Whether a tooltip is currently showing.
    @objc public private(set) var isShowing: Bool = false

    // MARK: - TokenizedControl
    public typealias TokenSetKeyType = TooltipTokenSet.Tokens
    public var tokenSet: TooltipTokenSet = .init()
    var fluentTheme: FluentTheme {
        // Use anchor view to get theme since tooltip view will most likely be nil
        guard let anchorView = anchorView else {
            return FluentTheme.shared
        }
        return anchorView.fluentTheme
    }

    private override init() {
        super.init()
    }

    @objc private func handleTapGesture() {
        onTap?()
        hide()
    }

    private func updateAppearance() {
        tooltipViewController?.updateAppearance()
    }

    private struct Constants {
        static let animationDuration: TimeInterval = 0.1
        static let defaultMargin: CGFloat = 16.0
    }

    private var tooltipViewController: TooltipViewController?
    private weak var anchorView: UIView?
    private var onTap: (() -> Void)?
    private var gestureView: UIView?
    private var dismissMode: DismissMode = .tapAnywhere
}<|MERGE_RESOLUTION|>--- conflicted
+++ resolved
@@ -62,18 +62,12 @@
             return
         }
 
-<<<<<<< HEAD
-        hostVC.addChild(tooltipViewController)
-=======
         // Connect tokenSet
         tokenSet.registerOnUpdate(for: tooltipView) { [weak self] in
             self?.tooltipViewController?.updateAppearance()
         }
 
-        let rootViewController = window.rootViewController
-        let rootView = rootViewController?.view
-        rootViewController?.addChild(tooltipViewController)
->>>>>>> 4555fb2c
+        hostVC.addChild(tooltipViewController)
         self.onTap = onTap
         self.dismissMode = UIAccessibility.isVoiceOverRunning ? .tapOnTooltip : dismissMode
         let gestureView = TouchForwardingView(frame: window.bounds)
