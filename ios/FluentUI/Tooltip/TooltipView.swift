--- conflicted
+++ resolved
@@ -416,12 +416,8 @@
         let view = UIView()
         view.layer.cornerRadius = tokenSet[.backgroundCornerRadius].float
         view.layer.cornerCurve = .continuous
-<<<<<<< HEAD
-        view.backgroundColor = UIColor(dynamicColor: tokenSet[.tooltipColor].dynamicColor)
-=======
         view.backgroundColor = tokenSet[.tooltipColor].uiColor
 
->>>>>>> d9ae1003
         return view
     }()
 
