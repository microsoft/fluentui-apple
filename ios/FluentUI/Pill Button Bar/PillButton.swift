//
//  Copyright (c) Microsoft Corporation. All rights reserved.
//  Licensed under the MIT License.
//

import UIKit
import Combine

// MARK: PillButton

/// A `PillButton` is a button in the shape of a pill that can have two states: on (Selected) and off (not selected)
@objc(MSFPillButton)
open class PillButton: UIButton, TokenizedControlInternal {

    open override func didMoveToWindow() {
        super.didMoveToWindow()

        tokenSet.update(fluentTheme)
        updateAppearance()
    }

    @objc public init(pillBarItem: PillButtonBarItem,
                      style: PillButtonStyle = .primary) {
        self.pillBarItem = pillBarItem
        self.style = style
        self.tokenSet = PillButtonTokenSet(style: { style })
        super.init(frame: .zero)
        setupView()

        NotificationCenter.default.addObserver(self,
                                               selector: #selector(isUnreadValueDidChange),
                                               name: PillButtonBarItem.isUnreadValueDidChangeNotification,
                                               object: pillBarItem)

        NotificationCenter.default.addObserver(self,
                                               selector: #selector(themeDidChange),
                                               name: .didChangeTheme,
                                               object: nil)

        // Update appearance whenever `tokenSet` changes.
        tokenSetSink = tokenSet.objectWillChange.sink { [weak self] _ in
            // Values will be updated on the next run loop iteration.
            DispatchQueue.main.async {
                self?.updateAppearance()
            }
        }
    }

    public required init?(coder aDecoder: NSCoder) {
        preconditionFailure("init(coder:) has not been implemented")
    }

    public override func layoutSubviews() {
        super.layoutSubviews()
        updateUnreadDot()
    }

    public override var isSelected: Bool {
        didSet {
            if oldValue != isSelected && isSelected == true {
                pillBarItem.isUnread = false
                updateUnreadDot()
            }
            updateAppearance()
            updateAccessibilityTraits()
        }
    }

    public override var isEnabled: Bool {
        didSet {
            updateAppearance()
            updateAccessibilityTraits()
        }
    }

    public override var isHighlighted: Bool {
        didSet {
            updateAppearance()
        }
    }

    @objc public static let cornerRadius: CGFloat = 16.0

    @objc public let pillBarItem: PillButtonBarItem

    @objc public let style: PillButtonStyle

    public typealias TokenSetKeyType = PillButtonTokenSet.Tokens
    public var tokenSet: PillButtonTokenSet

    private var tokenSetSink: AnyCancellable?

    var unreadDotColor: UIColor = Colors.gray100

    private func setupView() {
<<<<<<< HEAD
        setTitle(pillBarItem.title, for: .normal)
        titleLabel?.font = UIFont.fluent(tokenSet[.font].fontInfo, shouldScale: false)
=======
        if #available(iOS 15.0, *) {
            var configuration = UIButton.Configuration.plain()
            configuration.attributedTitle = AttributedString(pillBarItem.title)
            configuration.contentInsets = NSDirectionalEdgeInsets(top: Constants.topInset,
                                                                  leading: Constants.horizontalInset,
                                                                  bottom: Constants.bottomInset,
                                                                  trailing: Constants.horizontalInset)
            self.configuration = configuration

            configurationUpdateHandler = { [weak self] _ in
                self?.updateAppearance()
            }
        } else {
            setTitle(pillBarItem.title, for: .normal)
            titleLabel?.font = Constants.font

            contentEdgeInsets = UIEdgeInsets(top: Constants.topInset,
                                             left: Constants.horizontalInset,
                                             bottom: Constants.bottomInset,
                                             right: Constants.horizontalInset)
        }

>>>>>>> 6ce2878e
        layer.cornerRadius = PillButton.cornerRadius
        clipsToBounds = true

        layer.cornerCurve = .continuous
        largeContentTitle = titleLabel?.text
        showsLargeContentViewer = true
<<<<<<< HEAD

        contentEdgeInsets = UIEdgeInsets(top: tokenSet[.topInset].float,
                                         left: tokenSet[.horizontalInset].float,
                                         bottom: tokenSet[.bottomInset].float,
                                         right: tokenSet[.horizontalInset].float)
=======
>>>>>>> 6ce2878e
    }

    private func updateAccessibilityTraits() {
        if isSelected {
            accessibilityTraits.insert(.selected)
        } else {
            accessibilityTraits.remove(.selected)
        }

        if isEnabled {
            accessibilityTraits.remove(.notEnabled)
        } else {
            accessibilityTraits.insert(.notEnabled)
        }
    }

    @objc private func themeDidChange(_ notification: Notification) {
        guard let window = window, window.isEqual(notification.object) else {
            return
        }
        tokenSet.update(window.fluentTheme)
    }

    private func initUnreadDotLayer() -> CALayer {
        let unreadDotLayer = CALayer()

        unreadDotLayer.bounds.size = CGSize(width: tokenSet[.unreadDotSize].float, height: tokenSet[.unreadDotSize].float)
        unreadDotLayer.cornerRadius = tokenSet[.unreadDotSize].float / 2

        return unreadDotLayer
    }

    @objc private func isUnreadValueDidChange() {
        isUnreadDotVisible = pillBarItem.isUnread
        setNeedsLayout()
    }

    private func updateUnreadDot() {
        isUnreadDotVisible = pillBarItem.isUnread
        if isUnreadDotVisible {
            let anchor = self.titleLabel?.frame ?? .zero
            let xPos: CGFloat
            if effectiveUserInterfaceLayoutDirection == .leftToRight {
                xPos = round(anchor.maxX + tokenSet[.unreadDotOffsetX].float)
            } else {
                xPos = round(anchor.minX - tokenSet[.unreadDotOffsetX].float - tokenSet[.unreadDotSize].float)
            }
            unreadDotLayer.frame.origin = CGPoint(x: xPos, y: anchor.minY + tokenSet[.unreadDotOffsetY].float)
            unreadDotLayer.backgroundColor = unreadDotColor.cgColor
        }
    }

    private func updateAppearance() {
<<<<<<< HEAD
        if isSelected {
            if isEnabled {
                backgroundColor = UIColor(dynamicColor: tokenSet[.backgroundColor].pillButtonDynamicColors.selected)
                setTitleColor(UIColor(dynamicColor: tokenSet[.titleColor].pillButtonDynamicColors.selected), for: .normal)
            } else {
                backgroundColor = UIColor(dynamicColor: tokenSet[.backgroundColor].pillButtonDynamicColors.selectedDisabled)
                setTitleColor(UIColor(dynamicColor: tokenSet[.titleColor].pillButtonDynamicColors.selectedDisabled), for: .normal)
            }
        } else {
            backgroundColor = isEnabled
            ? UIColor(dynamicColor: tokenSet[.backgroundColor].pillButtonDynamicColors.rest)
            : UIColor(dynamicColor: tokenSet[.backgroundColor].pillButtonDynamicColors.disabled)

            if isEnabled {
                setTitleColor(UIColor(dynamicColor: tokenSet[.titleColor].pillButtonDynamicColors.rest), for: .normal)
            } else {
                setTitleColor(UIColor(dynamicColor: tokenSet[.titleColor].pillButtonDynamicColors.disabled), for: .disabled)
            }

            unreadDotColor = isEnabled
            ? UIColor(dynamicColor: tokenSet[.enabledUnreadDotColor].dynamicColor)
            : UIColor(dynamicColor: tokenSet[.disabledUnreadDotColor].dynamicColor)
        }

        titleLabel?.font = UIFont.fluent(tokenSet[.font].fontInfo, shouldScale: false)
    }

    private lazy var unreadDotLayer: CALayer = initUnreadDotLayer()

    private var isUnreadDotVisible: Bool = false {
        didSet {
            if oldValue != isUnreadDotVisible {
                if isUnreadDotVisible {
                    layer.addSublayer(unreadDotLayer)
                } else {
                    unreadDotLayer.removeFromSuperlayer()
=======
        guard let window = window else {
            return
        }

        // TODO: Once iOS 14 support is dropped, these should be converted to constants (let) that will be initialized by the logic below.
        var resolvedBackgroundColor: UIColor = .clear
        var resolvedTitleColor: UIColor = .clear

        if isSelected {
            if isEnabled {
                resolvedBackgroundColor = customSelectedBackgroundColor ?? (isHighlighted
                                                                            ? PillButton.selectedHighlightedBackgroundColor(for: window, for: style)
                                                                            : PillButton.selectedBackgroundColor(for: window, for: style))
                if #available(iOS 15.0, *) {
                    resolvedTitleColor = customSelectedTextColor ?? (isHighlighted ? PillButton.selectedHighlightedTitleColor(for: window,
                                                                                                                              for: style)
                                                                     : PillButton.selectedTitleColor(for: window,
                                                                                                     for: style))
                } else {
                    setTitleColor(customSelectedTextColor ?? PillButton.selectedTitleColor(for: window,
                                                                                           for: style),
                                  for: .normal)
                    setTitleColor(customSelectedTextColor ?? PillButton.selectedHighlightedTitleColor(for: window,
                                                                                                      for: style),
                                  for: .highlighted)
                }
            } else {
                resolvedBackgroundColor = PillButton.selectedDisabledBackgroundColor(for: window,
                                                                                     for: style)
                if #available(iOS 15.0, *) {
                    resolvedTitleColor = PillButton.selectedDisabledTitleColor(for: window,
                                                                       for: style)
                } else {
                    setTitleColor(PillButton.selectedDisabledTitleColor(for: window,
                                                                        for: style),
                                  for: .normal)
                }
            }
        } else {
            if isEnabled {
                unreadDotColor = customUnreadDotColor ?? PillButton.enabledUnreadDotColor(for: window,
                                                                                          for: style)
                resolvedBackgroundColor = customBackgroundColor ?? (isHighlighted
                                                                    ? PillButton.highlightedBackgroundColor(for: window,
                                                                                                            for: style)
                                                                    : PillButton.normalBackgroundColor(for: window,
                                                                                                       for: style))
                if #available(iOS 15.0, *) {
                    resolvedTitleColor = {
                        guard let customTextColor = customTextColor else {
                            if isHighlighted {
                                return PillButton.highlightedTitleColor(for: window,
                                                                        for: style)
                            }

                            return PillButton.titleColor(for: style)
                        }

                        return customTextColor
                    }()
                } else {
                    setTitleColor(customTextColor ?? PillButton.titleColor(for: style),
                                  for: .normal)
                    setTitleColor(customTextColor ?? PillButton.highlightedTitleColor(for: window,
                                                                                      for: style),
                                  for: .highlighted)
                }
            } else {
                unreadDotColor = customUnreadDotColor ?? PillButton.disabledUnreadDotColor(for: window,
                                                                                           for: style)
                resolvedBackgroundColor = customBackgroundColor ?? PillButton.disabledBackgroundColor(for: window,
                                                                                                      for: style)
                if #available(iOS 15.0, *) {
                    resolvedTitleColor = PillButton.disabledTitleColor(for: window,
                                                               for: style)
                } else {
                    setTitleColor(PillButton.disabledTitleColor(for: window, for: style), for: .disabled)
>>>>>>> 6ce2878e
                }
            }
        }

        if #available(iOS 15.0, *) {
            configuration?.background.backgroundColor = resolvedBackgroundColor
            configuration?.attributedTitle?.setAttributes(AttributeContainer([NSAttributedString.Key.foregroundColor: resolvedTitleColor,
                                                                              NSAttributedString.Key.font: Constants.font]))
        } else {
            backgroundColor = resolvedBackgroundColor
        }
    }
}<|MERGE_RESOLUTION|>--- conflicted
+++ resolved
@@ -93,47 +93,19 @@
     var unreadDotColor: UIColor = Colors.gray100
 
     private func setupView() {
-<<<<<<< HEAD
         setTitle(pillBarItem.title, for: .normal)
         titleLabel?.font = UIFont.fluent(tokenSet[.font].fontInfo, shouldScale: false)
-=======
-        if #available(iOS 15.0, *) {
-            var configuration = UIButton.Configuration.plain()
-            configuration.attributedTitle = AttributedString(pillBarItem.title)
-            configuration.contentInsets = NSDirectionalEdgeInsets(top: Constants.topInset,
-                                                                  leading: Constants.horizontalInset,
-                                                                  bottom: Constants.bottomInset,
-                                                                  trailing: Constants.horizontalInset)
-            self.configuration = configuration
-
-            configurationUpdateHandler = { [weak self] _ in
-                self?.updateAppearance()
-            }
-        } else {
-            setTitle(pillBarItem.title, for: .normal)
-            titleLabel?.font = Constants.font
-
-            contentEdgeInsets = UIEdgeInsets(top: Constants.topInset,
-                                             left: Constants.horizontalInset,
-                                             bottom: Constants.bottomInset,
-                                             right: Constants.horizontalInset)
-        }
-
->>>>>>> 6ce2878e
         layer.cornerRadius = PillButton.cornerRadius
         clipsToBounds = true
 
         layer.cornerCurve = .continuous
         largeContentTitle = titleLabel?.text
         showsLargeContentViewer = true
-<<<<<<< HEAD
 
         contentEdgeInsets = UIEdgeInsets(top: tokenSet[.topInset].float,
                                          left: tokenSet[.horizontalInset].float,
                                          bottom: tokenSet[.bottomInset].float,
                                          right: tokenSet[.horizontalInset].float)
-=======
->>>>>>> 6ce2878e
     }
 
     private func updateAccessibilityTraits() {
@@ -187,7 +159,6 @@
     }
 
     private func updateAppearance() {
-<<<<<<< HEAD
         if isSelected {
             if isEnabled {
                 backgroundColor = UIColor(dynamicColor: tokenSet[.backgroundColor].pillButtonDynamicColors.selected)
@@ -224,85 +195,8 @@
                     layer.addSublayer(unreadDotLayer)
                 } else {
                     unreadDotLayer.removeFromSuperlayer()
-=======
-        guard let window = window else {
-            return
-        }
-
-        // TODO: Once iOS 14 support is dropped, these should be converted to constants (let) that will be initialized by the logic below.
-        var resolvedBackgroundColor: UIColor = .clear
-        var resolvedTitleColor: UIColor = .clear
-
-        if isSelected {
-            if isEnabled {
-                resolvedBackgroundColor = customSelectedBackgroundColor ?? (isHighlighted
-                                                                            ? PillButton.selectedHighlightedBackgroundColor(for: window, for: style)
-                                                                            : PillButton.selectedBackgroundColor(for: window, for: style))
-                if #available(iOS 15.0, *) {
-                    resolvedTitleColor = customSelectedTextColor ?? (isHighlighted ? PillButton.selectedHighlightedTitleColor(for: window,
-                                                                                                                              for: style)
-                                                                     : PillButton.selectedTitleColor(for: window,
-                                                                                                     for: style))
-                } else {
-                    setTitleColor(customSelectedTextColor ?? PillButton.selectedTitleColor(for: window,
-                                                                                           for: style),
-                                  for: .normal)
-                    setTitleColor(customSelectedTextColor ?? PillButton.selectedHighlightedTitleColor(for: window,
-                                                                                                      for: style),
-                                  for: .highlighted)
                 }
-            } else {
-                resolvedBackgroundColor = PillButton.selectedDisabledBackgroundColor(for: window,
-                                                                                     for: style)
-                if #available(iOS 15.0, *) {
-                    resolvedTitleColor = PillButton.selectedDisabledTitleColor(for: window,
-                                                                       for: style)
-                } else {
-                    setTitleColor(PillButton.selectedDisabledTitleColor(for: window,
-                                                                        for: style),
-                                  for: .normal)
-                }
-            }
-        } else {
-            if isEnabled {
-                unreadDotColor = customUnreadDotColor ?? PillButton.enabledUnreadDotColor(for: window,
-                                                                                          for: style)
-                resolvedBackgroundColor = customBackgroundColor ?? (isHighlighted
-                                                                    ? PillButton.highlightedBackgroundColor(for: window,
-                                                                                                            for: style)
-                                                                    : PillButton.normalBackgroundColor(for: window,
-                                                                                                       for: style))
-                if #available(iOS 15.0, *) {
-                    resolvedTitleColor = {
-                        guard let customTextColor = customTextColor else {
-                            if isHighlighted {
-                                return PillButton.highlightedTitleColor(for: window,
-                                                                        for: style)
-                            }
-
-                            return PillButton.titleColor(for: style)
-                        }
-
-                        return customTextColor
-                    }()
-                } else {
-                    setTitleColor(customTextColor ?? PillButton.titleColor(for: style),
-                                  for: .normal)
-                    setTitleColor(customTextColor ?? PillButton.highlightedTitleColor(for: window,
-                                                                                      for: style),
-                                  for: .highlighted)
-                }
-            } else {
-                unreadDotColor = customUnreadDotColor ?? PillButton.disabledUnreadDotColor(for: window,
-                                                                                           for: style)
-                resolvedBackgroundColor = customBackgroundColor ?? PillButton.disabledBackgroundColor(for: window,
-                                                                                                      for: style)
-                if #available(iOS 15.0, *) {
-                    resolvedTitleColor = PillButton.disabledTitleColor(for: window,
-                                                               for: style)
-                } else {
-                    setTitleColor(PillButton.disabledTitleColor(for: window, for: style), for: .disabled)
->>>>>>> 6ce2878e
+            }
                 }
             }
         }
