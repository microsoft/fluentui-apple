//
//  Copyright (c) Microsoft Corporation. All rights reserved.
//  Licensed under the MIT License.
//

import UIKit

// MARK: PillButton

/// A `PillButton` is a button in the shape of a pill that can have two states: on (Selected) and off (not selected)
@objc(MSFPillButton)
open class PillButton: UIButton, TokenizedControlInternal {
    open override func didUpdateFocus(in context: UIFocusUpdateContext, with coordinator: UIFocusAnimationCoordinator) {
        guard self == context.nextFocusedView || self == context.previouslyFocusedView else {
            return
        }

        focusRing.isHidden = !isFocused
    }

    open override func willMove(toWindow newWindow: UIWindow?) {
        super.willMove(toWindow: newWindow)
        guard let newWindow else {
            return
        }
        tokenSet.update(newWindow.fluentTheme)
        updateAppearance()
    }

    @objc public init(pillBarItem: PillButtonBarItem,
                      style: PillButtonStyle = .primary) {
        self.pillBarItem = pillBarItem
        self.style = style
        self.tokenSet = PillButtonTokenSet(style: { style })
        super.init(frame: .zero)
        setupView()

        NotificationCenter.default.addObserver(self,
                                               selector: #selector(isUnreadValueDidChange),
                                               name: PillButtonBarItem.isUnreadValueDidChangeNotification,
                                               object: pillBarItem)

        NotificationCenter.default.addObserver(self,
                                               selector: #selector(titleValueDidChange),
                                               name: PillButtonBarItem.titleValueDidChangeNotification,
                                               object: pillBarItem)

        tokenSet.registerOnUpdate(for: self) { [weak self] in
            self?.updateAppearance()
        }
    }

<<<<<<< HEAD
=======
    public typealias TokenSetKeyType = EmptyTokenSet.Tokens
    public var tokenSet: EmptyTokenSet = .init()

    lazy var unreadDotColor: UIColor = customUnreadDotColor ?? PillButton.enabledUnreadDotColor(for: tokenSet.fluentTheme, for: style)

    lazy var titleFont: UIFont = PillButton.titleFont(for: tokenSet.fluentTheme)

    @objc public static let cornerRadius: CGFloat = 16.0

    @objc public let pillBarItem: PillButtonBarItem

    @objc public let style: PillButtonStyle

>>>>>>> d9ae1003
    public required init?(coder aDecoder: NSCoder) {
        preconditionFailure("init(coder:) has not been implemented")
    }

    public override func layoutSubviews() {
        super.layoutSubviews()
        updateUnreadDot()
    }

    public override var isSelected: Bool {
        didSet {
            if oldValue != isSelected && isSelected == true {
                pillBarItem.isUnread = false
                updateUnreadDot()
            }
            updateAppearance()
            updateAccessibilityTraits()
        }
    }

    public override var isEnabled: Bool {
        didSet {
            updateAppearance()
            updateAccessibilityTraits()
        }
    }

    public override var isHighlighted: Bool {
        didSet {
            updateAppearance()
        }
    }

    @objc public static let cornerRadius: CGFloat = 16.0

    @objc public let pillBarItem: PillButtonBarItem

    @objc public let style: PillButtonStyle

    public typealias TokenSetKeyType = PillButtonTokenSet.Tokens
    public var tokenSet: PillButtonTokenSet

    lazy var unreadDotColor: UIColor = {
        UIColor(dynamicColor: tokenSet[.enabledUnreadDotColor].dynamicColor)
    }()

    private func setupView() {
        if #available(iOS 15.0, *) {
            var configuration = UIButton.Configuration.plain()

            configuration.contentInsets = NSDirectionalEdgeInsets(top: PillButtonTokenSet.topInset,
                                                                  leading: PillButtonTokenSet.horizontalInset,
                                                                  bottom: PillButtonTokenSet.bottomInset,
                                                                  trailing: PillButtonTokenSet.horizontalInset)
            self.configuration = configuration

            // This updates the attributed title stored in self.configuration,
            // so it needs to be called after we set the configuration.
            updateAttributedTitle()

            configurationUpdateHandler = { [weak self] _ in
                self?.updateAppearance()
            }
        } else {
            setTitle(pillBarItem.title, for: .normal)
<<<<<<< HEAD
            titleLabel?.font = UIFont.fluent(tokenSet[.font].fontInfo, shouldScale: false)
=======
            titleLabel?.font = titleFont
>>>>>>> d9ae1003

            contentEdgeInsets = UIEdgeInsets(top: PillButtonTokenSet.topInset,
                                             left: PillButtonTokenSet.horizontalInset,
                                             bottom: PillButtonTokenSet.bottomInset,
                                             right: PillButtonTokenSet.horizontalInset)
        }

        layer.cornerRadius = PillButton.cornerRadius
        clipsToBounds = true

        layer.cornerCurve = .continuous
        largeContentTitle = titleLabel?.text
        showsLargeContentViewer = true
    }

    private func updateAccessibilityTraits() {
        if isSelected {
            accessibilityTraits.insert(.selected)
        } else {
            accessibilityTraits.remove(.selected)
        }

        if isEnabled {
            accessibilityTraits.remove(.notEnabled)
        } else {
            accessibilityTraits.insert(.notEnabled)
        }
    }

    private func initUnreadDotLayer() -> CALayer {
        let unreadDotLayer = CALayer()

        unreadDotLayer.bounds.size = CGSize(width: PillButtonTokenSet.unreadDotSize, height: PillButtonTokenSet.unreadDotSize)
        unreadDotLayer.cornerRadius = PillButtonTokenSet.unreadDotSize / 2

        return unreadDotLayer
    }

    @objc private func isUnreadValueDidChange() {
        isUnreadDotVisible = pillBarItem.isUnread
        setNeedsLayout()
    }

    private lazy var unreadDotLayer: CALayer = {
        let unreadDotLayer = CALayer()
        let unreadDotSize = PillButtonTokenSet.unreadDotSize
        unreadDotLayer.bounds.size = CGSize(width: unreadDotSize, height: unreadDotSize)
        unreadDotLayer.cornerRadius = unreadDotSize / 2
        return unreadDotLayer
    }()

    @objc private func titleValueDidChange() {
        if #available(iOS 15.0, *) {
            updateAttributedTitle()
        } else {
            setTitle(pillBarItem.title, for: .normal)
        }
    }

    @available(iOS 15, *)
    private func updateAttributedTitle() {
        let itemTitle = pillBarItem.title
        var attributedTitle = AttributedString(itemTitle)
<<<<<<< HEAD
        attributedTitle.font = UIFont.fluent(tokenSet[.font].fontInfo, shouldScale: false)
=======
        attributedTitle.font = titleFont
>>>>>>> d9ae1003
        configuration?.attributedTitle = attributedTitle

        let attributedTitleTransformer = UIConfigurationTextAttributesTransformer { incoming in
            var outgoing = incoming
<<<<<<< HEAD
            outgoing.font = UIFont.fluent(self.tokenSet[.font].fontInfo, shouldScale: false)
=======
            outgoing.font = self.titleFont
>>>>>>> d9ae1003
            return outgoing
        }
        configuration?.titleTextAttributesTransformer = attributedTitleTransformer

        // Workaround for Apple bug: when UIButton.Configuration is used with UIControl's isSelected = true, accessibilityLabel doesn't get set automatically
        accessibilityLabel = itemTitle

        // This sets colors on the attributed string, so it must run whenever we recreate it.
        updateAppearance()
    }

    private func updateUnreadDot() {
        isUnreadDotVisible = pillBarItem.isUnread
        if isUnreadDotVisible {
            let anchor = self.titleLabel?.frame ?? .zero
            let xPos: CGFloat
            if effectiveUserInterfaceLayoutDirection == .leftToRight {
                xPos = round(anchor.maxX + PillButtonTokenSet.unreadDotOffsetX)
            } else {
                xPos = round(anchor.minX - PillButtonTokenSet.unreadDotOffsetX - PillButtonTokenSet.unreadDotSize)
            }
            unreadDotLayer.frame.origin = CGPoint(x: xPos, y: anchor.minY + PillButtonTokenSet.unreadDotOffsetY)
            unreadDotLayer.backgroundColor = unreadDotColor.cgColor
        }
    }

    private var isUnreadDotVisible: Bool = false {
        didSet {
            if oldValue != isUnreadDotVisible {
                if isUnreadDotVisible {
                    layer.addSublayer(unreadDotLayer)
                    accessibilityLabel = String(format: "Accessibility.TabBarItemView.UnreadFormat".localized, pillBarItem.title)
                } else {
                    unreadDotLayer.removeFromSuperlayer()
                    accessibilityLabel = pillBarItem.title
                }
            }
        }
    }

    private func updateAppearance() {
        // TODO: Once iOS 14 support is dropped, these should be converted to constants (let) that will be initialized by the logic below.
        var resolvedBackgroundColor: UIColor = .clear
        var resolvedTitleColor: UIColor = .clear

        if isSelected {
            if isEnabled {
                resolvedBackgroundColor = UIColor(dynamicColor: tokenSet[.backgroundColorSelected].dynamicColor)
                if #available(iOS 15.0, *) {
                    resolvedTitleColor = UIColor(dynamicColor: tokenSet[.titleColorSelected].dynamicColor)
                } else {
                    setTitleColor(UIColor(dynamicColor: tokenSet[.titleColorSelected].dynamicColor), for: .normal)
                }
            } else {
                resolvedBackgroundColor = UIColor(dynamicColor: tokenSet[.backgroundColorSelectedDisabled].dynamicColor)
                if #available(iOS 15.0, *) {
                    resolvedTitleColor = UIColor(dynamicColor: tokenSet[.titleColorSelectedDisabled].dynamicColor)
                } else {
                    setTitleColor(UIColor(dynamicColor: tokenSet[.titleColorSelectedDisabled].dynamicColor), for: .normal)
                }
            }
        } else {
            unreadDotColor = isEnabled
                        ? UIColor(dynamicColor: tokenSet[.enabledUnreadDotColor].dynamicColor)
                        : UIColor(dynamicColor: tokenSet[.disabledUnreadDotColor].dynamicColor)
            if isEnabled {
                resolvedBackgroundColor = UIColor(dynamicColor: tokenSet[.backgroundColor].dynamicColor)
                if #available(iOS 15.0, *) {
                    resolvedTitleColor = UIColor(dynamicColor: tokenSet[.titleColor].dynamicColor)
                } else {
                    setTitleColor(UIColor(dynamicColor: tokenSet[.titleColor].dynamicColor), for: .normal)
                }
            } else {
                resolvedBackgroundColor = UIColor(dynamicColor: tokenSet[.backgroundColorDisabled].dynamicColor)
                if #available(iOS 15.0, *) {
                    resolvedTitleColor = UIColor(dynamicColor: tokenSet[.titleColorDisabled].dynamicColor)
                } else {
                    setTitleColor(UIColor(dynamicColor: tokenSet[.titleColorDisabled].dynamicColor), for: .disabled)
                }
            }
        }

        if #available(iOS 15.0, *) {
            configuration?.background.backgroundColor = resolvedBackgroundColor
            configuration?.attributedTitle?.foregroundColor = resolvedTitleColor
        } else {
            backgroundColor = resolvedBackgroundColor
        }
    }
<<<<<<< HEAD
=======

    private struct Constants {
        static let bottomInset: CGFloat = 6.0
        static let horizontalInset: CGFloat = 16.0
        static let topInset: CGFloat = 6.0
        static let unreadDotOffset = CGPoint(x: 6.0, y: 3.0)
        static let unreadDotSize: CGFloat = 6.0
    }

    private lazy var focusRing: FocusRingView = {
        let ringView = FocusRingView()
        ringView.translatesAutoresizingMaskIntoConstraints = false

        addSubview(ringView)
        ringView.drawFocusRing(over: self)

        return ringView
    }()
>>>>>>> d9ae1003
}<|MERGE_RESOLUTION|>--- conflicted
+++ resolved
@@ -50,8 +50,6 @@
         }
     }
 
-<<<<<<< HEAD
-=======
     public typealias TokenSetKeyType = EmptyTokenSet.Tokens
     public var tokenSet: EmptyTokenSet = .init()
 
@@ -65,7 +63,6 @@
 
     @objc public let style: PillButtonStyle
 
->>>>>>> d9ae1003
     public required init?(coder aDecoder: NSCoder) {
         preconditionFailure("init(coder:) has not been implemented")
     }
@@ -131,11 +128,7 @@
             }
         } else {
             setTitle(pillBarItem.title, for: .normal)
-<<<<<<< HEAD
-            titleLabel?.font = UIFont.fluent(tokenSet[.font].fontInfo, shouldScale: false)
-=======
             titleLabel?.font = titleFont
->>>>>>> d9ae1003
 
             contentEdgeInsets = UIEdgeInsets(top: PillButtonTokenSet.topInset,
                                              left: PillButtonTokenSet.horizontalInset,
@@ -199,20 +192,12 @@
     private func updateAttributedTitle() {
         let itemTitle = pillBarItem.title
         var attributedTitle = AttributedString(itemTitle)
-<<<<<<< HEAD
-        attributedTitle.font = UIFont.fluent(tokenSet[.font].fontInfo, shouldScale: false)
-=======
         attributedTitle.font = titleFont
->>>>>>> d9ae1003
         configuration?.attributedTitle = attributedTitle
 
         let attributedTitleTransformer = UIConfigurationTextAttributesTransformer { incoming in
             var outgoing = incoming
-<<<<<<< HEAD
-            outgoing.font = UIFont.fluent(self.tokenSet[.font].fontInfo, shouldScale: false)
-=======
             outgoing.font = self.titleFont
->>>>>>> d9ae1003
             return outgoing
         }
         configuration?.titleTextAttributesTransformer = attributedTitleTransformer
@@ -302,8 +287,6 @@
             backgroundColor = resolvedBackgroundColor
         }
     }
-<<<<<<< HEAD
-=======
 
     private struct Constants {
         static let bottomInset: CGFloat = 6.0
@@ -322,5 +305,4 @@
 
         return ringView
     }()
->>>>>>> d9ae1003
 }