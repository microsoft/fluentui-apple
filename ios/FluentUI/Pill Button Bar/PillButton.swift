//
//  Copyright (c) Microsoft Corporation. All rights reserved.
//  Licensed under the MIT License.
//

import UIKit
import Combine

// MARK: PillButton

/// A `PillButton` is a button in the shape of a pill that can have two states: on (Selected) and off (not selected)
@objc(MSFPillButton)
open class PillButton: UIButton, TokenizedControlInternal {
<<<<<<< HEAD

    open override func didMoveToWindow() {
        super.didMoveToWindow()

        tokenSet.update(fluentTheme)
=======

    /// Set `backgroundColor` to customize background color of the pill button
    @objc open var customBackgroundColor: UIColor? {
        didSet {
            updateAppearance()
        }
    }

    /// Set `selectedBackgroundColor` to customize background color of the pill button
    @objc open var customSelectedBackgroundColor: UIColor? {
        didSet {
            updateAppearance()
        }
    }

    /// Set `textColor` to customize background color of the pill button
    @objc open var customTextColor: UIColor? {
        didSet {
            updateAppearance()
        }
    }

    /// Set `selectedTextColor` to customize background color of the pill button
    @objc open var customSelectedTextColor: UIColor? {
        didSet {
            updateAppearance()
        }
    }

    /// Set `unreadDotColor` to customize color of the pill button unread dot
    @objc open var customUnreadDotColor: UIColor? {
        didSet {
            updateAppearance()
        }
    }

    open override func willMove(toWindow newWindow: UIWindow?) {
        super.willMove(toWindow: newWindow)
        guard let newWindow else {
            return
        }
        tokenSet.update(newWindow.fluentTheme)
>>>>>>> 4ced9de7
        updateAppearance()
    }

    @objc public init(pillBarItem: PillButtonBarItem,
                      style: PillButtonStyle = .primary) {
        self.pillBarItem = pillBarItem
        self.style = style
        self.tokenSet = PillButtonTokenSet(style: { style })
        super.init(frame: .zero)
        setupView()

        NotificationCenter.default.addObserver(self,
                                               selector: #selector(isUnreadValueDidChange),
                                               name: PillButtonBarItem.isUnreadValueDidChangeNotification,
                                               object: pillBarItem)

        NotificationCenter.default.addObserver(self,
                                               selector: #selector(titleValueDidChange),
                                               name: PillButtonBarItem.titleValueDidChangeNotification,
                                               object: pillBarItem)

<<<<<<< HEAD
        NotificationCenter.default.addObserver(self,
                                               selector: #selector(themeDidChange),
                                               name: .didChangeTheme,
                                               object: nil)

        // Update appearance whenever `tokenSet` changes.
        tokenSetSink = tokenSet.objectWillChange.sink { [weak self] _ in
            // Values will be updated on the next run loop iteration.
            DispatchQueue.main.async {
                self?.updateAppearance()
            }
        }
    }

=======
        tokenSet.registerOnUpdate(for: self) { [weak self] in
            self?.updateAppearance()
        }
    }

    public typealias TokenSetKeyType = EmptyTokenSet.Tokens
    public var tokenSet: EmptyTokenSet = .init()

    lazy var unreadDotColor: UIColor = customUnreadDotColor ?? PillButton.enabledUnreadDotColor(for: tokenSet.fluentTheme, for: style)

    lazy var titleFont: FontInfo = PillButton.titleFont(for: tokenSet.fluentTheme)

    @objc public static let cornerRadius: CGFloat = 16.0

    @objc public let pillBarItem: PillButtonBarItem

    @objc public let style: PillButtonStyle

>>>>>>> 4ced9de7
    public required init?(coder aDecoder: NSCoder) {
        preconditionFailure("init(coder:) has not been implemented")
    }

    public override func layoutSubviews() {
        super.layoutSubviews()
        updateUnreadDot()
    }

    public override var isSelected: Bool {
        didSet {
            if oldValue != isSelected && isSelected == true {
                pillBarItem.isUnread = false
                updateUnreadDot()
            }
            updateAppearance()
            updateAccessibilityTraits()
        }
    }

    public override var isEnabled: Bool {
        didSet {
            updateAppearance()
            updateAccessibilityTraits()
        }
    }

    public override var isHighlighted: Bool {
        didSet {
            updateAppearance()
        }
    }

    @objc public static let cornerRadius: CGFloat = 16.0

    @objc public let pillBarItem: PillButtonBarItem

    @objc public let style: PillButtonStyle

    public typealias TokenSetKeyType = PillButtonTokenSet.Tokens
    public var tokenSet: PillButtonTokenSet

    private var tokenSetSink: AnyCancellable?

    lazy var unreadDotColor: UIColor = {
        UIColor(dynamicColor: tokenSet[.enabledUnreadDotColor].dynamicColor)
    }()

    private func setupView() {
        if #available(iOS 15.0, *) {
            var configuration = UIButton.Configuration.plain()

            configuration.contentInsets = NSDirectionalEdgeInsets(top: Constants.topInset,
                                                                  leading: Constants.horizontalInset,
                                                                  bottom: Constants.bottomInset,
                                                                  trailing: Constants.horizontalInset)
            self.configuration = configuration

            // This updates the attributed title stored in self.configuration,
            // so it needs to be called after we set the configuration.
            updateAttributedTitle()

            configurationUpdateHandler = { [weak self] _ in
                self?.updateAppearance()
            }
        } else {
            setTitle(pillBarItem.title, for: .normal)
<<<<<<< HEAD
            titleLabel?.font = UIFont.fluent(tokenSet[.font].fontInfo, shouldScale: false)
=======
            titleLabel?.font = UIFont.fluent(titleFont, shouldScale: false)
>>>>>>> 4ced9de7

            contentEdgeInsets = UIEdgeInsets(top: Constants.topInset,
                                             left: Constants.horizontalInset,
                                             bottom: Constants.bottomInset,
                                             right: Constants.horizontalInset)
        }

        layer.cornerRadius = PillButton.cornerRadius
        clipsToBounds = true

        layer.cornerCurve = .continuous
        largeContentTitle = titleLabel?.text
        showsLargeContentViewer = true
    }

    private func updateAccessibilityTraits() {
        if isSelected {
            accessibilityTraits.insert(.selected)
        } else {
            accessibilityTraits.remove(.selected)
        }

        if isEnabled {
            accessibilityTraits.remove(.notEnabled)
        } else {
            accessibilityTraits.insert(.notEnabled)
        }
    }

    @objc private func themeDidChange(_ notification: Notification) {
        guard let window = window, window.isEqual(notification.object) else {
            return
        }
        tokenSet.update(window.fluentTheme)
    }

    private func initUnreadDotLayer() -> CALayer {
        let unreadDotLayer = CALayer()

        unreadDotLayer.bounds.size = CGSize(width: tokenSet[.unreadDotSize].float, height: tokenSet[.unreadDotSize].float)
        unreadDotLayer.cornerRadius = tokenSet[.unreadDotSize].float / 2

        return unreadDotLayer
    }

    @objc private func isUnreadValueDidChange() {
        isUnreadDotVisible = pillBarItem.isUnread
        setNeedsLayout()
    }

    private lazy var unreadDotLayer: CALayer = {
        let unreadDotLayer = CALayer()
        let unreadDotSize = tokenSet[.unreadDotSize].float
        unreadDotLayer.bounds.size = CGSize(width: unreadDotSize, height: unreadDotSize)
        unreadDotLayer.cornerRadius = unreadDotSize / 2
        return unreadDotLayer
    }()

    @objc private func titleValueDidChange() {
        if #available(iOS 15.0, *) {
            updateAttributedTitle()
        } else {
            setTitle(pillBarItem.title, for: .normal)
        }
    }

    @available(iOS 15, *)
    private func updateAttributedTitle() {
        let itemTitle = pillBarItem.title
        var attributedTitle = AttributedString(itemTitle)
<<<<<<< HEAD
        attributedTitle.font = UIFont.fluent(tokenSet[.font].fontInfo, shouldScale: false)
=======
        attributedTitle.font = UIFont.fluent(titleFont, shouldScale: false)
>>>>>>> 4ced9de7
        configuration?.attributedTitle = attributedTitle

        let attributedTitleTransformer = UIConfigurationTextAttributesTransformer { incoming in
            var outgoing = incoming
            outgoing.font = UIFont.fluent(self.titleFont, shouldScale: false)
            return outgoing
        }
        configuration?.titleTextAttributesTransformer = attributedTitleTransformer

        // Workaround for Apple bug: when UIButton.Configuration is used with UIControl's isSelected = true, accessibilityLabel doesn't get set automatically
        accessibilityLabel = itemTitle

        // This sets colors on the attributed string, so it must run whenever we recreate it.
        updateAppearance()
    }

    private func updateUnreadDot() {
        isUnreadDotVisible = pillBarItem.isUnread
        if isUnreadDotVisible {
            let anchor = self.titleLabel?.frame ?? .zero
            let xPos: CGFloat
            if effectiveUserInterfaceLayoutDirection == .leftToRight {
                xPos = round(anchor.maxX + tokenSet[.unreadDotOffsetX].float)
            } else {
                xPos = round(anchor.minX - tokenSet[.unreadDotOffsetX].float - tokenSet[.unreadDotSize].float)
            }
            unreadDotLayer.frame.origin = CGPoint(x: xPos, y: anchor.minY + tokenSet[.unreadDotOffsetY].float)
            unreadDotLayer.backgroundColor = unreadDotColor.cgColor
        }
    }

    private var isUnreadDotVisible: Bool = false {
        didSet {
            if oldValue != isUnreadDotVisible {
                if isUnreadDotVisible {
                    layer.addSublayer(unreadDotLayer)
                    accessibilityLabel = String(format: "Accessibility.TabBarItemView.UnreadFormat".localized, pillBarItem.title)
                } else {
                    unreadDotLayer.removeFromSuperlayer()
                    accessibilityLabel = pillBarItem.title
                }
            }
        }
    }

    private func updateAppearance() {
        // TODO: Once iOS 14 support is dropped, these should be converted to constants (let) that will be initialized by the logic below.
        var resolvedBackgroundColor: UIColor = .clear
        var resolvedTitleColor: UIColor = .clear

        if isSelected {
            if isEnabled {
<<<<<<< HEAD
                resolvedBackgroundColor = UIColor(dynamicColor: tokenSet[.backgroundColorSelected].dynamicColor)
                if #available(iOS 15.0, *) {
                    resolvedTitleColor = UIColor(dynamicColor: tokenSet[.titleColorSelected].dynamicColor)
                } else {
                    setTitleColor(UIColor(dynamicColor: tokenSet[.titleColorSelected].dynamicColor), for: .normal)
                }
            } else {
                resolvedBackgroundColor = UIColor(dynamicColor: tokenSet[.backgroundColorSelectedDisabled].dynamicColor)
                if #available(iOS 15.0, *) {
                    resolvedTitleColor = UIColor(dynamicColor: tokenSet[.titleColorSelectedDisabled].dynamicColor)
                } else {
                    setTitleColor(UIColor(dynamicColor: tokenSet[.titleColorSelectedDisabled].dynamicColor), for: .normal)
=======
                resolvedBackgroundColor = customSelectedBackgroundColor ?? (isHighlighted
                                                                            ? PillButton.selectedHighlightedBackgroundColor(for: tokenSet.fluentTheme, for: style)
                                                                            : PillButton.selectedBackgroundColor(for: tokenSet.fluentTheme, for: style))
                if #available(iOS 15.0, *) {
                    resolvedTitleColor = customSelectedTextColor ?? (isHighlighted ? PillButton.selectedHighlightedTitleColor(for: tokenSet.fluentTheme, for: style)
                                                                     : PillButton.selectedTitleColor(for: tokenSet.fluentTheme, for: style))
                } else {
                    setTitleColor(customSelectedTextColor ?? PillButton.selectedTitleColor(for: tokenSet.fluentTheme, for: style),
                                  for: .normal)
                    setTitleColor(customSelectedTextColor ?? PillButton.selectedHighlightedTitleColor(for: tokenSet.fluentTheme, for: style),
                                  for: .highlighted)
                }
            } else {
                resolvedBackgroundColor = PillButton.selectedDisabledBackgroundColor(for: tokenSet.fluentTheme, for: style)
                if #available(iOS 15.0, *) {
                    resolvedTitleColor = PillButton.selectedDisabledTitleColor(for: tokenSet.fluentTheme, for: style)
                } else {
                    setTitleColor(PillButton.selectedDisabledTitleColor(for: tokenSet.fluentTheme, for: style),
                                  for: .normal)
>>>>>>> 4ced9de7
                }
            }
        } else {
            unreadDotColor = isEnabled
                        ? UIColor(dynamicColor: tokenSet[.enabledUnreadDotColor].dynamicColor)
                        : UIColor(dynamicColor: tokenSet[.disabledUnreadDotColor].dynamicColor)
            if isEnabled {
<<<<<<< HEAD
                resolvedBackgroundColor = UIColor(dynamicColor: tokenSet[.backgroundColor].dynamicColor)
                if #available(iOS 15.0, *) {
                    resolvedTitleColor = UIColor(dynamicColor: tokenSet[.titleColor].dynamicColor)
                } else {
                    setTitleColor(UIColor(dynamicColor: tokenSet[.titleColor].dynamicColor), for: .normal)
                }
            } else {
                resolvedBackgroundColor = UIColor(dynamicColor: tokenSet[.backgroundColorDisabled].dynamicColor)
                if #available(iOS 15.0, *) {
                    resolvedTitleColor = UIColor(dynamicColor: tokenSet[.titleColorDisabled].dynamicColor)
                } else {
                    setTitleColor(UIColor(dynamicColor: tokenSet[.titleColorDisabled].dynamicColor), for: .disabled)
=======
                unreadDotColor = customUnreadDotColor ?? PillButton.enabledUnreadDotColor(for: tokenSet.fluentTheme, for: style)
                resolvedBackgroundColor = customBackgroundColor ?? (isHighlighted
                                                                    ? PillButton.highlightedBackgroundColor(for: tokenSet.fluentTheme, for: style)
                                                                    : PillButton.normalBackgroundColor(for: tokenSet.fluentTheme, for: style))
                if #available(iOS 15.0, *) {
                    resolvedTitleColor = {
                        guard let customTextColor = customTextColor else {
                            if isHighlighted {
                                return PillButton.highlightedTitleColor(for: tokenSet.fluentTheme, for: style)
                            }

                            return PillButton.titleColor(for: tokenSet.fluentTheme, for: style)
                        }

                        return customTextColor
                    }()
                } else {
                    setTitleColor(customTextColor ?? PillButton.titleColor(for: tokenSet.fluentTheme, for: style), for: .normal)
                    setTitleColor(customTextColor ?? PillButton.highlightedTitleColor(for: tokenSet.fluentTheme, for: style), for: .highlighted)
                }
            } else {
                unreadDotColor = customUnreadDotColor ?? PillButton.disabledUnreadDotColor(for: tokenSet.fluentTheme, for: style)
                resolvedBackgroundColor = customBackgroundColor ?? PillButton.disabledBackgroundColor(for: tokenSet.fluentTheme, for: style)
                if #available(iOS 15.0, *) {
                    resolvedTitleColor = PillButton.disabledTitleColor(for: tokenSet.fluentTheme, for: style)
                } else {
                    setTitleColor(PillButton.disabledTitleColor(for: tokenSet.fluentTheme, for: style), for: .disabled)
>>>>>>> 4ced9de7
                }
            }
        }

        if #available(iOS 15.0, *) {
            configuration?.background.backgroundColor = resolvedBackgroundColor
            configuration?.attributedTitle?.foregroundColor = resolvedTitleColor
        } else {
            backgroundColor = resolvedBackgroundColor
        }
    }

    private struct Constants {
        static let bottomInset: CGFloat = 6.0
        static let horizontalInset: CGFloat = 16.0
        static let topInset: CGFloat = 6.0
    }
}<|MERGE_RESOLUTION|>--- conflicted
+++ resolved
@@ -11,56 +11,11 @@
 /// A `PillButton` is a button in the shape of a pill that can have two states: on (Selected) and off (not selected)
 @objc(MSFPillButton)
 open class PillButton: UIButton, TokenizedControlInternal {
-<<<<<<< HEAD
 
     open override func didMoveToWindow() {
         super.didMoveToWindow()
 
         tokenSet.update(fluentTheme)
-=======
-
-    /// Set `backgroundColor` to customize background color of the pill button
-    @objc open var customBackgroundColor: UIColor? {
-        didSet {
-            updateAppearance()
-        }
-    }
-
-    /// Set `selectedBackgroundColor` to customize background color of the pill button
-    @objc open var customSelectedBackgroundColor: UIColor? {
-        didSet {
-            updateAppearance()
-        }
-    }
-
-    /// Set `textColor` to customize background color of the pill button
-    @objc open var customTextColor: UIColor? {
-        didSet {
-            updateAppearance()
-        }
-    }
-
-    /// Set `selectedTextColor` to customize background color of the pill button
-    @objc open var customSelectedTextColor: UIColor? {
-        didSet {
-            updateAppearance()
-        }
-    }
-
-    /// Set `unreadDotColor` to customize color of the pill button unread dot
-    @objc open var customUnreadDotColor: UIColor? {
-        didSet {
-            updateAppearance()
-        }
-    }
-
-    open override func willMove(toWindow newWindow: UIWindow?) {
-        super.willMove(toWindow: newWindow)
-        guard let newWindow else {
-            return
-        }
-        tokenSet.update(newWindow.fluentTheme)
->>>>>>> 4ced9de7
         updateAppearance()
     }
 
@@ -82,7 +37,6 @@
                                                name: PillButtonBarItem.titleValueDidChangeNotification,
                                                object: pillBarItem)
 
-<<<<<<< HEAD
         NotificationCenter.default.addObserver(self,
                                                selector: #selector(themeDidChange),
                                                name: .didChangeTheme,
@@ -97,26 +51,6 @@
         }
     }
 
-=======
-        tokenSet.registerOnUpdate(for: self) { [weak self] in
-            self?.updateAppearance()
-        }
-    }
-
-    public typealias TokenSetKeyType = EmptyTokenSet.Tokens
-    public var tokenSet: EmptyTokenSet = .init()
-
-    lazy var unreadDotColor: UIColor = customUnreadDotColor ?? PillButton.enabledUnreadDotColor(for: tokenSet.fluentTheme, for: style)
-
-    lazy var titleFont: FontInfo = PillButton.titleFont(for: tokenSet.fluentTheme)
-
-    @objc public static let cornerRadius: CGFloat = 16.0
-
-    @objc public let pillBarItem: PillButtonBarItem
-
-    @objc public let style: PillButtonStyle
-
->>>>>>> 4ced9de7
     public required init?(coder aDecoder: NSCoder) {
         preconditionFailure("init(coder:) has not been implemented")
     }
@@ -184,11 +118,7 @@
             }
         } else {
             setTitle(pillBarItem.title, for: .normal)
-<<<<<<< HEAD
             titleLabel?.font = UIFont.fluent(tokenSet[.font].fontInfo, shouldScale: false)
-=======
-            titleLabel?.font = UIFont.fluent(titleFont, shouldScale: false)
->>>>>>> 4ced9de7
 
             contentEdgeInsets = UIEdgeInsets(top: Constants.topInset,
                                              left: Constants.horizontalInset,
@@ -259,11 +189,7 @@
     private func updateAttributedTitle() {
         let itemTitle = pillBarItem.title
         var attributedTitle = AttributedString(itemTitle)
-<<<<<<< HEAD
         attributedTitle.font = UIFont.fluent(tokenSet[.font].fontInfo, shouldScale: false)
-=======
-        attributedTitle.font = UIFont.fluent(titleFont, shouldScale: false)
->>>>>>> 4ced9de7
         configuration?.attributedTitle = attributedTitle
 
         let attributedTitleTransformer = UIConfigurationTextAttributesTransformer { incoming in
@@ -316,7 +242,6 @@
 
         if isSelected {
             if isEnabled {
-<<<<<<< HEAD
                 resolvedBackgroundColor = UIColor(dynamicColor: tokenSet[.backgroundColorSelected].dynamicColor)
                 if #available(iOS 15.0, *) {
                     resolvedTitleColor = UIColor(dynamicColor: tokenSet[.titleColorSelected].dynamicColor)
@@ -329,27 +254,6 @@
                     resolvedTitleColor = UIColor(dynamicColor: tokenSet[.titleColorSelectedDisabled].dynamicColor)
                 } else {
                     setTitleColor(UIColor(dynamicColor: tokenSet[.titleColorSelectedDisabled].dynamicColor), for: .normal)
-=======
-                resolvedBackgroundColor = customSelectedBackgroundColor ?? (isHighlighted
-                                                                            ? PillButton.selectedHighlightedBackgroundColor(for: tokenSet.fluentTheme, for: style)
-                                                                            : PillButton.selectedBackgroundColor(for: tokenSet.fluentTheme, for: style))
-                if #available(iOS 15.0, *) {
-                    resolvedTitleColor = customSelectedTextColor ?? (isHighlighted ? PillButton.selectedHighlightedTitleColor(for: tokenSet.fluentTheme, for: style)
-                                                                     : PillButton.selectedTitleColor(for: tokenSet.fluentTheme, for: style))
-                } else {
-                    setTitleColor(customSelectedTextColor ?? PillButton.selectedTitleColor(for: tokenSet.fluentTheme, for: style),
-                                  for: .normal)
-                    setTitleColor(customSelectedTextColor ?? PillButton.selectedHighlightedTitleColor(for: tokenSet.fluentTheme, for: style),
-                                  for: .highlighted)
-                }
-            } else {
-                resolvedBackgroundColor = PillButton.selectedDisabledBackgroundColor(for: tokenSet.fluentTheme, for: style)
-                if #available(iOS 15.0, *) {
-                    resolvedTitleColor = PillButton.selectedDisabledTitleColor(for: tokenSet.fluentTheme, for: style)
-                } else {
-                    setTitleColor(PillButton.selectedDisabledTitleColor(for: tokenSet.fluentTheme, for: style),
-                                  for: .normal)
->>>>>>> 4ced9de7
                 }
             }
         } else {
@@ -357,7 +261,6 @@
                         ? UIColor(dynamicColor: tokenSet[.enabledUnreadDotColor].dynamicColor)
                         : UIColor(dynamicColor: tokenSet[.disabledUnreadDotColor].dynamicColor)
             if isEnabled {
-<<<<<<< HEAD
                 resolvedBackgroundColor = UIColor(dynamicColor: tokenSet[.backgroundColor].dynamicColor)
                 if #available(iOS 15.0, *) {
                     resolvedTitleColor = UIColor(dynamicColor: tokenSet[.titleColor].dynamicColor)
@@ -370,35 +273,6 @@
                     resolvedTitleColor = UIColor(dynamicColor: tokenSet[.titleColorDisabled].dynamicColor)
                 } else {
                     setTitleColor(UIColor(dynamicColor: tokenSet[.titleColorDisabled].dynamicColor), for: .disabled)
-=======
-                unreadDotColor = customUnreadDotColor ?? PillButton.enabledUnreadDotColor(for: tokenSet.fluentTheme, for: style)
-                resolvedBackgroundColor = customBackgroundColor ?? (isHighlighted
-                                                                    ? PillButton.highlightedBackgroundColor(for: tokenSet.fluentTheme, for: style)
-                                                                    : PillButton.normalBackgroundColor(for: tokenSet.fluentTheme, for: style))
-                if #available(iOS 15.0, *) {
-                    resolvedTitleColor = {
-                        guard let customTextColor = customTextColor else {
-                            if isHighlighted {
-                                return PillButton.highlightedTitleColor(for: tokenSet.fluentTheme, for: style)
-                            }
-
-                            return PillButton.titleColor(for: tokenSet.fluentTheme, for: style)
-                        }
-
-                        return customTextColor
-                    }()
-                } else {
-                    setTitleColor(customTextColor ?? PillButton.titleColor(for: tokenSet.fluentTheme, for: style), for: .normal)
-                    setTitleColor(customTextColor ?? PillButton.highlightedTitleColor(for: tokenSet.fluentTheme, for: style), for: .highlighted)
-                }
-            } else {
-                unreadDotColor = customUnreadDotColor ?? PillButton.disabledUnreadDotColor(for: tokenSet.fluentTheme, for: style)
-                resolvedBackgroundColor = customBackgroundColor ?? PillButton.disabledBackgroundColor(for: tokenSet.fluentTheme, for: style)
-                if #available(iOS 15.0, *) {
-                    resolvedTitleColor = PillButton.disabledTitleColor(for: tokenSet.fluentTheme, for: style)
-                } else {
-                    setTitleColor(PillButton.disabledTitleColor(for: tokenSet.fluentTheme, for: style), for: .disabled)
->>>>>>> 4ced9de7
                 }
             }
         }
