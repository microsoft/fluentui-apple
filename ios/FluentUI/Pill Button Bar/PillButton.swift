--- conflicted
+++ resolved
@@ -92,7 +92,6 @@
     var unreadDotColor: UIColor = Colors.gray100
 
     private func setupView() {
-<<<<<<< HEAD
 
         if #available(iOS 15.0, *) {
             var configuration = UIButton.Configuration.plain()
@@ -116,10 +115,6 @@
                                              right: tokenSet[.horizontalInset].float)
         }
 
-=======
-        setTitle(pillBarItem.title, for: .normal)
-        titleLabel?.font = Constants.font
->>>>>>> 1ea24c24
         layer.cornerRadius = PillButton.cornerRadius
         clipsToBounds = true
 
@@ -193,7 +188,6 @@
     }
 
     private func updateAppearance() {
-<<<<<<< HEAD
 
         titleLabel?.font = UIFont.fluent(tokenSet[.font].fontInfo, shouldScale: false)
 
@@ -248,50 +242,6 @@
         } else {
             backgroundColor = resolvedBackgroundColor
         }
-=======
-        if let window = window {
-            if isSelected {
-                if isEnabled {
-                    if let customSelectedBackgroundColor = customSelectedBackgroundColor {
-                        backgroundColor = customSelectedBackgroundColor
-                    } else {
-                        backgroundColor = isHighlighted
-                            ? PillButton.selectedHighlightedBackgroundColor(for: window, for: style)
-                            : PillButton.selectedBackgroundColor(for: window, for: style)
-                    }
-
-                    setTitleColor(customSelectedTextColor ?? PillButton.selectedTitleColor(for: window, for: style), for: .normal)
-                    setTitleColor(customSelectedTextColor ?? PillButton.selectedHighlightedTitleColor(for: window, for: style), for: .highlighted)
-                } else {
-                    backgroundColor = PillButton.selectedDisabledBackgroundColor(for: window, for: style)
-                    setTitleColor(PillButton.selectedDisabledTitleColor(for: window, for: style), for: .normal)
-                }
-            } else {
-                if let customBackgroundColor = customBackgroundColor {
-                    backgroundColor = customBackgroundColor
-                } else {
-                    backgroundColor = isEnabled
-                        ? (isHighlighted
-                            ? PillButton.highlightedBackgroundColor(for: window, for: style)
-                            : PillButton.normalBackgroundColor(for: window, for: style))
-                        : PillButton.disabledBackgroundColor(for: window, for: style)
-                }
-
-                if isEnabled {
-                    setTitleColor(customTextColor ?? PillButton.titleColor(for: style), for: .normal)
-                    setTitleColor(customTextColor ?? PillButton.highlightedTitleColor(for: window, for: style), for: .highlighted)
-                } else {
-                    setTitleColor(PillButton.disabledTitleColor(for: window, for: style), for: .disabled)
-                }
-
-                if isEnabled {
-                    unreadDotColor = customUnreadDotColor ?? PillButton.enabledUnreadDotColor(for: window, for: style)
-                } else {
-                    unreadDotColor = customUnreadDotColor ?? PillButton.disabledUnreadDotColor(for: window, for: style)
-                }
-            }
-        }
->>>>>>> 1ea24c24
     }
 
     private var isUnreadDotVisible: Bool = false {
