//
//  Copyright (c) Microsoft Corporation. All rights reserved.
//  Licensed under the MIT License.
//

import UIKit

// MARK: - PillButtonStyle

@objc(MSFPillButtonStyle)
public enum PillButtonStyle: Int {
    /// primary: the default style of PillButton; use this style in conjunction with a neutral or white background.
    case primary

    /// onBrand: use this style in conjunction with branded background where the background features
    /// a prominent brand color in light mode and a muted gray in dark mode.
    case onBrand
<<<<<<< HEAD
=======
}

// MARK: PillButton colors

public extension PillButton {

    // MARK: normal state

    @objc(normalBackgroundColorForWindow:ForStyle:)
    static func normalBackgroundColor(for fluentTheme: FluentTheme, for style: PillButtonStyle) -> UIColor {
        switch style {
        case .primary:
            return UIColor(light: fluentTheme.color(.background5).light,
                           dark: fluentTheme.color(.background3).dark,
                           darkElevated: fluentTheme.color(.background5).darkElevated)
        case .onBrand:
            return UIColor(light: fluentTheme.color(.brandBackground2).light,
                           dark: fluentTheme.color(.background3).dark,
                           darkElevated: fluentTheme.color(.background5).darkElevated)
        }
    }

    static func titleColor(for fluentTheme: FluentTheme, for style: PillButtonStyle) -> UIColor {
        switch style {
        case .primary:
            return fluentTheme.color(.foreground2)
        case .onBrand:
            return UIColor(light: fluentTheme.color(.foregroundOnColor).light,
                           dark: fluentTheme.color(.foreground2).dark,
                           darkElevated: fluentTheme.color(.foreground2).darkElevated)
        }
    }

    static func titleFont(for fluentTheme: FluentTheme) -> UIFont {
        return fluentTheme.typography(.body2, adjustsForContentSizeCategory: false)
    }

    // MARK: selected state

    static func selectedBackgroundColor(for fluentTheme: FluentTheme, for style: PillButtonStyle) -> UIColor {
        switch style {
        case .primary:
            return fluentTheme.color(.brandBackground1)
        case .onBrand:
            return UIColor(light: fluentTheme.color(.background1).light,
                           dark: fluentTheme.color(.background3Selected).dark,
                           darkElevated: fluentTheme.color(.background5Selected).darkElevated)
        }
    }

    static func selectedTitleColor(for fluentTheme: FluentTheme, for style: PillButtonStyle) -> UIColor {
        switch style {
        case .primary:
            return fluentTheme.color(.foregroundOnColor)

        case .onBrand:
            return UIColor(light: fluentTheme.color(.brandForeground1).light,
                           dark: fluentTheme.color(.foreground1).dark,
                           darkElevated: fluentTheme.color(.foreground1).darkElevated)
        }
    }

    // MARK: disabled state

    static func disabledBackgroundColor(for fluentTheme: FluentTheme, for style: PillButtonStyle) -> UIColor {
        return normalBackgroundColor(for: fluentTheme, for: style)
    }

    static func disabledTitleColor(for fluentTheme: FluentTheme, for style: PillButtonStyle) -> UIColor {
        switch style {
        case .primary:
            return fluentTheme.color(.foregroundDisabled1)
        case .onBrand:
            return UIColor(light: fluentTheme.color(.brandForegroundDisabled1).light,
                           dark: fluentTheme.color(.foregroundDisabled1).dark,
                           darkElevated: fluentTheme.color(.foregroundDisabled1).darkElevated)
        }
    }

    // MARK: selected disabled state
    static func selectedDisabledBackgroundColor(for fluentTheme: FluentTheme, for style: PillButtonStyle) -> UIColor {
        switch style {
        case .primary:
            return fluentTheme.color(.brandBackground1)

        case .onBrand:
            return UIColor(light: fluentTheme.color(.background1).light,
                           dark: fluentTheme.color(.background3Selected).dark,
                           darkElevated: fluentTheme.color(.background5Selected).darkElevated)
        }
    }

    static func selectedDisabledTitleColor(for fluentTheme: FluentTheme, for style: PillButtonStyle) -> UIColor {
        switch style {
        case .primary:
            return fluentTheme.color(.brandForegroundDisabled1)
        case .onBrand:
            return UIColor(light: fluentTheme.color(.brandForegroundDisabled2).light,
                           dark: fluentTheme.color(.foregroundDisabled2).dark,
                           darkElevated: fluentTheme.color(.foregroundDisabled2).darkElevated)
        }
    }

    // MARK: highlighted state

    static func highlightedBackgroundColor(for fluentTheme: FluentTheme, for style: PillButtonStyle) -> UIColor {
        switch style {
        case .primary:
            return UIColor(light: fluentTheme.color(.background5Pressed).light,
                           dark: fluentTheme.color(.background3Pressed).dark,
                           darkElevated: fluentTheme.color(.background5Pressed).darkElevated)
        case .onBrand:
            return UIColor(light: fluentTheme.color(.brandBackground2Pressed).light,
                           dark: fluentTheme.color(.background3Pressed).dark,
                           darkElevated: fluentTheme.color(.background5Pressed).darkElevated)
        }
    }

    static func highlightedTitleColor(for fluentTheme: FluentTheme, for style: PillButtonStyle) -> UIColor {
        switch style {
        case .primary:
            return fluentTheme.color(.foreground1)
        case .onBrand:
            return UIColor(light: fluentTheme.color(.foregroundOnColor).light,
                           dark: fluentTheme.color(.foreground1).dark,
                           darkElevated: fluentTheme.color(.foreground1).darkElevated)
        }
    }

    // MARK: selected highlighted state

    static func selectedHighlightedBackgroundColor(for fluentTheme: FluentTheme, for style: PillButtonStyle) -> UIColor {
        switch style {
        case .primary:
            return fluentTheme.color(.brandBackground1Pressed)
        case .onBrand:
            return UIColor(light: fluentTheme.color(.background1).light,
                           dark: fluentTheme.color(.background3Pressed).dark,
                           darkElevated: fluentTheme.color(.background3Pressed).darkElevated)
        }
    }

    static func selectedHighlightedTitleColor(for fluentTheme: FluentTheme, for style: PillButtonStyle) -> UIColor {
        switch style {
        case .primary:
            return fluentTheme.color(.foregroundOnColor)
        case .onBrand:
            return UIColor(light: fluentTheme.color(.brandForeground1Pressed).light,
                           dark: fluentTheme.color(.foreground1).dark,
                           darkElevated: fluentTheme.color(.foreground1).darkElevated)
        }
    }

    // MARK: unread dot state

    static func enabledUnreadDotColor(for fluentTheme: FluentTheme, for style: PillButtonStyle) -> UIColor {
        switch style {
        case .primary:
            return UIColor(light: fluentTheme.color(.brandForeground1),
                           dark: fluentTheme.color(.foreground2))
        case .onBrand:
            return UIColor(light: fluentTheme.color(.foregroundOnColor),
                           dark: fluentTheme.color(.foreground1))
        }
    }

    static func disabledUnreadDotColor(for fluentTheme: FluentTheme, for style: PillButtonStyle) -> UIColor {
        switch style {
        case .primary:
            return fluentTheme.color(.foregroundDisabled1)
        case .onBrand:
            return UIColor(light: fluentTheme.color(.brandForegroundDisabled1),
                           dark: fluentTheme.color(.foregroundDisabled1))
        }
    }
>>>>>>> d9ae1003
}<|MERGE_RESOLUTION|>--- conflicted
+++ resolved
@@ -15,8 +15,6 @@
     /// onBrand: use this style in conjunction with branded background where the background features
     /// a prominent brand color in light mode and a muted gray in dark mode.
     case onBrand
-<<<<<<< HEAD
-=======
 }
 
 // MARK: PillButton colors
@@ -192,5 +190,4 @@
                            dark: fluentTheme.color(.foregroundDisabled1))
         }
     }
->>>>>>> d9ae1003
 }