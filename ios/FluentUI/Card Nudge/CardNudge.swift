//
//  Copyright (c) Microsoft Corporation. All rights reserved.
//  Licensed under the MIT License.
//

import SwiftUI

/// Type of callback for both action and dismiss buttons.
public typealias CardNudgeButtonAction = ((_ state: MSFCardNudgeState) -> Void)

/// Properties that can be used to customize the appearance of the `CardNudge`.
@objc public protocol MSFCardNudgeState: NSObjectProtocol {
    /// Style to draw the control.
    @objc var style: MSFCardNudgeStyle { get set }

    /// Text for the main title area of the control.
    @objc var title: String { get set }

    /// Optional subtext to draw below the main title area.
    @objc var subtitle: String? { get set }

    /// Optional icon to draw at the leading edge of the control.
    @objc var mainIcon: UIImage? { get set }

    /// Optional accented text to draw below the main title area.
    @objc var accentText: String? { get set }

    /// Optional small icon to draw at the leading edge of `accentText`.
    @objc var accentIcon: UIImage? { get set }

    /// Title to display in the action button on the trailing edge of the control.
    ///
    /// To show an action button, provide values for both `actionButtonTitle` and  `actionButtonAction`.
    @objc var actionButtonTitle: String? { get set }

    /// Action to be dispatched by the action button on the trailing edge of the control.
    ///
    /// To show an action button, provide values for both `actionButtonTitle` and  `actionButtonAction`.
    @objc var actionButtonAction: CardNudgeButtonAction? { get set }

    /// Action to be dispatched by the dismiss ("close") button on the trailing edge of the control.
    @objc var dismissButtonAction: CardNudgeButtonAction? { get set }

    /// Custom design token set for this control, to use in place of the control's default Fluent tokens.
    @objc var overrideTokens: CardNudgeTokens? { get set }
}

/// View that represents the CardNudge.
public struct CardNudge: View, ConfigurableTokenizedControl {
    @Environment(\.fluentTheme) var fluentTheme: FluentTheme
    @ObservedObject var state: MSFCardNudgeStateImpl
    let defaultTokens: CardNudgeTokens = .init()
    var tokens: CardNudgeTokens {
        let tokens = resolvedTokens
        tokens.style = state.style
        return tokens
    }

    @ViewBuilder
    var icon: some View {
        if let icon = state.mainIcon {
            ZStack {
                RoundedRectangle(cornerRadius: tokens.circleRadius)
                    .frame(width: tokens.circleSize, height: tokens.circleSize)
                    .foregroundColor(Color(dynamicColor: tokens.buttonBackgroundColor))
                Image(uiImage: icon)
                    .renderingMode(.template)
                    .frame(width: tokens.iconSize, height: tokens.iconSize, alignment: .center)
                    .foregroundColor(Color(dynamicColor: tokens.accentColor))
            }
            .padding(.trailing, tokens.horizontalPadding)
        }
    }

    private var hasSecondTextRow: Bool {
        state.accentIcon != nil || state.accentText != nil || state.subtitle != nil
    }

    @ViewBuilder
    var textContainer: some View {
        VStack(alignment: .leading, spacing: tokens.interTextVerticalPadding) {
            Text(state.title)
                .font(.subheadline)
                .fontWeight(.medium)
                .lineLimit(1)
                .foregroundColor(Color(dynamicColor: tokens.textColor))

            if hasSecondTextRow {
                HStack(spacing: tokens.accentPadding) {
                    if let accentIcon = state.accentIcon {
                        Image(uiImage: accentIcon)
                            .renderingMode(.template)
                            .frame(width: tokens.accentIconSize, height: tokens.accentIconSize)
                            .foregroundColor(Color(dynamicColor: tokens.accentColor))
                    }
                    if let accent = state.accentText {
                        Text(accent)
                            .font(.subheadline)
                            .layoutPriority(1)
                            .lineLimit(1)
                            .foregroundColor(Color(dynamicColor: tokens.accentColor))
                    }
                    if let subtitle = state.subtitle {
                        Text(subtitle)
                            .font(.subheadline)
                            .lineLimit(1)
                            .foregroundColor(Color(dynamicColor: tokens.subtitleTextColor))
                    }
                }
            }
        }
    }

    @ViewBuilder
    var buttons: some View {
        HStack(spacing: 0) {
            if let actionTitle = state.actionButtonTitle,
                      let action = state.actionButtonAction {
                SwiftUI.Button(actionTitle) {
                    action(state)
                }
                .lineLimit(1)
                .padding(.horizontal, tokens.buttonInnerPaddingHorizontal)
                .padding(.vertical, tokens.verticalPadding)
                .foregroundColor(Color(dynamicColor: tokens.accentColor))
                .background(
                    RoundedRectangle(cornerRadius: tokens.circleRadius)
                        .foregroundColor(Color(dynamicColor: tokens.buttonBackgroundColor))
                )
            }
            if let dismissAction = state.dismissButtonAction {
                SwiftUI.Button(action: {
                    dismissAction(state)
                }, label: {
                    Image("dismiss-20x20", bundle: FluentUIFramework.resourceBundle)
                })
                .padding(.horizontal, tokens.buttonInnerPaddingHorizontal)
                .padding(.vertical, tokens.verticalPadding)
                .accessibility(identifier: "Accessibility.Dismiss.Label")
                .foregroundColor(Color(dynamicColor: tokens.textColor))
            }
        }
    }

    @ViewBuilder
    var innerContents: some View {
        HStack(spacing: 0) {
            icon
            textContainer
            Spacer(minLength: tokens.accentPadding)
            buttons
                .layoutPriority(1)
        }
        .padding(.vertical, tokens.mainContentVerticalPadding)
        .padding(.horizontal, tokens.horizontalPadding)
        .frame(minHeight: tokens.minimumHeight)
    }

    public var body: some View {
        innerContents
            .background(
                RoundedRectangle(cornerRadius: tokens.cornerRadius)
                    .strokeBorder(lineWidth: tokens.outlineWidth)
                    .foregroundColor(Color(dynamicColor: tokens.outlineColor))
                    .background(
                        Color(dynamicColor: tokens.backgroundColor)
                            .cornerRadius(tokens.cornerRadius)
                    )
            )
            .padding(.vertical, tokens.verticalPadding)
            .padding(.horizontal, tokens.horizontalPadding)
    }

    public init(style: MSFCardNudgeStyle, title: String) {
        let state = MSFCardNudgeStateImpl(style: style, title: title)
        self.state = state
    }
}

class MSFCardNudgeStateImpl: NSObject, ControlConfiguration, MSFCardNudgeState {
    @Published var title: String
    @Published var subtitle: String?
    @Published var mainIcon: UIImage?
    @Published var accentIcon: UIImage?
    @Published var accentText: String?

    /// Title to display in the action button on the trailing edge of the control.
    ///
    /// To show an action button, provide values for both `actionButtonTitle` and  `actionButtonAction`.
    @Published var actionButtonTitle: String?

    /// Action to be dispatched by the action button on the trailing edge of the control.
    ///
    /// To show an action button, provide values for both `actionButtonTitle` and  `actionButtonAction`.
    @Published var actionButtonAction: CardNudgeButtonAction?

    /// Action to be dispatched by the dismiss ("close") button on the trailing edge of the control.
    @Published var dismissButtonAction: CardNudgeButtonAction?

    /// Design token set for this control, to use in place of the control's default Fluent tokens.
    @Published var overrideTokens: CardNudgeTokens?

    /// Style to draw the control.
<<<<<<< HEAD
    @Published var style: MSFCardNudgeStyle {
        didSet {
            tokens.style = style
        }
    }

    @Published var tokens: CardNudgeTokens {
        didSet {
            tokens.style = style
        }
    }
=======
    @Published var style: MSFCardNudgeStyle
>>>>>>> 4708cdf7

    @objc init(style: MSFCardNudgeStyle, title: String) {
        self.style = style
        self.title = title

        super.init()
    }
}<|MERGE_RESOLUTION|>--- conflicted
+++ resolved
@@ -201,21 +201,7 @@
     @Published var overrideTokens: CardNudgeTokens?
 
     /// Style to draw the control.
-<<<<<<< HEAD
-    @Published var style: MSFCardNudgeStyle {
-        didSet {
-            tokens.style = style
-        }
-    }
-
-    @Published var tokens: CardNudgeTokens {
-        didSet {
-            tokens.style = style
-        }
-    }
-=======
     @Published var style: MSFCardNudgeStyle
->>>>>>> 4708cdf7
 
     @objc init(style: MSFCardNudgeStyle, title: String) {
         self.style = style
