//
//  Copyright (c) Microsoft Corporation. All rights reserved.
//  Licensed under the MIT License.
//

import SwiftUI

/// Type of callback for both action and dismiss buttons.
public typealias CardNudgeButtonAction = ((_ state: MSFCardNudgeState) -> Void)

/// Properties that can be used to customize the appearance of the `CardNudge`.
@objc public protocol MSFCardNudgeState: NSObjectProtocol {
    /// Style to draw the control.
    @objc var style: MSFCardNudgeStyle { get set }

    /// Text for the main title area of the control.
    @objc var title: String { get set }

    /// Optional subtext to draw below the main title area.
    @objc var subtitle: String? { get set }

    /// Optional icon to draw at the leading edge of the control.
    @objc var mainIcon: UIImage? { get set }

    /// Optional accented text to draw below the main title area.
    @objc var accentText: String? { get set }

    /// Optional small icon to draw at the leading edge of `accentText`.
    @objc var accentIcon: UIImage? { get set }

    /// Title to display in the action button on the trailing edge of the control.
    ///
    /// To show an action button, provide values for both `actionButtonTitle` and  `actionButtonAction`.
    @objc var actionButtonTitle: String? { get set }

    /// Action to be dispatched by the action button on the trailing edge of the control.
    ///
    /// To show an action button, provide values for both `actionButtonTitle` and  `actionButtonAction`.
    @objc var actionButtonAction: CardNudgeButtonAction? { get set }

    /// Action to be dispatched by the dismiss ("close") button on the trailing edge of the control.
    @objc var dismissButtonAction: CardNudgeButtonAction? { get set }
}

/// View that represents the CardNudge.
public struct CardNudge: View, TokenizedControlView {

    public typealias TokenSetKeyType = CardNudgeTokenSet.Tokens
    @ObservedObject public var tokenSet: CardNudgeTokenSet

    @Environment(\.fluentTheme) var fluentTheme: FluentTheme
    @ObservedObject var state: MSFCardNudgeStateImpl

    @ViewBuilder
    var icon: some View {
        if let icon = state.mainIcon {
            ZStack {
                RoundedRectangle(cornerRadius: tokenSet[.circleRadius].float)
                    .frame(width: tokenSet[.circleSize].float, height: tokenSet[.circleSize].float)
                    .foregroundColor(Color(dynamicColor: tokenSet[.buttonBackgroundColor].dynamicColor))
                Image(uiImage: icon)
                    .renderingMode(.template)
                    .frame(width: tokenSet[.iconSize].float, height: tokenSet[.iconSize].float, alignment: .center)
                    .foregroundColor(Color(dynamicColor: tokenSet[.accentColor].dynamicColor))
            }
<<<<<<< HEAD
            .padding(.trailing, tokenSet[.horizontalPadding].float)
=======
            .padding(.trailing, tokens.horizontalPadding)
            .showsLargeContentViewer(text: state.title, image: state.mainIcon)
>>>>>>> a792f218
        }
    }

    private var hasSecondTextRow: Bool {
        state.accentIcon != nil || state.accentText != nil || state.subtitle != nil
    }

    @ViewBuilder
    var textContainer: some View {
        VStack(alignment: .leading, spacing: tokenSet[.interTextVerticalPadding].float) {
            Text(state.title)
                .font(.fluent(tokens.titleFont, shouldScale: false))
                .lineLimit(1)
<<<<<<< HEAD
                .foregroundColor(Color(dynamicColor: tokenSet[.textColor].dynamicColor))
=======
                .foregroundColor(Color(dynamicColor: tokens.textColor))
                .showsLargeContentViewer(text: state.title, image: state.mainIcon)
>>>>>>> a792f218

            if hasSecondTextRow {
                HStack(spacing: tokenSet[.accentPadding].float) {
                    if let accentIcon = state.accentIcon {
                        Image(uiImage: accentIcon)
                            .renderingMode(.template)
                            .frame(width: tokenSet[.accentIconSize].float, height: tokenSet[.accentIconSize].float)
                            .foregroundColor(Color(dynamicColor: tokenSet[.accentColor].dynamicColor))
                    }
                    if let accent = state.accentText {
                        Text(accent)
                            .font(.fluent(tokens.accentFont, shouldScale: false))
                            .layoutPriority(1)
                            .lineLimit(1)
<<<<<<< HEAD
                            .foregroundColor(Color(dynamicColor: tokenSet[.accentColor].dynamicColor))
=======
                            .foregroundColor(Color(dynamicColor: tokens.accentColor))
                            .showsLargeContentViewer(text: accent, image: state.accentIcon)
>>>>>>> a792f218
                    }
                    if let subtitle = state.subtitle {
                        Text(subtitle)
                            .font(.fluent(tokens.subtitleFont, shouldScale: false))
                            .lineLimit(1)
<<<<<<< HEAD
                            .foregroundColor(Color(dynamicColor: tokenSet[.subtitleTextColor].dynamicColor))
=======
                            .foregroundColor(Color(dynamicColor: tokens.subtitleTextColor))
                            .showsLargeContentViewer(text: subtitle)
>>>>>>> a792f218
                    }
                }
            }
        }
    }

    @ViewBuilder
    var buttons: some View {
        HStack(spacing: 0) {
            if let actionTitle = state.actionButtonTitle,
                      let action = state.actionButtonAction {
                SwiftUI.Button(actionTitle) {
                    action(state)
                }
                .font(.fluent(tokens.actionTitleFont, shouldScale: false))
                .lineLimit(1)
                .padding(.horizontal, tokenSet[.buttonInnerPaddingHorizontal].float)
                .padding(.vertical, tokenSet[.verticalPadding].float)
                .foregroundColor(Color(dynamicColor: tokenSet[.accentColor].dynamicColor))
                .background(
                    RoundedRectangle(cornerRadius: tokenSet[.circleRadius].float)
                        .foregroundColor(Color(dynamicColor: tokenSet[.buttonBackgroundColor].dynamicColor))
                )
                .showsLargeContentViewer(text: actionTitle)
            }
            if let dismissAction = state.dismissButtonAction {
                let dismissImage = UIImage.staticImageNamed("dismiss-20x20")
                let dismissLabel = "Accessibility.Dismiss.Label".localized
                SwiftUI.Button(action: {
                    dismissAction(state)
                }, label: {
                    if let image = dismissImage {
                        Image(uiImage: image)
                    }
                })
<<<<<<< HEAD
                .padding(.horizontal, tokenSet[.buttonInnerPaddingHorizontal].float)
                .padding(.vertical, tokenSet[.verticalPadding].float)
                .accessibility(identifier: "Accessibility.Dismiss.Label")
                .foregroundColor(Color(dynamicColor: tokenSet[.textColor].dynamicColor))
=======
                .padding(.horizontal, tokens.buttonInnerPaddingHorizontal)
                .padding(.vertical, tokens.verticalPadding)
                .accessibilityLabel(dismissLabel)
                .foregroundColor(Color(dynamicColor: tokens.textColor))
                .showsLargeContentViewer(text: dismissLabel, image: dismissImage)
>>>>>>> a792f218
            }
        }
    }

    @ViewBuilder
    var innerContents: some View {
        HStack(spacing: 0) {
            icon
            textContainer
            Spacer(minLength: tokenSet[.accentPadding].float)
            buttons
                .layoutPriority(1)
        }
        .padding(.vertical, tokenSet[.mainContentVerticalPadding].float)
        .padding(.horizontal, tokenSet[.horizontalPadding].float)
        .frame(minHeight: tokenSet[.minimumHeight].float)
    }

    public var body: some View {
        innerContents
            .background(
                RoundedRectangle(cornerRadius: tokenSet[.cornerRadius].float)
                    .strokeBorder(lineWidth: tokenSet[.outlineWidth].float)
                    .foregroundColor(Color(dynamicColor: tokenSet[.outlineColor].dynamicColor))
                    .background(
                        Color(dynamicColor: tokenSet[.backgroundColor].dynamicColor)
                            .cornerRadius(tokenSet[.cornerRadius].float)
                    )
            )
            .padding(.vertical, tokenSet[.verticalPadding].float)
            .padding(.horizontal, tokenSet[.horizontalPadding].float)
            .fluentTokens(tokenSet, fluentTheme)
    }

    public init(style: MSFCardNudgeStyle, title: String) {
        let state = MSFCardNudgeStateImpl(style: style, title: title)
        self.state = state
        self.tokenSet = CardNudgeTokenSet(style: { state.style })
    }
}

class MSFCardNudgeStateImpl: ControlState, MSFCardNudgeState {
    @Published var title: String
    @Published var subtitle: String?
    @Published var mainIcon: UIImage?
    @Published var accentIcon: UIImage?
    @Published var accentText: String?

    /// Title to display in the action button on the trailing edge of the control.
    ///
    /// To show an action button, provide values for both `actionButtonTitle` and  `actionButtonAction`.
    @Published var actionButtonTitle: String?

    /// Action to be dispatched by the action button on the trailing edge of the control.
    ///
    /// To show an action button, provide values for both `actionButtonTitle` and  `actionButtonAction`.
    @Published var actionButtonAction: CardNudgeButtonAction?

    /// Action to be dispatched by the dismiss ("close") button on the trailing edge of the control.
    @Published var dismissButtonAction: CardNudgeButtonAction?

    /// Style to draw the control.
    @Published var style: MSFCardNudgeStyle

    @objc init(style: MSFCardNudgeStyle, title: String) {
        self.style = style
        self.title = title

        super.init()
    }
}<|MERGE_RESOLUTION|>--- conflicted
+++ resolved
@@ -63,12 +63,8 @@
                     .frame(width: tokenSet[.iconSize].float, height: tokenSet[.iconSize].float, alignment: .center)
                     .foregroundColor(Color(dynamicColor: tokenSet[.accentColor].dynamicColor))
             }
-<<<<<<< HEAD
             .padding(.trailing, tokenSet[.horizontalPadding].float)
-=======
-            .padding(.trailing, tokens.horizontalPadding)
             .showsLargeContentViewer(text: state.title, image: state.mainIcon)
->>>>>>> a792f218
         }
     }
 
@@ -80,14 +76,9 @@
     var textContainer: some View {
         VStack(alignment: .leading, spacing: tokenSet[.interTextVerticalPadding].float) {
             Text(state.title)
-                .font(.fluent(tokens.titleFont, shouldScale: false))
                 .lineLimit(1)
-<<<<<<< HEAD
                 .foregroundColor(Color(dynamicColor: tokenSet[.textColor].dynamicColor))
-=======
-                .foregroundColor(Color(dynamicColor: tokens.textColor))
                 .showsLargeContentViewer(text: state.title, image: state.mainIcon)
->>>>>>> a792f218
 
             if hasSecondTextRow {
                 HStack(spacing: tokenSet[.accentPadding].float) {
@@ -99,26 +90,16 @@
                     }
                     if let accent = state.accentText {
                         Text(accent)
-                            .font(.fluent(tokens.accentFont, shouldScale: false))
                             .layoutPriority(1)
                             .lineLimit(1)
-<<<<<<< HEAD
                             .foregroundColor(Color(dynamicColor: tokenSet[.accentColor].dynamicColor))
-=======
-                            .foregroundColor(Color(dynamicColor: tokens.accentColor))
                             .showsLargeContentViewer(text: accent, image: state.accentIcon)
->>>>>>> a792f218
                     }
                     if let subtitle = state.subtitle {
                         Text(subtitle)
-                            .font(.fluent(tokens.subtitleFont, shouldScale: false))
                             .lineLimit(1)
-<<<<<<< HEAD
                             .foregroundColor(Color(dynamicColor: tokenSet[.subtitleTextColor].dynamicColor))
-=======
-                            .foregroundColor(Color(dynamicColor: tokens.subtitleTextColor))
                             .showsLargeContentViewer(text: subtitle)
->>>>>>> a792f218
                     }
                 }
             }
@@ -133,7 +114,6 @@
                 SwiftUI.Button(actionTitle) {
                     action(state)
                 }
-                .font(.fluent(tokens.actionTitleFont, shouldScale: false))
                 .lineLimit(1)
                 .padding(.horizontal, tokenSet[.buttonInnerPaddingHorizontal].float)
                 .padding(.vertical, tokenSet[.verticalPadding].float)
@@ -154,18 +134,11 @@
                         Image(uiImage: image)
                     }
                 })
-<<<<<<< HEAD
                 .padding(.horizontal, tokenSet[.buttonInnerPaddingHorizontal].float)
                 .padding(.vertical, tokenSet[.verticalPadding].float)
-                .accessibility(identifier: "Accessibility.Dismiss.Label")
+                .accessibility(identifier: dismissLabel)
                 .foregroundColor(Color(dynamicColor: tokenSet[.textColor].dynamicColor))
-=======
-                .padding(.horizontal, tokens.buttonInnerPaddingHorizontal)
-                .padding(.vertical, tokens.verticalPadding)
-                .accessibilityLabel(dismissLabel)
-                .foregroundColor(Color(dynamicColor: tokens.textColor))
                 .showsLargeContentViewer(text: dismissLabel, image: dismissImage)
->>>>>>> a792f218
             }
         }
     }
