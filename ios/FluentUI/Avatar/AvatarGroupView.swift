//
//  Copyright (c) Microsoft Corporation. All rights reserved.
//  Licensed under the MIT License.
//

import UIKit

@objc(MSFAvatarGroupViewStyle)
public enum AvatarGroupViewStyle: Int {
    case stack
    case pile
}

/// Describes whether child `Avatar` views should show their borders.
@objc(MSFAvatarGroupViewBorderVisibility)
public enum AvatarGroupViewBorderVisibility: Int {
    /// Never show borders around `Avatar` views.
    case never
    /// Always show borders around `Avatar` views.
    case always
    /// Let individual `Avatar` things determine whether to show their border.
    case automatic
}

@objc(MSFAvatarGroupView)
open class AvatarGroupView: UIView {
    /// Array of avatars to display in the avatar group view.
    @objc open var avatars: [Avatar] {
        didSet {
            updateAvatars()
        }
    }

    /// The size for avatar views in the avatar group view
    @objc open var avatarSize: AvatarLegacySize {
        didSet {
            updateAvatars()
        }
    }

    /// The avatar group view's style
    @objc open var style: AvatarGroupViewStyle {
        didSet {
            updateAvatars()
        }
    }

    /// Set to true to show avatar borders in the avatar group view.
    /// Compatibility wrapper for `borderVisibility` which is now the source of truth.
    @objc open var showBorders: Bool {
        get {
            return borderVisibility == .always
        }
        set {
            borderVisibility = newValue ? .always : .never
        }
    }

    /// Specify whether to show borders always, never, or automatically based on `Avatar` state.
    @objc open var borderVisibility: AvatarGroupViewBorderVisibility {
        didSet {
            updateAvatars()
        }
    }

    /// Set to true to generate border colors from InitialView ColorSet excluding the Overflow AvatarView
    @objc open var shouldGenerateBorderColor: Bool = false {
        didSet {
            if oldValue != shouldGenerateBorderColor {
                updateAvatars()
            }
        }
    }

    /// Maximum count of avatars that can be displayed in the avatar group view.
    /// If the avatars array contains more avatars than this limit, an overflow UI will be displayed with the overflow count.
    /// The overflow UI is an avatar view with a "+" sign and the overflow count.
    /// The overflow UI is not counted in the maxDisplayedAvatars.
    /// Calculation for the overflow count: max(avatars.count() - maxDisplayedAvatars, 0) + overflowCount.
    @objc open var maxDisplayedAvatars: UInt {
        didSet {
            updateAvatars()
        }
    }

    /// The overflow count will be displayed to represent the number of avatars that couldn't be displayed in the group view.
    /// If the count if avatars in the avatars array is greater than maxDisplayedAvatars, the overflow count will also include the extra avatars from that array.
    /// Calculation for the overflow count: max(avatars.count() - maxDisplayedAvatars, 0) + overflowCount.
    @objc open var overflowCount: UInt {
        didSet {
            updateAvatars()
        }
    }

    /// Deprecated. Use the designated initializer with `borderVisibility` parameter instead.
    @objc public convenience init(avatars: [Avatar],
                                  size: AvatarSize,
                                  style: AvatarGroupViewStyle,
                                  showBorders: Bool = false,
                                  maxDisplayedAvatars: UInt = UInt.max,
                                  overflowCount: UInt = 0) {
        self.init(avatars: avatars,
                  size: size,
                  style: style,
                  borderVisibility: (showBorders ? .always : .never),
                  maxDisplayedAvatars: maxDisplayedAvatars,
                  overflowCount: overflowCount)
    }

    @objc public required init(avatars: [Avatar],
                               size: AvatarLegacySize,
                               style: AvatarGroupViewStyle,
                               borderVisibility: AvatarGroupViewBorderVisibility = .never,
                               maxDisplayedAvatars: UInt = UInt.max,
                               overflowCount: UInt = 0) {
        self.avatars = avatars
        self.avatarSize = size
        self.borderVisibility = borderVisibility
        self.style = style
        self.maxDisplayedAvatars = maxDisplayedAvatars
        self.overflowCount = overflowCount
        super.init(frame: .zero)

        updateAvatars()
    }

    @available(*, unavailable)
    @objc public required override init(frame: CGRect) {
        preconditionFailure("init(frame:) has not been implemented")
    }

    @available(*, unavailable)
    @objc public required init?(coder: NSCoder) {
        preconditionFailure("init(coder:) has not been implemented")
    }

    open override var intrinsicContentSize: CGSize {
        let avatarsCount = CGFloat(avatars.count)
        var width = avatarSize.size.width * avatarsCount

        if avatarsCount > 1 {
            width += (avatarsCount - 1) * avatarSpacing()
        }

        return CGSize(width: width, height: avatarSize.size.height)
    }

    open override func layoutSubviews() {
        super.layoutSubviews()
        updateLayerMask()
    }

    private struct Constants {
        static let avatarStackOverlapRatio: CGFloat = 0.14
    }

    private var avatarViews: [AvatarLegacyView] = []

    private func updateAvatars() {
        removeAllSubviews()

        avatarViews.removeAll()
        var constraints: [NSLayoutConstraint] = []
        var previousAvatarView: AvatarLegacyView?

        for avatar in avatars.prefix(Int(maxDisplayedAvatars)) {
<<<<<<< HEAD
            let avatarView = AvatarLegacyView(avatarSize: avatarSize, withBorder: showBorders, style: .circle)
=======
            let showBorder = { () -> Bool in
                switch borderVisibility {
                case .always:
                    return true
                case .never:
                    return false
                case .automatic:
                    return avatar.showsBorder
                }
            }()
            let avatarView = AvatarView(avatarSize: avatarSize, withBorder: showBorder, style: .circle)
>>>>>>> 8350f9b1
            avatarView.shouldGenerateBorderColor = shouldGenerateBorderColor
            avatarView.setup(avatar: avatar)

            constraints.append(contentsOf: insert(avatarView: avatarView, previousAvatarView: previousAvatarView))

            previousAvatarView = avatarView
        }

        var overflowCount = self.overflowCount
        if avatars.count > maxDisplayedAvatars {
            overflowCount += UInt(avatars.count) - maxDisplayedAvatars
        }

        if overflowCount > 0 {
<<<<<<< HEAD
            let avatarView = OverflowAvatarLegacyView(overflowCount: overflowCount, avatarSize: avatarSize, withBorder: showBorders)
=======
            let avatarView = OverflowAvatarView(overflowCount: overflowCount, avatarSize: avatarSize, withBorder: (borderVisibility == .always))
>>>>>>> 8350f9b1
            avatarView.translatesAutoresizingMaskIntoConstraints = false

            constraints.append(contentsOf: insert(avatarView: avatarView, previousAvatarView: previousAvatarView))
        }

        if let lastAvatarView = avatarViews.last {
            constraints.append(trailingAnchor.constraint(equalTo: lastAvatarView.trailingAnchor))
        }

        NSLayoutConstraint.activate(constraints)

        accessibilityElements = [avatarViews]

        invalidateIntrinsicContentSize()
        updateLayerMask()
    }

    private func insert(avatarView: AvatarLegacyView, previousAvatarView: AvatarLegacyView?) -> [NSLayoutConstraint] {
        avatarView.translatesAutoresizingMaskIntoConstraints = false
        addSubview(avatarView)
        avatarViews.append(avatarView)

        var constraints: [NSLayoutConstraint] = []

        constraints.append(contentsOf: [
            avatarView.topAnchor.constraint(equalTo: topAnchor),
            avatarView.bottomAnchor.constraint(equalTo: bottomAnchor),
            avatarView.widthAnchor.constraint(equalToConstant: avatarSize.size.width),
            avatarView.heightAnchor.constraint(equalToConstant: avatarSize.size.height)
        ])

        if let previousAvatarView = previousAvatarView {
            constraints.append(previousAvatarView.trailingAnchor.constraint(equalTo: avatarView.leadingAnchor, constant: -avatarSpacing()))
        } else {
            constraints.append(leadingAnchor.constraint(equalTo: avatarView.leadingAnchor))
        }

        return constraints
    }

    private func updateLayerMask() {
        if style != .stack {
            return
        }

        if avatarViews.count <= 1 {
            for avatarView in avatarViews {
                avatarView.layer.mask = nil
            }

            return
        }

        let borderWidth = avatarSize.borderWidth
        let avatarFrame = CGRect(origin: .zero, size: avatarSize.size)

        var nextFrame = avatarFrame
        nextFrame.origin.x += avatarSize.size.width + avatarSpacing() - borderWidth
        nextFrame.origin.y -= borderWidth
        nextFrame.size.width += borderWidth * 2
        nextFrame.size.height += borderWidth * 2

        let path = UIBezierPath(rect: avatarFrame)
        path.append(UIBezierPath(ovalIn: nextFrame))

        var maskedAvatares: ArraySlice<AvatarLegacyView>
        if effectiveUserInterfaceLayoutDirection == .leftToRight {
            maskedAvatares = avatarViews.prefix(avatarViews.count - 1)
        } else {
            maskedAvatares = avatarViews.suffix(avatarViews.count - 1)
        }

        for avatarView in maskedAvatares {
            let maskLayer = CAShapeLayer()
            maskLayer.frame = avatarFrame
            maskLayer.fillRule = .evenOdd
            maskLayer.path = path.cgPath

            avatarView.layer.mask = maskLayer
        }
    }

    private func avatarSpacing() -> CGFloat {
        var spacing: CGFloat = 0
        switch style {
        case .pile:
            spacing = avatarSize.pileSpacing
        case .stack:
            spacing = -avatarSize.size.width * Constants.avatarStackOverlapRatio
        }

        return spacing
    }
}

extension AvatarLegacySize {
    var pileSpacing: CGFloat {
        switch self {
        case .extraSmall, .small:
            return 4
        case .medium, .large, .extraLarge, .extraExtraLarge:
            return 8
        }
    }
}<|MERGE_RESOLUTION|>--- conflicted
+++ resolved
@@ -94,7 +94,7 @@
 
     /// Deprecated. Use the designated initializer with `borderVisibility` parameter instead.
     @objc public convenience init(avatars: [Avatar],
-                                  size: AvatarSize,
+                                  size: AvatarLegacySize,
                                   style: AvatarGroupViewStyle,
                                   showBorders: Bool = false,
                                   maxDisplayedAvatars: UInt = UInt.max,
@@ -164,9 +164,6 @@
         var previousAvatarView: AvatarLegacyView?
 
         for avatar in avatars.prefix(Int(maxDisplayedAvatars)) {
-<<<<<<< HEAD
-            let avatarView = AvatarLegacyView(avatarSize: avatarSize, withBorder: showBorders, style: .circle)
-=======
             let showBorder = { () -> Bool in
                 switch borderVisibility {
                 case .always:
@@ -177,8 +174,7 @@
                     return avatar.showsBorder
                 }
             }()
-            let avatarView = AvatarView(avatarSize: avatarSize, withBorder: showBorder, style: .circle)
->>>>>>> 8350f9b1
+            let avatarView = AvatarLegacyView(avatarSize: avatarSize, withBorder: showBorder, style: .circle)
             avatarView.shouldGenerateBorderColor = shouldGenerateBorderColor
             avatarView.setup(avatar: avatar)
 
@@ -193,11 +189,7 @@
         }
 
         if overflowCount > 0 {
-<<<<<<< HEAD
-            let avatarView = OverflowAvatarLegacyView(overflowCount: overflowCount, avatarSize: avatarSize, withBorder: showBorders)
-=======
-            let avatarView = OverflowAvatarView(overflowCount: overflowCount, avatarSize: avatarSize, withBorder: (borderVisibility == .always))
->>>>>>> 8350f9b1
+            let avatarView = OverflowAvatarLegacyView(overflowCount: overflowCount, avatarSize: avatarSize, withBorder: (borderVisibility == .always))
             avatarView.translatesAutoresizingMaskIntoConstraints = false
 
             constraints.append(contentsOf: insert(avatarView: avatarView, previousAvatarView: previousAvatarView))
