//
//  Copyright (c) Microsoft Corporation. All rights reserved.
//  Licensed under the MIT License.
//

import UIKit
import SwiftUI

/// Design token set for the `Avatar` control.
public class AvatarTokenSet: ControlTokenSet<AvatarTokenSet.Tokens> {
    public enum Tokens: TokenSetKey {
        /// The radius of the corners of the `Avatar`.
        case borderRadius

        /// The font used for text in the `Avatar`
        case textFont

        /// The default color of the ring around the `Avatar`.
        case ringDefaultColor

        /// The color of the gap between the ring and `Avatar`.
        case ringGapColor

        /// The thickness of the ring around the `Avatar`.
        case ringThickness

        /// The gap between the `Avatar` and its ring.
        case ringInnerGap

        /// The gap around the ring around the `Avatar`.
        case ringOuterGap

        /// The thickness of the outline around the presence icon.
        case presenceIconOutlineThickness

        /// The color of the outline around the presence.
        case presenceOutlineColor

        /// The default color of the background of the `Avatar`.
        case backgroundDefaultColor

        /// The default color of the foreground of the `Avatar`
        case foregroundDefaultColor
    }

    init(style: @escaping () -> MSFAvatarStyle,
         size: @escaping () -> MSFAvatarSize) {
        self.style = style
        self.size = size
        super.init { [style, size] token, theme in
            switch token {
<<<<<<< HEAD
            case .avatarSize:
                return .float({
                    switch size() {
                    case .size16:
                        return 16
                    case .size20:
                        return 20
                    case .size24:
                        return 24
                    case .size32:
                        return 32
                    case .size40:
                        return 40
                    case .size56:
                        return 56
                    case .size72:
                        return 72
                    }
                })

=======
>>>>>>> 8273727a
            case .borderRadius:
                return .float({
                    switch style() {
                    case .default, .accent, .outlined, .outlinedPrimary, .overflow:
                        return GlobalTokens.borderRadius(.none)
                    case .group:
                        switch size() {
                        case .size16, .size20:
                            return GlobalTokens.borderRadius(.small)
                        case .size24, .size32:
                            return GlobalTokens.borderRadius(.medium)
                        case .size40, .size56:
                            return GlobalTokens.borderRadius(.large)
                        case .size72:
                            return GlobalTokens.borderRadius(.xLarge)
                        }
                    }
                })

            case .textFont:
                return .fontInfo({
                    switch size() {
                    case .size16, .size20:
                        return .init(size: 9, weight: GlobalTokens.fontWeight(.regular))
                    case .size24:
                        return theme.aliasTokens.typography[.caption2]
                    case .size32:
                        return theme.aliasTokens.typography[.caption1]
                    case .size40:
                        return theme.aliasTokens.typography[.body2]
                    case .size56:
                        return .init(size: GlobalTokens.fontSize(.size500), weight: GlobalTokens.fontWeight(.regular))
                    case .size72:
                        return .init(size: GlobalTokens.fontSize(.size700), weight: GlobalTokens.fontWeight(.semibold))
                    }
                })

            case .ringDefaultColor:
                return .dynamicColor({
                    switch style() {
                    case .default, .group:
                        return theme.aliasTokens.brandColors[.tint10]
                    case .accent:
                        return theme.aliasTokens.brandColors[.shade10]
                    case .outlined, .overflow:
                        return theme.aliasTokens.backgroundColors[.neutralDisabled]
                    case .outlinedPrimary:
                        return .init(light: theme.aliasTokens.brandColors[.tint10].light, dark: GlobalTokens.neutralColors(.grey78))
                    }
                })

            case .ringGapColor:
                return .dynamicColor({
                    theme.aliasTokens.backgroundColors[.neutral1]
                })

            case .ringThickness:
                return .float({
                    switch size() {
                    case .size16, .size20, .size24:
                        return GlobalTokens.borderSize(.thin)
                    case .size32, .size40, .size56:
                        return GlobalTokens.borderSize(.thick)
                    case .size72:
                        return GlobalTokens.borderSize(.thicker)
                    }
                })

            case .ringInnerGap:
                return .float({
                    switch size() {
                    case .size16, .size20, .size24, .size32, .size40, .size56:
                        return GlobalTokens.borderSize(.thick)
                    case .size72:
                        return GlobalTokens.borderSize(.thicker)
                    }
                })

            case .ringOuterGap:
                return .float({
                    switch size() {
                    case .size16, .size20, .size24, .size32, .size40, .size56:
                        return GlobalTokens.borderSize(.thick)
                    case .size72:
                        return GlobalTokens.borderSize(.thicker)
                    }
                })

<<<<<<< HEAD
            case .presenceIconSize:
                return .float({
                    switch size() {
                    case .size16:
                        return 0
                    case .size20, .size24, .size32:
                        return GlobalTokens.iconSize(.xxxSmall)
                    case .size40, .size56:
                        return GlobalTokens.iconSize(.xxSmall)
                    case .size72:
                        return GlobalTokens.iconSize(.small)
                    }
                })

=======
>>>>>>> 8273727a
            case .presenceIconOutlineThickness:
                return .float({
                    switch size() {
                    case .size16:
                        return GlobalTokens.borderSize(.none)
                    case .size20, .size24, .size32, .size40, .size56, .size72:
                        return GlobalTokens.borderSize(.thick)
                    }
                })

            case .presenceOutlineColor:
                return .dynamicColor({
                    theme.aliasTokens.backgroundColors[.neutral1]
                })

            case .backgroundDefaultColor:
                return .dynamicColor({
                    switch style() {
                    case .default, .group:
                        return .init(light: GlobalTokens.neutralColors(.white), dark: theme.aliasTokens.brandColors[.primary].dark)
                    case .accent:
                        return theme.aliasTokens.brandColors[.primary]
                    case .outlined:
                        return .init(light: GlobalTokens.neutralColors(.grey94), dark: GlobalTokens.neutralColors(.grey26))
                    case .outlinedPrimary:
                        return .init(light: theme.aliasTokens.brandColors[.tint40].light, dark: GlobalTokens.neutralColors(.grey26))
                    case .overflow:
                        return theme.aliasTokens.backgroundColors[.neutral4]
                    }
                })

            case .foregroundDefaultColor:
                return .dynamicColor({
                    switch style() {
                    case .default, .group:
                        return .init(light: theme.aliasTokens.brandColors[.primary].light, dark: GlobalTokens.neutralColors(.black))
                    case .accent:
                        return theme.aliasTokens.foregroundColors[.neutralInverted]
                    case .outlined:
                        return .init(light: GlobalTokens.neutralColors(.grey42), dark: GlobalTokens.neutralColors(.grey78))
                    case .outlinedPrimary:
                        return .init(light: theme.aliasTokens.brandColors[.primary].light, dark: GlobalTokens.neutralColors(.grey78))
                    case .overflow:
                        return theme.aliasTokens.foregroundColors[.neutral3]
                    }
                })
            }
        }
    }

    /// Defines the style of the `Avatar`.
    var style: () -> MSFAvatarStyle

    /// Defines the size of the `Avatar`.
    var size: () -> MSFAvatarSize

}

// MARK: - Constants

extension AvatarTokenSet {
    /// The size of the content of the `Avatar`.
    static func avatarSize(_ size: MSFAvatarSize) -> CGFloat {
        switch size {
        case .xsmall:
            return 16
        case .small:
            return 24
        case .medium:
            return 32
        case .large:
            return 40
        case .xlarge:
            return 52
        case .xxlarge:
            return 72
        }
    }

    /// The size of the presence icon.
    static func presenceIconSize(_ size: MSFAvatarSize) -> CGFloat {
        switch size {
        case .xsmall:
            return 0
        case .small, .medium:
            return GlobalTokens.iconSize(.xxxSmall)
        case .large, .xlarge:
            return GlobalTokens.iconSize(.xxSmall)
        case .xxlarge:
            return GlobalTokens.iconSize(.small)
        }
    }
}

/// Pre-defined styles of the avatar
@objc public enum MSFAvatarStyle: Int, CaseIterable {
    case `default`
    case accent
    case group
    case outlined
    case outlinedPrimary
    case overflow
}

/// Pre-defined sizes of the avatar
@objc public enum MSFAvatarSize: Int, CaseIterable {
    case size16
    case size20
    case size24
    case size32
    case size40
    case size56
    case size72
}<|MERGE_RESOLUTION|>--- conflicted
+++ resolved
@@ -49,7 +49,6 @@
         self.size = size
         super.init { [style, size] token, theme in
             switch token {
-<<<<<<< HEAD
             case .avatarSize:
                 return .float({
                     switch size() {
@@ -70,8 +69,6 @@
                     }
                 })
 
-=======
->>>>>>> 8273727a
             case .borderRadius:
                 return .float({
                     switch style() {
@@ -160,7 +157,6 @@
                     }
                 })
 
-<<<<<<< HEAD
             case .presenceIconSize:
                 return .float({
                     switch size() {
@@ -175,8 +171,6 @@
                     }
                 })
 
-=======
->>>>>>> 8273727a
             case .presenceIconOutlineThickness:
                 return .float({
                     switch size() {
