//
//  Copyright (c) Microsoft Corporation. All rights reserved.
//  Licensed under the MIT License.
//

import UIKit
import Combine

@objc(MSFBottomSheetControllerDelegate)
public protocol BottomSheetControllerDelegate: AnyObject {

    /// Called after a transition to a new expansion state completes.
    ///
    /// External changes to`isExpanded` or `isHidden` will not trigger this callback.
    /// - Parameters:
    ///   - bottomSheetController: The caller object.
    ///   - expansionState: The expansion state that the sheet moved to.
    ///   - interaction: The user interaction that caused the state change.
    @objc optional func bottomSheetController(_ bottomSheetController: BottomSheetController,
                                              didMoveTo expansionState: BottomSheetExpansionState,
                                              interaction: BottomSheetInteraction)

    /// Called when `collapsedHeightInSafeArea` changes.
    @objc optional func bottomSheetControllerCollapsedHeightInSafeAreaDidChange(_ bottomSheetController: BottomSheetController)
}

/// Interactions that can trigger a state change.
@objc public enum BottomSheetInteraction: Int {
    case noUserAction // No user action, used for events not triggered by users
    case swipe // Swipe on the sheet view
    case resizingHandleTap // Tap on the sheet resizing handle
    case dimmingViewTap // Tap on the dimming view
}

/// Defines the position the sheet is currently in
@objc public enum BottomSheetExpansionState: Int {
    case expanded // Sheet is fully expanded
    case collapsed // Sheet is collapsed
    case hidden // Sheet is hidden (fully off-screen)
    case transitioning // Sheet is between states, only used during user interaction / animation
}

@objc(MSFBottomSheetController)
<<<<<<< HEAD
public class BottomSheetController: UIViewController, TokenizedControlInternal {
=======
public class BottomSheetController: UIViewController, Shadowable, TokenizedControlInternal {
>>>>>>> 4c81ac0e

    /// Initializes the bottom sheet controller
    /// - Parameters:
    ///   - headerContentView: Top part of the sheet content that is visible in both collapsed and expanded state.
    ///   - expandedContentView: Sheet content below the header which is only visible when the sheet is expanded.
    ///   - shouldShowDimmingView: Indicates if the main content is dimmed when the sheet is expanded.
    @objc public init(headerContentView: UIView? = nil, expandedContentView: UIView, shouldShowDimmingView: Bool = true) {
        self.headerContentView = headerContentView
        self.expandedContentView = expandedContentView
        self.shouldShowDimmingView = shouldShowDimmingView
        super.init(nibName: nil, bundle: nil)

        NotificationCenter.default.addObserver(self,
                                               selector: #selector(themeDidChange),
                                               name: .didChangeTheme,
                                               object: nil)

        // Update appearance whenever `tokenSet` changes.
        tokenSetSink = tokenSet.sinkChanges { [weak self] in
            guard let strongSelf = self else {
                return
            }
            strongSelf.updateAppearance()
        }
    }

    @available(*, unavailable)
    required init?(coder: NSCoder) {
        preconditionFailure("init(coder:) has not been implemented")
    }

    /// Top part of the sheet content that is visible in both collapsed and expanded state.
    @objc public let headerContentView: UIView?

    /// Sheet content below the header which is only visible when the sheet is expanded.
    @objc public let expandedContentView: UIView

    /// A scroll view in `expandedContentView`'s view hierarchy.
    /// Provide this to ensure the bottom sheet pan gesture recognizer coordinates with the scroll view to enable scrolling based on current bottom sheet position and content offset.
    @objc open var hostedScrollView: UIScrollView?

    /// Indicates if the bottom sheet is expandable.
    @objc open var isExpandable: Bool = true {
        didSet {
            if isExpandable != oldValue {
                resizingHandleView.isHidden = !isExpandable
                panGestureRecognizer.isEnabled = isExpandable
                if isViewLoaded {
                    move(to: .collapsed, animated: false)
                }
            }
        }
    }

    /// Indicates if the bottom sheet view is hidden.
    ///
    /// Changes to this property are animated. When hiding, new value is reflected after the animation completes.
    @objc open var isHidden: Bool {
        get {
            return bottomSheetView.isHidden
        }
        set {
            setIsHidden(newValue)
        }
    }

    /// Indicates if the sheet height is flexible.
    ///
    /// When set to `false`, the sheet height is static and always corresponds to the height of the maximum expansion state.
    /// Interacting with the sheet will only vertically translate it, moving it partially on/off-screen.
    ///
    /// When set to `true`, moving the sheet beyond the `.collapsed` state will resize it.
    ///
    /// Use flexible height if you have views attached to the bottom of `expandedContentView` that should always be visible.
    @objc open var isFlexibleHeight: Bool = false {
        didSet {
            guard isViewLoaded else {
                return
            }
            view.setNeedsLayout()
        }
    }

    /// Height of `headerContentView`.
    ///
    /// Setting this is required when the `headerContentView` is non-nil.
    @objc open var headerContentHeight: CGFloat = 0 {
        didSet {
            guard headerContentHeight != oldValue && isViewLoaded else {
                return
            }
            completeAnimationsIfNeeded(skipToEnd: true)
            headerContentViewHeightConstraint?.constant = headerContentHeight
        }
    }

    /// Preferred height of `expandedContentView`.
    ///
    /// The default value is 0, which results in a full screen sheet expansion.
    @objc open var preferredExpandedContentHeight: CGFloat = 0 {
        didSet {
            guard preferredExpandedContentHeight != oldValue && isViewLoaded else {
                return
            }
            completeAnimationsIfNeeded(skipToEnd: true)
            view.setNeedsLayout()
        }
    }

    /// A string to optionally customize the accessibility label of the bottom sheet handle.
    /// The message should convey the "Expand" action and will be used when the bottom sheet is collapsed.
    @objc public var handleExpandCustomAccessibilityLabel: String? {
        didSet {
            updateResizingHandleViewAccessibility()
        }
    }

    /// A string to optionally customize the accessibility label of the bottom sheet handle.
    /// The message should convey the "Collapse" action and will be used when the bottom sheet is expanded.
    @objc public var handleCollapseCustomAccessibilityLabel: String? {
        didSet {
            updateResizingHandleViewAccessibility()
        }
    }

    /// Indicates if the bottom sheet is expanded.
    ///
    /// Changes to this property are animated. A new value is reflected in the getter only after the animation completes.
    @objc open var isExpanded: Bool {
        get {
            return currentExpansionState == .expanded
        }
        set {
            setIsExpanded(newValue)
        }
    }

    /// A closure for resolving the desired collapsed sheet height given a resolution context.
    @objc open var collapsedHeightResolver: ((ContentHeightResolutionContext) -> CGFloat)? {
        didSet {
            if isViewLoaded {
                invalidateSheetSize()
            }
        }
    }

    /// Height of the top portion of the content view that should be visible when the bottom sheet is collapsed.
    ///
    /// When set to 0, `headerContentHeight` will be used.
    @objc open var collapsedContentHeight: CGFloat = 0 {
        didSet {
            guard collapsedContentHeight != oldValue && isViewLoaded else {
                return
            }
            completeAnimationsIfNeeded(skipToEnd: true)
            view.setNeedsLayout()
        }
    }

    /// Indicates if the content should be hidden when the sheet is collapsed
    @objc open var shouldHideCollapsedContent: Bool = true {
        didSet {
            guard shouldHideCollapsedContent != oldValue && isViewLoaded else {
                return
            }
            view.setNeedsLayout()
        }
    }

    /// Indicates if the sheet should always fill the available width. The default value is true.
    @objc open var shouldAlwaysFillWidth: Bool = true {
        didSet {
            guard shouldAlwaysFillWidth != oldValue && isViewLoaded else {
                return
            }
            view.setNeedsLayout()
        }
    }

    /// When enabled, users will be able to move the sheet to the hidden state by swiping down.
    @objc open var allowsSwipeToHide: Bool = false

    /// Current height of the portion of a collapsed sheet that's in the safe area.
    @objc public private(set) var collapsedHeightInSafeArea: CGFloat = 0 {
        didSet {
            guard collapsedHeightInSafeArea != oldValue else {
                return
            }
            delegate?.bottomSheetControllerCollapsedHeightInSafeAreaDidChange?(self)
        }
    }

    /// A layout guide that covers the on-screen portion of the sheet view.
    @objc public let sheetLayoutGuide = UILayoutGuide()

    /// The object that acts as the delegate of the bottom sheet.
    @objc open weak var delegate: BottomSheetControllerDelegate?

    /// Height of the resizing handle
    @objc public static var resizingHandleHeight: CGFloat {
        return ResizingHandleView.height
    }

    // MARK: - Parametrized setters

    /// Sets the `isExpanded` property with a completion handler.
    /// - Parameters:
    ///   - isExpanded: The new value.
    ///   - animated: Indicates if the change should be animated. The default value is `true`.
    ///   - completion: Closure to be called when the state change completes.
    @objc public func setIsExpanded(_ isExpanded: Bool, animated: Bool = true, completion: ((_ isFinished: Bool) -> Void)? = nil) {
        guard isExpanded != self.isExpanded, !isHiddenOrHiding, isExpandable else {
            return
        }

        let targetExpansionState: BottomSheetExpansionState = isExpanded ? .expanded : .collapsed
        if isViewLoaded {
            move(to: targetExpansionState, animated: animated, shouldNotifyDelegate: false) { finalPosition in
                completion?(finalPosition == .end)
            }
        } else {
            currentExpansionState = targetExpansionState
            completion?(true)
        }
    }

    /// Changes the `isHidden` state with a completion handler.
    /// - Parameters:
    ///   - isHidden: The new value.
    ///   - animated: Indicates if the change should be animated. The default value is `true`.
    ///   - completion: Closure to be called when the state change completes.
    @objc public func setIsHidden(_ isHidden: Bool, animated: Bool = true, completion: ((_ isFinished: Bool) -> Void)? = nil) {
        let targetState: BottomSheetExpansionState = isHidden ? .hidden : .collapsed
        if isViewLoaded {
            move(to: targetState, animated: animated, allowUnhiding: true) { finalPosition in
                completion?(finalPosition == .end)
            }
        } else {
            currentExpansionState = targetState
            completion?(true)
        }
    }

    /// Initiates an interactive `isHidden` state change driven by the returned `UIViewPropertyAnimator`.
    ///
    /// The returned animator comes preloaded with all the animations required to reach the target `isHidden` state.
    ///
    /// You can modify the `fractionComplete` property of the animator to interactively drive the animation in the paused state.
    /// You can also change the `isReversed` property to swap the start and target `isHidden` states.
    ///
    /// When you are done driving the animation interactively, you must call `startAnimation` on the animator to let the animation resume
    /// from the current value of `fractionComplete`.
    /// - Parameters:
    ///   - isHidden: The target state.
    ///   - completion: Closure to be called when the state change completes.
    /// - Returns: A `UIViewPropertyAnimator`. The associated animations start in a paused state.
    @objc public func prepareInteractiveIsHiddenChange(_ isHidden: Bool, completion: ((_ finalPosition: UIViewAnimatingPosition) -> Void)? = nil) -> UIViewPropertyAnimator? {
        guard isViewLoaded else {
            return nil
        }

        completeAnimationsIfNeeded(skipToEnd: true)

        var animator: UIViewPropertyAnimator?
        if isHidden != self.isHidden {
            let initialState: BottomSheetExpansionState = isHidden ? .collapsed : .hidden
            let targetState: BottomSheetExpansionState = isHidden ? .hidden : .collapsed

            move(to: initialState, animated: false, allowUnhiding: true)
            animator = stateChangeAnimator(to: targetState)

            currentStateChangeAnimator = animator
            animator?.addCompletion { finalPosition in
                completion?(finalPosition)
            }
        }

        return animator
    }

    /// Forces a call to `collapsedHeightResolver` to fetch the latest desired sheet height.
    @objc public func invalidateSheetSize() {
        guard isViewLoaded else {
            return
        }

        lastCollapsedSheetHeightResolutionContext = nil

        // If we are animating to .collapsed or already collapsed, we need to move to refresh the animation target.
        if targetExpansionState == .collapsed || (currentExpansionState == .collapsed && targetExpansionState == nil) {
            move(to: .collapsed)
        }
    }

    // MARK: - View loading

    // View hierarchy
    // self.view - BottomSheetPassthroughView (full overlay area)
    // |--dimmingView (spans self.view)
    // |--bottomSheetView (sheet shadow)
    // |  |--UIStackView (round corner mask)
    // |  |  |--resizingHandleView
    // |  |  |--headerContentView
    // |  |  |--expandedContentView
    // |--overflowView
    public override func loadView() {
        view = BottomSheetPassthroughView()
        view.translatesAutoresizingMaskIntoConstraints = false
        view.addLayoutGuide(sheetLayoutGuide)

        var constraints = [NSLayoutConstraint]()

        if shouldShowDimmingView {
            view.addSubview(dimmingView)
            constraints.append(contentsOf: [
                dimmingView.leadingAnchor.constraint(equalTo: view.leadingAnchor),
                dimmingView.trailingAnchor.constraint(equalTo: view.trailingAnchor),
                dimmingView.topAnchor.constraint(equalTo: view.topAnchor),
                dimmingView.bottomAnchor.constraint(equalTo: view.bottomAnchor)
            ])
        }

        view.addSubview(bottomSheetView)
        bottomSheetView.isHidden = currentExpansionState == .hidden

        // The non-zero frame here ensures the layout engine won't complain if it tries to calculate
        // sheet content layout before view.bounds is set to a non-zero rect.
        // We will set the sheet frame to a more meaningful rect after the first layout pass.
        bottomSheetView.frame = CGRect(x: 0, y: 0, width: Constants.minSheetWidth, height: expandedSheetHeight)

        overflowView.translatesAutoresizingMaskIntoConstraints = false
        view.addSubview(overflowView)

        if let headerContentView = headerContentView {
            let heightConstraint = headerContentView.heightAnchor.constraint(equalToConstant: headerContentHeight)
            constraints.append(heightConstraint)
            headerContentViewHeightConstraint = heightConstraint
        }

        constraints.append(contentsOf: [
            overflowView.leadingAnchor.constraint(equalTo: bottomSheetView.leadingAnchor),
            overflowView.trailingAnchor.constraint(equalTo: bottomSheetView.trailingAnchor),
            overflowView.heightAnchor.constraint(equalToConstant: Constants.Spring.overflowHeight),
            overflowView.topAnchor.constraint(equalTo: bottomSheetView.bottomAnchor)
        ])

        constraints.append(contentsOf: makeLayoutGuideConstraints())

        NSLayoutConstraint.activate(constraints)
    }

<<<<<<< HEAD
=======
    // MARK: - Shadow Layers
    public var ambientShadow: CALayer?
    public var keyShadow: CALayer?

>>>>>>> 4c81ac0e
    public override func viewDidAppear(_ animated: Bool) {
        super.viewDidAppear(animated)

        tokenSet.update(fluentTheme)
    }

    public override func viewDidLayoutSubviews() {
        let newHeight = view.bounds.height
        if currentRootViewHeight != newHeight && currentExpansionState == .transitioning {
            // The view height has changed and we can't guarantee the animation target frame is valid anymore.
            // Let's complete animations and cancel ongoing gestures to guarantee we end up in a good state.
            completeAnimationsIfNeeded(skipToEnd: true)

            if panGestureRecognizer.state != .possible {
                panGestureRecognizer.state = .cancelled
            }
        }
        currentRootViewHeight = newHeight

        // In the transitioning state a pan gesture or an animator temporarily owns the sheet frame updates,
        // so to avoid interfering we won't update the frame here.
        if currentExpansionState != .transitioning {
            bottomSheetView.frame = sheetFrame(offset: offset(for: currentExpansionState))
            updateSheetLayoutGuideTopConstraint()
            updateExpandedContentAlpha()
            updateDimmingViewAlpha()
            updateDimmingViewAccessibility()
        }
        collapsedHeightInSafeArea = view.safeAreaLayoutGuide.layoutFrame.maxY - offset(for: .collapsed)

<<<<<<< HEAD
        super.viewDidLayoutSubviews()

        updateAppearance()
=======
        updateAppearance()
        super.viewDidLayoutSubviews()
>>>>>>> 4c81ac0e
    }

    public override func viewSafeAreaInsetsDidChange() {
        super.viewSafeAreaInsetsDidChange()
        completeAnimationsIfNeeded(skipToEnd: true)
    }

    public override func willTransition(to newCollection: UITraitCollection, with coordinator: UIViewControllerTransitionCoordinator) {
        super.willTransition(to: newCollection, with: coordinator)
        completeAnimationsIfNeeded(skipToEnd: true)
    }

    public typealias TokenSetKeyType = BottomSheetTokenSet.Tokens
    public var tokenSet: BottomSheetTokenSet = .init()

    var tokenSetSink: AnyCancellable?
    var fluentTheme: FluentTheme { return view.fluentTheme }

    private func updateAppearance() {
        updateBackgroundColor()
<<<<<<< HEAD
        updateShadows()
=======
        updateShadow()
>>>>>>> 4c81ac0e
        updateCornerRadius()
    }

    private func updateBackgroundColor() {
        let backgroundColor = UIColor(dynamicColor: tokenSet[.backgroundColor].dynamicColor)
        bottomSheetView.subviews[0].backgroundColor = backgroundColor
        overflowView.backgroundColor = backgroundColor
    }

<<<<<<< HEAD
    private func updateShadows() {
        let shadowInfo = tokenSet[.shadow].shadowInfo
        if let shadowLayer = bottomSheetView.layer.sublayers?[0] {
            shadowLayer.sublayers?.removeAll()

            let perimeterShadow = CAShapeLayer()
            let perimeterShadowColor = UIColor(dynamicColor: shadowInfo.colorTwo).cgColor
            perimeterShadow.backgroundColor = perimeterShadowColor
            perimeterShadow.shadowColor = perimeterShadowColor
            perimeterShadow.frame = bottomSheetView.layer.bounds
            perimeterShadow.shadowOffset = CGSize(width: shadowInfo.xTwo, height: shadowInfo.yTwo)
            perimeterShadow.shadowOpacity = 1
            perimeterShadow.shadowRadius = shadowInfo.blurTwo
            perimeterShadow.masksToBounds = false
            perimeterShadow.cornerCurve = .continuous
            perimeterShadow.cornerRadius = tokenSet[.cornerRadius].float
            shadowLayer.addSublayer(perimeterShadow)

            let ambientShadow = CAShapeLayer()
            let ambientShadowColor = UIColor(dynamicColor: shadowInfo.colorOne).cgColor
            ambientShadow.backgroundColor = ambientShadowColor
            ambientShadow.shadowColor = ambientShadowColor
            ambientShadow.frame = bottomSheetView.layer.bounds
            ambientShadow.shadowOffset = CGSize(width: shadowInfo.xOne, height: shadowInfo.yOne)
            ambientShadow.shadowOpacity = 1
            ambientShadow.shadowRadius = shadowInfo.blurOne
            ambientShadow.masksToBounds = false
            ambientShadow.cornerCurve = .continuous
            ambientShadow.cornerRadius = tokenSet[.cornerRadius].float
            shadowLayer.addSublayer(ambientShadow)
        }
=======
    private func updateShadow() {
        let shadowInfo = tokenSet[.shadow].shadowInfo
        // We need to have the shadow on a parent of the view that does the corner masking.
        // Otherwise the view will mask its own shadow.
        shadowInfo.applyShadow(to: bottomSheetView, parentController: self)
>>>>>>> 4c81ac0e
    }

    private func updateCornerRadius() {
        bottomSheetView.subviews[0].layer.cornerRadius = tokenSet[.cornerRadius].float
    }

    @objc private func themeDidChange(_ notification: Notification) {
        guard let themeView = notification.object as? UIView, self.view.isDescendant(of: themeView) else {
            return
        }
        tokenSet.update(themeView.fluentTheme)
    }

    private lazy var overflowView: UIView = UIView()

    private lazy var dimmingView: DimmingView = {
        var dimmingView = DimmingView(type: .black)
        dimmingView.translatesAutoresizingMaskIntoConstraints = false
        dimmingView.alpha = 0.0

        dimmingView.accessibilityLabel = "Accessibility.Dismiss.Label".localized
        dimmingView.accessibilityHint = "Accessibility.Dismiss.Hint".localized
        dimmingView.accessibilityTraits = .button

        let tapGesture = UITapGestureRecognizer(target: self, action: #selector(handleDimmingViewTap))
        dimmingView.addGestureRecognizer(tapGesture)
        return dimmingView
    }()

    private lazy var resizingHandleView: ResizingHandleView = {
        let resizingHandleView = ResizingHandleView()
        resizingHandleView.isAccessibilityElement = true
        resizingHandleView.accessibilityTraits = .button
        resizingHandleView.isUserInteractionEnabled = true
        resizingHandleView.addGestureRecognizer(UITapGestureRecognizer(target: self, action: #selector(handleResizingHandleViewTap)))
        return resizingHandleView
    }()

    private lazy var bottomSheetView: UIView = {
        let bottomSheetContentView = UIView()
        bottomSheetContentView.translatesAutoresizingMaskIntoConstraints = false

        bottomSheetContentView.addGestureRecognizer(panGestureRecognizer)
        panGestureRecognizer.delegate = self

        let stackView = UIStackView(arrangedSubviews: [resizingHandleView])
        stackView.spacing = 0.0
        stackView.axis = .vertical
        stackView.translatesAutoresizingMaskIntoConstraints = false

        // Some types of content (like navigation controllers) can mess up the VO order.
        // Explicitly specifying a11y elements helps prevents this.
        bottomSheetContentView.accessibilityElements = [resizingHandleView]

        if let headerView = headerContentView {
            stackView.addArrangedSubview(headerView)
            bottomSheetContentView.accessibilityElements?.append(headerView)
        }

        stackView.addArrangedSubview(expandedContentView)
        bottomSheetContentView.accessibilityElements?.append(expandedContentView)
        bottomSheetContentView.addSubview(stackView)

        NSLayoutConstraint.activate([
            stackView.topAnchor.constraint(equalTo: bottomSheetContentView.topAnchor),
            stackView.leadingAnchor.constraint(equalTo: bottomSheetContentView.leadingAnchor),
            stackView.trailingAnchor.constraint(equalTo: bottomSheetContentView.trailingAnchor),
            stackView.bottomAnchor.constraint(equalTo: bottomSheetContentView.bottomAnchor)
        ])

        return makeBottomSheetByEmbedding(contentView: bottomSheetContentView)
    }()

    private func makeBottomSheetByEmbedding(contentView: UIView) -> UIView {
        let bottomSheetView = UIView()

<<<<<<< HEAD
        // We need to have the shadow on a parent of the view that does the corner masking.
        // Otherwise the view will mask its own shadow.
        // Add Shadow Layer
        bottomSheetView.layer.insertSublayer(CALayer(), at: 0)

=======
>>>>>>> 4c81ac0e
        contentView.translatesAutoresizingMaskIntoConstraints = false
        contentView.layer.cornerCurve = .continuous
        contentView.layer.maskedCorners = [.layerMaxXMinYCorner, .layerMinXMinYCorner]
        contentView.clipsToBounds = true

        bottomSheetView.addSubview(contentView)

        NSLayoutConstraint.activate([
            contentView.leadingAnchor.constraint(equalTo: bottomSheetView.leadingAnchor),
            contentView.trailingAnchor.constraint(equalTo: bottomSheetView.trailingAnchor),
            contentView.topAnchor.constraint(equalTo: bottomSheetView.topAnchor),
            contentView.bottomAnchor.constraint(equalTo: bottomSheetView.bottomAnchor)
        ])

        return bottomSheetView
    }

    // MARK: - Gesture handling

    @objc private func handleDimmingViewTap(_ sender: UITapGestureRecognizer) {
        move(to: .collapsed, interaction: .dimmingViewTap)
    }

    @objc private func handleResizingHandleViewTap(_ sender: UITapGestureRecognizer) {
        move(to: isExpanded ? .collapsed : .expanded, interaction: .resizingHandleTap)
    }

    private func updateResizingHandleViewAccessibility() {
        if currentExpansionState == .expanded {
            resizingHandleView.accessibilityLabel = handleCollapseCustomAccessibilityLabel ?? "Accessibility.Drawer.ResizingHandle.Label.Collapse".localized
            resizingHandleView.accessibilityHint = "Accessibility.Drawer.ResizingHandle.Hint.Collapse".localized
        } else {
            resizingHandleView.accessibilityLabel = handleExpandCustomAccessibilityLabel ?? "Accessibility.Drawer.ResizingHandle.Label.Expand".localized
            resizingHandleView.accessibilityHint = "Accessibility.Drawer.ResizingHandle.Hint.Expand".localized
        }
    }

    private func updateExpandedContentAlpha() {
        let currentOffset = currentSheetVerticalOffset
        let collapsedOffset = offset(for: .collapsed)
        let expandedOffset = offset(for: .expanded)

        var targetAlpha: CGFloat = 1.0
        if shouldHideCollapsedContent && !isHeightRestricted {
            let transitionLength = min(Constants.expandedContentAlphaTransitionLength, abs(collapsedOffset - expandedOffset))
            if currentOffset >= collapsedOffset {
                targetAlpha = 0.0
            } else if currentOffset < collapsedOffset && currentOffset > collapsedOffset - transitionLength {
                targetAlpha = abs(currentOffset - collapsedOffset) / transitionLength
            }
        }
        expandedContentView.alpha = targetAlpha
    }

    private func updateDimmingViewAlpha() {
        guard shouldShowDimmingView else {
            return
        }

        var targetAlpha: CGFloat = 0.0
        if isExpandable {
            // Offset marks top of the sheet in UIView coord space, so counterintuitively,
            // lowest -> highest means .expanded -> .hidden
            //             self.view top
            // ---------------------------------------- <--- low offset
            // ----------------------------------------
            // -----------fully dimmed (1.0)-----------
            // ----------------------------------------
            // ********highest dimmed offset***********
            // ----------------------------------------
            // ----------------------------------------
            // -------transition space (1.0-0.0)-------
            // ----------------------------------------
            // ----------------------------------------
            // ********lowest undimmed offset**********
            // ----------------------------------------
            // -------- fully undimmed (0.0)-----------
            // ----------------------------------------
            // ---------------------------------------- <--- high offset

            let currentOffset = currentSheetVerticalOffset
            let highestDimmedOffset = offset(for: .expanded)
            let lowestUndimmedOffset = isHeightRestricted ? offset(for: .hidden) : offset(for: .collapsed)

            if currentOffset <= highestDimmedOffset {
                targetAlpha = 1.0
            } else if currentOffset >= lowestUndimmedOffset {
                targetAlpha = 0.0
            } else {
                targetAlpha = abs(currentOffset - lowestUndimmedOffset) / (lowestUndimmedOffset - highestDimmedOffset)
            }
        }
        dimmingView.alpha = targetAlpha
    }

    // When the bottomsheet is expanded and dimmingView is shown, we should make dimmingView accessibility
    // DimmingView is technically full screen. However, for accessibility users, we should update the dimmingView's accessibilityFrame to be only the offset from bottomsheet's frame.
    private func updateDimmingViewAccessibility() {
        guard shouldShowDimmingView else {
            return
        }

        if dimmingView.alpha == 0 {
            dimmingView.isAccessibilityElement = false
            view.accessibilityViewIsModal = false
        } else {
            dimmingView.isAccessibilityElement = true
            var margins: UIEdgeInsets = .zero
            margins.bottom = bottomSheetView.frame.height
            dimmingView.accessibilityFrame = view.frame.inset(by: margins)
            view.accessibilityViewIsModal = true
        }
    }

    private func updateSheetLayoutGuideTopConstraint() {
        if sheetLayoutGuideTopConstraint.constant != currentSheetVerticalOffset {
            sheetLayoutGuideTopConstraint.constant = currentSheetVerticalOffset
        }
    }

    @objc private func handlePan(_ sender: UIPanGestureRecognizer) {
        switch sender.state {
        case .began:
            completeAnimationsIfNeeded()
            currentExpansionState = .transitioning
            fallthrough
        case .changed:
            translateSheet(by: sender.translation(in: view))
            sender.setTranslation(.zero, in: view)
        case .ended, .cancelled, .failed:
            completePan(with: sender.velocity(in: view).y)
        default:
            break
        }
    }

    private func translateSheet(by translationDelta: CGPoint) {
        let expandedOffset = offset(for: .expanded)
        let collapsedOffset = offset(for: .collapsed)
        let hiddenOffset = offset(for: .hidden)

        let minOffset = expandedOffset - Constants.maxRubberBandOffset
        let maxOffset = allowsSwipeToHide ? hiddenOffset : (collapsedOffset + Constants.maxRubberBandOffset)

        var offsetDelta = translationDelta.y
        if (currentSheetVerticalOffset >= collapsedOffset && !allowsSwipeToHide) || currentSheetVerticalOffset <= expandedOffset {
            offsetDelta *= translationRubberBandFactor(for: currentSheetVerticalOffset)
        }

        let targetOffset = min(max(bottomSheetView.frame.origin.y + offsetDelta, minOffset), maxOffset)
        bottomSheetView.frame = sheetFrame(offset: targetOffset)

        updateSheetLayoutGuideTopConstraint()
        updateExpandedContentAlpha()
        updateDimmingViewAlpha()
        updateDimmingViewAccessibility()
    }

    // Source of truth for the sheet frame at a given offset from the top of the root view bounds.
    // The output is only meaningful once view.bounds is non-zero i.e. a layout pass has occured.
    private func sheetFrame(offset: CGFloat) -> CGRect {
        let availableWidth: CGFloat = view.bounds.width
        let sheetWidth = shouldAlwaysFillWidth ? availableWidth : min(Constants.maxSheetWidth, availableWidth)
        let sheetHeight: CGFloat

        if isFlexibleHeight {
            let minSheetHeight = collapsedSheetHeight
            sheetHeight = max(minSheetHeight, view.bounds.maxY - offset)
        } else {
            sheetHeight = expandedSheetHeight
        }

        return CGRect(origin: CGPoint(x: (view.bounds.width - sheetWidth) / 2, y: offset),
                      size: CGSize(width: sheetWidth, height: sheetHeight))
    }

    private func translationRubberBandFactor(for currentOffset: CGFloat) -> CGFloat {
        let offLimitsOffset: CGFloat
        let expandedOffset = offset(for: .expanded)
        let collapsedOffset = offset(for: .collapsed)

        if currentOffset < expandedOffset {
            offLimitsOffset = min(expandedOffset - currentOffset, Constants.maxRubberBandOffset)
        } else if currentOffset > collapsedOffset {
            offLimitsOffset = min(currentOffset - collapsedOffset, Constants.maxRubberBandOffset)
        } else {
            offLimitsOffset = 0.0
        }

        return max(1.0 - offLimitsOffset / Constants.maxRubberBandOffset, Constants.minRubberBandScaleFactor)
    }

    // MARK: - Animations

    private func completePan(with velocity: CGFloat) {
        var targetState: BottomSheetExpansionState

        if abs(velocity) < Constants.directionOverrideVelocityThreshold {
            // Velocity too low, snap to the closest expansion state
            var distances: [BottomSheetExpansionState: CGFloat] = [
                .expanded: abs(offset(for: .expanded) - currentSheetVerticalOffset),
                .collapsed: abs(offset(for: .collapsed) - currentSheetVerticalOffset)
            ]

            if allowsSwipeToHide {
                distances[.hidden] = abs(offset(for: .hidden) - currentSheetVerticalOffset)
            }

            targetState = distances.min(by: { $0.value < $1.value })?.key ?? .collapsed
        } else {
            // Velocity high enough, animate to the state we're swiping towards
            if currentSheetVerticalOffset > offset(for: .collapsed) && allowsSwipeToHide {
                targetState = velocity > 0 ? .hidden : .collapsed
            } else {
                targetState = velocity > 0 ? .collapsed : .expanded
            }
        }
        move(to: targetState, velocity: velocity, interaction: .swipe)
    }

    private func move(to targetExpansionState: BottomSheetExpansionState,
                      animated: Bool = true,
                      velocity: CGFloat = 0.0,
                      interaction: BottomSheetInteraction = .noUserAction,
                      shouldNotifyDelegate: Bool = true,
                      allowUnhiding: Bool = false,
                      completion: ((UIViewAnimatingPosition) -> Void)? = nil) {
        guard targetExpansionState == .hidden || !isHiddenOrHiding || allowUnhiding else {
            return
        }

        completeAnimationsIfNeeded()

        if currentSheetVerticalOffset != offset(for: targetExpansionState) {
            let animator = stateChangeAnimator(to: targetExpansionState,
                                               velocity: velocity,
                                               interaction: interaction,
                                               shouldNotifyDelegate: shouldNotifyDelegate)
            animator.addCompletion({ finalPosition in
                completion?(finalPosition)
            })

            if animated {
                currentStateChangeAnimator = animator
                animator.startAnimation()
            } else {
                animator.startAnimation() // moves the animator into active state so it can be stopped
                animator.stopAnimation(false)
                animator.finishAnimation(at: .end)
            }
        } else {
            handleCompletedStateChange(to: targetExpansionState, interaction: interaction, shouldNotifyDelegate: shouldNotifyDelegate)
        }
    }

    private func stateChangeAnimator(to targetExpansionState: BottomSheetExpansionState,
                                     velocity: CGFloat = 0.0,
                                     interaction: BottomSheetInteraction = .noUserAction,
                                     shouldNotifyDelegate: Bool = true) -> UIViewPropertyAnimator {
        let targetVerticalOffset = offset(for: targetExpansionState)
        let distanceToGo = abs(currentSheetVerticalOffset - targetVerticalOffset)
        let springVelocity = min(abs(velocity / distanceToGo), Constants.Spring.maxInitialVelocity)
        let damping: CGFloat = abs(velocity) > Constants.Spring.flickVelocityThreshold
            ? Constants.Spring.oscillatingDampingRatio
            : Constants.Spring.defaultDampingRatio

        let springParams = UISpringTimingParameters(dampingRatio: damping,
                                                    initialVelocity: CGVector(dx: springVelocity, dy: springVelocity))
        let translationAnimator = UIViewPropertyAnimator(duration: Constants.Spring.animationDuration, timingParameters: springParams)

        self.targetExpansionState = targetExpansionState

        // Disable dragging while hiding the sheet
        if targetExpansionState == .hidden {
            panGestureRecognizer.isEnabled = false
        }

        // Animation might be reversed, so we need to remember the original state
        let originalExpansionState = currentExpansionState

        bottomSheetView.isHidden = false
        translationAnimator.addAnimations { [weak self] in
            guard let strongSelf = self else {
                return
            }
            strongSelf.bottomSheetView.frame = strongSelf.sheetFrame(offset: targetVerticalOffset)
            strongSelf.sheetLayoutGuideTopConstraint.constant = targetVerticalOffset

            strongSelf.updateDimmingViewAlpha()
            strongSelf.updateExpandedContentAlpha()
            strongSelf.view.layoutIfNeeded()
            strongSelf.updateDimmingViewAccessibility()
        }

        translationAnimator.addCompletion({ [weak self] finalPosition in
            guard let strongSelf = self else {
                return
            }

            // It's important we drop the reference to the animator as early as possible.
            // Otherwise we could accidentally try modifying the animator while it's calling out to its completion handler, which can lead to a crash.
            if let animator = strongSelf.currentStateChangeAnimator, animator == translationAnimator {
                strongSelf.currentStateChangeAnimator = nil
            }

            strongSelf.targetExpansionState = nil
            strongSelf.panGestureRecognizer.isEnabled = strongSelf.isExpandable
            strongSelf.handleCompletedStateChange(to: finalPosition == .start ? originalExpansionState : targetExpansionState,
                                                  interaction: interaction,
                                                  shouldNotifyDelegate: shouldNotifyDelegate && finalPosition != .current)
        })

        view.layoutIfNeeded()
        currentExpansionState = .transitioning
        return translationAnimator
    }

    // Vertical offset of bottomSheetView.origin for the given expansion state
    //
    // Note: Since .transitioning state doesn't have a well defined offset, this function will
    // only return the current sheet offset in that case.
    private func offset(for expansionState: BottomSheetExpansionState) -> CGFloat {
        let offset: CGFloat

        switch expansionState {
        case .collapsed:
            if !isHeightRestricted || !isExpandable {
                offset = view.frame.maxY - collapsedSheetHeight
            } else {
                // When we're height restricted a distinct collapsed offset doesn't make sense,
                // so we go straight to expanded.
                fallthrough
            }
        case .expanded:
            offset = view.frame.maxY - expandedSheetHeight
        case .hidden:
            offset = view.frame.maxY
        case .transitioning:
            offset = bottomSheetView.frame.minY
        }

        return offset
    }

    private func handleCompletedStateChange(to targetExpansionState: BottomSheetExpansionState,
                                            interaction: BottomSheetInteraction = .noUserAction,
                                            shouldNotifyDelegate: Bool = true) {
        currentExpansionState = targetExpansionState
        if shouldNotifyDelegate {
            self.delegate?.bottomSheetController?(self, didMoveTo: targetExpansionState, interaction: interaction)
        }

        if targetExpansionState == .collapsed {
            hostedScrollView?.setContentOffset(.zero, animated: true)
        }

        bottomSheetView.isHidden = targetExpansionState == .hidden

        // UIKit doesn't properly handle interrupted constraint animations, so we need to
        // detect and fix a possible desync here
        updateSheetLayoutGuideTopConstraint()
    }

    private func completeAnimationsIfNeeded(skipToEnd: Bool = false) {
        if let currentAnimator = currentStateChangeAnimator, currentAnimator.isRunning, currentAnimator.state == .active {
            let endPosition: UIViewAnimatingPosition = currentAnimator.isReversed ? .start : .end
            currentAnimator.stopAnimation(false)
            currentAnimator.finishAnimation(at: skipToEnd ? endPosition : .current)
            currentStateChangeAnimator = nil
        }
    }

    private func makeLayoutGuideConstraints() -> [NSLayoutConstraint] {
        let requiredConstraints = [
            sheetLayoutGuide.leadingAnchor.constraint(equalTo: bottomSheetView.leadingAnchor),
            sheetLayoutGuide.trailingAnchor.constraint(equalTo: bottomSheetView.trailingAnchor),
            sheetLayoutGuide.bottomAnchor.constraint(equalTo: view.bottomAnchor),
            sheetLayoutGuide.topAnchor.constraint(lessThanOrEqualTo: view.bottomAnchor)
        ]

        // This constraint is used to align the top of the layout guide with the top of the bottomSheetView.
        // BottomSheetView will go off-screen when it's hidden, so this constraint is not always required.
        let breakableTopConstraint = sheetLayoutGuideTopConstraint
        breakableTopConstraint.priority = .defaultHigh

        return requiredConstraints + [breakableTopConstraint]
    }

    private lazy var sheetLayoutGuideTopConstraint: NSLayoutConstraint = sheetLayoutGuide.topAnchor.constraint(equalTo: view.topAnchor)

    // Height of the sheet in the fully expanded state
    private var expandedSheetHeight: CGFloat {
        guard isExpandable else {
            return collapsedSheetHeight
        }

        let height: CGFloat

        if preferredExpandedContentHeight == 0 {
            height = maxSheetHeight
        } else {
            let idealHeight = currentResizingHandleHeight + headerContentHeight + preferredExpandedContentHeight + view.safeAreaInsets.bottom
            height = min(maxSheetHeight, idealHeight)
        }

        // One case when the lower bound is required is when view.frame is .zero (like before the initial layout pass)
        // This gives the sheet some space to layout in so the layout engine doesn't complain.
        return max(collapsedSheetHeight, height)
    }

    // Height of the sheet in collapsed state
    private var collapsedSheetHeight: CGFloat {
        let safeAreaSheetHeight: CGFloat
        if resolvedCollapsedSheetHeight > 0 {
            safeAreaSheetHeight = resolvedCollapsedSheetHeight
        } else if collapsedContentHeight > 0 {
            safeAreaSheetHeight = collapsedContentHeight + currentResizingHandleHeight
        } else {
            safeAreaSheetHeight = headerContentHeight + currentResizingHandleHeight
        }

        let idealHeight = safeAreaSheetHeight + view.safeAreaInsets.bottom
        return min(idealHeight, maxSheetHeight)
    }

    // Maximum total sheet height including parts outside of the safe area.
    private var maxSheetHeight: CGFloat {
        let maxHeight: CGFloat

        if view.frame != .zero {
            maxHeight = view.frame.height - view.safeAreaInsets.top - Constants.minimumTopExpandedPadding
        } else {
            maxHeight = Constants.defaultMaxSheetHeight
        }

        return maxHeight
    }

    // Output of `collapsedHeightResolver` wrapped in a cache.
    private var resolvedCollapsedSheetHeight: CGFloat {
        let oldContext = lastCollapsedSheetHeightResolutionContext
        let newContext = ContentHeightResolutionContext(maximumHeight: maxSheetHeight - view.safeAreaInsets.bottom, containerTraitCollection: view.traitCollection)

        if oldContext?.maximumHeight != newContext.maximumHeight || !(oldContext?.containerTraitCollection.containsTraits(in: newContext.containerTraitCollection) ?? false) {
            lastResolvedCollapsedSheetHeight = collapsedHeightResolver?(newContext) ?? 0
            lastCollapsedSheetHeightResolutionContext = newContext
        }
        return lastResolvedCollapsedSheetHeight
    }

    // Last output of `collapsedHeightResolver`.
    private var lastResolvedCollapsedSheetHeight: CGFloat = 0

    // Context we last used for height resolving.
    private var lastCollapsedSheetHeightResolutionContext: ContentHeightResolutionContext?

    private var currentResizingHandleHeight: CGFloat {
        (isExpandable ? ResizingHandleView.height : 0.0)
    }

    private lazy var panGestureRecognizer: UIPanGestureRecognizer = UIPanGestureRecognizer(target: self, action: #selector(handlePan))

    private var headerContentViewHeightConstraint: NSLayoutConstraint?

    private var currentStateChangeAnimator: UIViewPropertyAnimator?

    private var currentExpansionState: BottomSheetExpansionState = .collapsed {
        didSet {
            updateResizingHandleViewAccessibility()
        }
    }

    private var targetExpansionState: BottomSheetExpansionState?

    private var isHiddenOrHiding: Bool { isHidden || targetExpansionState == .hidden }

    private var isHeightRestricted: Bool {
        maxSheetHeight - collapsedSheetHeight < Constants.heightRestrictedThreshold
    }

    private var currentSheetVerticalOffset: CGFloat {
        bottomSheetView.frame.minY
    }

    // Only used for height change detection.
    // For all other cases you should probably directly use self.view.bounds.height.
    private var currentRootViewHeight: CGFloat = 0

    private let shouldShowDimmingView: Bool

    private struct Constants {
        // Maximum offset beyond the normal bounds with additional resistance
        static let maxRubberBandOffset: CGFloat = 20.0
        static let minRubberBandScaleFactor: CGFloat = 0.05

        // Swipes over this velocity ignore proximity to the collapsed / expanded offset and fly towards
        // the offset that makes sense given the swipe direction
        static let directionOverrideVelocityThreshold: CGFloat = 150

        // Minimum padding from top when the sheet is fully expanded
        static let minimumTopExpandedPadding: CGFloat = 25.0

        static let expandedContentAlphaTransitionLength: CGFloat = 30

        static let maxSheetWidth: CGFloat = 610
        static let minSheetWidth: CGFloat = 300
        static let defaultMaxSheetHeight: CGFloat = 600

        // When the difference in collapsed height and max sheet height is less than this,
        // we go into height restricted mode which skips the collapsed state and adjusts dimming.
        static let heightRestrictedThreshold: CGFloat = 50

        struct Spring {
            // Spring used in slow swipes - no oscillation
            static let defaultDampingRatio: CGFloat = 1.0

            // Spring used in fast swipes - slight oscillation
            static let oscillatingDampingRatio: CGFloat = 0.8

            // Swipes over this velocity get slight spring oscillation
            static let flickVelocityThreshold: CGFloat = 800

            static let maxInitialVelocity: CGFloat = 40.0
            static let animationDuration: TimeInterval = 0.4

            // Off-screen overflow that can be partially revealed during spring oscillation or rubber banding (dragging the sheet beyond limits)
            static let overflowHeight: CGFloat = 50.0
        }
    }
}

extension BottomSheetController: UIGestureRecognizerDelegate {

    public func gestureRecognizer(_ gestureRecognizer: UIGestureRecognizer, shouldBeRequiredToFailBy otherGestureRecognizer: UIGestureRecognizer) -> Bool {
        return gestureRecognizer == panGestureRecognizer && otherGestureRecognizer == hostedScrollView?.panGestureRecognizer
    }

    public func gestureRecognizerShouldBegin(_ gestureRecognizer: UIGestureRecognizer) -> Bool {
        guard let scrollView = hostedScrollView,
              let panGesture = gestureRecognizer as? UIPanGestureRecognizer else {
            return true
        }
        var shouldBegin = true
        let fullyExpanded = currentSheetVerticalOffset <= offset(for: .expanded)

        if fullyExpanded {
            let scrolledToTop = scrollView.contentOffset.y <= 0
            let panningDown = panGesture.velocity(in: view).y > 0
            let panInHostedScrollView = scrollView.frame.contains(panGesture.location(in: scrollView.superview))
            shouldBegin = (scrolledToTop && panningDown) || !panInHostedScrollView
        }
        return shouldBegin
    }
}<|MERGE_RESOLUTION|>--- conflicted
+++ resolved
@@ -41,11 +41,7 @@
 }
 
 @objc(MSFBottomSheetController)
-<<<<<<< HEAD
-public class BottomSheetController: UIViewController, TokenizedControlInternal {
-=======
 public class BottomSheetController: UIViewController, Shadowable, TokenizedControlInternal {
->>>>>>> 4c81ac0e
 
     /// Initializes the bottom sheet controller
     /// - Parameters:
@@ -397,13 +393,10 @@
         NSLayoutConstraint.activate(constraints)
     }
 
-<<<<<<< HEAD
-=======
     // MARK: - Shadow Layers
     public var ambientShadow: CALayer?
     public var keyShadow: CALayer?
 
->>>>>>> 4c81ac0e
     public override func viewDidAppear(_ animated: Bool) {
         super.viewDidAppear(animated)
 
@@ -434,14 +427,8 @@
         }
         collapsedHeightInSafeArea = view.safeAreaLayoutGuide.layoutFrame.maxY - offset(for: .collapsed)
 
-<<<<<<< HEAD
-        super.viewDidLayoutSubviews()
-
-        updateAppearance()
-=======
         updateAppearance()
         super.viewDidLayoutSubviews()
->>>>>>> 4c81ac0e
     }
 
     public override func viewSafeAreaInsetsDidChange() {
@@ -462,11 +449,7 @@
 
     private func updateAppearance() {
         updateBackgroundColor()
-<<<<<<< HEAD
-        updateShadows()
-=======
         updateShadow()
->>>>>>> 4c81ac0e
         updateCornerRadius()
     }
 
@@ -476,45 +459,11 @@
         overflowView.backgroundColor = backgroundColor
     }
 
-<<<<<<< HEAD
-    private func updateShadows() {
-        let shadowInfo = tokenSet[.shadow].shadowInfo
-        if let shadowLayer = bottomSheetView.layer.sublayers?[0] {
-            shadowLayer.sublayers?.removeAll()
-
-            let perimeterShadow = CAShapeLayer()
-            let perimeterShadowColor = UIColor(dynamicColor: shadowInfo.colorTwo).cgColor
-            perimeterShadow.backgroundColor = perimeterShadowColor
-            perimeterShadow.shadowColor = perimeterShadowColor
-            perimeterShadow.frame = bottomSheetView.layer.bounds
-            perimeterShadow.shadowOffset = CGSize(width: shadowInfo.xTwo, height: shadowInfo.yTwo)
-            perimeterShadow.shadowOpacity = 1
-            perimeterShadow.shadowRadius = shadowInfo.blurTwo
-            perimeterShadow.masksToBounds = false
-            perimeterShadow.cornerCurve = .continuous
-            perimeterShadow.cornerRadius = tokenSet[.cornerRadius].float
-            shadowLayer.addSublayer(perimeterShadow)
-
-            let ambientShadow = CAShapeLayer()
-            let ambientShadowColor = UIColor(dynamicColor: shadowInfo.colorOne).cgColor
-            ambientShadow.backgroundColor = ambientShadowColor
-            ambientShadow.shadowColor = ambientShadowColor
-            ambientShadow.frame = bottomSheetView.layer.bounds
-            ambientShadow.shadowOffset = CGSize(width: shadowInfo.xOne, height: shadowInfo.yOne)
-            ambientShadow.shadowOpacity = 1
-            ambientShadow.shadowRadius = shadowInfo.blurOne
-            ambientShadow.masksToBounds = false
-            ambientShadow.cornerCurve = .continuous
-            ambientShadow.cornerRadius = tokenSet[.cornerRadius].float
-            shadowLayer.addSublayer(ambientShadow)
-        }
-=======
     private func updateShadow() {
         let shadowInfo = tokenSet[.shadow].shadowInfo
         // We need to have the shadow on a parent of the view that does the corner masking.
         // Otherwise the view will mask its own shadow.
         shadowInfo.applyShadow(to: bottomSheetView, parentController: self)
->>>>>>> 4c81ac0e
     }
 
     private func updateCornerRadius() {
@@ -591,14 +540,6 @@
     private func makeBottomSheetByEmbedding(contentView: UIView) -> UIView {
         let bottomSheetView = UIView()
 
-<<<<<<< HEAD
-        // We need to have the shadow on a parent of the view that does the corner masking.
-        // Otherwise the view will mask its own shadow.
-        // Add Shadow Layer
-        bottomSheetView.layer.insertSublayer(CALayer(), at: 0)
-
-=======
->>>>>>> 4c81ac0e
         contentView.translatesAutoresizingMaskIntoConstraints = false
         contentView.layer.cornerCurve = .continuous
         contentView.layer.maskedCorners = [.layerMaxXMinYCorner, .layerMinXMinYCorner]
