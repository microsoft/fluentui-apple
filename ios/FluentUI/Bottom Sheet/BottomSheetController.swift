//
//  Copyright (c) Microsoft Corporation. All rights reserved.
//  Licensed under the MIT License.
//

import UIKit

@objc(MSFBottomSheetControllerDelegate)
public protocol BottomSheetControllerDelegate: AnyObject {

    /// Called after a transition to a new expansion state completes.
    ///
    /// External changes to`isExpanded` or `isHidden` will not trigger this callback.
    /// - Parameters:
    ///   - bottomSheetController: The caller object.
    ///   - expansionState: The expansion state that the sheet moved to.
    ///   - interaction: The user interaction that caused the state change.
    @objc optional func bottomSheetController(_ bottomSheetController: BottomSheetController,
                                              didMoveTo expansionState: BottomSheetExpansionState,
                                              interaction: BottomSheetInteraction)

    /// Called when `collapsedHeightInSafeArea` changes.
    @objc optional func bottomSheetControllerCollapsedHeightInSafeAreaDidChange(_ bottomSheetController: BottomSheetController)
}

/// Interactions that can trigger a state change.
@objc public enum BottomSheetInteraction: Int {
    case noUserAction // No user action, used for events not triggered by users
    case swipe // Swipe on the sheet view
    case resizingHandleTap // Tap on the sheet resizing handle
}

/// Defines the position the sheet is currently in
@objc public enum BottomSheetExpansionState: Int {
    case expanded // Sheet is fully expanded
    case collapsed // Sheet is collapsed
    case hidden // Sheet is hidden (fully off-screen)
}

@objc(MSFBottomSheetController)
public class BottomSheetController: UIViewController {

    /// Initializes the bottom sheet controller
    /// - Parameters:
    ///   - headerContentView: Top part of the sheet content that is visible in both collapsed and expanded state.
    ///   - expandedContentView: Sheet content below the header which is only visible when the sheet is expanded.
    ///   - shouldShowDimmingView: Indicates if the main content is dimmed when the sheet is expanded.
    @objc public init(headerContentView: UIView? = nil, expandedContentView: UIView, shouldShowDimmingView: Bool = true) {
        self.headerContentView = headerContentView
        self.expandedContentView = expandedContentView
        self.shouldShowDimmingView = shouldShowDimmingView
        super.init(nibName: nil, bundle: nil)
    }

    @available(*, unavailable)
    required init?(coder: NSCoder) {
        preconditionFailure("init(coder:) has not been implemented")
    }

    /// Top part of the sheet content that is visible in both collapsed and expanded state.
    @objc public let headerContentView: UIView?

    /// Sheet content below the header which is only visible when the sheet is expanded.
    @objc public let expandedContentView: UIView

    /// A scroll view in `expandedContentView`'s view hierarchy.
    /// Provide this to ensure the bottom sheet pan gesture recognizer coordinates with the scroll view to enable scrolling based on current bottom sheet position and content offset.
    @objc open var hostedScrollView: UIScrollView?

    /// Indicates if the bottom sheet is expandable.
    @objc open var isExpandable: Bool = true {
        didSet {
            if isExpandable != oldValue {
                resizingHandleView.isHidden = !isExpandable
                panGestureRecognizer.isEnabled = isExpandable
                if isViewLoaded && !isHidden {
                    move(to: .collapsed, animated: false)
                    delegate?.bottomSheetControllerCollapsedHeightInSafeAreaDidChange?(self)
                }
            }
        }
    }

    /// Indicates if the bottom sheet is hidden.
    ///
    /// Changes to this property are animated.
    @objc open var isHidden: Bool {
        get {
            return currentExpansionState == .hidden
        }
        set {
            setIsHidden(newValue)
        }
    }

    /// Preferred height of `expandedContentView`.
    ///
    /// The default value is 0, which results in a full screen sheet expansion.
    @objc open var preferredExpandedContentHeight: CGFloat = 0 {
        didSet {
            if isViewLoaded {
                updateSheetSizingConstraints()
                move(to: currentExpansionState, animated: false)
            }
        }
    }

    /// Indicates if the bottom sheet is expanded.
    @objc open var isExpanded: Bool {
        get {
            return currentExpansionState == .expanded
        }
        set {
            setIsExpanded(newValue)
        }
    }

    /// Height of the top portion of the content view that should be visible when the bottom sheet is collapsed.
    @objc open var collapsedContentHeight: CGFloat = Constants.defaultCollapsedContentHeight {
        didSet {
            if isViewLoaded && currentExpansionState == .collapsed {
                move(to: .collapsed, animated: false)
                delegate?.bottomSheetControllerCollapsedHeightInSafeAreaDidChange?(self)
            }
        }
    }

    /// Current height of the portion of a collapsed sheet that's in the safe area.
    @objc public var collapsedHeightInSafeArea: CGFloat {
        return offset(for: .collapsed)
    }

    /// A layout guide that covers the on-screen portion of the sheet view.
    @objc public let sheetLayoutGuide = UILayoutGuide()

    /// The object that acts as the delegate of the bottom sheet.
    @objc open weak var delegate: BottomSheetControllerDelegate?

<<<<<<< HEAD
    /// Height of the resizing handle
    @objc public static var resizingHandleHeight: CGFloat {
        return ResizingHandleView.height
=======
    // MARK: - Parametrized setters

    /// Sets the `isExpanded` property with a completion handler.
    /// - Parameters:
    ///   - isExpanded: The new value.
    ///   - animated: Indicates if the change should be animated. The default value is `true`.
    ///   - completion: Closure to be called when the state change completes.
    @objc public func setIsExpanded(_ isExpanded: Bool, animated: Bool = true, completion: ((_ isFinished: Bool) -> Void)? = nil) {
        guard isExpanded != self.isExpanded else {
            return
        }

        if !isHidden && isExpandable {
            let targetExpansionState: BottomSheetExpansionState = isExpanded ? .expanded : .collapsed
            if isViewLoaded {
                move(to: targetExpansionState, animated: animated, shouldNotifyDelegate: false) { finalPosition in
                    completion?(finalPosition == .end)
                }
            } else {
                currentExpansionState = targetExpansionState
                completion?(true)
            }
        }
    }

    /// Sets the `isHidden` property with a completion handler.
    /// - Parameters:
    ///   - isHidden: The new value.
    ///   - animated: Indicates if the change should be animated. The default value is `true`.
    ///   - completion: Closure to be called when the state change completes.
    @objc public func setIsHidden(_ isHidden: Bool, animated: Bool = true, completion: ((_ isFinished: Bool) -> Void)? = nil) {
        guard isHidden != self.isHidden else {
            return
        }

        if isViewLoaded {
            if isHidden {
                panGestureRecognizer.isEnabled = false
                move(to: .hidden, animated: animated, shouldNotifyDelegate: false) { [weak self] finalPosition in
                    guard let strongSelf = self else {
                        return
                    }
                    strongSelf.bottomSheetView.isHidden = true
                    completion?(finalPosition == .end)
                }
            } else {
                bottomSheetView.isHidden = false
                move(to: .collapsed, animated: animated, shouldNotifyDelegate: false) { [weak self] finalPosition in
                    guard let strongSelf = self else {
                        return
                    }
                    strongSelf.panGestureRecognizer.isEnabled = strongSelf.isExpandable
                    completion?(finalPosition == .end)
                }
            }
        } else {
            currentExpansionState = isHidden ? .hidden : .collapsed
            completion?(true)
        }
>>>>>>> 34d1d5ee
    }

    // MARK: - View loading

    // View hierarchy
    // self.view - BottomSheetPassthroughView (full overlay area)
    // |--dimmingView (spans self.view)
    // |--bottomSheetView (sheet shadow)
    // |  |--UIStackView (round corner mask)
    // |  |  |--resizingHandleView
    // |  |  |--headerContentView
    // |  |  |--expandedContentView
    // |--overflowView
    public override func loadView() {
        view = BottomSheetPassthroughView()
        view.translatesAutoresizingMaskIntoConstraints = false
        view.addLayoutGuide(sheetLayoutGuide)

        if shouldShowDimmingView {
            view.addSubview(dimmingView)
            NSLayoutConstraint.activate([
                dimmingView.leadingAnchor.constraint(equalTo: view.leadingAnchor),
                dimmingView.trailingAnchor.constraint(equalTo: view.trailingAnchor),
                dimmingView.topAnchor.constraint(equalTo: view.topAnchor),
                dimmingView.bottomAnchor.constraint(equalTo: view.bottomAnchor)
            ])
        }

        view.addSubview(bottomSheetView)
        bottomSheetView.isHidden = isHidden

        let overflowView = UIView()
        overflowView.translatesAutoresizingMaskIntoConstraints = false
        overflowView.backgroundColor = Colors.NavigationBar.background
        view.addSubview(overflowView)

        view.addLayoutGuide(maxSheetHeightLayoutGuide)
        view.addLayoutGuide(preferredExpandedContentLayoutGuide)

        let preferredExpandedContentTopConstraint = preferredExpandedContentLayoutGuide.topAnchor.constraint(equalTo: view.safeAreaLayoutGuide.bottomAnchor, constant: -preferredExpandedContentHeight)

        NSLayoutConstraint.activate([
            maxSheetHeightLayoutGuide.leadingAnchor.constraint(equalTo: view.leadingAnchor),
            maxSheetHeightLayoutGuide.trailingAnchor.constraint(equalTo: view.trailingAnchor),
            maxSheetHeightLayoutGuide.bottomAnchor.constraint(equalTo: view.bottomAnchor),
            maxSheetHeightLayoutGuide.topAnchor.constraint(equalTo: view.safeAreaLayoutGuide.topAnchor, constant: Constants.minimumTopExpandedPadding),
            preferredExpandedContentLayoutGuide.leadingAnchor.constraint(equalTo: view.leadingAnchor),
            preferredExpandedContentLayoutGuide.trailingAnchor.constraint(equalTo: view.trailingAnchor),
            preferredExpandedContentLayoutGuide.bottomAnchor.constraint(equalTo: view.bottomAnchor),
            preferredExpandedContentTopConstraint,
            preferredExpandedContentHeightConstraint,
            bottomSheetView.leadingAnchor.constraint(equalTo: view.leadingAnchor),
            bottomSheetView.trailingAnchor.constraint(equalTo: view.trailingAnchor),
            bottomSheetView.heightAnchor.constraint(lessThanOrEqualTo: maxSheetHeightLayoutGuide.heightAnchor),
            overflowView.leadingAnchor.constraint(equalTo: view.leadingAnchor),
            overflowView.trailingAnchor.constraint(equalTo: view.trailingAnchor),
            overflowView.heightAnchor.constraint(equalToConstant: Constants.Spring.overflowHeight),
            overflowView.topAnchor.constraint(equalTo: bottomSheetView.bottomAnchor),
            bottomSheetOffsetConstraint
        ])

        NSLayoutConstraint.activate(makeLayoutGuideConstraints())

        self.preferredExpandedContentGuideTopConstraint = preferredExpandedContentTopConstraint

        updateSheetSizingConstraints()
        updateResizingHandleViewAccessibility()
    }

    private lazy var dimmingView: DimmingView = {
        var dimmingView = DimmingView(type: .black)
        dimmingView.translatesAutoresizingMaskIntoConstraints = false
        dimmingView.alpha = 0.0
        return dimmingView
    }()

    private lazy var resizingHandleView: ResizingHandleView = {
        let resizingHandleView = ResizingHandleView()
        resizingHandleView.isAccessibilityElement = true
        resizingHandleView.accessibilityTraits = .button
        resizingHandleView.isUserInteractionEnabled = true
        resizingHandleView.addGestureRecognizer(UITapGestureRecognizer(target: self, action: #selector(handleResizingHandleViewTap)))
        return resizingHandleView
    }()

    private lazy var bottomSheetView: UIView = {
        let bottomSheetContentView = UIView()
        bottomSheetContentView.translatesAutoresizingMaskIntoConstraints = false

        bottomSheetContentView.addGestureRecognizer(panGestureRecognizer)
        panGestureRecognizer.delegate = self

        let stackView = UIStackView(arrangedSubviews: [resizingHandleView])
        stackView.spacing = 0.0
        stackView.axis = .vertical
        stackView.translatesAutoresizingMaskIntoConstraints = false

        if let headerView = headerContentView {
            stackView.addArrangedSubview(headerView)
        }

        stackView.addArrangedSubview(expandedContentView)
        bottomSheetContentView.addSubview(stackView)

        NSLayoutConstraint.activate([
            stackView.topAnchor.constraint(equalTo: bottomSheetContentView.topAnchor),
            stackView.leadingAnchor.constraint(equalTo: bottomSheetContentView.leadingAnchor),
            stackView.trailingAnchor.constraint(equalTo: bottomSheetContentView.trailingAnchor),
            stackView.bottomAnchor.constraint(equalTo: bottomSheetContentView.bottomAnchor)
        ])

        return makeBottomSheetByEmbedding(contentView: bottomSheetContentView)
    }()

    private func makeBottomSheetByEmbedding(contentView: UIView) -> UIView {
        let bottomSheetView = UIView()
        bottomSheetView.translatesAutoresizingMaskIntoConstraints = false

        // We need to have the shadow on a parent of the view that does the corner masking.
        // Otherwise the view will mask its own shadow.
        bottomSheetView.layer.shadowColor = Constants.Shadow.color
        bottomSheetView.layer.shadowOffset = Constants.Shadow.offset
        bottomSheetView.layer.shadowOpacity = Constants.Shadow.opacity
        bottomSheetView.layer.shadowRadius = Constants.Shadow.radius

        contentView.translatesAutoresizingMaskIntoConstraints = false
        contentView.backgroundColor = Colors.NavigationBar.background
        contentView.layer.cornerRadius = Constants.cornerRadius
        contentView.layer.cornerCurve = .continuous
        contentView.layer.maskedCorners = [.layerMaxXMinYCorner, .layerMinXMinYCorner]
        contentView.clipsToBounds = true

        bottomSheetView.addSubview(contentView)

        NSLayoutConstraint.activate([
            contentView.leadingAnchor.constraint(equalTo: bottomSheetView.leadingAnchor),
            contentView.trailingAnchor.constraint(equalTo: bottomSheetView.trailingAnchor),
            contentView.topAnchor.constraint(equalTo: bottomSheetView.topAnchor),
            contentView.bottomAnchor.constraint(equalTo: bottomSheetView.bottomAnchor)
        ])

        return bottomSheetView
    }

    public override func viewDidLayoutSubviews() {
        if needsOffsetUpdate {
            needsOffsetUpdate = false
            move(to: currentExpansionState, animated: false, velocity: 0.0)
        }
    }

    public override func viewWillTransition(to size: CGSize, with coordinator: UIViewControllerTransitionCoordinator) {
        super.viewWillTransition(to: size, with: coordinator)

        if size.height != view.frame.height {
            needsOffsetUpdate = true
        }
    }

    public override func viewWillAppear(_ animated: Bool) {
        super.viewWillAppear(animated)

        updateResizingHandleViewAccessibility()
        updateExpandedContentAlpha()
    }

    // MARK: - Gesture handling

    @objc private func handleResizingHandleViewTap(_ sender: UITapGestureRecognizer) {
        move(to: isExpanded ? .collapsed : .expanded, interaction: .resizingHandleTap)
    }

    private func updateResizingHandleViewAccessibility() {
        if currentExpansionState == .expanded {
            resizingHandleView.accessibilityLabel = "Accessibility.Drawer.ResizingHandle.Label.Collapse".localized
            resizingHandleView.accessibilityHint = "Accessibility.Drawer.ResizingHandle.Hint.Collapse".localized
        } else {
            resizingHandleView.accessibilityLabel = "Accessibility.Drawer.ResizingHandle.Label.Expand".localized
            resizingHandleView.accessibilityHint = "Accessibility.Drawer.ResizingHandle.Hint.Expand".localized
        }
    }

    private func updateExpandedContentAlpha() {
        let transitionLength = Constants.expandedContentAlphaTransitionLength
        let currentOffset = currentOffsetFromBottom
        let collapsedOffset = offset(for: .collapsed)

        var targetAlpha: CGFloat = 1.0
        if currentOffset <= collapsedOffset {
            targetAlpha = 0.0
        } else if currentOffset > collapsedOffset && currentOffset < collapsedOffset + transitionLength {
            targetAlpha = abs(currentOffset - collapsedOffset) / transitionLength
        }
        expandedContentView.alpha = targetAlpha
    }

    private func updateDimmingViewAlpha() {
        guard shouldShowDimmingView else {
            return
        }

        let currentOffset = currentOffsetFromBottom
        let collapsedOffset = offset(for: .collapsed)
        let expandedOffset = offset(for: .expanded)

        var targetAlpha: CGFloat = 0.0
        if currentOffset > expandedOffset {
            targetAlpha = 1.0
        } else if currentOffset < collapsedOffset {
            targetAlpha = 0.0
        } else {
            targetAlpha = abs(currentOffset - collapsedOffset) / (expandedOffset - collapsedOffset)
        }
        dimmingView.alpha = targetAlpha
    }

    @objc private func handlePan(_ sender: UIPanGestureRecognizer) {
        switch sender.state {
        case .began:
            stopAnimationIfNeeded()
            fallthrough
        case .changed:
            translateSheet(by: sender.translation(in: view))
            sender.setTranslation(.zero, in: view)
            updateExpandedContentAlpha()
            updateDimmingViewAlpha()
        case .ended, .cancelled, .failed:
            completePan(with: sender.velocity(in: view).y)
        default:
            break
        }
    }

    private func translateSheet(by translationDelta: CGPoint) {
        let expandedOffset = offset(for: .expanded)
        let collapsedOffset = offset(for: .collapsed)
        let maxOffset = expandedOffset + Constants.maxRubberBandOffset
        let minOffset = collapsedOffset - Constants.maxRubberBandOffset

        var offsetDelta = translationDelta.y
        if currentOffsetFromBottom <= collapsedOffset || currentOffsetFromBottom >= expandedOffset {
            offsetDelta *= translationRubberBandFactor(for: currentOffsetFromBottom)
        }
        bottomSheetOffsetConstraint.constant = -min(max(currentOffsetFromBottom - offsetDelta, minOffset), maxOffset)
    }

    private func translationRubberBandFactor(for currentOffset: CGFloat) -> CGFloat {
        var offLimitsOffset: CGFloat = 0.0
        let expandedOffset = offset(for: .expanded)
        let collapsedOffset = offset(for: .collapsed)

        if currentOffset > expandedOffset {
            offLimitsOffset = min(currentOffset - expandedOffset, Constants.maxRubberBandOffset)
        } else if currentOffset < collapsedOffset {
            offLimitsOffset = min(collapsedOffset - currentOffset, Constants.maxRubberBandOffset)
        }

        return max(1.0 - offLimitsOffset / Constants.maxRubberBandOffset, Constants.minRubberBandScaleFactor)
    }

    // MARK: - Animations

    private func completePan(with velocity: CGFloat) {
        var targetState: BottomSheetExpansionState
        if abs(velocity) < Constants.directionOverrideVelocityThreshold {
            // Velocity too low, snap to the closest offset
            targetState =
                abs(offset(for: .collapsed) - currentOffsetFromBottom) < abs(offset(for: .expanded) - currentOffsetFromBottom)
                ? .collapsed
                : .expanded
        } else {
            // Velocity high enough, animate to the offset we're swiping towards
            targetState = velocity > 0 ? .collapsed : .expanded
        }
        move(to: targetState, velocity: velocity, interaction: .swipe)
    }

    private func move(to targetExpansionState: BottomSheetExpansionState,
                      animated: Bool = true,
                      velocity: CGFloat = 0.0,
                      interaction: BottomSheetInteraction = .noUserAction,
                      shouldNotifyDelegate: Bool = true,
                      completion: ((UIViewAnimatingPosition) -> Void)? = nil) {
        let targetOffsetFromBottom = offset(for: targetExpansionState)
        currentExpansionState = targetExpansionState

        if currentOffsetFromBottom != targetOffsetFromBottom {
            if animated {
                let targetOffsetFromBottom = offset(for: targetExpansionState)
                let distanceToGo = abs(currentOffsetFromBottom - targetOffsetFromBottom)
                let springVelocity = min(abs(velocity / distanceToGo), Constants.Spring.maxInitialVelocity)
                let damping: CGFloat = abs(velocity) > Constants.Spring.flickVelocityThreshold
                    ? Constants.Spring.oscillatingDampingRatio
                    : Constants.Spring.defaultDampingRatio

                let springParams = UISpringTimingParameters(dampingRatio: damping, initialVelocity: CGVector(dx: 0.0, dy: springVelocity))

                stopAnimationIfNeeded()
                let translationAnimator = UIViewPropertyAnimator(duration: Constants.Spring.animationDuration, timingParameters: springParams)
                self.translationAnimator = translationAnimator

                view.layoutIfNeeded()
                bottomSheetOffsetConstraint.constant = -targetOffsetFromBottom
                translationAnimator.addAnimations { [weak self] in
                    self?.view.layoutIfNeeded()
                }

                let targetExpandedContentAlpha: CGFloat = targetExpansionState == .collapsed ? 0.0 : 1.0
                if expandedContentView.alpha != targetExpandedContentAlpha {
                    translationAnimator.addAnimations {
                        self.expandedContentView.alpha = targetExpandedContentAlpha
                    }
                }

                if shouldShowDimmingView {
                    let targetDimmingViewAlpha: CGFloat = targetExpansionState == .expanded ? 1.0 : 0.0
                    translationAnimator.addAnimations {
                        self.dimmingView.alpha = targetDimmingViewAlpha
                    }
                }

                translationAnimator.addCompletion({ [weak self] finalPosition in
                    if finalPosition == .end {
                        self?.handleCompletedStateChange(to: targetExpansionState, interaction: interaction, shouldNotifyDelegate: shouldNotifyDelegate)
                    }
                    completion?(finalPosition)
                })
                translationAnimator.startAnimation()
            } else {
                bottomSheetOffsetConstraint.constant = -targetOffsetFromBottom
                handleCompletedStateChange(to: targetExpansionState, interaction: interaction, shouldNotifyDelegate: shouldNotifyDelegate)
                completion?(.end)
            }
        }
    }

    private func offset(for expansionState: BottomSheetExpansionState) -> CGFloat {
        var offset: CGFloat

        switch expansionState {
        case .collapsed:
            offset = collapsedContentHeight + (isExpandable ? ResizingHandleView.height : 0.0)
        case .expanded:
            offset = bottomSheetView.frame.height - view.safeAreaInsets.bottom
        case .hidden:
            offset = Constants.hiddenOffScreenOffset
        }

        return offset
    }

    private func handleCompletedStateChange(to targetExpansionState: BottomSheetExpansionState,
                                            interaction: BottomSheetInteraction = .noUserAction,
                                            shouldNotifyDelegate: Bool = true) {
        if shouldNotifyDelegate {
            self.delegate?.bottomSheetController?(self, didMoveTo: targetExpansionState, interaction: interaction)
        }

        if targetExpansionState == .collapsed {
            hostedScrollView?.setContentOffset(.zero, animated: true)
        }

        updateResizingHandleViewAccessibility()
        updateExpandedContentAlpha()
    }

    private func stopAnimationIfNeeded() {
        guard let animator = translationAnimator, animator.isRunning else {
            return
        }
        animator.stopAnimation(true)

        // The AutoLayout constant doesn't animate, so we need to set it to whatever it should be
        // based on the frame calculated during the interrupted animation
        let offsetFromBottom = view.frame.height - bottomSheetView.frame.origin.y - view.safeAreaInsets.bottom
        bottomSheetOffsetConstraint.constant = -offsetFromBottom
    }

    private func updateSheetSizingConstraints() {
        if preferredExpandedContentHeight > 0 {
            fullScreenSheetConstraint.isActive = false

            // Apply the new preferred height to the static layout guide
            preferredExpandedContentGuideTopConstraint?.constant = -preferredExpandedContentHeight

            // Activate constraint which ties expandedContentView height to the layout guide height
            preferredExpandedContentHeightConstraint.isActive = true

        } else {
            // Tie the sheet size to maxSheetHeightLayoutGuide.heightAnchor to make it full screen
            preferredExpandedContentHeightConstraint.isActive = false
            fullScreenSheetConstraint.isActive = true
        }
    }

    private func makeLayoutGuideConstraints() -> [NSLayoutConstraint] {
        let requiredConstraints = [
            sheetLayoutGuide.leadingAnchor.constraint(equalTo: bottomSheetView.leadingAnchor),
            sheetLayoutGuide.trailingAnchor.constraint(equalTo: bottomSheetView.trailingAnchor),
            sheetLayoutGuide.bottomAnchor.constraint(equalTo: view.bottomAnchor),
            sheetLayoutGuide.topAnchor.constraint(lessThanOrEqualTo: view.bottomAnchor)
        ]

        // BottomSheetView will go off-screen when it's hidden, so this constraint is not always required.
        let breakableConstraint = sheetLayoutGuide.topAnchor.constraint(equalTo: bottomSheetView.topAnchor)
        breakableConstraint.priority = .defaultHigh

        return requiredConstraints + [breakableConstraint]
    }

    private lazy var preferredExpandedContentHeightConstraint: NSLayoutConstraint = {
        let constraint = expandedContentView.heightAnchor.constraint(equalTo: preferredExpandedContentLayoutGuide.heightAnchor)
        constraint.priority = .defaultHigh // Lower than required so Auto Layout can enforce max sheet height
        return constraint
    }()

    private lazy var fullScreenSheetConstraint: NSLayoutConstraint = {
        let constraint = bottomSheetView.heightAnchor.constraint(equalTo: maxSheetHeightLayoutGuide.heightAnchor)
        constraint.priority = .defaultHigh // Lower than required so Auto Layout can enforce max sheet height
        return constraint
    }()

    private lazy var maxSheetHeightLayoutGuide: UILayoutGuide = UILayoutGuide()

    private lazy var preferredExpandedContentLayoutGuide: UILayoutGuide = UILayoutGuide()

    private var preferredExpandedContentGuideTopConstraint: NSLayoutConstraint?

    private lazy var bottomSheetOffsetConstraint: NSLayoutConstraint =
        bottomSheetView.topAnchor.constraint(equalTo: view.safeAreaLayoutGuide.bottomAnchor, constant: -offset(for: currentExpansionState))

    private lazy var panGestureRecognizer: UIPanGestureRecognizer = UIPanGestureRecognizer(target: self, action: #selector(handlePan))

    private var translationAnimator: UIViewPropertyAnimator?

    private var needsOffsetUpdate: Bool = false

    private var currentExpansionState: BottomSheetExpansionState = .collapsed

    private var currentOffsetFromBottom: CGFloat {
        -bottomSheetOffsetConstraint.constant
    }

    private let shouldShowDimmingView: Bool

    private struct Constants {
        // Maximum offset beyond the normal bounds with additional resistance
        static let maxRubberBandOffset: CGFloat = 20.0
        static let minRubberBandScaleFactor: CGFloat = 0.05

        // Swipes over this velocity ignore proximity to the collapsed / expanded offset and fly towards
        // the offset that makes sense given the swipe direction
        static let directionOverrideVelocityThreshold: CGFloat = 150

        // Minimum padding from top when the sheet is fully expanded
        static let minimumTopExpandedPadding: CGFloat = 25.0
        static let defaultCollapsedContentHeight: CGFloat = 75

        static let cornerRadius: CGFloat = 14

        static let expandedContentAlphaTransitionLength: CGFloat = 30

        static let hiddenOffScreenOffset: CGFloat = -50

        struct Spring {
            // Spring used in slow swipes - no oscillation
            static let defaultDampingRatio: CGFloat = 1.0

            // Spring used in fast swipes - slight oscillation
            static let oscillatingDampingRatio: CGFloat = 0.8

            // Swipes over this velocity get slight spring oscillation
            static let flickVelocityThreshold: CGFloat = 800

            static let maxInitialVelocity: CGFloat = 40.0
            static let animationDuration: TimeInterval = 0.4

            // Off-screen overflow that can be partially revealed during spring oscillation or rubber banding (dragging the sheet beyond limits)
            static let overflowHeight: CGFloat = 50.0
        }

        struct Shadow {
            static let color: CGColor = UIColor.black.cgColor
            static let opacity: Float = 0.14
            static let radius: CGFloat = 8
            static let offset: CGSize = CGSize(width: 0, height: 4)
        }
    }
}

extension BottomSheetController: UIGestureRecognizerDelegate {

    public func gestureRecognizer(_ gestureRecognizer: UIGestureRecognizer, shouldBeRequiredToFailBy otherGestureRecognizer: UIGestureRecognizer) -> Bool {
        return gestureRecognizer == panGestureRecognizer && otherGestureRecognizer == hostedScrollView?.panGestureRecognizer
    }

    public func gestureRecognizerShouldBegin(_ gestureRecognizer: UIGestureRecognizer) -> Bool {
        guard let scrollView = hostedScrollView,
              let panGesture = gestureRecognizer as? UIPanGestureRecognizer else {
            return true
        }
        var shouldBegin = true
        let fullyExpanded = currentOffsetFromBottom >= offset(for: .expanded)

        if fullyExpanded {
            let scrolledToTop = scrollView.contentOffset.y <= 0
            let panningDown = panGesture.velocity(in: view).y > 0
            let panInHostedScrollView = scrollView.frame.contains(panGesture.location(in: scrollView.superview))
            shouldBegin = (scrolledToTop && panningDown) || !panInHostedScrollView
        }
        return shouldBegin
    }
}<|MERGE_RESOLUTION|>--- conflicted
+++ resolved
@@ -136,11 +136,11 @@
     /// The object that acts as the delegate of the bottom sheet.
     @objc open weak var delegate: BottomSheetControllerDelegate?
 
-<<<<<<< HEAD
     /// Height of the resizing handle
     @objc public static var resizingHandleHeight: CGFloat {
         return ResizingHandleView.height
-=======
+    }
+
     // MARK: - Parametrized setters
 
     /// Sets the `isExpanded` property with a completion handler.
@@ -200,7 +200,6 @@
             currentExpansionState = isHidden ? .hidden : .collapsed
             completion?(true)
         }
->>>>>>> 34d1d5ee
     }
 
     // MARK: - View loading
