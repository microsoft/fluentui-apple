//
//  Copyright (c) Microsoft Corporation. All rights reserved.
//  Licensed under the MIT License.
//

import UIKit

@objc(MSFBottomSheetControllerDelegate)
public protocol BottomSheetControllerDelegate: AnyObject {

    /// Called after the sheet moved to a new expansion state
    @objc optional func bottomSheetControllerDidMove(to expansionState: BottomSheetExpansionState)
}

/// Defines the position the sheet is currently in
@objc public enum BottomSheetExpansionState: Int {
    case expanded // Sheet is fully expanded
    case collapsed // Sheet is collapsed
    case hidden // Sheet is hidden (fully off-screen)
}

@objc(MSFBottomSheetController)
public class BottomSheetController: UIViewController {

    /// Initializes the bottom sheet controller
    /// - Parameters:
    ///   - headerContentView: Top part of the sheet content that is visible in both collapsed and expanded state.
    ///   - expandedContentView: Sheet content below the header which is only visible when the sheet is expanded.
    ///   - shouldShowDimmingView: Indicates if the main content is dimmed when the sheet is expanded.
    @objc public init(headerContentView: UIView? = nil, expandedContentView: UIView, shouldShowDimmingView: Bool = true) {
        self.headerContentView = headerContentView
        self.expandedContentView = expandedContentView
        self.shouldShowDimmingView = shouldShowDimmingView
        super.init(nibName: nil, bundle: nil)
    }

    @available(*, unavailable)
    required init?(coder: NSCoder) {
        preconditionFailure("init(coder:) has not been implemented")
    }

    /// Top part of the sheet content that is visible in both collapsed and expanded state.
    @objc public let headerContentView: UIView?

    /// Sheet content below the header which is only visible when the sheet is expanded.
    @objc public let expandedContentView: UIView

    /// A scroll view in `expandedContentView`'s view hierarchy.
    /// Provide this to ensure the bottom sheet pan gesture recognizer coordinates with the scroll view to enable scrolling based on current bottom sheet position and content offset.
    @objc open var hostedScrollView: UIScrollView?

    /// Indicates if the bottom sheet is expandable.
    @objc open var isExpandable: Bool = true {
        didSet {
            if isExpandable != oldValue {
                resizingHandleView.isHidden = !isExpandable
                panGestureRecognizer.isEnabled = isExpandable
                if isViewLoaded && !isHidden {
                    move(to: .collapsed, animated: false)
                }
            }
        }
    }

    /// Indicates if the bottom sheet is hidden.
    ///
    /// Changes to this property are animated.
    @objc open var isHidden: Bool {
        get {
            return currentExpansionState == .hidden
        }
        set {
            if newValue != isHidden {
                if isViewLoaded {
                    if newValue {
                        panGestureRecognizer.isEnabled = false
                        move(to: .hidden) { _ in
                            self.bottomSheetView.isHidden = true
                        }
                    } else {
                        bottomSheetView.isHidden = false
                        move(to: .collapsed) { _ in
                            self.panGestureRecognizer.isEnabled = self.isExpandable
                        }
                    }
                } else {
                    // This ensures the view eventually loads at the correct offset
                    currentExpansionState = newValue ? .hidden : .collapsed
                }
            }
        }
    }

<<<<<<< HEAD
    @objc open var preferredExpandedContentHeight: CGFloat = 0 {
=======
    /// Indicates if the bottom sheet is expanded.
    @objc open var isExpanded: Bool {
        get {
            return currentExpansionState == .expanded
        }
        set {
            if !isHidden && isExpandable {
                move(to: newValue ? .expanded : .collapsed)
            }
        }
    }

    /// Fraction of the available area that the bottom sheet should take up in the expanded position.
    @objc open var expandedHeightFraction: CGFloat = 1.0 {
>>>>>>> e252290e
        didSet {
            if isViewLoaded {
                updateSheetSizingConstraints()
                move(to: currentExpansionState, animated: false)
            }
        }
    }

    /// Height of the top portion of the content view that should be visible when the bottom sheet is collapsed.
    @objc open var collapsedContentHeight: CGFloat = Constants.defaultCollapsedContentHeight {
        didSet {
            if isViewLoaded && currentExpansionState == .collapsed {
                move(to: .collapsed, animated: false)
            }
        }
    }

    /// The object that acts as the delegate of the bottom sheet.
    @objc open weak var delegate: BottomSheetControllerDelegate?

    // MARK: - View loading

    // View hierarchy
    // self.view - BottomSheetPassthroughView (full overlay area)
    // |--dimmingView (spans self.view)
    // |--bottomSheetView (sheet shadow)
    // |  |--UIStackView (round corner mask)
    // |  |  |--resizingHandleView
    // |  |  |--headerContentView
    // |  |  |--expandedContentView
    // |--overflowView
    public override func loadView() {
        view = BottomSheetPassthroughView()
        view.translatesAutoresizingMaskIntoConstraints = false

        if shouldShowDimmingView {
            view.addSubview(dimmingView)
            NSLayoutConstraint.activate([
                dimmingView.leadingAnchor.constraint(equalTo: view.leadingAnchor),
                dimmingView.trailingAnchor.constraint(equalTo: view.trailingAnchor),
                dimmingView.topAnchor.constraint(equalTo: view.topAnchor),
                dimmingView.bottomAnchor.constraint(equalTo: view.bottomAnchor)
            ])
        }

        view.addSubview(bottomSheetView)
        bottomSheetView.isHidden = isHidden

        let overflowView = UIView()
        overflowView.translatesAutoresizingMaskIntoConstraints = false
        overflowView.backgroundColor = Colors.NavigationBar.background
        view.addSubview(overflowView)

        view.addLayoutGuide(maxSheetHeightLayoutGuide)
        view.addLayoutGuide(preferredExpandedContentLayoutGuide)

        let preferredExpandedContentTopConstraint = preferredExpandedContentLayoutGuide.topAnchor.constraint(equalTo: view.safeAreaLayoutGuide.bottomAnchor, constant: -preferredExpandedContentHeight)

        NSLayoutConstraint.activate([
            maxSheetHeightLayoutGuide.leadingAnchor.constraint(equalTo: view.leadingAnchor),
            maxSheetHeightLayoutGuide.trailingAnchor.constraint(equalTo: view.trailingAnchor),
            maxSheetHeightLayoutGuide.bottomAnchor.constraint(equalTo: view.bottomAnchor),
            maxSheetHeightLayoutGuide.topAnchor.constraint(equalTo: view.safeAreaLayoutGuide.topAnchor, constant: Constants.minimumTopExpandedPadding),
            preferredExpandedContentLayoutGuide.leadingAnchor.constraint(equalTo: view.leadingAnchor),
            preferredExpandedContentLayoutGuide.trailingAnchor.constraint(equalTo: view.trailingAnchor),
            preferredExpandedContentLayoutGuide.bottomAnchor.constraint(equalTo: view.bottomAnchor),
            preferredExpandedContentTopConstraint,
            preferredExpandedContentHeightConstraint,
            bottomSheetView.leadingAnchor.constraint(equalTo: view.leadingAnchor),
            bottomSheetView.trailingAnchor.constraint(equalTo: view.trailingAnchor),
            bottomSheetView.heightAnchor.constraint(lessThanOrEqualTo: maxSheetHeightLayoutGuide.heightAnchor),
            overflowView.leadingAnchor.constraint(equalTo: view.leadingAnchor),
            overflowView.trailingAnchor.constraint(equalTo: view.trailingAnchor),
            overflowView.heightAnchor.constraint(equalToConstant: Constants.Spring.overflowHeight),
            overflowView.topAnchor.constraint(equalTo: bottomSheetView.bottomAnchor),
            bottomSheetOffsetConstraint
        ])

        self.preferredExpandedContentGuideTopConstraint = preferredExpandedContentTopConstraint

        updateSheetSizingConstraints()
        updateResizingHandleViewAccessibility()
    }

    private lazy var dimmingView: DimmingView = {
        var dimmingView = DimmingView(type: .black)
        dimmingView.translatesAutoresizingMaskIntoConstraints = false
        dimmingView.alpha = 0.0
        return dimmingView
    }()

    private lazy var resizingHandleView: ResizingHandleView = {
        let resizingHandleView = ResizingHandleView()
        resizingHandleView.isAccessibilityElement = true
        resizingHandleView.accessibilityTraits = .button
        resizingHandleView.isUserInteractionEnabled = true
        resizingHandleView.addGestureRecognizer(UITapGestureRecognizer(target: self, action: #selector(handleResizingHandleViewTap)))
        return resizingHandleView
    }()

    private lazy var bottomSheetView: UIView = {
        let bottomSheetContentView = UIView()
        bottomSheetContentView.translatesAutoresizingMaskIntoConstraints = false

        bottomSheetContentView.addGestureRecognizer(panGestureRecognizer)
        panGestureRecognizer.delegate = self

        let stackView = UIStackView(arrangedSubviews: [resizingHandleView])
        stackView.spacing = 0.0
        stackView.axis = .vertical
        stackView.translatesAutoresizingMaskIntoConstraints = false

        if let headerView = headerContentView {
            stackView.addArrangedSubview(headerView)
        }

        stackView.addArrangedSubview(expandedContentView)
        bottomSheetContentView.addSubview(stackView)

        NSLayoutConstraint.activate([
            stackView.topAnchor.constraint(equalTo: bottomSheetContentView.topAnchor),
            stackView.leadingAnchor.constraint(equalTo: bottomSheetContentView.leadingAnchor),
            stackView.trailingAnchor.constraint(equalTo: bottomSheetContentView.trailingAnchor),
            stackView.bottomAnchor.constraint(equalTo: bottomSheetContentView.bottomAnchor)
        ])

        return makeBottomSheetByEmbedding(contentView: bottomSheetContentView)
    }()

    private func makeBottomSheetByEmbedding(contentView: UIView) -> UIView {
        let bottomSheetView = UIView()
        bottomSheetView.translatesAutoresizingMaskIntoConstraints = false

        // We need to have the shadow on a parent of the view that does the corner masking.
        // Otherwise the view will mask its own shadow.
        bottomSheetView.layer.shadowColor = Constants.Shadow.color
        bottomSheetView.layer.shadowOffset = Constants.Shadow.offset
        bottomSheetView.layer.shadowOpacity = Constants.Shadow.opacity
        bottomSheetView.layer.shadowRadius = Constants.Shadow.radius

        contentView.translatesAutoresizingMaskIntoConstraints = false
        contentView.backgroundColor = Colors.NavigationBar.background
        contentView.layer.cornerRadius = Constants.cornerRadius
        contentView.layer.cornerCurve = .continuous
        contentView.layer.maskedCorners = [.layerMaxXMinYCorner, .layerMinXMinYCorner]
        contentView.clipsToBounds = true

        bottomSheetView.addSubview(contentView)

        NSLayoutConstraint.activate([
            contentView.leadingAnchor.constraint(equalTo: bottomSheetView.leadingAnchor),
            contentView.trailingAnchor.constraint(equalTo: bottomSheetView.trailingAnchor),
            contentView.topAnchor.constraint(equalTo: bottomSheetView.topAnchor),
            contentView.bottomAnchor.constraint(equalTo: bottomSheetView.bottomAnchor)
        ])

        return bottomSheetView
    }

    public override func viewDidLayoutSubviews() {
        if needsOffsetUpdate {
            needsOffsetUpdate = false
            move(to: currentExpansionState, animated: false, velocity: 0.0)
        }
    }

    public override func viewWillTransition(to size: CGSize, with coordinator: UIViewControllerTransitionCoordinator) {
        super.viewWillTransition(to: size, with: coordinator)

        if size.height != view.frame.height {
            needsOffsetUpdate = true
        }
    }

    public override func viewWillAppear(_ animated: Bool) {
        super.viewWillAppear(animated)

        updateResizingHandleViewAccessibility()
        updateExpandedContentAlpha()
    }

    // MARK: - Gesture handling

    @objc private func handleResizingHandleViewTap(_ sender: UITapGestureRecognizer) {
        isExpanded.toggle()
    }

    private func updateResizingHandleViewAccessibility() {
        if currentExpansionState == .expanded {
            resizingHandleView.accessibilityLabel = "Accessibility.Drawer.ResizingHandle.Label.Collapse".localized
            resizingHandleView.accessibilityHint = "Accessibility.Drawer.ResizingHandle.Hint.Collapse".localized
        } else {
            resizingHandleView.accessibilityLabel = "Accessibility.Drawer.ResizingHandle.Label.Expand".localized
            resizingHandleView.accessibilityHint = "Accessibility.Drawer.ResizingHandle.Hint.Expand".localized
        }
    }

    private func updateExpandedContentAlpha() {
        let transitionLength = Constants.expandedContentAlphaTransitionLength
        let currentOffset = currentOffsetFromBottom
        let collapsedOffset = offset(for: .collapsed)

        var targetAlpha: CGFloat = 1.0
        if currentOffset <= collapsedOffset {
            targetAlpha = 0.0
        } else if currentOffset > collapsedOffset && currentOffset < collapsedOffset + transitionLength {
            targetAlpha = abs(currentOffset - collapsedOffset) / transitionLength
        }
        expandedContentView.alpha = targetAlpha
    }

    private func updateDimmingViewAlpha() {
        guard shouldShowDimmingView else {
            return
        }

        let currentOffset = currentOffsetFromBottom
        let collapsedOffset = offset(for: .collapsed)
        let expandedOffset = offset(for: .expanded)

        var targetAlpha: CGFloat = 0.0
        if currentOffset > expandedOffset {
            targetAlpha = 1.0
        } else if currentOffset < collapsedOffset {
            targetAlpha = 0.0
        } else {
            targetAlpha = abs(currentOffset - collapsedOffset) / (expandedOffset - collapsedOffset)
        }
        dimmingView.alpha = targetAlpha
    }

    @objc private func handlePan(_ sender: UIPanGestureRecognizer) {
        switch sender.state {
        case .began:
            stopAnimationIfNeeded()
            fallthrough
        case .changed:
            translateSheet(by: sender.translation(in: view))
            sender.setTranslation(.zero, in: view)
            updateExpandedContentAlpha()
            updateDimmingViewAlpha()
        case .ended, .cancelled, .failed:
            completePan(with: sender.velocity(in: view).y)
        default:
            break
        }
    }

    private func translateSheet(by translationDelta: CGPoint) {
        let expandedOffset = offset(for: .expanded)
        let collapsedOffset = offset(for: .collapsed)
        let maxOffset = expandedOffset + Constants.maxRubberBandOffset
        let minOffset = collapsedOffset - Constants.maxRubberBandOffset

        var offsetDelta = translationDelta.y
        if currentOffsetFromBottom <= collapsedOffset || currentOffsetFromBottom >= expandedOffset {
            offsetDelta *= translationRubberBandFactor(for: currentOffsetFromBottom)
        }
        bottomSheetOffsetConstraint.constant = -min(max(currentOffsetFromBottom - offsetDelta, minOffset), maxOffset)
    }

    private func translationRubberBandFactor(for currentOffset: CGFloat) -> CGFloat {
        var offLimitsOffset: CGFloat = 0.0
        let expandedOffset = offset(for: .expanded)
        let collapsedOffset = offset(for: .collapsed)

        if currentOffset > expandedOffset {
            offLimitsOffset = min(currentOffset - expandedOffset, Constants.maxRubberBandOffset)
        } else if currentOffset < collapsedOffset {
            offLimitsOffset = min(collapsedOffset - currentOffset, Constants.maxRubberBandOffset)
        }

        return max(1.0 - offLimitsOffset / Constants.maxRubberBandOffset, Constants.minRubberBandScaleFactor)
    }

    // MARK: - Animations

    private func completePan(with velocity: CGFloat) {
        var targetState: BottomSheetExpansionState
        if abs(velocity) < Constants.directionOverrideVelocityThreshold {
            // Velocity too low, snap to the closest offset
            targetState =
                abs(offset(for: .collapsed) - currentOffsetFromBottom) < abs(offset(for: .expanded) - currentOffsetFromBottom)
                ? .collapsed
                : .expanded
        } else {
            // Velocity high enough, animate to the offset we're swiping towards
            targetState = velocity > 0 ? .collapsed : .expanded
        }
        move(to: targetState, velocity: velocity)
    }

    private func move(to targetExpansionState: BottomSheetExpansionState, animated: Bool = true, velocity: CGFloat = 0.0, completion: ((UIViewAnimatingPosition) -> Void)? = nil) {
        let targetOffsetFromBottom = offset(for: targetExpansionState)
        currentExpansionState = targetExpansionState

        if currentOffsetFromBottom != targetOffsetFromBottom {
            if animated {
                let targetOffsetFromBottom = offset(for: targetExpansionState)
                let distanceToGo = abs(currentOffsetFromBottom - targetOffsetFromBottom)
                let springVelocity = min(abs(velocity / distanceToGo), Constants.Spring.maxInitialVelocity)
                let damping: CGFloat = abs(velocity) > Constants.Spring.flickVelocityThreshold
                    ? Constants.Spring.oscillatingDampingRatio
                    : Constants.Spring.defaultDampingRatio

                let springParams = UISpringTimingParameters(dampingRatio: damping, initialVelocity: CGVector(dx: 0.0, dy: springVelocity))

                stopAnimationIfNeeded()
                let translationAnimator = UIViewPropertyAnimator(duration: Constants.Spring.animationDuration, timingParameters: springParams)
                self.translationAnimator = translationAnimator

                view.layoutIfNeeded()
                bottomSheetOffsetConstraint.constant = -targetOffsetFromBottom
                translationAnimator.addAnimations { [weak self] in
                    self?.view.layoutIfNeeded()
                }

                let targetExpandedContentAlpha: CGFloat = targetExpansionState == .collapsed ? 0.0 : 1.0
                if expandedContentView.alpha != targetExpandedContentAlpha {
                    translationAnimator.addAnimations {
                        self.expandedContentView.alpha = targetExpandedContentAlpha
                    }
                }

                if shouldShowDimmingView {
                    let targetDimmingViewAlpha: CGFloat = targetExpansionState == .expanded ? 1.0 : 0.0
                    translationAnimator.addAnimations {
                        self.dimmingView.alpha = targetDimmingViewAlpha
                    }
                }

                translationAnimator.addCompletion({ [weak self] finalPosition in
                    if finalPosition == .end {
                        self?.handleCompletedStateChange(to: targetExpansionState)
                    }
                    completion?(finalPosition)
                })
                translationAnimator.startAnimation()
            } else {
                bottomSheetOffsetConstraint.constant = -targetOffsetFromBottom
                handleCompletedStateChange(to: targetExpansionState)
            }
        }
    }

    private func offset(for expansionState: BottomSheetExpansionState) -> CGFloat {
        var offset: CGFloat

        switch expansionState {
        case .collapsed:
            offset = collapsedContentHeight + (isExpandable ? ResizingHandleView.height : 0.0)
        case .expanded:
            offset = bottomSheetView.frame.height - view.safeAreaInsets.bottom
        case .hidden:
            offset = Constants.hiddenOffScreenOffset
        }

        return offset
    }

    private func handleCompletedStateChange(to targetExpansionState: BottomSheetExpansionState) {
        self.delegate?.bottomSheetControllerDidMove?(to: targetExpansionState)

        if targetExpansionState == .collapsed {
            hostedScrollView?.setContentOffset(.zero, animated: true)
        }

        updateResizingHandleViewAccessibility()
        updateExpandedContentAlpha()
    }

    private func stopAnimationIfNeeded() {
        guard let animator = translationAnimator, animator.isRunning else {
            return
        }
        animator.stopAnimation(true)

        // The AutoLayout constant doesn't animate, so we need to set it to whatever it should be
        // based on the frame calculated during the interrupted animation
        let offsetFromBottom = view.frame.height - bottomSheetView.frame.origin.y - view.safeAreaInsets.bottom
        bottomSheetOffsetConstraint.constant = -offsetFromBottom
    }

    private func updateSheetSizingConstraints() {
        if preferredExpandedContentHeight > 0 {
            fullScreenSheetConstraint.isActive = false

            // Apply the new preferred height to the static layout guide
            preferredExpandedContentGuideTopConstraint?.constant = -preferredExpandedContentHeight

            // Activate constraint which ties expandedContentView height to the layout guide height
            preferredExpandedContentHeightConstraint.isActive = true

        } else {
            // Tie the sheet size to maxSheetHeightLayoutGuide.heightAnchor to make it full screen
            preferredExpandedContentHeightConstraint.isActive = false
            fullScreenSheetConstraint.isActive = true
        }
    }

    private lazy var preferredExpandedContentHeightConstraint: NSLayoutConstraint = {
        let constraint = expandedContentView.heightAnchor.constraint(equalTo: preferredExpandedContentLayoutGuide.heightAnchor)
        constraint.priority = .defaultHigh
        return constraint
    }()

    private lazy var fullScreenSheetConstraint: NSLayoutConstraint = {
        let constraint = bottomSheetView.heightAnchor.constraint(equalTo: maxSheetHeightLayoutGuide.heightAnchor)
        constraint.priority = .defaultHigh
        return constraint
    }()

    private lazy var maxSheetHeightLayoutGuide: UILayoutGuide = UILayoutGuide()

    private lazy var preferredExpandedContentLayoutGuide: UILayoutGuide = UILayoutGuide()

    private var preferredExpandedContentGuideTopConstraint: NSLayoutConstraint?

    private lazy var bottomSheetOffsetConstraint: NSLayoutConstraint =
        bottomSheetView.topAnchor.constraint(equalTo: view.safeAreaLayoutGuide.bottomAnchor, constant: -offset(for: currentExpansionState))

    private lazy var panGestureRecognizer: UIPanGestureRecognizer = UIPanGestureRecognizer(target: self, action: #selector(handlePan))

    private var translationAnimator: UIViewPropertyAnimator?

    private var needsOffsetUpdate: Bool = false

    private var currentExpansionState: BottomSheetExpansionState = .collapsed

    private var currentOffsetFromBottom: CGFloat {
        -bottomSheetOffsetConstraint.constant
    }

    private let shouldShowDimmingView: Bool

    private struct Constants {
        // Maximum offset beyond the normal bounds with additional resistance
        static let maxRubberBandOffset: CGFloat = 20.0
        static let minRubberBandScaleFactor: CGFloat = 0.05

        // Swipes over this velocity ignore proximity to the collapsed / expanded offset and fly towards
        // the offset that makes sense given the swipe direction
        static let directionOverrideVelocityThreshold: CGFloat = 150

        // Minimum padding from top when the sheet is fully expanded
        static let minimumTopExpandedPadding: CGFloat = 25.0
        static let defaultCollapsedContentHeight: CGFloat = 75

        static let cornerRadius: CGFloat = 14

        static let expandedContentAlphaTransitionLength: CGFloat = 30

        static let hiddenOffScreenOffset: CGFloat = -50

        struct Spring {
            // Spring used in slow swipes - no oscillation
            static let defaultDampingRatio: CGFloat = 1.0

            // Spring used in fast swipes - slight oscillation
            static let oscillatingDampingRatio: CGFloat = 0.8

            // Swipes over this velocity get slight spring oscillation
            static let flickVelocityThreshold: CGFloat = 800

            static let maxInitialVelocity: CGFloat = 40.0
            static let animationDuration: TimeInterval = 0.4

            // Off-screen overflow that can be partially revealed during spring oscillation or rubber banding (dragging the sheet beyond limits)
            static let overflowHeight: CGFloat = 50.0
        }

        struct Shadow {
            static let color: CGColor = UIColor.black.cgColor
            static let opacity: Float = 0.14
            static let radius: CGFloat = 8
            static let offset: CGSize = CGSize(width: 0, height: 4)
        }
    }
}

extension BottomSheetController: UIGestureRecognizerDelegate {

    public func gestureRecognizer(_ gestureRecognizer: UIGestureRecognizer, shouldBeRequiredToFailBy otherGestureRecognizer: UIGestureRecognizer) -> Bool {
        return gestureRecognizer == panGestureRecognizer && otherGestureRecognizer == hostedScrollView?.panGestureRecognizer
    }

    public func gestureRecognizerShouldBegin(_ gestureRecognizer: UIGestureRecognizer) -> Bool {
        guard let scrollView = hostedScrollView,
              let panGesture = gestureRecognizer as? UIPanGestureRecognizer else {
            return true
        }
        var shouldBegin = true
        let fullyExpanded = currentOffsetFromBottom >= offset(for: .expanded)

        if fullyExpanded {
            let scrolledToTop = scrollView.contentOffset.y <= 0
            let panningDown = panGesture.velocity(in: view).y > 0
            let panInHostedScrollView = scrollView.frame.contains(panGesture.location(in: scrollView.superview))
            shouldBegin = (scrolledToTop && panningDown) || !panInHostedScrollView
        }
        return shouldBegin
    }
}<|MERGE_RESOLUTION|>--- conflicted
+++ resolved
@@ -91,9 +91,15 @@
         }
     }
 
-<<<<<<< HEAD
     @objc open var preferredExpandedContentHeight: CGFloat = 0 {
-=======
+        didSet {
+            if isViewLoaded {
+                updateSheetSizingConstraints()
+                move(to: currentExpansionState, animated: false)
+            }
+        }
+    }
+
     /// Indicates if the bottom sheet is expanded.
     @objc open var isExpanded: Bool {
         get {
@@ -102,17 +108,6 @@
         set {
             if !isHidden && isExpandable {
                 move(to: newValue ? .expanded : .collapsed)
-            }
-        }
-    }
-
-    /// Fraction of the available area that the bottom sheet should take up in the expanded position.
-    @objc open var expandedHeightFraction: CGFloat = 1.0 {
->>>>>>> e252290e
-        didSet {
-            if isViewLoaded {
-                updateSheetSizingConstraints()
-                move(to: currentExpansionState, animated: false)
             }
         }
     }
