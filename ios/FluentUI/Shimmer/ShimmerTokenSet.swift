//
//  Copyright (c) Microsoft Corporation. All rights reserved.
//  Licensed under the MIT License.
//

import UIKit

/// Shimmer style can be either concealing or revealing.
/// The style affects the default shimmer alpha value and the default shimmer tint color.
@objc public enum MSFShimmerStyle: Int, CaseIterable {
    /// Concealing shimmer: the gradient conceals parts of the subviews as it moves leaving most parts of the subviews unblocked.
    case concealing

    /// Revealing shimmer: the gradient reveals parts of the subviews as it moves leaving most parts of the subview blocked.
    case revealing
}

/// Design token set for the `Shimmer` control.
public class ShimmerTokenSet: ControlTokenSet<ShimmerTokenSet.Tokens> {
    public enum Tokens: TokenSetKey {
        /// The alpha value of the center of the gradient in the animation if shimmer is revealing shimmer.
        /// The alpha value of the view other than the gradient if shimmer is concealing shimmer.
        case shimmerAlpha

        /// Tint color of the view if shimmer is revealing shimmer.
        /// Tint color of the middle of the gradient if shimmer is concealing shimmer.
        case tintColor

        /// Tint color of the view if shimmering without a cover.
        case viewTint

        ///  Color of the darkest part of the shimmer's gradient.
        case darkGradient

        /// The width of the gradient in the animation.
        case shimmerWidth

        /// Angle of the direction of the gradient, in radian. 0 means horizontal, Pi/2 means vertical.
        case shimmerAngle

        /// Speed of the animation, in point/seconds.
        case shimmerSpeed

        /// Delay between the end of a shimmering animation and the beginning of the next one.
        case shimmerDelay

        /// Duration of a single shimmer animation
        case shimmerDuration

        /// Corner radius on each view.
        case cornerRadius

        /// Corner radius on each UILabel. Set to  0 to disable and use default `cornerRadius`.
        case labelCornerRadius

        /// Height of shimmering labels.
        case labelHeight

        /// Spacing between (if lines > 1).
        case labelSpacing
    }

    init(style: @escaping () -> MSFShimmerStyle) {
        self.style = style
        super.init { [style] token, theme in
            switch token {
            case .shimmerAlpha:
                return .float {
                    switch style() {
                    case .concealing:
                        return 0
                    case .revealing:
                        return 0.4
                    }
                }

            case .tintColor:
                return .dynamicColor {
                    switch style() {
                    case .concealing:
                        return theme.aliasTokens.colors[.stencil2]
                    case .revealing:
<<<<<<< HEAD
                        return DynamicColor(light: ColorValue(0xF1F1F1) /* gray50 */,
                                            lightHighContrast: ColorValue(0x919191) /* gray400 */,
                                            dark: theme.aliasTokens.backgroundColors[.surfaceQuaternary].dark,
                                            darkHighContrast: ColorValue(0x919191) /* gray400 */)
=======
                        return theme.aliasTokens.colors[.stencil1]
>>>>>>> 4c81ac0e
                    }
                }

            case .viewTint:
                return .dynamicColor {
                    return DynamicColor(light: ColorValue(0xF1F1F1) /* gray50 */,
                                            lightHighContrast: ColorValue(0x919191) /* gray400 */,
                                        dark: theme.aliasTokens.backgroundColors[.surfaceQuaternary].dark,
                                            darkHighContrast: ColorValue(0x919191) /* gray400 */)
                }

            case .darkGradient:
                return .dynamicColor {
                    return DynamicColor(light: GlobalTokens.neutralColors(.black))
                }

            case .shimmerWidth:
                return .float { 180.0 }

            case .shimmerAngle:
                return .float { -(CGFloat.pi / 45.0) }

            case .shimmerSpeed:
                return .float { 350.0 }

            case .shimmerDelay:
                return .float { 0.4 }

            case .shimmerDuration:
                return .float { 3.0 }

            case .cornerRadius:
                return .float { GlobalTokens.corner(.radius40) }

            case .labelCornerRadius:
                return .float { GlobalTokens.corner(.radius20) }

            case .labelHeight:
                return .float { 11.0 }

            case .labelSpacing:
                return .float { GlobalTokens.spacing(.size120) }
            }
        }
    }

    /// Determines whether the shimmer is a revealing shimmer or a concealing shimmer.
    var style: () -> MSFShimmerStyle
}<|MERGE_RESOLUTION|>--- conflicted
+++ resolved
@@ -80,14 +80,10 @@
                     case .concealing:
                         return theme.aliasTokens.colors[.stencil2]
                     case .revealing:
-<<<<<<< HEAD
                         return DynamicColor(light: ColorValue(0xF1F1F1) /* gray50 */,
                                             lightHighContrast: ColorValue(0x919191) /* gray400 */,
                                             dark: theme.aliasTokens.backgroundColors[.surfaceQuaternary].dark,
                                             darkHighContrast: ColorValue(0x919191) /* gray400 */)
-=======
-                        return theme.aliasTokens.colors[.stencil1]
->>>>>>> 4c81ac0e
                     }
                 }
 
