--- conflicted
+++ resolved
@@ -5,17 +5,6 @@
 
 import UIKit
 
-<<<<<<< HEAD
-// MARK: DateTimePicker Colors
-extension Colors {
-  struct DateTimePicker {
-    static var background = UIColor(light: surfacePrimary, dark: gray900)
-    static var text: UIColor = textSecondary
-  }
-}
-
-=======
->>>>>>> 86ebc037
 // MARK: - DateTimePickerViewComponentCell
 
 /// TableViewCell representing the cell of component view (should be used only by DateTimePickerViewComponent and not instantiated on its own)
