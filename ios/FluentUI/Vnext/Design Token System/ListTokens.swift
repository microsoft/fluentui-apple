//
//  Copyright (c) Microsoft Corporation. All rights reserved.
//  Licensed under the MIT License.
//

import UIKit
import SwiftUI

/// Pre-defined styles of icons
@objc public enum MSFListCellLeadingViewSize: Int, CaseIterable {
    case small
    case medium
    case large
}
/// Pre-defined accessory types
@objc public enum MSFListAccessoryType: Int, CaseIterable {
    case none
    case disclosure
    case detailButton
    case checkmark

    var icon: UIImage? {
        let icon: UIImage?
        switch self {
        case .none:
            icon = nil
        case .disclosure:
            icon = UIImage.staticImageNamed("iOS-chevron-right-20x20")
        case .detailButton:
            icon = UIImage.staticImageNamed("more-24x24")
        case .checkmark:
            icon = UIImage.staticImageNamed("checkmark-24x24")
        }
        return icon
    }
}

public class MSFListTokens: MSFTokensBase, ObservableObject {
    @Published public var backgroundColor: UIColor!
    @Published public var highlightedBackgroundColor: UIColor!

    @Published public var borderColor: UIColor!
    @Published public var borderSize: CGFloat!

    @Published public var horizontalCellPadding: CGFloat!

    @Published public var subtitleColor: UIColor!
    @Published public var subtitleFont: UIFont!

    public override init() {
        super.init()

        self.themeAware = true
        updateForCurrentTheme()
    }

    @objc open func didChangeAppearanceProxy() {
        updateForCurrentTheme()
    }

    public override func updateForCurrentTheme() {
        let currentTheme = theme
        let appearanceProxy = currentTheme.MSFListTokens

        backgroundColor = appearanceProxy.backgroundColor.rest
        highlightedBackgroundColor = appearanceProxy.backgroundColor.pressed

        borderColor = appearanceProxy.borderColor
        borderSize = appearanceProxy.borderSize

        horizontalCellPadding = appearanceProxy.horizontalCellPadding

        subtitleColor = appearanceProxy.sublabelColor
        subtitleFont = appearanceProxy.sublabelFont
    }
}

public class MSFListCellTokens: MSFTokensBase, ObservableObject {
    @Published public var backgroundColor: UIColor!
    @Published public var borderColor: UIColor!
    @Published public var disclosureIconForegroundColor: UIColor!
    @Published public var leadingTextColor: UIColor!
    @Published public var leadingViewColor: UIColor!
    @Published public var subtitleColor: UIColor!
    @Published public var trailingItemForegroundColor: UIColor!

    @Published public var highlightedBackgroundColor: UIColor!

    @Published public var borderSize: CGFloat!
    @Published public var cellHeightOneLine: CGFloat!
    @Published public var cellHeightTwoLines: CGFloat!
    @Published public var cellHeightThreeLines: CGFloat!
    @Published public var disclosureInterspace: CGFloat!
    @Published public var disclosureSize: CGFloat!
    @Published public var horizontalCellPadding: CGFloat!
    @Published public var iconInterspace: CGFloat!
<<<<<<< HEAD
    @Published public var iconSize: CGFloat!
=======
    @Published public var leadingViewSize: CGFloat!
    @Published public var trailingItemSize: CGFloat!
>>>>>>> f61ec5e9

    @Published public var subtitleFont: UIFont!
    @Published public var textFont: UIFont!

    @Published public var cellLeadingViewSize: MSFListCellLeadingViewSize!

    public init(cellLeadingViewSize: MSFListCellLeadingViewSize) {
        self.cellLeadingViewSize = cellLeadingViewSize

        super.init()

        self.themeAware = true
        updateForCurrentTheme()
    }

    @objc open func didChangeAppearanceProxy() {
        updateForCurrentTheme()
    }

    public override func updateForCurrentTheme() {
        let currentTheme = theme
        let appearanceProxy: AppearanceProxyType = currentTheme.MSFListCellTokens

        switch cellLeadingViewSize {
        case .small:
            leadingViewSize = appearanceProxy.leadingViewSize.small
        case .medium, .none:
            leadingViewSize = appearanceProxy.leadingViewSize.medium
        case .large:
            leadingViewSize = appearanceProxy.leadingViewSize.large
        }

        backgroundColor = appearanceProxy.backgroundColor.rest
        borderColor = appearanceProxy.borderColor
        disclosureIconForegroundColor = appearanceProxy.disclosureIconForegroundColor
        leadingTextColor = appearanceProxy.labelColor
        leadingViewColor = appearanceProxy.leadingViewColor
        subtitleColor = appearanceProxy.sublabelColor
        trailingItemForegroundColor = appearanceProxy.trailingItemForegroundColor

        highlightedBackgroundColor = appearanceProxy.backgroundColor.pressed

        borderSize = appearanceProxy.borderSize
        cellHeightOneLine = appearanceProxy.cellHeight.oneLine
        cellHeightTwoLines = appearanceProxy.cellHeight.twoLines
        cellHeightThreeLines = appearanceProxy.cellHeight.threeLines
        disclosureInterspace = appearanceProxy.disclosureInterspace
        disclosureSize = appearanceProxy.disclosureSize
        horizontalCellPadding = appearanceProxy.horizontalCellPadding
        iconInterspace = appearanceProxy.iconInterspace
        trailingItemSize = appearanceProxy.trailingItemSize

        subtitleFont = appearanceProxy.sublabelFont
        textFont = appearanceProxy.labelFont
    }
}<|MERGE_RESOLUTION|>--- conflicted
+++ resolved
@@ -94,12 +94,8 @@
     @Published public var disclosureSize: CGFloat!
     @Published public var horizontalCellPadding: CGFloat!
     @Published public var iconInterspace: CGFloat!
-<<<<<<< HEAD
-    @Published public var iconSize: CGFloat!
-=======
     @Published public var leadingViewSize: CGFloat!
     @Published public var trailingItemSize: CGFloat!
->>>>>>> f61ec5e9
 
     @Published public var subtitleFont: UIFont!
     @Published public var textFont: UIFont!
