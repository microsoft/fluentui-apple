--- conflicted
+++ resolved
@@ -15,12 +15,9 @@
     @objc @Published public var accessoryType: MSFListAccessoryType = .none
     @objc @Published public var titleLineLimit: Int = 1
     @objc @Published public var subtitleLineLimit: Int = 1
-<<<<<<< HEAD
     @objc @Published public var children: [MSFListVnextCellData]?
     @objc @Published public var isExpanded: Bool = false
-=======
     @objc @Published public var layoutType: MSFListCellVnextLayoutType = .oneLine
->>>>>>> 53164a1d
     @objc public var onTapAction: (() -> Void)?
 }
 
@@ -75,7 +72,6 @@
 
                         ForEach(section.cells, id: \.self) { cell in
                             MSFListCellView(cell: cell,
-                                            layoutType: section.layoutType,
                                             tokens: tokens)
                                 .border(section.hasBorder ? Color(tokens.borderColor) : Color.clear, width: section.hasBorder ? tokens.borderSize : 0)
                                 .frame(maxWidth: .infinity)
@@ -110,23 +106,13 @@
                             .foregroundColor(Color(tokens.subtitleColor))
                     }
 
-<<<<<<< HEAD
                     ForEach(section.cells, id: \.self) { cell in
                         MSFListCellView(cell: cell,
-                                        layoutType: section.layoutType,
                                         tokens: tokens)
                             .border(section.hasBorder ? Color(tokens.borderColor) : Color.clear, width: section.hasBorder ? tokens.borderSize : 0)
                             .frame(maxWidth: .infinity)
                     }
-=======
-                ForEach(section.cells, id: \.self) { cell in
-                    MSFListCellView(cell: cell,
-                                    tokens: tokens)
-                        .border(section.hasBorder ? Color(tokens.borderColor) : Color.clear, width: section.hasBorder ? tokens.borderSize : 0)
-                        .frame(maxWidth: .infinity)
->>>>>>> 53164a1d
-                }
-            }
+                }
             .environment(\.defaultMinListRowHeight, 0)
             .frame(maxWidth: .infinity, maxHeight: .infinity)
             .onAppear {
@@ -145,32 +131,27 @@
             .onDisappear {
                UITableView.appearance().separatorStyle = .singleLine
             }
-        }
-    }
+            }
+    }
+}
 }
 
 extension MSFListView {
     /// View for List Cells
     struct MSFListCellView: View {
-        var cell: MSFListVnextCellData
-<<<<<<< HEAD
-        var layoutType: MSFListCellVnextLayoutType
-        @State var isExpanded: Bool
-=======
->>>>>>> 53164a1d
+        @ObservedObject var cell: MSFListVnextCellData
         @ObservedObject var tokens: MSFListTokens
 
         init(cell: MSFListVnextCellData, tokens: MSFListTokens) {
             self.cell = cell
             self.tokens = tokens
-            _isExpanded = State(initialValue: cell.isExpanded)
         }
 
         var body: some View {
             Button(action: cell.onTapAction ?? {
                 if cell.children != nil {
                     withAnimation {
-                        isExpanded.toggle()
+                        cell.isExpanded.toggle()
                     }
                 }
             }, label: {
@@ -210,20 +191,15 @@
                     }
                 }
             })
-<<<<<<< HEAD
-            .buttonStyle(ListCellButtonStyle(tokens: tokens, layoutType: layoutType))
-            if let children = cell.children, isExpanded == true {
+            .buttonStyle(ListCellButtonStyle(tokens: tokens, layoutType: cell.layoutType))
+            if let children = cell.children, cell.isExpanded == true {
                 ForEach(children, id: \.self) { child in
                     MSFListCellView(cell: child,
-                                    layoutType: layoutType,
                                     tokens: tokens)
                         .frame(maxWidth: .infinity)
                         .padding(.leading, (tokens.horizontalCellPadding + tokens.iconSize))
                 }
             }
-=======
-            .buttonStyle(ListCellButtonStyle(tokens: tokens, layoutType: cell.layoutType))
->>>>>>> 53164a1d
         }
     }
 
