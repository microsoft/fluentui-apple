//
//  Copyright (c) Microsoft Corporation. All rights reserved.
//  Licensed under the MIT License.
//

import UIKit
import SwiftUI

/// Pre-defined styles of icons
@objc public enum MSFListCellLeadingViewSize: Int, CaseIterable {
    case small
    case medium
    case large
}

/// Pre-defined accessory types
@objc public enum MSFListAccessoryType: Int, CaseIterable {
    case none
    case disclosure
    case detailButton
    case checkmark

    var icon: UIImage? {
        let icon: UIImage?
        switch self {
        case .none:
            icon = nil
        case .disclosure:
            icon = UIImage.staticImageNamed("iOS-chevron-right-20x20")
        case .detailButton:
            icon = UIImage.staticImageNamed("more-24x24")
        case .checkmark:
            icon = UIImage.staticImageNamed("checkmark-24x24")
        }
        return icon
    }
}

<<<<<<< HEAD
public class MSFListTokens: MSFTokensBase, ObservableObject {
=======
class MSFListTokens: MSFTokensBase, ObservableObject {
    @Published public var backgroundColor: UIColor!

>>>>>>> d5fc3589
    @Published public var borderColor: UIColor!

    override init() {
        super.init()

        self.themeAware = true
        updateForCurrentTheme()
    }

    @objc open func didChangeAppearanceProxy() {
        updateForCurrentTheme()
    }

    override func updateForCurrentTheme() {
        let currentTheme = theme
        let appearanceProxy = currentTheme.MSFListTokens

        borderColor = appearanceProxy.borderColor
    }
}

class MSFListCellTokens: MSFTokensBase, ObservableObject {
    @Published public var backgroundColor: UIColor!
    @Published public var borderColor: UIColor!
    @Published public var disclosureIconForegroundColor: UIColor!
    @Published public var leadingTextColor: UIColor!
    @Published public var leadingViewColor: UIColor!
    @Published public var subtitleColor: UIColor!
    @Published public var trailingItemForegroundColor: UIColor!

    @Published public var highlightedBackgroundColor: UIColor!

    @Published public var cellHeightOneLine: CGFloat!
    @Published public var cellHeightTwoLines: CGFloat!
    @Published public var cellHeightThreeLines: CGFloat!
    @Published public var disclosureInterspace: CGFloat!
    @Published public var disclosureSize: CGFloat!
    @Published public var horizontalCellPadding: CGFloat!
    @Published public var iconInterspace: CGFloat!
    @Published public var leadingViewSize: CGFloat!
    @Published public var trailingItemSize: CGFloat!

    @Published public var subtitleFont: UIFont!
    @Published public var textFont: UIFont!

    @Published public var cellLeadingViewSize: MSFListCellLeadingViewSize!

    init(cellLeadingViewSize: MSFListCellLeadingViewSize) {
        self.cellLeadingViewSize = cellLeadingViewSize

        super.init()

        self.themeAware = true
        updateForCurrentTheme()
    }

    @objc open func didChangeAppearanceProxy() {
        updateForCurrentTheme()
    }

    override func updateForCurrentTheme() {
        let currentTheme = theme
        let appearanceProxy: AppearanceProxyType = currentTheme.MSFListCellTokens

        switch cellLeadingViewSize {
        case .small:
            leadingViewSize = appearanceProxy.leadingViewSize.small
        case .medium, .none:
            leadingViewSize = appearanceProxy.leadingViewSize.medium
        case .large:
            leadingViewSize = appearanceProxy.leadingViewSize.large
        }

        backgroundColor = appearanceProxy.backgroundColor.rest
        borderColor = appearanceProxy.borderColor
        disclosureIconForegroundColor = appearanceProxy.disclosureIconForegroundColor
        leadingTextColor = appearanceProxy.labelColor
        leadingViewColor = appearanceProxy.leadingViewColor
        subtitleColor = appearanceProxy.sublabelColor
        trailingItemForegroundColor = appearanceProxy.trailingItemForegroundColor

        highlightedBackgroundColor = appearanceProxy.backgroundColor.pressed

        cellHeightOneLine = appearanceProxy.cellHeight.oneLine
        cellHeightTwoLines = appearanceProxy.cellHeight.twoLines
        cellHeightThreeLines = appearanceProxy.cellHeight.threeLines
        disclosureInterspace = appearanceProxy.disclosureInterspace
        disclosureSize = appearanceProxy.disclosureSize
        horizontalCellPadding = appearanceProxy.horizontalCellPadding
        iconInterspace = appearanceProxy.iconInterspace
        trailingItemSize = appearanceProxy.trailingItemSize

        subtitleFont = appearanceProxy.sublabelFont
        textFont = appearanceProxy.labelFont
    }
}<|MERGE_RESOLUTION|>--- conflicted
+++ resolved
@@ -36,13 +36,7 @@
     }
 }
 
-<<<<<<< HEAD
-public class MSFListTokens: MSFTokensBase, ObservableObject {
-=======
 class MSFListTokens: MSFTokensBase, ObservableObject {
-    @Published public var backgroundColor: UIColor!
-
->>>>>>> d5fc3589
     @Published public var borderColor: UIColor!
 
     override init() {
