--- conflicted
+++ resolved
@@ -19,11 +19,7 @@
             return
         }
 
-<<<<<<< HEAD
-        let zeroSafeAreaInsetsImpl: @convention(block) (AnyObject) -> UIEdgeInsets = { (self: AnyObject!) -> UIEdgeInsets in
-=======
         let zeroSafeAreaInsetsImpl: @convention(block) (AnyObject) -> UIEdgeInsets = { (_ self: AnyObject!) -> UIEdgeInsets in
->>>>>>> e3b63e29
             return .zero
         }
 
