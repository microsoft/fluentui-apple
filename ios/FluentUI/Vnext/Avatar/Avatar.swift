--- conflicted
+++ resolved
@@ -98,11 +98,7 @@
     @objc @Published public var backgroundColor: UIColor?
     @objc @Published public var foregroundColor: UIColor?
     @objc @Published public var presence: MSFAvatarPresence = .none
-<<<<<<< HEAD
-    @objc @Published public var hasPointerInteraction: Bool = true
-=======
     @objc @Published public var hasPointerInteraction: Bool = false
->>>>>>> e3b63e29
     @objc @Published public var isRingVisible: Bool = false
     @objc @Published public var isTransparent: Bool = true
     @objc @Published public var isOutOfOffice: Bool = false
@@ -186,20 +182,6 @@
                         defaultAccessibilityText)
         }()
 
-<<<<<<< HEAD
-        let avatarContent = (avatarImage != nil) ?
-            AnyView(Image(uiImage: avatarImage!)
-                        .resizable()
-                        .foregroundColor(Color(foregroundColor)))
-            :
-            AnyView(Text(initialsString)
-                        .foregroundColor(Color(foregroundColor))
-                        .font(Font(tokens.textFont))
-                        .animation(.none))
-
-        var bodyView = tokens.style == .group ?
-        AnyView(avatarContent
-=======
         @ViewBuilder
         var avatarContent: some View {
             if let image = avatarImage {
@@ -218,7 +200,6 @@
         var avatarBody: some View {
             if tokens.style == .group {
                 avatarContent
->>>>>>> e3b63e29
                     .background(Rectangle()
                                         .frame(width: tokens.avatarSize, height: tokens.avatarSize, alignment: .center)
                                         .foregroundColor(Color(backgroundColor)))
@@ -247,30 +228,6 @@
                                 .contentShape(Circle()),
                              alignment: .center)
                     .modifyIf(shouldDisplayPresence, { thisView in
-<<<<<<< HEAD
-                        thisView.mask(PresenceCutout(presenceCutoutOriginCoordinates: presenceCutoutOriginCoordinates,
-                                                     presenceIconOutlineSize: presenceIconOutlineSize)
-                                        .fill(style: FillStyle(eoFill: true)))
-                                .overlay(Circle()
-                                            .foregroundColor(isTransparent ? Color.clear : Color(tokens.ringGapColor))
-                                            .frame(width: presenceIconOutlineSize, height: presenceIconOutlineSize, alignment: .center)
-                                            .overlay(presence.image(isOutOfOffice: isOutOfOffice)
-                                                        .resizable()
-                                                        .frame(width: presenceIconSize, height: presenceIconSize, alignment: .center)
-                                                        .foregroundColor(presence.color(isOutOfOffice: isOutOfOffice)))
-                                            .frame(width: presenceIconFrameSideRelativeToOuterRing, height: presenceIconFrameSideRelativeToOuterRing, alignment: .bottomTrailing),
-                                         alignment: .topLeading)
-                    }))
-
-        // iPad Pointer Interaction support
-        if #available(iOS 13.4, *) {
-            if state.hasPointerInteraction {
-                bodyView = AnyView(bodyView.hoverEffect())
-            }
-        }
-
-        return bodyView
-=======
                             thisView.mask(PresenceCutout(presenceCutoutOriginCoordinates: presenceCutoutOriginCoordinates,
                                                          presenceIconOutlineSize: presenceIconOutlineSize)
                                             .fill(style: FillStyle(eoFill: true)))
@@ -303,7 +260,6 @@
         }
 
         return avatarBodyWithPointerInteraction
->>>>>>> e3b63e29
             .accessibilityElement(children: .ignore)
             .accessibility(addTraits: .isImage)
             .accessibility(label: Text(accessibilityLabel))
