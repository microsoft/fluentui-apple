//
//  Copyright (c) Microsoft Corporation. All rights reserved.
//  Licensed under the MIT License.
//

import SwiftUI
import UIKit

/// Properties that can be used to customize the appearance of the Button.
@objc public protocol MSFButtonState {

    /// The string representing the accessibility label of the button.
    var accessibilityLabel: String? { get set }

    /// Defines the icon image of the button.
    var image: UIImage? { get set }

    /// Controls whether the button is available for user interaction, renders the control accordingly.
    var isDisabled: Bool { get set }

    /// Text used as the label of the button.
    var text: String? { get set }

    /// Defines the size of the button.
    var size: MSFButtonSize { get set }

    /// Defines the style of the button.
    var style: MSFButtonStyle { get set }

<<<<<<< HEAD
    /// Custom design token set for this button, to use in place of the control's default Fluent tokens.
=======
    /// Custom design token set for this control, to use in place of the control's default Fluent tokens.
>>>>>>> dbffe3c5
    var overrideTokens: ButtonTokens? { get set }
}

/// View that represents the button.
public struct FluentButton: View, TokenizedControlInternal {
    @Environment(\.fluentTheme) var fluentTheme: FluentTheme
    @ObservedObject var state: MSFButtonStateImpl
    var tokens: ButtonTokens { state.tokens }

    /// Creates a FluentButton.
    /// - Parameters:
    ///   - style: The MSFButtonStyle used by the button.
    ///   - size: The MSFButtonSize value used by the button.
    ///   - image: The image used as the leading icon of the button.
    ///   - text: The text used in the button label.
    ///   - action: Closure that handles the button tap event.
    public init(style: MSFButtonStyle,
                size: MSFButtonSize,
                image: UIImage? = nil,
                text: String? = nil,
                action: @escaping () -> Void) {
        let state = MSFButtonStateImpl(style: style,
                                       size: size,
                                       action: action)
        state.text = text
        state.image = image
        self.state = state
    }

    public var body: some View {
        Button(action: state.action, label: {})
            .buttonStyle(FluentButtonStyle(state: state))
            .modifyIf(state.disabled != nil, { button in
                button.disabled(state.disabled!)
            })
            .frame(maxWidth: .infinity)
            .resolveTokens(self)
    }
}

class MSFButtonStateImpl: NSObject, ObservableObject, ControlConfiguration, MSFButtonState {
    var action: () -> Void
    @Published var image: UIImage?
    @Published var disabled: Bool?
    @Published var text: String?
    @Published var size: MSFButtonSize {
        didSet {
            tokens.size = size
        }
    }
    @Published var style: MSFButtonStyle {
        didSet {
            tokens.style = style
        }
    }

    @Published var overrideTokens: ButtonTokens?
    @Published var tokens: ButtonTokens {
        didSet {
            tokens.size = size
            tokens.style = style
        }
    }

    var isDisabled: Bool {
        get {
            return disabled ?? false
        }
        set {
            disabled = newValue
        }
    }

    init(style: MSFButtonStyle,
         size: MSFButtonSize,
         action: @escaping () -> Void) {
        self.size = size
        self.style = style
        self.action = action

        let tokens = ButtonTokens()
        tokens.size = size
        tokens.style = style
        self.tokens = tokens

        super.init()
    }
}

/// Body of the button adjusted for pressed or rest state
struct FluentButtonBody: View {
    @Environment(\.isEnabled) var isEnabled: Bool
    @ObservedObject var state: MSFButtonStateImpl
    var tokens: ButtonTokens { state.tokens }
    let isPressed: Bool

    var body: some View {
        let isDisabled = !isEnabled
        let isFloatingStyle = tokens.style.isFloatingStyle
        let shouldUsePressedShadow = isDisabled || isPressed
        let iconColor: DynamicColor
        let textColor: DynamicColor
        let borderColor: DynamicColor
        let backgroundColor: DynamicColor
        if isDisabled {
            iconColor = tokens.iconColor.disabled
            textColor = tokens.textColor.disabled
            borderColor = tokens.borderColor.disabled
            backgroundColor = tokens.backgroundColor.disabled
        } else if isPressed {
            iconColor = tokens.iconColor.pressed
            textColor = tokens.textColor.pressed
            borderColor = tokens.borderColor.pressed
            backgroundColor = tokens.backgroundColor.pressed
        } else {
            iconColor = tokens.iconColor.rest
            textColor = tokens.textColor.rest
            borderColor = tokens.borderColor.rest
            backgroundColor = tokens.backgroundColor.rest
        }

        @ViewBuilder
        var buttonContent: some View {
            HStack(spacing: tokens.interspace) {
                if let image = state.image {
                    Image(uiImage: image)
                        .resizable()
                        .foregroundColor(Color(dynamicColor: iconColor))
                        .frame(width: tokens.iconSize, height: tokens.iconSize, alignment: .center)
                }
                if let text = state.text {
                    Text(text)
                        .multilineTextAlignment(.center)
                        .font(.fluent(tokens.textFont, shouldScale: !isFloatingStyle))
                        .modifyIf(isFloatingStyle, { view in
                            view.frame(minHeight: tokens.textMinimumHeight)
                        })
                }
            }
            .padding(tokens.padding)
            .modifyIf(isFloatingStyle && !(state.text?.isEmpty ?? true), { view in
                view.padding(.horizontal, tokens.textAdditionalHorizontalPadding )
            })
            .frame(maxWidth: .infinity, maxHeight: .infinity)
            .foregroundColor(Color(dynamicColor: textColor))
        }

        @ViewBuilder
        var buttonBackground: some View {
            if tokens.borderSize > 0 {
                buttonContent.background(
                    RoundedRectangle(cornerRadius: tokens.borderRadius)
                        .strokeBorder(lineWidth: tokens.borderSize, antialiased: false)
                        .foregroundColor(Color(dynamicColor: borderColor))
                        .contentShape(Rectangle()))
            } else {
                buttonContent.background(
                    RoundedRectangle(cornerRadius: tokens.borderRadius)
                        .fill(Color(dynamicColor: backgroundColor)))
            }
        }

        let shadowInfo = shouldUsePressedShadow ? tokens.pressedShadow : tokens.restShadow

        @ViewBuilder
        var button: some View {
            if isFloatingStyle {
                buttonBackground
                    .clipShape(Capsule())
                    .shadow(color: Color(dynamicColor: shadowInfo.colorOne),
                            radius: shadowInfo.blurOne,
                            x: shadowInfo.xOne,
                            y: shadowInfo.yOne)
                    .shadow(color: Color(dynamicColor: shadowInfo.colorTwo),
                            radius: shadowInfo.blurTwo,
                            x: shadowInfo.xTwo,
                            y: shadowInfo.yTwo)
                    .contentShape(Capsule())
            } else {
                buttonBackground
                    .contentShape(RoundedRectangle(cornerRadius: tokens.borderRadius))
            }
        }

        return button
            .pointerInteraction(isEnabled)
    }
}

/// ButtonStyle which configures the Button View according to its state and design tokens.
struct FluentButtonStyle: ButtonStyle {
    @ObservedObject var state: MSFButtonStateImpl

    func makeBody(configuration: Self.Configuration) -> some View {
        FluentButtonBody(state: state,
                         isPressed: configuration.isPressed)
    }
}<|MERGE_RESOLUTION|>--- conflicted
+++ resolved
@@ -27,11 +27,7 @@
     /// Defines the style of the button.
     var style: MSFButtonStyle { get set }
 
-<<<<<<< HEAD
-    /// Custom design token set for this button, to use in place of the control's default Fluent tokens.
-=======
     /// Custom design token set for this control, to use in place of the control's default Fluent tokens.
->>>>>>> dbffe3c5
     var overrideTokens: ButtonTokens? { get set }
 }
 
