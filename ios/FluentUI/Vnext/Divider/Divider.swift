--- conflicted
+++ resolved
@@ -72,14 +72,6 @@
 /// Properties available to customize the Divider.
 class MSFDividerStateImpl: NSObject, ObservableObject, ControlConfiguration, MSFDividerState {
     @Published var overrideTokens: DividerTokens?
-<<<<<<< HEAD
-    @Published var tokens: DividerTokens {
-        didSet {
-            tokens.spacing = spacing
-        }
-    }
-=======
->>>>>>> 4708cdf7
 
     @Published var orientation: MSFDividerOrientation
 
