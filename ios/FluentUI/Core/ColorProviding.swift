//
//  Copyright (c) Microsoft Corporation. All rights reserved.
//  Licensed under the MIT License.
//

import UIKit

// MARK: ColorProviding

/// Protocol through which consumers can provide colors to "theme" their experiences
/// The view associated with the passed in theme will display the set colors to allow apps to provide different experiences per each view
@objc(MSFColorProviding)
public protocol ColorProviding {
    /// If this protocol is not conformed to, communicationBlue variants will be used
    @objc var brandBackground1: UIColor { get }
    @objc var brandBackground1Pressed: UIColor { get }
    @objc var brandBackground1Selected: UIColor { get }
    @objc var brandBackground2: UIColor { get }
    @objc var brandBackground2Pressed: UIColor { get }
    @objc var brandBackground2Selected: UIColor { get }
    @objc var brandBackground3: UIColor { get }
    @objc var brandBackgroundTint: UIColor { get }
    @objc var brandBackgroundDisabled: UIColor { get }
    @objc var brandForeground1: UIColor { get }
    @objc var brandForeground1Pressed: UIColor { get }
    @objc var brandForeground1Selected: UIColor { get }
    @objc var brandForegroundTint: UIColor { get }
    @objc var brandForegroundDisabled1: UIColor { get }
    @objc var brandForegroundDisabled2: UIColor { get }
    @objc var brandStroke1: UIColor { get }
    @objc var brandStroke1Pressed: UIColor { get }
    @objc var brandStroke1Selected: UIColor { get }
}

<<<<<<< HEAD
private func brandColorOverrides(provider: ColorProviding) -> [AliasTokens.ColorsTokens: DynamicColor] {
    var brandColors: [AliasTokens.ColorsTokens: DynamicColor] = [:]

    brandColors[.brandBackground1] = provider.brandBackground1.dynamicColor
    brandColors[.brandBackground1Pressed] = provider.brandBackground1Pressed.dynamicColor
    brandColors[.brandBackground1Selected] = provider.brandBackground1Selected.dynamicColor
    brandColors[.brandBackground2] = provider.brandBackground2.dynamicColor
    brandColors[.brandBackground2Pressed] = provider.brandBackground2Pressed.dynamicColor
    brandColors[.brandBackground2Selected] = provider.brandBackground2Selected.dynamicColor
    brandColors[.brandBackground3] = provider.brandBackground3.dynamicColor
    brandColors[.brandBackgroundTint] = provider.brandBackgroundTint.dynamicColor
    brandColors[.brandBackgroundDisabled] = provider.brandBackgroundDisabled.dynamicColor
    brandColors[.brandForeground1] = provider.brandForeground1.dynamicColor
    brandColors[.brandForeground1Pressed] = provider.brandForeground1Pressed.dynamicColor
    brandColors[.brandForeground1Selected] = provider.brandForeground1Selected.dynamicColor
    brandColors[.brandForegroundTint] = provider.brandForegroundTint.dynamicColor
    brandColors[.brandForegroundDisabled1] = provider.brandForegroundDisabled1.dynamicColor
    brandColors[.brandForegroundDisabled2] = provider.brandForegroundDisabled2.dynamicColor
    brandColors[.brandStroke1] = provider.brandStroke1.dynamicColor
    brandColors[.brandStroke1Pressed] = provider.brandStroke1Pressed.dynamicColor
    brandColors[.brandStroke1Selected] = provider.brandStroke1Selected.dynamicColor

=======
private func brandColorOverrides(provider: ColorProviding,
                                 for themeable: FluentThemeable) -> [FluentTheme.ColorToken: DynamicColor] {
    var brandColors: [FluentTheme.ColorToken: DynamicColor] = [:]
    if let brandBackground1 = provider.brandBackground1(for: themeable)?.dynamicColor {
        brandColors[.brandBackground1] = brandBackground1
    }
    if let brandBackground1Pressed = provider.brandBackground1Pressed(for: themeable)?.dynamicColor {
        brandColors[.brandBackground1Pressed] = brandBackground1Pressed
    }
    if let brandBackground1Selected = provider.brandBackground1Selected(for: themeable)?.dynamicColor {
        brandColors[.brandBackground1Selected] = brandBackground1Selected
    }
    if let brandBackground2 = provider.brandBackground2(for: themeable)?.dynamicColor {
        brandColors[.brandBackground2] = brandBackground2
    }
    if let brandBackground2Pressed = provider.brandBackground2Pressed(for: themeable)?.dynamicColor {
        brandColors[.brandBackground2Pressed] = brandBackground2Pressed
    }
    if let brandBackground2Selected = provider.brandBackground2Selected(for: themeable)?.dynamicColor {
        brandColors[.brandBackground2Selected] = brandBackground2Selected
    }
    if let brandBackground3 = provider.brandBackground3(for: themeable)?.dynamicColor {
        brandColors[.brandBackground3] = brandBackground3
    }
    if let brandBackgroundTint = provider.brandBackgroundTint(for: themeable)?.dynamicColor {
        brandColors[.brandBackgroundTint] = brandBackgroundTint
    }
    if let brandBackgroundDisabled = provider.brandBackgroundDisabled(for: themeable)?.dynamicColor {
        brandColors[.brandBackgroundDisabled] = brandBackgroundDisabled
    }
    if let brandForeground1 = provider.brandForeground1(for: themeable)?.dynamicColor {
        brandColors[.brandForeground1] = brandForeground1
    }
    if let brandForeground1Pressed = provider.brandForeground1Pressed(for: themeable)?.dynamicColor {
        brandColors[.brandForeground1Pressed] = brandForeground1Pressed
    }
    if let brandForeground1Selected = provider.brandForeground1Selected(for: themeable)?.dynamicColor {
        brandColors[.brandForeground1Selected] = brandForeground1Selected
    }
    if let brandForegroundTint = provider.brandForegroundTint(for: themeable)?.dynamicColor {
        brandColors[.brandForegroundTint] = brandForegroundTint
    }
    if let brandForegroundDisabled1 = provider.brandForegroundDisabled1(for: themeable)?.dynamicColor {
        brandColors[.brandForegroundDisabled1] = brandForegroundDisabled1
    }
    if let brandForegroundDisabled2 = provider.brandForegroundDisabled2(for: themeable)?.dynamicColor {
        brandColors[.brandForegroundDisabled2] = brandForegroundDisabled2
    }
    if let brandStroke1 = provider.brandStroke1(for: themeable)?.dynamicColor {
        brandColors[.brandStroke1] = brandStroke1
    }
    if let brandStroke1Pressed = provider.brandStroke1Pressed(for: themeable)?.dynamicColor {
        brandColors[.brandStroke1Pressed] = brandStroke1Pressed
    }
    if let brandStroke1Selected = provider.brandStroke1Selected(for: themeable)?.dynamicColor {
        brandColors[.brandStroke1Selected] = brandStroke1Selected
    }
>>>>>>> 0bf6cf2d
    return brandColors
}


// MARK: Colors

@objc public extension UIView {
    /// Associates a `ColorProvider2` with a given `UIView`.
    ///
    /// - Parameters:
    ///   - provider: The `ColorProvider2` whose colors should be used for controls in this theme.
    @objc(setColorProvider:)
    func setColorProvider(_ provider: ColorProviding) {
        // Create an updated fluent theme as well
        let brandColors = brandColorOverrides(provider: provider)
        let fluentTheme = FluentTheme(colorOverrides: brandColors)
        self.fluentTheme = fluentTheme
    }

    /// Removes any associated `ColorProvider` from the given `UIView`.
    @objc(resetFluentTheme)
    func resetFluentTheme() {
        self.fluentTheme = FluentThemeKey.defaultValue
    }
}<|MERGE_RESOLUTION|>--- conflicted
+++ resolved
@@ -32,9 +32,8 @@
     @objc var brandStroke1Selected: UIColor { get }
 }
 
-<<<<<<< HEAD
-private func brandColorOverrides(provider: ColorProviding) -> [AliasTokens.ColorsTokens: DynamicColor] {
-    var brandColors: [AliasTokens.ColorsTokens: DynamicColor] = [:]
+private func brandColorOverrides(provider: ColorProviding) -> [FluentTheme.ColorToken: DynamicColor] {
+    var brandColors: [FluentTheme.ColorToken: DynamicColor] = [:]
 
     brandColors[.brandBackground1] = provider.brandBackground1.dynamicColor
     brandColors[.brandBackground1Pressed] = provider.brandBackground1Pressed.dynamicColor
@@ -55,65 +54,6 @@
     brandColors[.brandStroke1Pressed] = provider.brandStroke1Pressed.dynamicColor
     brandColors[.brandStroke1Selected] = provider.brandStroke1Selected.dynamicColor
 
-=======
-private func brandColorOverrides(provider: ColorProviding,
-                                 for themeable: FluentThemeable) -> [FluentTheme.ColorToken: DynamicColor] {
-    var brandColors: [FluentTheme.ColorToken: DynamicColor] = [:]
-    if let brandBackground1 = provider.brandBackground1(for: themeable)?.dynamicColor {
-        brandColors[.brandBackground1] = brandBackground1
-    }
-    if let brandBackground1Pressed = provider.brandBackground1Pressed(for: themeable)?.dynamicColor {
-        brandColors[.brandBackground1Pressed] = brandBackground1Pressed
-    }
-    if let brandBackground1Selected = provider.brandBackground1Selected(for: themeable)?.dynamicColor {
-        brandColors[.brandBackground1Selected] = brandBackground1Selected
-    }
-    if let brandBackground2 = provider.brandBackground2(for: themeable)?.dynamicColor {
-        brandColors[.brandBackground2] = brandBackground2
-    }
-    if let brandBackground2Pressed = provider.brandBackground2Pressed(for: themeable)?.dynamicColor {
-        brandColors[.brandBackground2Pressed] = brandBackground2Pressed
-    }
-    if let brandBackground2Selected = provider.brandBackground2Selected(for: themeable)?.dynamicColor {
-        brandColors[.brandBackground2Selected] = brandBackground2Selected
-    }
-    if let brandBackground3 = provider.brandBackground3(for: themeable)?.dynamicColor {
-        brandColors[.brandBackground3] = brandBackground3
-    }
-    if let brandBackgroundTint = provider.brandBackgroundTint(for: themeable)?.dynamicColor {
-        brandColors[.brandBackgroundTint] = brandBackgroundTint
-    }
-    if let brandBackgroundDisabled = provider.brandBackgroundDisabled(for: themeable)?.dynamicColor {
-        brandColors[.brandBackgroundDisabled] = brandBackgroundDisabled
-    }
-    if let brandForeground1 = provider.brandForeground1(for: themeable)?.dynamicColor {
-        brandColors[.brandForeground1] = brandForeground1
-    }
-    if let brandForeground1Pressed = provider.brandForeground1Pressed(for: themeable)?.dynamicColor {
-        brandColors[.brandForeground1Pressed] = brandForeground1Pressed
-    }
-    if let brandForeground1Selected = provider.brandForeground1Selected(for: themeable)?.dynamicColor {
-        brandColors[.brandForeground1Selected] = brandForeground1Selected
-    }
-    if let brandForegroundTint = provider.brandForegroundTint(for: themeable)?.dynamicColor {
-        brandColors[.brandForegroundTint] = brandForegroundTint
-    }
-    if let brandForegroundDisabled1 = provider.brandForegroundDisabled1(for: themeable)?.dynamicColor {
-        brandColors[.brandForegroundDisabled1] = brandForegroundDisabled1
-    }
-    if let brandForegroundDisabled2 = provider.brandForegroundDisabled2(for: themeable)?.dynamicColor {
-        brandColors[.brandForegroundDisabled2] = brandForegroundDisabled2
-    }
-    if let brandStroke1 = provider.brandStroke1(for: themeable)?.dynamicColor {
-        brandColors[.brandStroke1] = brandStroke1
-    }
-    if let brandStroke1Pressed = provider.brandStroke1Pressed(for: themeable)?.dynamicColor {
-        brandColors[.brandStroke1Pressed] = brandStroke1Pressed
-    }
-    if let brandStroke1Selected = provider.brandStroke1Selected(for: themeable)?.dynamicColor {
-        brandColors[.brandStroke1Selected] = brandStroke1Selected
-    }
->>>>>>> 0bf6cf2d
     return brandColors
 }
 
