--- conflicted
+++ resolved
@@ -79,11 +79,7 @@
         return fluent(fontInfo, shouldScale: shouldScale, contentSizeCategory: nil)
     }
 
-<<<<<<< HEAD
-    static func fluent(_ fontInfo: FontInfo, shouldScale: Bool = true, contentSizeCategory: UIContentSizeCategory?) -> UIFont {
-=======
     @objc public static func fluent(_ fontInfo: FontInfo, shouldScale: Bool = true, contentSizeCategory: UIContentSizeCategory?) -> UIFont {
->>>>>>> c7816191
         let traitCollection: UITraitCollection?
         if let contentSizeCategory = contentSizeCategory {
             traitCollection = .init(preferredContentSizeCategory: contentSizeCategory)
