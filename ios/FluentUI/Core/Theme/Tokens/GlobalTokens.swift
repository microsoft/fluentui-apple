--- conflicted
+++ resolved
@@ -3,10 +3,6 @@
 //  Licensed under the MIT License.
 //
 
-<<<<<<< HEAD
-import CoreGraphics
-=======
->>>>>>> 2a0e0460
 import SwiftUI
 
 /// Global Tokens represent a unified set of constants to be used by Fluent UI.
