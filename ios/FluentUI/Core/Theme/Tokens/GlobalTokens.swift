//
//  Copyright (c) Microsoft Corporation. All rights reserved.
//  Licensed under the MIT License.
//

import SwiftUI

/// Global Tokens represent a unified set of constants to be used by Fluent UI.
<<<<<<< HEAD
public final class GlobalTokens {

    // MARK: - BrandColors

    public enum BrandColorsTokens: TokenSetKey {
        case primary
        case shade10
        case shade20
        case shade30
        case tint10
        case tint20
        case tint30
        case tint40
    }
    lazy public var brandColors: TokenSet<BrandColorsTokens, DynamicColor> = .init { token in
        switch token {
        case .primary:
            return DynamicColor(light: ColorValue(0x0078D4), dark: ColorValue(0x0086F0))
        case .shade10:
            return DynamicColor(light: ColorValue(0x106EBE), dark: ColorValue(0x1890F1))
        case .shade20:
            return DynamicColor(light: ColorValue(0x005A9E), dark: ColorValue(0x3AA0F3))
        case .shade30:
            return DynamicColor(light: ColorValue(0x004578), dark: ColorValue(0x6CB8F6))
        case .tint10:
            return DynamicColor(light: ColorValue(0x2B88D8), dark: ColorValue(0x0074D3))
        case .tint20:
            return DynamicColor(light: ColorValue(0xC7E0F4), dark: ColorValue(0x004F90))
        case .tint30:
            return DynamicColor(light: ColorValue(0xDEECF9), dark: ColorValue(0x002848))
        case .tint40:
            return DynamicColor(light: ColorValue(0xEFF6FC), dark: ColorValue(0x001526))
        }
    }
=======
public struct GlobalTokens {
>>>>>>> e0666ab6

    // MARK: - NeutralColors

    public enum NeutralColorsToken: TokenSetKey {
        case black
        case grey2
        case grey4
        case grey6
        case grey8
        case grey10
        case grey12
        case grey14
        case grey16
        case grey18
        case grey20
        case grey22
        case grey24
        case grey26
        case grey28
        case grey30
        case grey32
        case grey34
        case grey36
        case grey38
        case grey40
        case grey42
        case grey44
        case grey46
        case grey48
        case grey50
        case grey52
        case grey54
        case grey56
        case grey58
        case grey60
        case grey62
        case grey64
        case grey66
        case grey68
        case grey70
        case grey72
        case grey74
        case grey76
        case grey78
        case grey80
        case grey82
        case grey84
        case grey86
        case grey88
        case grey90
        case grey92
        case grey94
        case grey96
        case grey98
        case white
    }
    public static func neutralColors(_ token: NeutralColorsToken) -> ColorValue {
        switch token {
        case .black:
            return ColorValue(0x000000)
        case .grey2:
            return ColorValue(0x050505)
        case .grey4:
            return ColorValue(0x0A0A0A)
        case .grey6:
            return ColorValue(0x0F0F0F)
        case .grey8:
            return ColorValue(0x141414)
        case .grey10:
            return ColorValue(0x1A1A1A)
        case .grey12:
            return ColorValue(0x1F1F1F)
        case .grey14:
            return ColorValue(0x242424)
        case .grey16:
            return ColorValue(0x292929)
        case .grey18:
            return ColorValue(0x2E2E2E)
        case .grey20:
            return ColorValue(0x333333)
        case .grey22:
            return ColorValue(0x383838)
        case .grey24:
            return ColorValue(0x3D3D3D)
        case .grey26:
            return ColorValue(0x424242)
        case .grey28:
            return ColorValue(0x474747)
        case .grey30:
            return ColorValue(0x4D4D4D)
        case .grey32:
            return ColorValue(0x525252)
        case .grey34:
            return ColorValue(0x575757)
        case .grey36:
            return ColorValue(0x5C5C5C)
        case .grey38:
            return ColorValue(0x616161)
        case .grey40:
            return ColorValue(0x666666)
        case .grey42:
            return ColorValue(0x6B6B6B)
        case .grey44:
            return ColorValue(0x707070)
        case .grey46:
            return ColorValue(0x757575)
        case .grey48:
            return ColorValue(0x7A7A7A)
        case .grey50:
            return ColorValue(0x808080)
        case .grey52:
            return ColorValue(0x858585)
        case .grey54:
            return ColorValue(0x8A8A8A)
        case .grey56:
            return ColorValue(0x8F8F8F)
        case .grey58:
            return ColorValue(0x949494)
        case .grey60:
            return ColorValue(0x999999)
        case .grey62:
            return ColorValue(0x9E9E9E)
        case .grey64:
            return ColorValue(0xA3A3A3)
        case .grey66:
            return ColorValue(0xA8A8A8)
        case .grey68:
            return ColorValue(0xADADAD)
        case .grey70:
            return ColorValue(0xB3B3B3)
        case .grey72:
            return ColorValue(0xB8B8B8)
        case .grey74:
            return ColorValue(0xBDBDBD)
        case .grey76:
            return ColorValue(0xC2C2C2)
        case .grey78:
            return ColorValue(0xC7C7C7)
        case .grey80:
            return ColorValue(0xCCCCCC)
        case .grey82:
            return ColorValue(0xD1D1D1)
        case .grey84:
            return ColorValue(0xD6D6D6)
        case .grey86:
            return ColorValue(0xDBDBDB)
        case .grey88:
            return ColorValue(0xE0E0E0)
        case .grey90:
            return ColorValue(0xE6E6E6)
        case .grey92:
            return ColorValue(0xEBEBEB)
        case .grey94:
            return ColorValue(0xF0F0F0)
        case .grey96:
            return ColorValue(0xF5F5F5)
        case .grey98:
            return ColorValue(0xFAFAFA)
        case .white:
            return ColorValue(0xFFFFFF)
        }
    }

    // MARK: - SharedColors

    public enum SharedColorSets: TokenSetKey {
        case darkRed
        case burgundy
        case cranberry
        case red
        case darkOrange
        case bronze
        case pumpkin
        case orange
        case peach
        case marigold
        case yellow
        case gold
        case brass
        case brown
        case darkBrown
        case lime
        case forest
        case seafoam
        case lightGreen
        case green
        case darkGreen
        case lightTeal
        case teal
        case darkTeal
        case cyan
        case steel
        case lightBlue
        case blue
        case royalBlue
        case darkBlue
        case cornflower
        case navy
        case lavender
        case purple
        case darkPurple
        case orchid
        case grape
        case berry
        case lilac
        case pink
        case hotPink
        case magenta
        case plum
        case beige
        case mink
        case silver
        case platinum
        case anchor
        case charcoal
    }

    public enum SharedColorsTokens: TokenSetKey {
        case shade50
        case shade40
        case shade30
        case shade20
        case shade10
        case primary
        case tint10
        case tint20
        case tint30
        case tint40
        case tint50
        case tint60
    }

    public static func sharedColors(_ sharedColor: SharedColorSets, _ token: SharedColorsTokens) -> ColorValue {
        switch sharedColor {
        case .anchor:
            switch token {
            case .primary:
                return ColorValue(0x394146)
            case .shade10:
                return ColorValue(0x333A3F)
            case .shade20:
                return ColorValue(0x2B3135)
            case .shade30:
                return ColorValue(0x202427)
            case .shade40:
                return ColorValue(0x111315)
            case .shade50:
                return ColorValue(0x090A0B)
            case .tint10:
                return ColorValue(0x4D565C)
            case .tint20:
                return ColorValue(0x626C72)
            case .tint30:
                return ColorValue(0x808A90)
            case .tint40:
                return ColorValue(0xBCC3C7)
            case .tint50:
                return ColorValue(0xDBDFE1)
            case .tint60:
                return ColorValue(0xF6F7F8)
            }
        case .beige:
            switch token {
            case .primary:
                return ColorValue(0x7A7574)
            case .shade10:
                return ColorValue(0x6E6968)
            case .shade20:
                return ColorValue(0x5D5958)
            case .shade30:
                return ColorValue(0x444241)
            case .shade40:
                return ColorValue(0x252323)
            case .shade50:
                return ColorValue(0x141313)
            case .tint10:
                return ColorValue(0x8A8584)
            case .tint20:
                return ColorValue(0x9A9594)
            case .tint30:
                return ColorValue(0xAFABAA)
            case .tint40:
                return ColorValue(0xD7D4D4)
            case .tint50:
                return ColorValue(0xEAE8E8)
            case .tint60:
                return ColorValue(0xFAF9F9)
            }
        case .berry:
            switch token {
            case .primary:
                return ColorValue(0xC239B3)
            case .shade10:
                return ColorValue(0xAF33A1)
            case .shade20:
                return ColorValue(0x932B88)
            case .shade30:
                return ColorValue(0x6D2064)
            case .shade40:
                return ColorValue(0x3A1136)
            case .shade50:
                return ColorValue(0x1F091D)
            case .tint10:
                return ColorValue(0xC94CBC)
            case .tint20:
                return ColorValue(0xD161C4)
            case .tint30:
                return ColorValue(0xDA7ED0)
            case .tint40:
                return ColorValue(0xEDBBE7)
            case .tint50:
                return ColorValue(0xF5DAF2)
            case .tint60:
                return ColorValue(0xFDF5FC)
            }
        case .blue:
            switch token {
            case .primary:
                return ColorValue(0x0078D4)
            case .shade10:
                return ColorValue(0x006CBF)
            case .shade20:
                return ColorValue(0x005BA1)
            case .shade30:
                return ColorValue(0x004377)
            case .shade40:
                return ColorValue(0x002440)
            case .shade50:
                return ColorValue(0x001322)
            case .tint10:
                return ColorValue(0x1A86D9)
            case .tint20:
                return ColorValue(0x3595DE)
            case .tint30:
                return ColorValue(0x5CAAE5)
            case .tint40:
                return ColorValue(0xA9D3F2)
            case .tint50:
                return ColorValue(0xD0E7F8)
            case .tint60:
                return ColorValue(0xF3F9FD)
            }
        case .brass:
            switch token {
            case .primary:
                return ColorValue(0x986F0B)
            case .shade10:
                return ColorValue(0x89640A)
            case .shade20:
                return ColorValue(0x745408)
            case .shade30:
                return ColorValue(0x553E06)
            case .shade40:
                return ColorValue(0x2E2103)
            case .shade50:
                return ColorValue(0x181202)
            case .tint10:
                return ColorValue(0xA47D1E)
            case .tint20:
                return ColorValue(0xB18C34)
            case .tint30:
                return ColorValue(0xC1A256)
            case .tint40:
                return ColorValue(0xE0CEA2)
            case .tint50:
                return ColorValue(0xEFE4CB)
            case .tint60:
                return ColorValue(0xFBF8F2)
            }
        case .bronze:
            switch token {
            case .primary:
                return ColorValue(0xA74109)
            case .shade10:
                return ColorValue(0x963A08)
            case .shade20:
                return ColorValue(0x7F3107)
            case .shade30:
                return ColorValue(0x5E2405)
            case .shade40:
                return ColorValue(0x321303)
            case .shade50:
                return ColorValue(0x1B0A01)
            case .tint10:
                return ColorValue(0xB2521E)
            case .tint20:
                return ColorValue(0xBC6535)
            case .tint30:
                return ColorValue(0xCA8057)
            case .tint40:
                return ColorValue(0xE5BBA4)
            case .tint50:
                return ColorValue(0xF1D9CC)
            case .tint60:
                return ColorValue(0xFBF5F2)
            }
        case .brown:
            switch token {
            case .primary:
                return ColorValue(0x8E562E)
            case .shade10:
                return ColorValue(0x804D29)
            case .shade20:
                return ColorValue(0x6C4123)
            case .shade30:
                return ColorValue(0x50301A)
            case .shade40:
                return ColorValue(0x2B1A0E)
            case .shade50:
                return ColorValue(0x170E07)
            case .tint10:
                return ColorValue(0x9C663F)
            case .tint20:
                return ColorValue(0xA97652)
            case .tint30:
                return ColorValue(0xBB8F6F)
            case .tint40:
                return ColorValue(0xDDC3B0)
            case .tint50:
                return ColorValue(0xEDDED3)
            case .tint60:
                return ColorValue(0xFAF7F4)
            }
        case .burgundy:
            switch token {
            case .primary:
                return ColorValue(0xA4262C)
            case .shade10:
                return ColorValue(0x942228)
            case .shade20:
                return ColorValue(0x7D1D21)
            case .shade30:
                return ColorValue(0x5C1519)
            case .shade40:
                return ColorValue(0x310B0D)
            case .shade50:
                return ColorValue(0x1A0607)
            case .tint10:
                return ColorValue(0xAF393E)
            case .tint20:
                return ColorValue(0xBA4D52)
            case .tint30:
                return ColorValue(0xC86C70)
            case .tint40:
                return ColorValue(0xE4AFB2)
            case .tint50:
                return ColorValue(0xF0D3D4)
            case .tint60:
                return ColorValue(0xFBF4F4)
            }
        case .charcoal:
            switch token {
            case .primary:
                return ColorValue(0x393939)
            case .shade10:
                return ColorValue(0x333333)
            case .shade20:
                return ColorValue(0x2B2B2B)
            case .shade30:
                return ColorValue(0x202020)
            case .shade40:
                return ColorValue(0x111111)
            case .shade50:
                return ColorValue(0x090909)
            case .tint10:
                return ColorValue(0x515151)
            case .tint20:
                return ColorValue(0x686868)
            case .tint30:
                return ColorValue(0x888888)
            case .tint40:
                return ColorValue(0xC4C4C4)
            case .tint50:
                return ColorValue(0xDFDFDF)
            case .tint60:
                return ColorValue(0xF7F7F7)
            }
        case .cornflower:
            switch token {
            case .primary:
                return ColorValue(0x4F6BED)
            case .shade10:
                return ColorValue(0x4760D5)
            case .shade20:
                return ColorValue(0x3C51B4)
            case .shade30:
                return ColorValue(0x2C3C85)
            case .shade40:
                return ColorValue(0x182047)
            case .shade50:
                return ColorValue(0x0D1126)
            case .tint10:
                return ColorValue(0x637CEF)
            case .tint20:
                return ColorValue(0x778DF1)
            case .tint30:
                return ColorValue(0x93A4F4)
            case .tint40:
                return ColorValue(0xC8D1FA)
            case .tint50:
                return ColorValue(0xE1E6FC)
            case .tint60:
                return ColorValue(0xF7F9FE)
            }
        case .cranberry:
            switch token {
            case .primary:
                return ColorValue(0xC50F1F)
            case .shade10:
                return ColorValue(0xB10E1C)
            case .shade20:
                return ColorValue(0x960B18)
            case .shade30:
                return ColorValue(0x6E0811)
            case .shade40:
                return ColorValue(0x3B0509)
            case .shade50:
                return ColorValue(0x200205)
            case .tint10:
                return ColorValue(0xCC2635)
            case .tint20:
                return ColorValue(0xD33F4C)
            case .tint30:
                return ColorValue(0xDC626D)
            case .tint40:
                return ColorValue(0xEEACB2)
            case .tint50:
                return ColorValue(0xF6D1D5)
            case .tint60:
                return ColorValue(0xFDF3F4)
            }
        case .cyan:
            switch token {
            case .primary:
                return ColorValue(0x0099BC)
            case .shade10:
                return ColorValue(0x008AA9)
            case .shade20:
                return ColorValue(0x00748F)
            case .shade30:
                return ColorValue(0x005669)
            case .shade40:
                return ColorValue(0x002E38)
            case .shade50:
                return ColorValue(0x00181E)
            case .tint10:
                return ColorValue(0x18A4C4)
            case .tint20:
                return ColorValue(0x31AFCC)
            case .tint30:
                return ColorValue(0x56BFD7)
            case .tint40:
                return ColorValue(0xA4DEEB)
            case .tint50:
                return ColorValue(0xCDEDF4)
            case .tint60:
                return ColorValue(0xF2FAFC)
            }
        case .darkBlue:
            switch token {
            case .primary:
                return ColorValue(0x003966)
            case .shade10:
                return ColorValue(0x00335C)
            case .shade20:
                return ColorValue(0x002B4E)
            case .shade30:
                return ColorValue(0x002039)
            case .shade40:
                return ColorValue(0x00111F)
            case .shade50:
                return ColorValue(0x000910)
            case .tint10:
                return ColorValue(0x0E4A78)
            case .tint20:
                return ColorValue(0x215C8B)
            case .tint30:
                return ColorValue(0x4178A3)
            case .tint40:
                return ColorValue(0x92B5D1)
            case .tint50:
                return ColorValue(0xC2D6E7)
            case .tint60:
                return ColorValue(0xEFF4F9)
            }
        case .darkBrown:
            switch token {
            case .primary:
                return ColorValue(0x4D291C)
            case .shade10:
                return ColorValue(0x452519)
            case .shade20:
                return ColorValue(0x3A1F15)
            case .shade30:
                return ColorValue(0x2B1710)
            case .shade40:
                return ColorValue(0x170C08)
            case .shade50:
                return ColorValue(0x0C0704)
            case .tint10:
                return ColorValue(0x623A2B)
            case .tint20:
                return ColorValue(0x784D3E)
            case .tint30:
                return ColorValue(0x946B5C)
            case .tint40:
                return ColorValue(0xCAADA3)
            case .tint50:
                return ColorValue(0xE3D2CB)
            case .tint60:
                return ColorValue(0xF8F3F2)
            }
        case .darkGreen:
            switch token {
            case .primary:
                return ColorValue(0x0B6A0B)
            case .shade10:
                return ColorValue(0x0A5F0A)
            case .shade20:
                return ColorValue(0x085108)
            case .shade30:
                return ColorValue(0x063B06)
            case .shade40:
                return ColorValue(0x032003)
            case .shade50:
                return ColorValue(0x021102)
            case .tint10:
                return ColorValue(0x1A7C1A)
            case .tint20:
                return ColorValue(0x2D8E2D)
            case .tint30:
                return ColorValue(0x4DA64D)
            case .tint40:
                return ColorValue(0x9AD29A)
            case .tint50:
                return ColorValue(0xC6E7C6)
            case .tint60:
                return ColorValue(0xF0F9F0)
            }
        case .darkOrange:
            switch token {
            case .primary:
                return ColorValue(0xDA3B01)
            case .shade10:
                return ColorValue(0xC43501)
            case .shade20:
                return ColorValue(0xA62D01)
            case .shade30:
                return ColorValue(0x7A2101)
            case .shade40:
                return ColorValue(0x411200)
            case .shade50:
                return ColorValue(0x230900)
            case .tint10:
                return ColorValue(0xDE501C)
            case .tint20:
                return ColorValue(0xE36537)
            case .tint30:
                return ColorValue(0xE9835E)
            case .tint40:
                return ColorValue(0xF4BFAB)
            case .tint50:
                return ColorValue(0xF9DCD1)
            case .tint60:
                return ColorValue(0xFDF6F3)
            }
        case .darkPurple:
            switch token {
            case .primary:
                return ColorValue(0x401B6C)
            case .shade10:
                return ColorValue(0x3A1861)
            case .shade20:
                return ColorValue(0x311552)
            case .shade30:
                return ColorValue(0x240F3C)
            case .shade40:
                return ColorValue(0x130820)
            case .shade50:
                return ColorValue(0x0A0411)
            case .tint10:
                return ColorValue(0x512B7E)
            case .tint20:
                return ColorValue(0x633E8F)
            case .tint30:
                return ColorValue(0x7E5CA7)
            case .tint40:
                return ColorValue(0xB9A3D3)
            case .tint50:
                return ColorValue(0xD8CCE7)
            case .tint60:
                return ColorValue(0xF5F2F9)
            }
        case .darkRed:
            switch token {
            case .primary:
                return ColorValue(0x750B1C)
            case .shade10:
                return ColorValue(0x690A19)
            case .shade20:
                return ColorValue(0x590815)
            case .shade30:
                return ColorValue(0x420610)
            case .shade40:
                return ColorValue(0x230308)
            case .shade50:
                return ColorValue(0x130204)
            case .tint10:
                return ColorValue(0x861B2C)
            case .tint20:
                return ColorValue(0x962F3F)
            case .tint30:
                return ColorValue(0xAC4F5E)
            case .tint40:
                return ColorValue(0xD69CA5)
            case .tint50:
                return ColorValue(0xE9C7CD)
            case .tint60:
                return ColorValue(0xF9F0F2)
            }
        case .darkTeal:
            switch token {
            case .primary:
                return ColorValue(0x006666)
            case .shade10:
                return ColorValue(0x005C5C)
            case .shade20:
                return ColorValue(0x004E4E)
            case .shade30:
                return ColorValue(0x003939)
            case .shade40:
                return ColorValue(0x001F1F)
            case .shade50:
                return ColorValue(0x001010)
            case .tint10:
                return ColorValue(0x0E7878)
            case .tint20:
                return ColorValue(0x218B8B)
            case .tint30:
                return ColorValue(0x41A3A3)
            case .tint40:
                return ColorValue(0x92D1D1)
            case .tint50:
                return ColorValue(0xC2E7E7)
            case .tint60:
                return ColorValue(0xEFF9F9)
            }
        case .forest:
            switch token {
            case .primary:
                return ColorValue(0x498205)
            case .shade10:
                return ColorValue(0x427505)
            case .shade20:
                return ColorValue(0x376304)
            case .shade30:
                return ColorValue(0x294903)
            case .shade40:
                return ColorValue(0x162702)
            case .shade50:
                return ColorValue(0x0C1501)
            case .tint10:
                return ColorValue(0x599116)
            case .tint20:
                return ColorValue(0x6BA02B)
            case .tint30:
                return ColorValue(0x85B44C)
            case .tint40:
                return ColorValue(0xBDD99B)
            case .tint50:
                return ColorValue(0xDBEBC7)
            case .tint60:
                return ColorValue(0xF6FAF0)
            }
        case .gold:
            switch token {
            case .primary:
                return ColorValue(0xC19C00)
            case .shade10:
                return ColorValue(0xAE8C00)
            case .shade20:
                return ColorValue(0x937700)
            case .shade30:
                return ColorValue(0x6C5700)
            case .shade40:
                return ColorValue(0x3A2F00)
            case .shade50:
                return ColorValue(0x1F1900)
            case .tint10:
                return ColorValue(0xC8A718)
            case .tint20:
                return ColorValue(0xD0B232)
            case .tint30:
                return ColorValue(0xDAC157)
            case .tint40:
                return ColorValue(0xECDFA5)
            case .tint50:
                return ColorValue(0xF5EECE)
            case .tint60:
                return ColorValue(0xFDFBF2)
            }
        case .grape:
            switch token {
            case .primary:
                return ColorValue(0x881798)
            case .shade10:
                return ColorValue(0x7A1589)
            case .shade20:
                return ColorValue(0x671174)
            case .shade30:
                return ColorValue(0x4C0D55)
            case .shade40:
                return ColorValue(0x29072E)
            case .shade50:
                return ColorValue(0x160418)
            case .tint10:
                return ColorValue(0x952AA4)
            case .tint20:
                return ColorValue(0xA33FB1)
            case .tint30:
                return ColorValue(0xB55FC1)
            case .tint40:
                return ColorValue(0xD9A7E0)
            case .tint50:
                return ColorValue(0xEACEEF)
            case .tint60:
                return ColorValue(0xFAF2FB)
            }
        case .green:
            switch token {
            case .primary:
                return ColorValue(0x107C10)
            case .shade10:
                return ColorValue(0x0E700E)
            case .shade20:
                return ColorValue(0x0C5E0C)
            case .shade30:
                return ColorValue(0x094509)
            case .shade40:
                return ColorValue(0x052505)
            case .shade50:
                return ColorValue(0x031403)
            case .tint10:
                return ColorValue(0x218C21)
            case .tint20:
                return ColorValue(0x359B35)
            case .tint30:
                return ColorValue(0x54B054)
            case .tint40:
                return ColorValue(0x9FD89F)
            case .tint50:
                return ColorValue(0xC9EAC9)
            case .tint60:
                return ColorValue(0xF1FAF1)
            }
        case .hotPink:
            switch token {
            case .primary:
                return ColorValue(0xE3008C)
            case .shade10:
                return ColorValue(0xCC007E)
            case .shade20:
                return ColorValue(0xAD006A)
            case .shade30:
                return ColorValue(0x7F004E)
            case .shade40:
                return ColorValue(0x44002A)
            case .shade50:
                return ColorValue(0x240016)
            case .tint10:
                return ColorValue(0xE61C99)
            case .tint20:
                return ColorValue(0xEA38A6)
            case .tint30:
                return ColorValue(0xEE5FB7)
            case .tint40:
                return ColorValue(0xF7ADDA)
            case .tint50:
                return ColorValue(0xFBD2EB)
            case .tint60:
                return ColorValue(0xFEF4FA)
            }
        case .lavender:
            switch token {
            case .primary:
                return ColorValue(0x7160E8)
            case .shade10:
                return ColorValue(0x6656D1)
            case .shade20:
                return ColorValue(0x5649B0)
            case .shade30:
                return ColorValue(0x3F3682)
            case .shade40:
                return ColorValue(0x221D46)
            case .shade50:
                return ColorValue(0x120F25)
            case .tint10:
                return ColorValue(0x8172EB)
            case .tint20:
                return ColorValue(0x9184EE)
            case .tint30:
                return ColorValue(0xA79CF1)
            case .tint40:
                return ColorValue(0xD2CCF8)
            case .tint50:
                return ColorValue(0xE7E4FB)
            case .tint60:
                return ColorValue(0xF9F8FE)
            }
        case .lightBlue:
            switch token {
            case .primary:
                return ColorValue(0x3A96DD)
            case .shade10:
                return ColorValue(0x3487C7)
            case .shade20:
                return ColorValue(0x2C72A8)
            case .shade30:
                return ColorValue(0x20547C)
            case .shade40:
                return ColorValue(0x112D42)
            case .shade50:
                return ColorValue(0x091823)
            case .tint10:
                return ColorValue(0x4FA1E1)
            case .tint20:
                return ColorValue(0x65ADE5)
            case .tint30:
                return ColorValue(0x83BDEB)
            case .tint40:
                return ColorValue(0xBFDDF5)
            case .tint50:
                return ColorValue(0xDCEDFA)
            case .tint60:
                return ColorValue(0xF6FAFE)
            }
        case .lightGreen:
            switch token {
            case .primary:
                return ColorValue(0x13A10E)
            case .shade10:
                return ColorValue(0x11910D)
            case .shade20:
                return ColorValue(0x0E7A0B)
            case .shade30:
                return ColorValue(0x0B5A08)
            case .shade40:
                return ColorValue(0x063004)
            case .shade50:
                return ColorValue(0x031A02)
            case .tint10:
                return ColorValue(0x27AC22)
            case .tint20:
                return ColorValue(0x3DB838)
            case .tint30:
                return ColorValue(0x5EC75A)
            case .tint40:
                return ColorValue(0xA7E3A5)
            case .tint50:
                return ColorValue(0xCEF0CD)
            case .tint60:
                return ColorValue(0xF2FBF2)
            }
        case .lightTeal:
            switch token {
            case .primary:
                return ColorValue(0x00B7C3)
            case .shade10:
                return ColorValue(0x00A5AF)
            case .shade20:
                return ColorValue(0x008B94)
            case .shade30:
                return ColorValue(0x00666D)
            case .shade40:
                return ColorValue(0x00373A)
            case .shade50:
                return ColorValue(0x001D1F)
            case .tint10:
                return ColorValue(0x18BFCA)
            case .tint20:
                return ColorValue(0x32C8D1)
            case .tint30:
                return ColorValue(0x58D3DB)
            case .tint40:
                return ColorValue(0xA6E9ED)
            case .tint50:
                return ColorValue(0xCEF3F5)
            case .tint60:
                return ColorValue(0xF2FCFD)
            }
        case .lilac:
            switch token {
            case .primary:
                return ColorValue(0xB146C2)
            case .shade10:
                return ColorValue(0x9F3FAF)
            case .shade20:
                return ColorValue(0x863593)
            case .shade30:
                return ColorValue(0x63276D)
            case .shade40:
                return ColorValue(0x35153A)
            case .shade50:
                return ColorValue(0x1C0B1F)
            case .tint10:
                return ColorValue(0xBA58C9)
            case .tint20:
                return ColorValue(0xC36BD1)
            case .tint30:
                return ColorValue(0xCF87DA)
            case .tint40:
                return ColorValue(0xE6BFED)
            case .tint50:
                return ColorValue(0xF2DCF5)
            case .tint60:
                return ColorValue(0xFCF6FD)
            }
        case .lime:
            switch token {
            case .primary:
                return ColorValue(0x73AA24)
            case .shade10:
                return ColorValue(0x689920)
            case .shade20:
                return ColorValue(0x57811B)
            case .shade30:
                return ColorValue(0x405F14)
            case .shade40:
                return ColorValue(0x23330B)
            case .shade50:
                return ColorValue(0x121B06)
            case .tint10:
                return ColorValue(0x81B437)
            case .tint20:
                return ColorValue(0x90BE4C)
            case .tint30:
                return ColorValue(0xA4CC6C)
            case .tint40:
                return ColorValue(0xCFE5AF)
            case .tint50:
                return ColorValue(0xE5F1D3)
            case .tint60:
                return ColorValue(0xF8FCF4)
            }
        case .magenta:
            switch token {
            case .primary:
                return ColorValue(0xBF0077)
            case .shade10:
                return ColorValue(0xAC006B)
            case .shade20:
                return ColorValue(0x91005A)
            case .shade30:
                return ColorValue(0x6B0043)
            case .shade40:
                return ColorValue(0x390024)
            case .shade50:
                return ColorValue(0x1F0013)
            case .tint10:
                return ColorValue(0xC71885)
            case .tint20:
                return ColorValue(0xCE3293)
            case .tint30:
                return ColorValue(0xD957A8)
            case .tint40:
                return ColorValue(0xECA5D1)
            case .tint50:
                return ColorValue(0xF5CEE6)
            case .tint60:
                return ColorValue(0xFCF2F9)
            }
        case .marigold:
            switch token {
            case .primary:
                return ColorValue(0xEAA300)
            case .shade10:
                return ColorValue(0xD39300)
            case .shade20:
                return ColorValue(0xB27C00)
            case .shade30:
                return ColorValue(0x835B00)
            case .shade40:
                return ColorValue(0x463100)
            case .shade50:
                return ColorValue(0x251A00)
            case .tint10:
                return ColorValue(0xEDAD1C)
            case .tint20:
                return ColorValue(0xEFB839)
            case .tint30:
                return ColorValue(0xF2C661)
            case .tint40:
                return ColorValue(0xF9E2AE)
            case .tint50:
                return ColorValue(0xFCEFD3)
            case .tint60:
                return ColorValue(0xFEFBF4)
            }
        case .mink:
            switch token {
            case .primary:
                return ColorValue(0x5D5A58)
            case .shade10:
                return ColorValue(0x54514F)
            case .shade20:
                return ColorValue(0x474443)
            case .shade30:
                return ColorValue(0x343231)
            case .shade40:
                return ColorValue(0x1C1B1A)
            case .shade50:
                return ColorValue(0x0F0E0E)
            case .tint10:
                return ColorValue(0x706D6B)
            case .tint20:
                return ColorValue(0x84817E)
            case .tint30:
                return ColorValue(0x9E9B99)
            case .tint40:
                return ColorValue(0xCECCCB)
            case .tint50:
                return ColorValue(0xE5E4E3)
            case .tint60:
                return ColorValue(0xF8F8F8)
            }
        case .navy:
            switch token {
            case .primary:
                return ColorValue(0x0027B4)
            case .shade10:
                return ColorValue(0x0023A2)
            case .shade20:
                return ColorValue(0x001E89)
            case .shade30:
                return ColorValue(0x001665)
            case .shade40:
                return ColorValue(0x000C36)
            case .shade50:
                return ColorValue(0x00061D)
            case .tint10:
                return ColorValue(0x173BBD)
            case .tint20:
                return ColorValue(0x3050C6)
            case .tint30:
                return ColorValue(0x546FD2)
            case .tint40:
                return ColorValue(0xA3B2E8)
            case .tint50:
                return ColorValue(0xCCD5F3)
            case .tint60:
                return ColorValue(0xF2F4FC)
            }
        case .orange:
            switch token {
            case .primary:
                return ColorValue(0xF7630C)
            case .shade10:
                return ColorValue(0xDE590B)
            case .shade20:
                return ColorValue(0xBC4B09)
            case .shade30:
                return ColorValue(0x8A3707)
            case .shade40:
                return ColorValue(0x4A1E04)
            case .shade50:
                return ColorValue(0x271002)
            case .tint10:
                return ColorValue(0xF87528)
            case .tint20:
                return ColorValue(0xF98845)
            case .tint30:
                return ColorValue(0xFAA06B)
            case .tint40:
                return ColorValue(0xFDCFB4)
            case .tint50:
                return ColorValue(0xFEE5D7)
            case .tint60:
                return ColorValue(0xFFF9F5)
            }
        case .orchid:
            switch token {
            case .primary:
                return ColorValue(0x8764B8)
            case .shade10:
                return ColorValue(0x795AA6)
            case .shade20:
                return ColorValue(0x674C8C)
            case .shade30:
                return ColorValue(0x4C3867)
            case .shade40:
                return ColorValue(0x281E37)
            case .shade50:
                return ColorValue(0x16101D)
            case .tint10:
                return ColorValue(0x9373C0)
            case .tint20:
                return ColorValue(0xA083C9)
            case .tint30:
                return ColorValue(0xB29AD4)
            case .tint40:
                return ColorValue(0xD7CAEA)
            case .tint50:
                return ColorValue(0xE9E2F4)
            case .tint60:
                return ColorValue(0xF9F8FC)
            }
        case .peach:
            switch token {
            case .primary:
                return ColorValue(0xFF8C00)
            case .shade10:
                return ColorValue(0xE67E00)
            case .shade20:
                return ColorValue(0xC26A00)
            case .shade30:
                return ColorValue(0x8F4E00)
            case .shade40:
                return ColorValue(0x4D2A00)
            case .shade50:
                return ColorValue(0x291600)
            case .tint10:
                return ColorValue(0xFF9A1F)
            case .tint20:
                return ColorValue(0xFFA83D)
            case .tint30:
                return ColorValue(0xFFBA66)
            case .tint40:
                return ColorValue(0xFFDDB3)
            case .tint50:
                return ColorValue(0xFFEDD6)
            case .tint60:
                return ColorValue(0xFFFAF5)
            }
        case .pink:
            switch token {
            case .primary:
                return ColorValue(0xE43BA6)
            case .shade10:
                return ColorValue(0xCD3595)
            case .shade20:
                return ColorValue(0xAD2D7E)
            case .shade30:
                return ColorValue(0x80215D)
            case .shade40:
                return ColorValue(0x441232)
            case .shade50:
                return ColorValue(0x24091B)
            case .tint10:
                return ColorValue(0xE750B0)
            case .tint20:
                return ColorValue(0xEA66BA)
            case .tint30:
                return ColorValue(0xEF85C8)
            case .tint40:
                return ColorValue(0xF7C0E3)
            case .tint50:
                return ColorValue(0xFBDDF0)
            case .tint60:
                return ColorValue(0xFEF6FB)
            }
        case .platinum:
            switch token {
            case .primary:
                return ColorValue(0x69797E)
            case .shade10:
                return ColorValue(0x5F6D71)
            case .shade20:
                return ColorValue(0x505C60)
            case .shade30:
                return ColorValue(0x3B4447)
            case .shade40:
                return ColorValue(0x1F2426)
            case .shade50:
                return ColorValue(0x111314)
            case .tint10:
                return ColorValue(0x79898D)
            case .tint20:
                return ColorValue(0x89989D)
            case .tint30:
                return ColorValue(0xA0ADB2)
            case .tint40:
                return ColorValue(0xCDD6D8)
            case .tint50:
                return ColorValue(0xE4E9EA)
            case .tint60:
                return ColorValue(0xF8F9FA)
            }
        case .plum:
            switch token {
            case .primary:
                return ColorValue(0x77004D)
            case .shade10:
                return ColorValue(0x6B0045)
            case .shade20:
                return ColorValue(0x5A003B)
            case .shade30:
                return ColorValue(0x43002B)
            case .shade40:
                return ColorValue(0x240017)
            case .shade50:
                return ColorValue(0x13000C)
            case .tint10:
                return ColorValue(0x87105D)
            case .tint20:
                return ColorValue(0x98246F)
            case .tint30:
                return ColorValue(0xAD4589)
            case .tint40:
                return ColorValue(0xD696C0)
            case .tint50:
                return ColorValue(0xE9C4DC)
            case .tint60:
                return ColorValue(0xFAF0F6)
            }
        case .pumpkin:
            switch token {
            case .primary:
                return ColorValue(0xCA5010)
            case .shade10:
                return ColorValue(0xB6480E)
            case .shade20:
                return ColorValue(0x9A3D0C)
            case .shade30:
                return ColorValue(0x712D09)
            case .shade40:
                return ColorValue(0x3D1805)
            case .shade50:
                return ColorValue(0x200D03)
            case .tint10:
                return ColorValue(0xD06228)
            case .tint20:
                return ColorValue(0xD77440)
            case .tint30:
                return ColorValue(0xDF8E64)
            case .tint40:
                return ColorValue(0xEFC4AD)
            case .tint50:
                return ColorValue(0xF7DFD2)
            case .tint60:
                return ColorValue(0xFDF7F4)
            }
        case .purple:
            switch token {
            case .primary:
                return ColorValue(0x5C2E91)
            case .shade10:
                return ColorValue(0x532982)
            case .shade20:
                return ColorValue(0x46236E)
            case .shade30:
                return ColorValue(0x341A51)
            case .shade40:
                return ColorValue(0x1C0E2B)
            case .shade50:
                return ColorValue(0x0F0717)
            case .tint10:
                return ColorValue(0x6B3F9E)
            case .tint20:
                return ColorValue(0x7C52AB)
            case .tint30:
                return ColorValue(0x9470BD)
            case .tint40:
                return ColorValue(0xC6B1DE)
            case .tint50:
                return ColorValue(0xE0D3ED)
            case .tint60:
                return ColorValue(0xF7F4FB)
            }
        case .red:
            switch token {
            case .primary:
                return ColorValue(0xD13438)
            case .shade10:
                return ColorValue(0xBC2F32)
            case .shade20:
                return ColorValue(0x9F282B)
            case .shade30:
                return ColorValue(0x751D1F)
            case .shade40:
                return ColorValue(0x3F1011)
            case .shade50:
                return ColorValue(0x210809)
            case .tint10:
                return ColorValue(0xD7494C)
            case .tint20:
                return ColorValue(0xDC5E62)
            case .tint30:
                return ColorValue(0xE37D80)
            case .tint40:
                return ColorValue(0xF1BBBC)
            case .tint50:
                return ColorValue(0xF8DADB)
            case .tint60:
                return ColorValue(0xFDF6F6)
            }
        case .royalBlue:
            switch token {
            case .primary:
                return ColorValue(0x004E8C)
            case .shade10:
                return ColorValue(0x00467E)
            case .shade20:
                return ColorValue(0x003B6A)
            case .shade30:
                return ColorValue(0x002C4E)
            case .shade40:
                return ColorValue(0x00172A)
            case .shade50:
                return ColorValue(0x000C16)
            case .tint10:
                return ColorValue(0x125E9A)
            case .tint20:
                return ColorValue(0x286FA8)
            case .tint30:
                return ColorValue(0x4A89BA)
            case .tint40:
                return ColorValue(0x9ABFDC)
            case .tint50:
                return ColorValue(0xC7DCED)
            case .tint60:
                return ColorValue(0xF0F6FA)
            }
        case .seafoam:
            switch token {
            case .primary:
                return ColorValue(0x00CC6A)
            case .shade10:
                return ColorValue(0x00B85F)
            case .shade20:
                return ColorValue(0x009B51)
            case .shade30:
                return ColorValue(0x00723B)
            case .shade40:
                return ColorValue(0x003D20)
            case .shade50:
                return ColorValue(0x002111)
            case .tint10:
                return ColorValue(0x19D279)
            case .tint20:
                return ColorValue(0x34D889)
            case .tint30:
                return ColorValue(0x5AE0A0)
            case .tint40:
                return ColorValue(0xA8F0CD)
            case .tint50:
                return ColorValue(0xCFF7E4)
            case .tint60:
                return ColorValue(0xF3FDF8)
            }
        case .silver:
            switch token {
            case .primary:
                return ColorValue(0x859599)
            case .shade10:
                return ColorValue(0x78868A)
            case .shade20:
                return ColorValue(0x657174)
            case .shade30:
                return ColorValue(0x4A5356)
            case .shade40:
                return ColorValue(0x282D2E)
            case .shade50:
                return ColorValue(0x151818)
            case .tint10:
                return ColorValue(0x92A1A5)
            case .tint20:
                return ColorValue(0xA0AEB1)
            case .tint30:
                return ColorValue(0xB3BFC2)
            case .tint40:
                return ColorValue(0xD8DFE0)
            case .tint50:
                return ColorValue(0xEAEEEF)
            case .tint60:
                return ColorValue(0xFAFBFB)
            }
        case .steel:
            switch token {
            case .primary:
                return ColorValue(0x005B70)
            case .shade10:
                return ColorValue(0x005265)
            case .shade20:
                return ColorValue(0x004555)
            case .shade30:
                return ColorValue(0x00333F)
            case .shade40:
                return ColorValue(0x001B22)
            case .shade50:
                return ColorValue(0x000F12)
            case .tint10:
                return ColorValue(0x0F6C81)
            case .tint20:
                return ColorValue(0x237D92)
            case .tint30:
                return ColorValue(0x4496A9)
            case .tint40:
                return ColorValue(0x94C8D4)
            case .tint50:
                return ColorValue(0xC3E1E8)
            case .tint60:
                return ColorValue(0xEFF7F9)
            }
        case .teal:
            switch token {
            case .primary:
                return ColorValue(0x038387)
            case .shade10:
                return ColorValue(0x037679)
            case .shade20:
                return ColorValue(0x026467)
            case .shade30:
                return ColorValue(0x02494C)
            case .shade40:
                return ColorValue(0x012728)
            case .shade50:
                return ColorValue(0x001516)
            case .tint10:
                return ColorValue(0x159195)
            case .tint20:
                return ColorValue(0x2AA0A4)
            case .tint30:
                return ColorValue(0x4CB4B7)
            case .tint40:
                return ColorValue(0x9BD9DB)
            case .tint50:
                return ColorValue(0xC7EBEC)
            case .tint60:
                return ColorValue(0xF0FAFA)
            }
        case .yellow:
            switch token {
            case .primary:
                return ColorValue(0xFDE300)
            case .shade10:
                return ColorValue(0xE4CC00)
            case .shade20:
                return ColorValue(0xC0AD00)
            case .shade30:
                return ColorValue(0x8E7F00)
            case .shade40:
                return ColorValue(0x4C4400)
            case .shade50:
                return ColorValue(0x282400)
            case .tint10:
                return ColorValue(0xFDE61E)
            case .tint20:
                return ColorValue(0xFDEA3D)
            case .tint30:
                return ColorValue(0xFEEE66)
            case .tint40:
                return ColorValue(0xFEF7B2)
            case .tint50:
                return ColorValue(0xFFFAD6)
            case .tint60:
                return ColorValue(0xFFFEF5)
            }
        }
    }

    // MARK: - FontSize

    public enum FontSizeToken: TokenSetKey {
        case size100
        case size200
        case size300
        case size400
        case size500
        case size600
        case size700
        case size800
        case size900
    }
    public static func fontSize(_ token: FontSizeToken) -> CGFloat {
        switch token {
        case .size100:
            return 12.0
        case .size200:
            return 13.0
        case .size300:
            return 15.0
        case .size400:
            return 17.0
        case .size500:
            return 20.0
        case .size600:
            return 22.0
        case .size700:
            return 28.0
        case .size800:
            return 34.0
        case .size900:
            return 60.0
        }
    }

    // MARK: - FontWeight

    public enum FontWeightToken: TokenSetKey {
        case regular
        case medium
        case semibold
        case bold
    }
    public static func fontWeight(_ token: FontWeightToken) -> Font.Weight {
        switch token {
        case .regular:
            return .regular
        case .medium:
            return .medium
        case .semibold:
            return .semibold
        case .bold:
            return .bold
        }
    }

    // MARK: - IconSize

    public enum IconSizeToken: TokenSetKey {
        case xxxSmall
        case xxSmall
        case xSmall
        case small
        case medium
        case large
        case xLarge
        case xxLarge
        case xxxLarge
    }
    public static func iconSize(_ token: IconSizeToken) -> CGFloat {
        switch token {
        case .xxxSmall:
            return 10
        case .xxSmall:
            return 12
        case .xSmall:
            return 16
        case .small:
            return 20
        case .medium:
            return 24
        case .large:
            return 28
        case .xLarge:
            return 36
        case .xxLarge:
            return 40
        case .xxxLarge:
            return 48
        }
    }

    // MARK: - Spacing

    public enum SpacingToken: TokenSetKey {
        case none
        case xxxSmall
        case xxSmall
        case xSmall
        case small
        case medium
        case large
        case xLarge
        case xxLarge
        case xxxLarge
        case xxxxLarge
    }
    public static func spacing(_ token: SpacingToken) -> CGFloat {
        switch token {
        case .none:
            return 0
        case .xxxSmall:
            return 2
        case .xxSmall:
            return 4
        case .xSmall:
            return 8
        case .small:
            return 12
        case .medium:
            return 16
        case .large:
            return 20
        case .xLarge:
            return 24
        case .xxLarge:
            return 36
        case .xxxLarge:
            return 48
        case .xxxxLarge:
            return 72
        }
    }

    // MARK: - BorderRadius

    public enum BorderRadiusToken: TokenSetKey {
        case none
        case small
        case medium
        case large
        case xLarge
        case circle
    }
    public static func borderRadius(_ token: BorderRadiusToken) -> CGFloat {
        switch token {
        case .none:
            return 0
        case .small:
            return 2
        case .medium:
            return 4
        case .large:
            return 8
        case .xLarge:
            return 12
        case .circle:
            return 9999
        }
    }

    // MARK: - BorderSize

    public enum BorderSizeToken: TokenSetKey {
        case none
        case thin
        case thick
        case thicker
        case thickest
    }
    public static func borderSize(_ token: BorderSizeToken) -> CGFloat {
        switch token {
        case .none:
            return 0
        case .thin:
            return 1
        case .thick:
            return 2
        case .thicker:
            return 4
        case .thickest:
            return 6
        }
    }

    // MARK: Initialization

    @available(*, unavailable)
    private init() {
        preconditionFailure("GlobalTokens should never be initialized!")
    }
}<|MERGE_RESOLUTION|>--- conflicted
+++ resolved
@@ -6,7 +6,6 @@
 import SwiftUI
 
 /// Global Tokens represent a unified set of constants to be used by Fluent UI.
-<<<<<<< HEAD
 public final class GlobalTokens {
 
     // MARK: - BrandColors
@@ -41,9 +40,6 @@
             return DynamicColor(light: ColorValue(0xEFF6FC), dark: ColorValue(0x001526))
         }
     }
-=======
-public struct GlobalTokens {
->>>>>>> e0666ab6
 
     // MARK: - NeutralColors
 
