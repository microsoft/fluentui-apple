//
//  Copyright (c) Microsoft Corporation. All rights reserved.
//  Licensed under the MIT License.
//

<<<<<<< HEAD
import Combine

=======
>>>>>>> e0666ab6
/// Defines the key used for token value indexing.
public typealias TokenSetKey = Hashable & CaseIterable

/// Template for all token sets, both global and alias. This ensures a unified return type for any given token set.
<<<<<<< HEAD
public class TokenSet<T: TokenSetKey, V>: ObservableObject {
=======
public final class TokenSet<T: TokenSetKey, V> {
>>>>>>> e0666ab6

    /// Allows us to index into this token set using square brackets.
    ///
    /// We can use square brackets to both read and write into this `TokenSet`. For example:
    /// ```
    /// let value = tokenSet[.primary]   // exercises the `get`
    /// tokenSet[.secondary] = newValue  // exercises the `set`
    /// ```
    public subscript(token: T) -> V {
        get {
            if let value = valueOverrides?[token] {
                return value
            }
            return defaultValues(token)
        }
        set(value) {
            if valueOverrides == nil {
                valueOverrides = [:]
            }
            valueOverrides?[token] = value
        }
    }

    /// Initializes this token set with a callback to fetch its default values as needed.
    ///
    /// The `defaultValues` closure being passed in is expected to take the form of a static switch statement, like so:
    /// ```
    /// switch token {
    /// case firstCase:
    ///     return someValue
    /// case secondCase:
    ///     return someOtherValue
    /// // ... et cetera
    /// }
    /// ```
    /// This provides fast, predictable access to default token values without requiring (A) separate public properties for
    /// each value, or (B) unnecessary value storage in memory.
    ///
    /// - Parameter defaultValues: A closure that provides default values for this token set.
    init(_ defaultValues: @escaping ((_ token: T) -> V)) {
        self.defaultValues = defaultValues
    }

    private var defaultValues: ((_ token: T) -> V)
    @Published private var valueOverrides: [T: V]?
}<|MERGE_RESOLUTION|>--- conflicted
+++ resolved
@@ -3,20 +3,11 @@
 //  Licensed under the MIT License.
 //
 
-<<<<<<< HEAD
-import Combine
-
-=======
->>>>>>> e0666ab6
 /// Defines the key used for token value indexing.
 public typealias TokenSetKey = Hashable & CaseIterable
 
 /// Template for all token sets, both global and alias. This ensures a unified return type for any given token set.
-<<<<<<< HEAD
-public class TokenSet<T: TokenSetKey, V>: ObservableObject {
-=======
 public final class TokenSet<T: TokenSetKey, V> {
->>>>>>> e0666ab6
 
     /// Allows us to index into this token set using square brackets.
     ///
