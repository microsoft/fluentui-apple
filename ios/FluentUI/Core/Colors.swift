//
//  Copyright (c) Microsoft Corporation. All rights reserved.
//  Licensed under the MIT License.
//

import UIKit

// MARK: ColorProviding

/// Protocol through which consumers can provide colors to "theme" their experiences
/// The window in which the color will be shown is sent to allow apps to provide different experiences per each window
@objc(MSFColorProviding)
public protocol ColorProviding {

    /// Primary branding color. If this protocol is not conformed to, communicationBlue will be used
    @objc func primaryColor(for window: UIWindow) -> UIColor?

    /// Tint colors. If this protocol is not conformed to, communicationBlueTint* colors will be used
    @objc func primaryTint10Color(for window: UIWindow) -> UIColor?
    @objc func primaryTint20Color(for window: UIWindow) -> UIColor?
    @objc func primaryTint30Color(for window: UIWindow) -> UIColor?
    @objc func primaryTint40Color(for window: UIWindow) -> UIColor?

    /// Shade colors. If this protocol is not conformed to, communicationBlueShade* colors will be used
    @objc func primaryShade10Color(for window: UIWindow) -> UIColor?
    @objc func primaryShade20Color(for window: UIWindow) -> UIColor?
    @objc func primaryShade30Color(for window: UIWindow) -> UIColor?
}

// MARK: Colors

@available(*, deprecated, renamed: "Colors")
public typealias MSColors = Colors

@objc(MSFColors)
public final class Colors: NSObject {
    // MARK: - MSFColorPalette

    /// colors defined in asset catalog
    @objc(MSFColorPalette)
    public enum Palette: Int {
        case pinkRed10
        case red20
        case red10
        case orange30
        case orange20
        case orangeYellow20
        case green20
        case green10
        case cyan30
        case cyan20
        case cyanBlue20
        case cyanBlue10
        case blue10
        case blueMagenta30
        case blueMagenta20
        case magenta20
        case magenta10
        case magentaPink10
        case gray40
        case gray30
        case gray20
        case gray12
        case gray11
        case gray10
        case gray9
        case gray8
        case gray7
        case gray6
        case gray5
        case gray4
        case gray3
        case gray2
        case gray1
        case communicationBlue
        case communicationBlueTint40
        case communicationBlueTint30
        case communicationBlueTint20
        case communicationBlueTint10
        case communicationBlueShade30
        case communicationBlueShade20
        case communicationBlueShade10
        case dangerPrimary
        case dangerTint40
        case dangerTint30
        case dangerTint20
        case dangerTint10
        case dangerShade30
        case dangerShade20
        case dangerShade10
        case warningPrimary
        case warningTint40
        case warningTint30
        case warningTint20
        case warningTint10
        case warningShade30
        case warningShade20
        case warningShade10
        case successPrimary
        case successTint40
        case successTint30
        case successTint20
        case successTint10
        case successShade30
        case successShade20
        case successShade10

        public var color: UIColor {
            if let fluentColor = UIColor(named: "FluentColors/" + self.name, in: FluentUIFramework.resourceBundle, compatibleWith: nil) {
                return fluentColor
            } else {
                preconditionFailure("invalid fluent color")
            }
        }

        public var name: String {
            switch self {
            case .pinkRed10:
                return "pinkRed10"
            case .red20:
                return "red20"
            case .red10:
                return "red10"
            case .orange30:
                return "orange30"
            case .orange20:
                return "orange20"
            case .orangeYellow20:
                return "orangeYellow20"
            case .green20:
                return "green20"
            case .green10:
                return "green10"
            case .cyan30:
                return "cyan30"
            case .cyan20:
                return "cyan20"
            case .cyanBlue20:
                return "cyanBlue20"
            case .cyanBlue10:
                return "cyanBlue10"
            case .blue10:
                return "blue10"
            case .blueMagenta30:
                return "blueMagenta30"
            case .blueMagenta20:
                return "blueMagenta20"
            case .magenta20:
                return "magenta20"
            case .magenta10:
                return "magenta10"
            case .magentaPink10:
                return "magentaPink10"
            case .gray40:
                return "gray40"
            case .gray30:
                return "gray30"
            case .gray20:
                return "gray20"
            case .gray12:
                return "gray12"
            case .gray11:
                return "gray11"
            case .gray10:
                return "gray10"
            case .gray9:
                return "gray9"
            case .gray8:
                return "gray8"
            case .gray7:
                return "gray7"
            case .gray6:
                return "gray6"
            case .gray5:
                return "gray5"
            case .gray4:
                return "gray4"
            case .gray3:
                return "gray3"
            case .gray2:
                return "gray2"
            case .gray1:
                return "gray1"
            case .communicationBlue:
                return "communicationBlue"
            case .communicationBlueTint40:
                return "communicationBlueTint40"
            case .communicationBlueTint30:
                return "communicationBlueTint30"
            case .communicationBlueTint20:
                return "communicationBlueTint20"
            case .communicationBlueTint10:
                return "communicationBlueTint10"
            case .communicationBlueShade30:
                return "communicationBlueShade30"
            case .communicationBlueShade20:
                return "communicationBlueShade20"
            case .communicationBlueShade10:
                return "communicationBlueShade10"
            case .dangerPrimary:
                return "dangerPrimary"
            case .dangerTint40:
                return "dangerTint40"
            case .dangerTint30:
                return "dangerTint30"
            case .dangerTint20:
                return "dangerTint20"
            case .dangerTint10:
                return "dangerTint10"
            case .dangerShade30:
                return "dangerShade30"
            case .dangerShade20:
                return "dangerShade20"
            case .dangerShade10:
                return "dangerShade10"
            case .warningPrimary:
                return "warningPrimary"
            case .warningTint40:
                return "warningTint40"
            case .warningTint30:
                return "warningTint30"
            case .warningTint20:
                return "warningTint20"
            case .warningTint10:
                return "warningTint10"
            case .warningShade30:
                return "warningShade30"
            case .warningShade20:
                return "warningShade20"
            case .warningShade10:
                return "warningShade10"
            case .successPrimary:
                return "successPrimary"
            case .successTint40:
                return "successTint40"
            case .successTint30:
                return "successTint30"
            case .successTint20:
                return "successTint20"
            case .successTint10:
                return "successTint10"
            case .successShade30:
                return "successShade30"
            case .successShade20:
                return "successShade20"
            case .successShade10:
                return "successShade10"
            }
        }
    }

    @objc public static func setProvider(provider: ColorProviding, for window: UIWindow) {
        colorProvidersMap.setObject(provider, forKey: window)
    }

    // MARK: Primary

    /// Use these funcs to grab a color customized by a ColorProviding object for a specific window.. If no colorProvider exists for the window, falls back to deprecated singleton theme color
    @objc public static func primary(for window: UIWindow) -> UIColor {
        return colorProvidersMap.object(forKey: window)?.primaryColor(for: window) ?? primary
    }

    @objc public static func primaryTint10(for window: UIWindow) -> UIColor {
        return colorProvidersMap.object(forKey: window)?.primaryTint10Color(for: window) ?? primaryTint10
    }

    @objc public static func primaryTint20(for window: UIWindow) -> UIColor {
        return colorProvidersMap.object(forKey: window)?.primaryTint20Color(for: window) ?? primaryTint20
    }

    @objc public static func primaryTint30(for window: UIWindow) -> UIColor {
        return colorProvidersMap.object(forKey: window)?.primaryTint30Color(for: window) ?? primaryTint30
    }

    @objc public static func primaryTint40(for window: UIWindow) -> UIColor {
        return colorProvidersMap.object(forKey: window)?.primaryTint40Color(for: window) ?? primaryTint40
    }

    @objc public static func primaryShade10(for window: UIWindow) -> UIColor {
        return colorProvidersMap.object(forKey: window)?.primaryShade10Color(for: window) ?? primaryShade10
    }

    @objc public static func primaryShade20(for window: UIWindow) -> UIColor {
        return colorProvidersMap.object(forKey: window)?.primaryShade20Color(for: window) ?? primaryShade20
    }

    @objc public static func primaryShade30(for window: UIWindow) -> UIColor {
        return colorProvidersMap.object(forKey: window)?.primaryShade30Color(for: window) ?? primaryShade30
    }

    private static var colorProvidersMap = NSMapTable<UIWindow, ColorProviding>(keyOptions: .weakMemory, valueOptions: .weakMemory)

    /// Customization of primary colors should happen through the ColorProviding protocol rather than this singleton. Doing so
    /// will allow hosts of fluentui controls to simultaneously host different experiences with different themes
    @available(*, deprecated, renamed: "setProvider(_:forWindow:)")
    @objc public static var primary: UIColor = communicationBlue

    @available(*, deprecated, renamed: "setProvider(_:forWindow:)")
    @objc public static var primaryTint10: UIColor = Palette.communicationBlueTint10.color

    @available(*, deprecated, renamed: "setProvider(_:forWindow:)")
    @objc public static var primaryTint20: UIColor = Palette.communicationBlueTint20.color

    @available(*, deprecated, renamed: "setProvider(_:forWindow:)")
    @objc public static var primaryTint30: UIColor = Palette.communicationBlueTint30.color

    @available(*, deprecated, renamed: "setProvider(_:forWindow:)")
    @objc public static var primaryTint40: UIColor = Palette.communicationBlueTint40.color

    @available(*, deprecated, renamed: "setProvider(_:forWindow:)")
    @objc public static var primaryShade10: UIColor = Palette.communicationBlueShade10.color

    @available(*, deprecated, renamed: "setProvider(_:forWindow:)")
    @objc public static var primaryShade20: UIColor = Palette.communicationBlueShade20.color

    @available(*, deprecated, renamed: "setProvider(_:forWindow:)")
    @objc public static var primaryShade30: UIColor = Palette.communicationBlueShade30.color

    @available(*, deprecated, renamed: "textOnAccent")
    @objc public static var foregroundOnPrimary: UIColor = textOnAccent

    // MARK: Physical - grays

    @objc public static let gray950: UIColor = Palette.gray1.color
    @objc public static let gray900: UIColor = Palette.gray2.color
    @objc public static let gray800: UIColor = Palette.gray3.color
    @objc public static let gray700: UIColor = Palette.gray4.color
    @objc public static let gray600: UIColor = Palette.gray5.color
    @objc public static let gray500: UIColor = Palette.gray6.color
    @objc public static let gray400: UIColor = Palette.gray7.color
    @objc public static let gray300: UIColor = Palette.gray8.color
    @objc public static let gray200: UIColor = Palette.gray9.color
    @objc public static let gray100: UIColor = Palette.gray10.color
    @objc public static let gray50: UIColor = Palette.gray11.color
    @objc public static let gray25: UIColor = Palette.gray12.color

    // MARK: Physical - Non-grays

    @objc public static let error: UIColor = Palette.dangerPrimary.color
    @objc public static let warning: UIColor = Palette.warningPrimary.color

    @objc public static var avatarBackgroundColors: [UIColor] = [
        Palette.cyanBlue10.color,
        Palette.red10.color,
        Palette.magenta20.color,
        Palette.green10.color,
        Palette.magentaPink10.color,
        Palette.cyanBlue20.color,
        Palette.orange20.color,
        Palette.cyan20.color,
        Palette.orangeYellow20.color,
        Palette.red20.color,
        Palette.blue10.color,
        Palette.magenta10.color,
        Palette.gray40.color,
        Palette.green20.color,
        Palette.blueMagenta20.color,
        Palette.pinkRed10.color,
        Palette.gray30.color,
        Palette.blueMagenta30.color,
        Palette.gray20.color,
        Palette.cyan30.color,
        Palette.orange30.color
    ]

    /// Used for hyperlinks
    @objc public static let communicationBlue: UIColor = Palette.communicationBlue.color

    // MARK: Base semantic

    @available(*, deprecated, renamed: "surfaceDisabled")
    @objc public static let disabled: UIColor = textDisabled

    /// text color should not be lower than `gray500` in light mode to achieve 4.5:1 minimum contrast ratio in `.white` background
    /// text color should not be higher than `gray400` in dark mode to achieve 4.5:1 minimum contrast ratio in `.black` background
    /// when determining high contrast color, add 200 in light mode and substract 200 in dark mode from the default color.

    /// text color used for main level in the screen. eg. title in dialog, title in navigationbar with `surfacePrimary`, etc
    @objc public static let textDominant = UIColor(light: gray900, lightHighContrast: .black, dark: .white)
    /// text color used for titles
    @objc public static let textPrimary = UIColor(light: gray900, lightHighContrast: .black, dark: gray100, darkHighContrast: .white)
    /// text color used for subtitles
    @objc public static let textSecondary = UIColor(light: gray500, lightHighContrast: gray700, dark: gray400, darkHighContrast: gray200)
    /// text color used in disabled state
    @objc public static let textDisabled = UIColor(light: gray300, lightHighContrast: gray500, dark: gray600, darkHighContrast: gray400)
    /// text appears on top of the surface that uses `Colors.primary` as background color
    @objc public static let textOnAccent = UIColor(light: .white, dark: .black)

    /// icon used as call-to-actions without a label attached. They need to reach a minimum contrast ratio 4.5:1 to its background
    @objc public static let iconPrimary = UIColor(light: gray500, lightHighContrast: gray700, dark: .white)
    /// icon that are attached to a label and are only used for decorative purposes
    @objc public static let iconSecondary = UIColor(light: gray400, lightHighContrast: gray600, dark: gray500, darkHighContrast: gray300, darkElevated: gray400)
    /// icon color used in disabled state
    @objc public static let iconDisabled = UIColor(light: gray300, lightHighContrast: gray500, dark: gray600, darkHighContrast: gray400)
    /// icon appears on top of surfaces that uses `Colors.primary` as background color
    @objc public static let iconOnAccent = UIColor(light: .white, dark: .black)

    /// In Darkmode, our system use two sets of background colors -- called base and elevated -- to enhance the perception of depath when one dark interface is layered above another.
    /// The dark base colors are darker, making background interface appear to recede, and the elevete colors are lighter, making foreground interfaces appear to advance

    @objc public static let surfacePrimary = UIColor(light: .white, dark: .black, darkElevated: gray950)
    @objc public static let surfaceSecondary = UIColor(light: gray25, dark: gray950, darkElevated: gray900)
    @objc public static let surfaceTertiary = UIColor(light: gray50, dark: gray900, darkElevated: gray800)
    /// also used for disabled background color
    @objc public static let surfaceQuaternary = UIColor(light: gray100, dark: gray600)

    @objc public static let dividerOnPrimary = UIColor(light: gray100, dark: gray800, darkElevated: gray700)
    @objc public static let dividerOnSecondary = UIColor(light: gray200, dark: gray700, darkElevated: gray600)
    @objc public static let dividerOnTertiary = UIColor(light: gray200, dark: gray700, darkElevated: gray600)

    // MARK: Final semantic

    // Add semantic colors describing colors used for particular control elements

    public struct ActivityIndicator {
        public static var foreground: UIColor = iconSecondary
    }

    public struct Avatar {
        // Should use physical color because this text is shown on physical avatar background
        public static var text: UIColor = textOnAccent
        public static var border = UIColor(light: .white, dark: gray900, darkElevated: gray800)
    }

    public struct Badge {
<<<<<<< HEAD
        public static var background: UIColor { return primaryTint40 }
        public static var backgroundSelected: UIColor { return primary }
        public static var backgroundDisabled = UIColor(light: surfaceSecondary, dark: gray700)
=======
        public static var backgroundDisabled: UIColor = background2b
>>>>>>> 4f9f7859
        public static var backgroundError = UIColor(light: Palette.dangerTint40.color, dark: Palette.dangerTint30.color)
        public static var backgroundErrorSelected: UIColor = error
        public static var backgroundWarning = UIColor(light: Palette.warningTint40.color, dark: Palette.warningTint30.color)
        public static var backgroundWarningSelected: UIColor = warning
<<<<<<< HEAD
        public static var text: UIColor { return primary }
        public static var textSelected: UIColor = textOnAccent
        public static var textDisabled: UIColor = textSecondary
=======
        public static var textSelected: UIColor = foregroundOnPrimary
        public static var textDisabled: UIColor = foreground2b
>>>>>>> 4f9f7859
        public static var textError = UIColor(light: Palette.dangerShade10.color, dark: Palette.dangerShade20.color)
        public static var textErrorSelected: UIColor = textOnAccent
        public static var textWarning = UIColor(light: Palette.warningShade30.color, dark: Palette.warningPrimary.color)
        public static var textWarningSelected = UIColor(light: Palette.warningShade30.color, dark: .black)
    }

    public struct BadgeField {
        public static var background: UIColor = surfacePrimary
        public static var label: UIColor = textSecondary
        public static var placeholder: UIColor = textSecondary
    }

    public struct BarButtonItem {
<<<<<<< HEAD
        public static var primary: UIColor { return UIColor(light: Colors.primary, dark: textDominant) }
        public static var secondary: UIColor = iconPrimary
=======
        public static var secondary: UIColor = foreground2d
>>>>>>> 4f9f7859
    }

    public struct Button {
        public static var background: UIColor = .clear
<<<<<<< HEAD
        public static var backgroundFilled: UIColor { return primary }
        public static var backgroundFilledDisabled: UIColor = surfaceQuaternary
        public static var backgroundFilledHighlighted: UIColor { return UIColor(light: primaryTint10, dark: primaryTint20) }
        public static var border: UIColor { return primaryTint20 }
        public static var borderDisabled: UIColor = surfaceQuaternary
        public static var borderHighlighted: UIColor { return primaryTint30 }
        public static var title: UIColor { return primary }
        public static var titleDisabled: UIColor = textDisabled
        public static var titleHighlighted: UIColor { return primaryTint20 }
        public static var titleWithFilledBackground: UIColor = textOnAccent
=======
        public static var backgroundFilledDisabled: UIColor = disabled
        public static var borderDisabled: UIColor = disabled
        public static var titleDisabled: UIColor = foreground4
        public static var titleWithFilledBackground: UIColor = foregroundOnPrimary
>>>>>>> 4f9f7859
    }

    public struct Calendar {
        public struct Day {
            public static var textPrimary = UIColor(light: Colors.textSecondary, dark: Colors.textPrimary)
            public static var textSecondary: UIColor = Colors.textSecondary
            public static var textSelected: UIColor = textOnAccent
            public static var backgroundPrimary = UIColor(light: Calendar.background, dark: surfaceSecondary)
            public static var backgroundSecondary = UIColor(light: surfaceSecondary, dark: Calendar.background)
            public static var circleHighlighted: UIColor = gray400
        }
        public struct Today {
            public static var background: UIColor = Calendar.Day.backgroundPrimary
        }
        public struct WeekdayHeading {
            public struct Light {
                public static var textRegular = UIColor(light: gray600, lightHighContrast: gray700, dark: textPrimary)
                public static var textWeekend: UIColor = textSecondary
                public static var background: UIColor = Calendar.background
            }
            public struct Dark {
<<<<<<< HEAD
                public static var textRegular: UIColor = textOnAccent
                public static var textWeekend: UIColor = textOnAccent.withAlphaComponent(0.7)
                public static var background: UIColor { return primary }
=======
                public static var textRegular: UIColor = foregroundOnPrimary
                public static var textWeekend: UIColor = foregroundOnPrimary.withAlphaComponent(0.7)
>>>>>>> 4f9f7859
            }
        }
        public static var background: UIColor = NavigationBar.background
    }

    public struct DateTimePicker {
<<<<<<< HEAD
        public static var background: UIColor = NavigationBar.background
        public static var text: UIColor = textSecondary
        public static var textEmphasized: UIColor { return primary }
=======
        public static var background: UIColor = background1
        public static var text: UIColor = foreground2b
>>>>>>> 4f9f7859
    }

    public struct Drawer {
        public static var background = UIColor(light: surfacePrimary, dark: surfaceSecondary)
    }

    public struct HUD {
        public static var activityIndicator: UIColor = .white
        public static var background = UIColor(light: gray900.withAlphaComponent(0.9), dark: gray700)
        public static var text = UIColor(light: textOnAccent, dark: textPrimary)
    }

    public struct Navigation {
        public struct System {
            public static var background: UIColor = NavigationBar.background
            public static var tint: UIColor = NavigationBar.tint
            public static var title: UIColor = NavigationBar.title
        }
        public struct Primary {
<<<<<<< HEAD
            public static var background: UIColor { return UIColor(light: primary, dark: System.background) }
            public static var tint = UIColor(light: textOnAccent, dark: System.tint)
            public static var title = UIColor(light: textOnAccent, dark: System.title)
=======
            public static var tint = UIColor(light: .white, dark: System.tint)
            public static var title = UIColor(light: .white, dark: System.title)
>>>>>>> 4f9f7859
        }
    }

    public struct Notification {
        public struct NeutralToast {
            public static var background: UIColor = surfaceQuaternary.withAlphaComponent(0.6)
            public static var foreground: UIColor = Colors.textDominant
        }
        public struct PrimaryOutlineBar {
<<<<<<< HEAD
            public static var background = UIColor(light: surfacePrimary, dark: surfaceQuaternary).withAlphaComponent(0.6)
            public static var foreground: UIColor { return UIColor(light: primary, dark: textPrimary) }
=======
            public static var background = UIColor(light: .white, dark: gray600).withAlphaComponent(0.6)
>>>>>>> 4f9f7859
        }
        public struct NeutralBar {
            public static var background: UIColor = NeutralToast.background
            public static var foreground: UIColor = NeutralToast.foreground
        }
    }

    public struct NavigationBar {
        public static var background = UIColor(light: surfacePrimary, dark: surfaceTertiary)
        public static var tint: UIColor = BarButtonItem.secondary
        public static var title: UIColor = Colors.textDominant
    }

    public struct PageCardPresenter {
        // Should use physical color because page indicators are shown on physical blurred dark background
        public static var currentPageIndicator: UIColor = .white
        public static var pageIndicator = UIColor.white.withAlphaComponent(0.5)
    }

    public struct PillButton {
        public struct Outline {
<<<<<<< HEAD
            public static var background = UIColor(light: surfaceTertiary, dark: surfaceSecondary)
            public static var title = UIColor(light: textSecondary, dark: textPrimary)
            public static var backgroundSelected: UIColor { return UIColor(light: primary, dark: surfaceQuaternary) }
            public static var titleSelected = UIColor(light: textOnAccent, dark: textDominant)
        }
        public struct Filled {
            public static var background: UIColor { return UIColor(light: primaryShade10, dark: Outline.background) }
            public static var title = UIColor(light: textOnAccent, dark: Outline.title)
            public static var backgroundSelected = UIColor(light: surfacePrimary, dark: Outline.backgroundSelected)
            public static var titleSelected: UIColor { return UIColor(light: primary, dark: Outline.titleSelected) }
=======
            public static var background = UIColor(light: gray50, dark: gray950)
            public static var title = UIColor(light: gray500, dark: gray100)
            public static var titleSelected = UIColor(light: gray25, dark: .white)
        }
        public struct Filled {
            public static var title = UIColor(light: .white, dark: Outline.title)
            public static var backgroundSelected = UIColor(light: .white, dark: gray600)
>>>>>>> 4f9f7859
        }
    }

    public struct PopupMenu {
<<<<<<< HEAD
        public static var description: UIColor = textSecondary
        public struct Item {
            public static var imageSelected: UIColor { return primary }
            public static var titleSelected: UIColor { return primary }
            public static var subtitleSelected: UIColor { return primary }
        }
        public static var background = UIColor(light: Colors.Drawer.background, dark: surfaceQuaternary)
    }

    public struct Progress {
        public static var progressTint: UIColor { return primary }
        public static var trackTint = UIColor(light: surfaceQuaternary, dark: surfaceTertiary)
=======
        public static var description: UIColor = foreground2d
    }

    public struct Progress {
        public static var trackTint: UIColor = foreground6
        public static var trackTintForFullWidth: UIColor = foreground6c
>>>>>>> 4f9f7859
    }

    public struct ResizingHandle {
        public static var mark = iconSecondary
    }

    public struct SearchBar {
        public struct DarkContent {
            public static var background = UIColor(light: surfaceTertiary, dark: LightContent.background)
            public static var cancelButton = UIColor(light: textSecondary, dark: LightContent.cancelButton)
            public static var clearIcon = UIColor(light: iconSecondary, dark: LightContent.clearIcon)
            public static var placeholderText = UIColor(light: textSecondary, dark: LightContent.placeholderText)
            public static var searchIcon = UIColor(light: iconPrimary, dark: LightContent.searchIcon)
            public static var text = UIColor(light: textDominant, dark: LightContent.text)
            public static var tint = UIColor(light: iconSecondary, dark: LightContent.tint)
        }
        public struct LightContent {
            public static var background = UIColor(light: UIColor.black.withAlphaComponent(0.2), dark: gray700, darkElevated: gray600)
            public static var cancelButton: UIColor = LightContent.text
            public static var clearIcon = UIColor(light: UIColor.white.withAlphaComponent(0.6), dark: gray400)
            public static var placeholderText = UIColor(light: textOnAccent, dark: textSecondary)
            public static var searchIcon: UIColor = placeholderText
            public static var text = UIColor(light: textOnAccent, dark: textDominant)
            public static var tint: UIColor = LightContent.text
        }
    }

    public struct SegmentedControl {
        public struct Tabs {
            public static var background: UIColor = NavigationBar.background
            public static var backgroundDisabled: UIColor = background
<<<<<<< HEAD
            public static var segmentText: UIColor = textSecondary
            public static var segmentTextSelected: UIColor { return UIColor(light: primary, dark: textDominant) }
            public static var segmentTextDisabled: UIColor = surfaceQuaternary
            public static var segmentTextSelectedAndDisabled: UIColor = textDisabled
            public static var selection: UIColor { return UIColor(light: primary, dark: textDominant) }
            public static var selectionDisabled: UIColor = textDisabled
=======
            public static var segmentText: UIColor = foreground1b
            public static var segmentTextDisabled: UIColor = foreground4
            public static var segmentTextSelectedAndDisabled: UIColor = foreground2
            public static var selectionDisabled: UIColor = gray400
>>>>>>> 4f9f7859
        }

        public struct Switch {
<<<<<<< HEAD
            public static var background: UIColor { return PillButton.Filled.background }
            public static var backgroundDisabled: UIColor = background
            public static var segmentText: UIColor = PillButton.Filled.title
            public static var segmentTextSelected: UIColor { return PillButton.Filled.titleSelected }
            public static var segmentTextDisabled: UIColor { return UIColor(light: primaryTint10, dark: textDisabled) }
            public static var segmentTextSelectedAndDisabled = UIColor(light: primaryTint20, dark: gray500)
            public static var selection: UIColor = PillButton.Filled.backgroundSelected
=======
            public static var backgroundDisabled = UIColor(light: disabled, dark: .black)
            public static var segmentText: UIColor = foreground7b
            public static var segmentTextDisabled = UIColor(light: .white, dark: foreground4)
            public static var segmentTextSelectedAndDisabled: UIColor = foreground2
            public static var selection = UIColor(light: .white, dark: gray600)
>>>>>>> 4f9f7859
            public static var selectionDisabled: UIColor = selection
        }
    }

    public struct Separator {
        public static var `default`: UIColor = dividerOnPrimary
        public static var shadow = dividerOnSecondary
    }
    // Objective-C support
    @objc public static var separatorDefault: UIColor { return Separator.default }

    public struct Shimmer {
        public static var tint = UIColor(light: surfaceTertiary, dark: surfaceQuaternary)
    }

<<<<<<< HEAD
    public struct TabBar {
        public static var unselected: UIColor = textSecondary
        public static var selected: UIColor { return primary }
    }

    public struct Table {
        public struct Cell {
            public static var background: UIColor = surfacePrimary
            public static var backgroundGrouped: UIColor = surfacePrimary
            public static var backgroundSelected: UIColor = surfaceTertiary
            public static var image: UIColor = iconSecondary
            public static var title: UIColor = textPrimary
            public static var subtitle: UIColor = textSecondary
            public static var footer: UIColor = textSecondary
            public static var accessoryDisclosureIndicator: UIColor = iconSecondary
            public static var accessoryDetailButton: UIColor = iconSecondary
            public static var accessoryCheckmark: UIColor { return primary }
            public static var selectionIndicatorOn: UIColor { return primary }
            public static var selectionIndicatorOff: UIColor = iconSecondary
=======
    public struct Table {
        public struct Cell {
            public static var background: UIColor = background1
            public static var backgroundGrouped: UIColor = background1b
            public static var backgroundSelected: UIColor = background3
            public static var image: UIColor = foreground3b
            public static var title: UIColor = foreground1
            public static var subtitle: UIColor = foreground2
            public static var footer: UIColor = foreground2
            public static var accessoryDisclosureIndicator: UIColor = foreground3b
            public static var accessoryDetailButton: UIColor = foreground3b
            public static var selectionIndicatorOff: UIColor = foreground3b
>>>>>>> 4f9f7859
        }
        public struct ActionCell {
            public static var textDestructive: UIColor = error
            public static var textDestructiveHighlighted: UIColor = error.withAlphaComponent(0.4)
            public static var textCommunication: UIColor = communicationBlue
            public static var textCommunicationHighlighted: UIColor = communicationBlue.withAlphaComponent(0.4)
        }
        public struct HeaderFooter {
<<<<<<< HEAD
            public static var accessoryButtonText: UIColor = textSecondary
            public static var accessoryButtonTextPrimary: UIColor { return primary }
            public static var background: UIColor = .clear
            public static var backgroundDivider: UIColor = surfaceSecondary
            public static var backgroundDividerHighlighted: UIColor { return UIColor(light: primaryTint40, dark: surfaceSecondary) }
            public static var text: UIColor = textSecondary
            public static var textDivider: UIColor = textSecondary
            public static var textDividerHighlighted: UIColor { return primary }
=======
            public static var accessoryButtonText = UIColor(light: text, dark: gray300)
            public static var background: UIColor = .clear
            public static var backgroundDivider: UIColor = background2
            public static var text: UIColor = foreground2
            public static var textDivider: UIColor = foreground2d
>>>>>>> 4f9f7859
            public static var textLink: UIColor = communicationBlue
        }
        public static var background: UIColor = surfacePrimary
        public static var backgroundGrouped: UIColor = surfaceSecondary
    }
    // Objective-C support
    @objc public static var tableBackground: UIColor { return Table.background }
    @objc public static var tableBackgroundGrouped: UIColor { return Table.backgroundGrouped }
    @objc public static var tableCellBackground: UIColor { return Table.Cell.background }
    @objc public static var tableCellBackgroundGrouped: UIColor { return Table.Cell.backgroundGrouped }
    @objc public static var tableCellImage: UIColor { return Table.Cell.image }

    public struct Toolbar {
        public static var background: UIColor = NavigationBar.background
        public static var tint: UIColor = BarButtonItem.secondary
    }

    public struct Tooltip {
<<<<<<< HEAD
        public static var background: UIColor { return UIColor(light: gray900.withAlphaComponent(0.95), dark: primary)}
        public static var text: UIColor = textOnAccent
=======
        public static var text: UIColor = foregroundOnPrimary
>>>>>>> 4f9f7859
    }

    public struct TwoLineTitle {
        // light style is used Navigation.Primary.background. Dark style is used for Navigation.System.background
        public static var titleDark: UIColor = Navigation.System.title
        public static var titleLight: UIColor = Navigation.Primary.title
        public static var subtitleDark = UIColor(light: textSecondary, dark: textDominant)
        public static var subtitleLight: UIColor = titleLight
        public static var titleAccessoryLight = UIColor(light: iconOnAccent, dark: iconPrimary)
        public static var titleAccessoryDark = UIColor(light: iconSecondary, dark: iconPrimary)
    }

    @objc public static func color(from palette: Palette) -> UIColor {
        return palette.color
    }

    @available(*, unavailable)
    override init() {
        super.init()
    }
}

/// Make palette enum CaseIterable for unit testing purposes
extension Colors.Palette: CaseIterable {}

// MARK: - TextColorStyle

@available(*, deprecated, renamed: "TextColorStyle")
public typealias MSTextColorStyle = TextColorStyle

@objc(MSFTextColorStyle)
public enum TextColorStyle: Int, CaseIterable {
    case regular
    case secondary
    case white
    case primary
    case error
    case warning
    case disabled

    public func color(for window: UIWindow) -> UIColor {
        switch self {
        case .regular:
            return Colors.textPrimary
        case .secondary:
            return Colors.textSecondary
        case .white:
            return .white
        case .primary:
            return Colors.primary(for: window)
        case .error:
            return Colors.error
        case .warning:
            return Colors.warning
        case .disabled:
            return Colors.textDisabled
        }
    }
}<|MERGE_RESOLUTION|>--- conflicted
+++ resolved
@@ -423,25 +423,13 @@
     }
 
     public struct Badge {
-<<<<<<< HEAD
-        public static var background: UIColor { return primaryTint40 }
-        public static var backgroundSelected: UIColor { return primary }
         public static var backgroundDisabled = UIColor(light: surfaceSecondary, dark: gray700)
-=======
-        public static var backgroundDisabled: UIColor = background2b
->>>>>>> 4f9f7859
         public static var backgroundError = UIColor(light: Palette.dangerTint40.color, dark: Palette.dangerTint30.color)
         public static var backgroundErrorSelected: UIColor = error
         public static var backgroundWarning = UIColor(light: Palette.warningTint40.color, dark: Palette.warningTint30.color)
         public static var backgroundWarningSelected: UIColor = warning
-<<<<<<< HEAD
-        public static var text: UIColor { return primary }
         public static var textSelected: UIColor = textOnAccent
         public static var textDisabled: UIColor = textSecondary
-=======
-        public static var textSelected: UIColor = foregroundOnPrimary
-        public static var textDisabled: UIColor = foreground2b
->>>>>>> 4f9f7859
         public static var textError = UIColor(light: Palette.dangerShade10.color, dark: Palette.dangerShade20.color)
         public static var textErrorSelected: UIColor = textOnAccent
         public static var textWarning = UIColor(light: Palette.warningShade30.color, dark: Palette.warningPrimary.color)
@@ -455,33 +443,16 @@
     }
 
     public struct BarButtonItem {
-<<<<<<< HEAD
-        public static var primary: UIColor { return UIColor(light: Colors.primary, dark: textDominant) }
+//        public static var primary: UIColor { return UIColor(light: Colors.primary, dark: textDominant) }
         public static var secondary: UIColor = iconPrimary
-=======
-        public static var secondary: UIColor = foreground2d
->>>>>>> 4f9f7859
     }
 
     public struct Button {
         public static var background: UIColor = .clear
-<<<<<<< HEAD
-        public static var backgroundFilled: UIColor { return primary }
         public static var backgroundFilledDisabled: UIColor = surfaceQuaternary
-        public static var backgroundFilledHighlighted: UIColor { return UIColor(light: primaryTint10, dark: primaryTint20) }
-        public static var border: UIColor { return primaryTint20 }
         public static var borderDisabled: UIColor = surfaceQuaternary
-        public static var borderHighlighted: UIColor { return primaryTint30 }
-        public static var title: UIColor { return primary }
         public static var titleDisabled: UIColor = textDisabled
-        public static var titleHighlighted: UIColor { return primaryTint20 }
         public static var titleWithFilledBackground: UIColor = textOnAccent
-=======
-        public static var backgroundFilledDisabled: UIColor = disabled
-        public static var borderDisabled: UIColor = disabled
-        public static var titleDisabled: UIColor = foreground4
-        public static var titleWithFilledBackground: UIColor = foregroundOnPrimary
->>>>>>> 4f9f7859
     }
 
     public struct Calendar {
@@ -503,28 +474,16 @@
                 public static var background: UIColor = Calendar.background
             }
             public struct Dark {
-<<<<<<< HEAD
                 public static var textRegular: UIColor = textOnAccent
                 public static var textWeekend: UIColor = textOnAccent.withAlphaComponent(0.7)
-                public static var background: UIColor { return primary }
-=======
-                public static var textRegular: UIColor = foregroundOnPrimary
-                public static var textWeekend: UIColor = foregroundOnPrimary.withAlphaComponent(0.7)
->>>>>>> 4f9f7859
             }
         }
         public static var background: UIColor = NavigationBar.background
     }
 
     public struct DateTimePicker {
-<<<<<<< HEAD
         public static var background: UIColor = NavigationBar.background
         public static var text: UIColor = textSecondary
-        public static var textEmphasized: UIColor { return primary }
-=======
-        public static var background: UIColor = background1
-        public static var text: UIColor = foreground2b
->>>>>>> 4f9f7859
     }
 
     public struct Drawer {
@@ -544,29 +503,18 @@
             public static var title: UIColor = NavigationBar.title
         }
         public struct Primary {
-<<<<<<< HEAD
-            public static var background: UIColor { return UIColor(light: primary, dark: System.background) }
             public static var tint = UIColor(light: textOnAccent, dark: System.tint)
             public static var title = UIColor(light: textOnAccent, dark: System.title)
-=======
-            public static var tint = UIColor(light: .white, dark: System.tint)
-            public static var title = UIColor(light: .white, dark: System.title)
->>>>>>> 4f9f7859
         }
     }
 
     public struct Notification {
         public struct NeutralToast {
             public static var background: UIColor = surfaceQuaternary.withAlphaComponent(0.6)
-            public static var foreground: UIColor = Colors.textDominant
+            public static var foreground: UIColor = textDominant
         }
         public struct PrimaryOutlineBar {
-<<<<<<< HEAD
             public static var background = UIColor(light: surfacePrimary, dark: surfaceQuaternary).withAlphaComponent(0.6)
-            public static var foreground: UIColor { return UIColor(light: primary, dark: textPrimary) }
-=======
-            public static var background = UIColor(light: .white, dark: gray600).withAlphaComponent(0.6)
->>>>>>> 4f9f7859
         }
         public struct NeutralBar {
             public static var background: UIColor = NeutralToast.background
@@ -588,55 +536,26 @@
 
     public struct PillButton {
         public struct Outline {
-<<<<<<< HEAD
             public static var background = UIColor(light: surfaceTertiary, dark: surfaceSecondary)
             public static var title = UIColor(light: textSecondary, dark: textPrimary)
-            public static var backgroundSelected: UIColor { return UIColor(light: primary, dark: surfaceQuaternary) }
             public static var titleSelected = UIColor(light: textOnAccent, dark: textDominant)
         }
         public struct Filled {
-            public static var background: UIColor { return UIColor(light: primaryShade10, dark: Outline.background) }
             public static var title = UIColor(light: textOnAccent, dark: Outline.title)
-            public static var backgroundSelected = UIColor(light: surfacePrimary, dark: Outline.backgroundSelected)
-            public static var titleSelected: UIColor { return UIColor(light: primary, dark: Outline.titleSelected) }
-=======
-            public static var background = UIColor(light: gray50, dark: gray950)
-            public static var title = UIColor(light: gray500, dark: gray100)
-            public static var titleSelected = UIColor(light: gray25, dark: .white)
-        }
-        public struct Filled {
-            public static var title = UIColor(light: .white, dark: Outline.title)
-            public static var backgroundSelected = UIColor(light: .white, dark: gray600)
->>>>>>> 4f9f7859
         }
     }
 
     public struct PopupMenu {
-<<<<<<< HEAD
         public static var description: UIColor = textSecondary
-        public struct Item {
-            public static var imageSelected: UIColor { return primary }
-            public static var titleSelected: UIColor { return primary }
-            public static var subtitleSelected: UIColor { return primary }
-        }
         public static var background = UIColor(light: Colors.Drawer.background, dark: surfaceQuaternary)
     }
 
     public struct Progress {
-        public static var progressTint: UIColor { return primary }
         public static var trackTint = UIColor(light: surfaceQuaternary, dark: surfaceTertiary)
-=======
-        public static var description: UIColor = foreground2d
-    }
-
-    public struct Progress {
-        public static var trackTint: UIColor = foreground6
-        public static var trackTintForFullWidth: UIColor = foreground6c
->>>>>>> 4f9f7859
     }
 
     public struct ResizingHandle {
-        public static var mark = iconSecondary
+        public static var mark: UIColor = iconSecondary
     }
 
     public struct SearchBar {
@@ -664,56 +583,28 @@
         public struct Tabs {
             public static var background: UIColor = NavigationBar.background
             public static var backgroundDisabled: UIColor = background
-<<<<<<< HEAD
             public static var segmentText: UIColor = textSecondary
-            public static var segmentTextSelected: UIColor { return UIColor(light: primary, dark: textDominant) }
             public static var segmentTextDisabled: UIColor = surfaceQuaternary
             public static var segmentTextSelectedAndDisabled: UIColor = textDisabled
-            public static var selection: UIColor { return UIColor(light: primary, dark: textDominant) }
             public static var selectionDisabled: UIColor = textDisabled
-=======
-            public static var segmentText: UIColor = foreground1b
-            public static var segmentTextDisabled: UIColor = foreground4
-            public static var segmentTextSelectedAndDisabled: UIColor = foreground2
-            public static var selectionDisabled: UIColor = gray400
->>>>>>> 4f9f7859
         }
 
         public struct Switch {
-<<<<<<< HEAD
-            public static var background: UIColor { return PillButton.Filled.background }
-            public static var backgroundDisabled: UIColor = background
             public static var segmentText: UIColor = PillButton.Filled.title
-            public static var segmentTextSelected: UIColor { return PillButton.Filled.titleSelected }
-            public static var segmentTextDisabled: UIColor { return UIColor(light: primaryTint10, dark: textDisabled) }
-            public static var segmentTextSelectedAndDisabled = UIColor(light: primaryTint20, dark: gray500)
-            public static var selection: UIColor = PillButton.Filled.backgroundSelected
-=======
-            public static var backgroundDisabled = UIColor(light: disabled, dark: .black)
-            public static var segmentText: UIColor = foreground7b
-            public static var segmentTextDisabled = UIColor(light: .white, dark: foreground4)
-            public static var segmentTextSelectedAndDisabled: UIColor = foreground2
-            public static var selection = UIColor(light: .white, dark: gray600)
->>>>>>> 4f9f7859
+            public static var selection = UIColor(light: Colors.surfacePrimary, dark: Colors.surfaceQuaternary)
             public static var selectionDisabled: UIColor = selection
         }
     }
 
     public struct Separator {
         public static var `default`: UIColor = dividerOnPrimary
-        public static var shadow = dividerOnSecondary
+        public static var shadow: UIColor = dividerOnSecondary
     }
     // Objective-C support
     @objc public static var separatorDefault: UIColor { return Separator.default }
 
     public struct Shimmer {
         public static var tint = UIColor(light: surfaceTertiary, dark: surfaceQuaternary)
-    }
-
-<<<<<<< HEAD
-    public struct TabBar {
-        public static var unselected: UIColor = textSecondary
-        public static var selected: UIColor { return primary }
     }
 
     public struct Table {
@@ -727,23 +618,7 @@
             public static var footer: UIColor = textSecondary
             public static var accessoryDisclosureIndicator: UIColor = iconSecondary
             public static var accessoryDetailButton: UIColor = iconSecondary
-            public static var accessoryCheckmark: UIColor { return primary }
-            public static var selectionIndicatorOn: UIColor { return primary }
             public static var selectionIndicatorOff: UIColor = iconSecondary
-=======
-    public struct Table {
-        public struct Cell {
-            public static var background: UIColor = background1
-            public static var backgroundGrouped: UIColor = background1b
-            public static var backgroundSelected: UIColor = background3
-            public static var image: UIColor = foreground3b
-            public static var title: UIColor = foreground1
-            public static var subtitle: UIColor = foreground2
-            public static var footer: UIColor = foreground2
-            public static var accessoryDisclosureIndicator: UIColor = foreground3b
-            public static var accessoryDetailButton: UIColor = foreground3b
-            public static var selectionIndicatorOff: UIColor = foreground3b
->>>>>>> 4f9f7859
         }
         public struct ActionCell {
             public static var textDestructive: UIColor = error
@@ -752,22 +627,11 @@
             public static var textCommunicationHighlighted: UIColor = communicationBlue.withAlphaComponent(0.4)
         }
         public struct HeaderFooter {
-<<<<<<< HEAD
             public static var accessoryButtonText: UIColor = textSecondary
-            public static var accessoryButtonTextPrimary: UIColor { return primary }
             public static var background: UIColor = .clear
             public static var backgroundDivider: UIColor = surfaceSecondary
-            public static var backgroundDividerHighlighted: UIColor { return UIColor(light: primaryTint40, dark: surfaceSecondary) }
             public static var text: UIColor = textSecondary
             public static var textDivider: UIColor = textSecondary
-            public static var textDividerHighlighted: UIColor { return primary }
-=======
-            public static var accessoryButtonText = UIColor(light: text, dark: gray300)
-            public static var background: UIColor = .clear
-            public static var backgroundDivider: UIColor = background2
-            public static var text: UIColor = foreground2
-            public static var textDivider: UIColor = foreground2d
->>>>>>> 4f9f7859
             public static var textLink: UIColor = communicationBlue
         }
         public static var background: UIColor = surfacePrimary
@@ -786,12 +650,7 @@
     }
 
     public struct Tooltip {
-<<<<<<< HEAD
-        public static var background: UIColor { return UIColor(light: gray900.withAlphaComponent(0.95), dark: primary)}
         public static var text: UIColor = textOnAccent
-=======
-        public static var text: UIColor = foregroundOnPrimary
->>>>>>> 4f9f7859
     }
 
     public struct TwoLineTitle {
