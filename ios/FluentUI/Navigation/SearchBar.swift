//
//  Copyright (c) Microsoft Corporation. All rights reserved.
//  Licensed under the MIT License.
//

import UIKit

// MARK: SearchBarDelegate

/// Various state update methods coming from the SearchBar
@objc(MSFSearchBarDelegate)
public protocol SearchBarDelegate: AnyObject {
    func searchBarDidBeginEditing(_ searchBar: SearchBar)
    func searchBar(_ searchBar: SearchBar, didUpdateSearchText newSearchText: String?)
    @objc optional func searchBarDidFinishEditing(_ searchBar: SearchBar)
    func searchBarDidCancel(_ searchBar: SearchBar)
    @objc optional func searchBarDidRequestSearch(_ searchBar: SearchBar)
    @objc optional func searchBar(_ searchBar: SearchBar, didUpdateLeadingView leadingView: UIView?)
}

// MARK: - SearchBar

/// Drop-in replacement for UISearchBar that allows for more customization
@objc(MSFSearchBar)
open class SearchBar: UIView, TokenizedControlInternal {
    @objc(MSFSearchBarStyle)
    public enum Style: Int {
        case lightContent, darkContent

        func backgroundColor(fluentTheme: FluentTheme) -> UIColor {
            switch self {
            case .darkContent:
                return UIColor(dynamicColor: fluentTheme.aliasTokens.colors[.background5])
            case .lightContent:
                return UIColor(dynamicColor: DynamicColor(light: fluentTheme.aliasTokens.colors[.brandBackground2].light, dark: fluentTheme.aliasTokens.colors[.background5].dark))
            }
        }

        func cancelButtonColor(fluentTheme: FluentTheme) -> UIColor {
            switch self {
            case .darkContent:
                return UIColor(dynamicColor: fluentTheme.aliasTokens.colors[.foreground1])
            case .lightContent:
                return UIColor(dynamicColor: DynamicColor(light: fluentTheme.aliasTokens.colors[.foregroundOnColor].light, dark: fluentTheme.aliasTokens.colors[.foreground1].dark))
            }
        }

        func clearIconColor(fluentTheme: FluentTheme) -> UIColor {
            switch self {
            case .darkContent:
                return UIColor(dynamicColor: fluentTheme.aliasTokens.colors[.foreground2])
            case .lightContent:
                return UIColor(dynamicColor: DynamicColor(light: fluentTheme.aliasTokens.colors[.foregroundOnColor].light, dark: fluentTheme.aliasTokens.colors[.foreground2].dark))
            }
        }

        func placeholderColor(fluentTheme: FluentTheme) -> UIColor {
            switch self {
            case .darkContent:
                return UIColor(dynamicColor: fluentTheme.aliasTokens.colors[.foreground3])
            case .lightContent:
                return UIColor(dynamicColor: DynamicColor(light: fluentTheme.aliasTokens.colors[.foregroundOnColor].light, dark: fluentTheme.aliasTokens.colors[.foreground3].dark))
            }
        }

        func searchIconColor(fluentTheme: FluentTheme, isSearching: Bool = false) -> UIColor {
            let searchBrandColor = UIColor(dynamicColor: DynamicColor(light: fluentTheme.aliasTokens.colors[.foregroundOnColor].light, dark: fluentTheme.aliasTokens.colors[.foreground1].dark))
            let idleBrandColor = UIColor(dynamicColor: DynamicColor(light: fluentTheme.aliasTokens.colors[.foregroundOnColor].light, dark: fluentTheme.aliasTokens.colors[.foreground3].dark))

            switch self {
            case .darkContent:
                return isSearching ? UIColor(dynamicColor: fluentTheme.aliasTokens.colors[.foreground1]) : UIColor(dynamicColor: fluentTheme.aliasTokens.colors[.foreground3])
            case .lightContent:
                return isSearching ? searchBrandColor : idleBrandColor
            }
        }

        func textColor(fluentTheme: FluentTheme) -> UIColor {
            switch self {
            case .darkContent:
                return UIColor(dynamicColor: fluentTheme.aliasTokens.colors[.foreground1])
            case .lightContent:
                return UIColor(dynamicColor: DynamicColor(light: fluentTheme.aliasTokens.colors[.foregroundOnColor].light, dark: fluentTheme.aliasTokens.colors[.foreground1].dark))
            }
        }

        func tintColor(fluentTheme: FluentTheme) -> UIColor {
            switch self {
            case .darkContent:
                return UIColor(dynamicColor: fluentTheme.aliasTokens.colors[.foreground3])
            case .lightContent:
                return UIColor(dynamicColor: DynamicColor(light: fluentTheme.aliasTokens.colors[.foregroundOnColor].light, dark: fluentTheme.aliasTokens.colors[.foreground3].dark))
            }
        }

        func progressSpinnerColor(fluentTheme: FluentTheme) -> UIColor {
            switch self {
            case .darkContent:
                return UIColor(dynamicColor: fluentTheme.aliasTokens.colors[.foreground3])
            case .lightContent:
                return UIColor(dynamicColor: DynamicColor(light: fluentTheme.aliasTokens.colors[.foregroundOnColor].light, dark: fluentTheme.aliasTokens.colors[.foreground3].dark))
            }
        }
    }

    private struct Constants {
        static let searchTextFieldCornerRadius: CGFloat = 10.0
        static let searchTextFieldBackgroundHeight: CGFloat = 36.0
        static let searchIconImageViewDimension: CGFloat = 20
        static let searchIconInset: CGFloat = 10.0
        static let searchTextFieldLeadingInset: CGFloat = 10.0
        static let searchTextFieldVerticalInset: CGFloat = 2
        static let searchTextFieldInteractionMinWidth: CGFloat = 50
        static let clearButtonLeadingInset: CGFloat = 10
        static let clearButtonWidth: CGFloat = 8 + 16 + 8   // padding + image + padding
        static let clearButtonTrailingInset: CGFloat = 10
        static let cancelButtonLeadingInset: CGFloat = 8.0
        static let fontSize: CGFloat = 17
        static let cancelButtonShowHideAnimationDuration: TimeInterval = 0.25
        static let navigationBarTransitionHidingDelay: TimeInterval = 0.5

        static let defaultStyle: Style = .lightContent

        static var searchIconInsettedWidth: CGFloat {
            searchIconImageViewDimension + searchIconInset
        }
        static var clearButtonInsettedWidth: CGFloat {
            clearButtonLeadingInset + clearButtonWidth + clearButtonTrailingInset
        }
    }

    @objc open var hidesNavigationBarDuringSearch: Bool = true {
        didSet {
            if oldValue != hidesNavigationBarDuringSearch && isActive {
                if hidesNavigationBarDuringSearch {
                    hideNavigationBar(animated: false)
                } else {
                    unhideNavigationBar(animated: false)
                }
            }
        }
    }

    @objc open var cornerRadius: CGFloat = Constants.searchTextFieldCornerRadius {
        didSet {
            searchTextField.layer.cornerRadius = cornerRadius
        }
    }

    @objc open var placeholderText: String? {
        didSet {
            attributePlaceholderText()
        }
    }

    @objc open var style: Style = Constants.defaultStyle {
        didSet {
            updateColorsForStyle()
        }
    }

    /// Indicates when search bar either has focus or contains a search text.
    @objc open private(set) var isActive: Bool = false

    @objc open weak var delegate: SearchBarDelegate?

    weak var navigationController: NavigationController?

    public typealias TokenSetKeyType = EmptyTokenSet.Tokens
    public var tokenSet: EmptyTokenSet = .init()

    // used to hide the cancelButton in non-active states
    private var searchTextFieldBackgroundViewTrailingConstraint: NSLayoutConstraint?
    private var cancelButtonTrailingConstraint: NSLayoutConstraint?
    private var textFieldLeadingConstraint: NSLayoutConstraint?

    private lazy var searchIconImageViewContainerView = UIView()

    // Leading-edge aligned Icon
    private lazy var searchIconImageView: UIImageView = {
        let imageView = UIImageView()
        imageView.image = UIImage.staticImageNamed("search-20x20")
        imageView.contentMode = .scaleToFill
        return imageView
    }()

    // user interaction point
    private lazy var searchTextField: SearchBarTextField = {
        let textField = SearchBarTextField()
        textField.font = UIFont.fluent(tokenSet.fluentTheme.aliasTokens.typography[.body1]).withSize(Constants.fontSize)
        textField.delegate = self
        textField.returnKeyType = .search
        textField.enablesReturnKeyAutomatically = true
        textField.accessibilityTraits = .searchField
        textField.addTarget(self, action: #selector(searchTextFieldValueDidChange(_:)), for: .editingChanged)
        textField.showsLargeContentViewer = true

        return textField
    }()

    @objc open var autocorrectionType: UITextAutocorrectionType {
        get { return searchTextField.autocorrectionType }
        set { searchTextField.autocorrectionType = newValue }
    }

    // a "searchTextField" in native iOS is comprised of an inset Magnifying Glass image followed by an inset textfield.
    // backgroundview is used to achive an inset textfield
    private lazy var searchTextFieldBackgroundView: UIView = {
        let backgroundView = UIView()
        backgroundView.backgroundColor = style.backgroundColor(fluentTheme: tokenSet.fluentTheme)
        backgroundView.layer.cornerRadius = Constants.searchTextFieldCornerRadius
        return backgroundView
    }()

    // removes text from the searchTextField
    private lazy var clearButton: UIButton = {
        let clearButton = UIButton()
        clearButton.addTarget(self, action: #selector(SearchBar.clearButtonTapped(sender:)), for: .touchUpInside)
        clearButton.setImage(UIImage.staticImageNamed("search-clear"), for: .normal)
        clearButton.isHidden = true

        clearButton.isPointerInteractionEnabled = true
        clearButton.pointerStyleProvider = { button, _, _ in
            let preview = UITargetedPreview(view: button)
            return UIPointerStyle(effect: .lift(preview))
        }

        return clearButton
    }()

    // hidden when the textfield is not active
    private lazy var cancelButton: UIButton = {
        let button = UIButton(type: .system)
        button.titleLabel?.font = UIFont.fluent(tokenSet.fluentTheme.aliasTokens.typography[.body1])
        button.setTitle("Common.Cancel".localized, for: .normal)
        button.addTarget(self, action: #selector(SearchBar.cancelButtonTapped(sender:)), for: .touchUpInside)
        button.alpha = 0.0
        button.showsLargeContentViewer = true
        button.isPointerInteractionEnabled = true

        return button
    }()

    @objc public var leadingView: UIView? {
        didSet {
            guard oldValue != leadingView else {
                return
            }

            oldValue?.removeFromSuperview()
            setupLayoutForLeadingView()
            onContentChanged()
            delegate?.searchBar?(self, didUpdateLeadingView: leadingView)
        }
    }

    @objc open var isEditable: Bool = true {
        didSet {
            if !isEditable {
                _ = resignFirstResponder()
            }
            searchTextField.isUserInteractionEnabled = isEditable
        }
    }

    private var originalIsNavigationBarHidden: Bool = false

    /// indicates search in progress
    @objc public lazy var progressSpinner: MSFActivityIndicator = MSFActivityIndicator(size: .medium)

    @objc public override init(frame: CGRect) {
        super.init(frame: frame)

        initialize()
    }

<<<<<<< HEAD
    @objc private func themeDidChange(_ notification: Notification) {
        guard let themeView = notification.object as? UIView, self.isDescendant(of: themeView) else {
            return
        }
        tokenSet.update(themeView.fluentTheme)
        updateColorsForStyle()
    }

=======
>>>>>>> 4ced9de7
    @objc public required init?(coder aDecoder: NSCoder) {
        super.init(coder: aDecoder)
        initialize()
    }

    private func initialize() {
        setupLayout()

        tokenSet.registerOnUpdate(for: self) { [weak self] in
            self?.updateColorsForStyle()
        }
    }

    open override func willMove(toWindow newWindow: UIWindow?) {
        super.willMove(toWindow: newWindow)
        guard let newWindow else {
            return
        }
        tokenSet.update(newWindow.fluentTheme)
        updateColorsForStyle()
    }

    open override var intrinsicContentSize: CGSize {
        return sizeThatFits(CGSize(width: CGFloat.greatestFiniteMagnitude, height: CGFloat.greatestFiniteMagnitude))
    }

    open override func sizeThatFits(_ size: CGSize) -> CGSize {
        return CGSize(width: size.width, height: Constants.searchTextFieldBackgroundHeight)
    }

    private func startSearch() {
        if isActive {
            return
        }
        updateSearchingColors()
        attributePlaceholderText()
        showCancelButton()

        if hidesNavigationBarDuringSearch {
            originalIsNavigationBarHidden = navigationController?.isNavigationBarHidden ?? false

            // Using delayed async to work around a bug on iOS when it restores responder status for the text field when controller appears (due to navigation controller's pop action) even though text field resigned responder status before a detail controller was pushed
            let isTransitioning = navigationController?.transitionCoordinator != nil
            DispatchQueue.main.asyncAfter(deadline: .now() + (isTransitioning ? Constants.navigationBarTransitionHidingDelay : 0)) {
                self.hideNavigationBar(animated: true)
            }
        }

        isActive = true
    }

    @objc open func cancelSearch() {
        if !isActive {
            return
        }

        updateRestingColors()
        isActive = false
        searchTextField.resignFirstResponder()
        searchTextField.text = nil
        leadingView = nil
        searchTextDidChange(shouldUpdateDelegate: false)
        delegate?.searchBarDidCancel(self)
        hideCancelButton()

        if hidesNavigationBarDuringSearch {
            unhideNavigationBar(animated: true)
        }
    }

    private func hideNavigationBar(animated: Bool) {
        navigationController?.setNavigationBarHidden(true, animated: animated)
    }

    private func unhideNavigationBar(animated: Bool) {
        navigationController?.setNavigationBarHidden(originalIsNavigationBarHidden, animated: animated)
    }

    private func attributePlaceholderText() {
        guard let newPlaceholder = placeholderText else {
            searchTextField.attributedPlaceholder = nil
            return
        }
        let newAttributes = [NSAttributedString.Key.foregroundColor: style.placeholderColor(fluentTheme: tokenSet.fluentTheme)]
        let attributedPlaceholderText = NSAttributedString(string: newPlaceholder, attributes: newAttributes)
        searchTextField.attributedPlaceholder = attributedPlaceholderText
    }

    // MARK: - Layout Construction

    private func setupLayout() {
        addInteraction(UILargeContentViewerInteraction())

        // Autolayout is more efficent if all constraints are activated simultaneously
        var constraints = [NSLayoutConstraint]()

        // textfield background
        addSubview(searchTextFieldBackgroundView)
        searchTextFieldBackgroundView.translatesAutoresizingMaskIntoConstraints = false
        searchTextFieldBackgroundView.setContentHuggingPriority(.defaultLow, for: .horizontal)

        constraints.append(searchTextFieldBackgroundView.leadingAnchor.constraint(equalTo: leadingAnchor))
        constraints.append(searchTextFieldBackgroundView.centerYAnchor.constraint(equalTo: centerYAnchor))
        constraints.append(searchTextFieldBackgroundView.heightAnchor.constraint(equalToConstant: Constants.searchTextFieldBackgroundHeight))
        let searchTextFieldBackgroundViewTrailing = searchTextFieldBackgroundView.trailingAnchor.constraint(equalTo: trailingAnchor)
        searchTextFieldBackgroundViewTrailingConstraint = searchTextFieldBackgroundViewTrailing
        constraints.append(searchTextFieldBackgroundViewTrailing)

        // search icon container
        searchTextFieldBackgroundView.addSubview(searchIconImageViewContainerView)
        searchIconImageViewContainerView.translatesAutoresizingMaskIntoConstraints = false

        constraints.append(searchIconImageViewContainerView.leadingAnchor.constraint(equalTo: searchTextFieldBackgroundView.leadingAnchor, constant: Constants.searchIconInset))
        constraints.append(searchIconImageViewContainerView.widthAnchor.constraint(equalToConstant: Constants.searchIconImageViewDimension))
        constraints.append(searchIconImageViewContainerView.heightAnchor.constraint(equalTo: searchIconImageViewContainerView.widthAnchor))
        constraints.append(searchIconImageViewContainerView.centerYAnchor.constraint(equalTo: searchTextFieldBackgroundView.centerYAnchor))

        // search icon
        searchIconImageViewContainerView.addSubview(searchIconImageView)
        searchIconImageView.translatesAutoresizingMaskIntoConstraints = false

        constraints.append(searchIconImageView.widthAnchor.constraint(equalToConstant: Constants.searchIconImageViewDimension))
        constraints.append(searchIconImageView.heightAnchor.constraint(equalToConstant: Constants.searchIconImageViewDimension))
        constraints.append(searchIconImageView.centerXAnchor.constraint(equalTo: searchIconImageViewContainerView.centerXAnchor))
        constraints.append(searchIconImageView.centerYAnchor.constraint(equalTo: searchIconImageViewContainerView.centerYAnchor))

        // search textfield
        searchTextFieldBackgroundView.addSubview(searchTextField)
        searchTextField.translatesAutoresizingMaskIntoConstraints = false

        constraints.append(searchTextField.centerYAnchor.constraint(equalTo: searchTextFieldBackgroundView.centerYAnchor))
        constraints.append(searchTextField.heightAnchor.constraint(equalTo: searchTextFieldBackgroundView.heightAnchor, constant: -2 * Constants.searchTextFieldVerticalInset))
        constraints.append(searchTextField.leadingAnchor.constraint(equalTo: searchIconImageViewContainerView.trailingAnchor, constant: Constants.searchTextFieldLeadingInset))
        textFieldLeadingConstraint = constraints.last

        // progressSpinner
        let progressSpinnerView = progressSpinner
        searchTextFieldBackgroundView.addSubview(progressSpinnerView)
        progressSpinnerView.translatesAutoresizingMaskIntoConstraints = false

        constraints.append(progressSpinnerView.leadingAnchor.constraint(equalTo: searchTextField.trailingAnchor, constant: Constants.clearButtonLeadingInset))
        constraints.append(progressSpinnerView.heightAnchor.constraint(equalTo: clearButton.widthAnchor))
        constraints.append(progressSpinnerView.trailingAnchor.constraint(equalTo: searchTextFieldBackgroundView.trailingAnchor, constant: -1 * Constants.clearButtonTrailingInset))
        constraints.append(progressSpinnerView.centerYAnchor.constraint(equalTo: searchTextFieldBackgroundView.centerYAnchor))

        // clearButton
        searchTextFieldBackgroundView.addSubview(clearButton)
        clearButton.translatesAutoresizingMaskIntoConstraints = false

        constraints.append(clearButton.leadingAnchor.constraint(equalTo: searchTextField.trailingAnchor, constant: Constants.clearButtonLeadingInset))
        constraints.append(clearButton.heightAnchor.constraint(equalTo: clearButton.widthAnchor))
        constraints.append(clearButton.trailingAnchor.constraint(equalTo: searchTextFieldBackgroundView.trailingAnchor, constant: -1 * Constants.clearButtonTrailingInset))
        constraints.append(clearButton.centerYAnchor.constraint(equalTo: searchTextFieldBackgroundView.centerYAnchor))

        // cancelButton
        addSubview(cancelButton)
        cancelButton.translatesAutoresizingMaskIntoConstraints = false
        cancelButton.setContentHuggingPriority(.defaultHigh, for: .horizontal)
        cancelButton.setContentCompressionResistancePriority(.required, for: .horizontal)

        constraints.append(cancelButton.leadingAnchor.constraint(equalTo: searchTextFieldBackgroundView.trailingAnchor, constant: Constants.cancelButtonLeadingInset))
        constraints.append(cancelButton.centerYAnchor.constraint(equalTo: centerYAnchor))
        let cancelButtonTrailing = cancelButton.trailingAnchor.constraint(equalTo: trailingAnchor)
        cancelButtonTrailingConstraint = cancelButtonTrailing

        NSLayoutConstraint.activate(constraints)
    }

    private func setupLayoutForLeadingView() {
        textFieldLeadingConstraint?.isActive = leadingView == nil

        guard let leadingView = leadingView else {
            return
        }

        searchTextFieldBackgroundView.addSubview(leadingView)

        let leadingViewRenderWidth = searchTextFieldBackgroundView.frame.size.width - Constants.searchIconInsettedWidth - Constants.searchTextFieldLeadingInset - Constants.searchTextFieldInteractionMinWidth - Constants.clearButtonInsettedWidth
        let leadingViewRenderSize = CGSize(width: leadingViewRenderWidth, height: searchTextFieldBackgroundView.frame.size.height)
        let leadingViewSize = leadingView.sizeThatFits(leadingViewRenderSize)
        leadingView.translatesAutoresizingMaskIntoConstraints = false

        NSLayoutConstraint.activate([
            leadingView.leadingAnchor.constraint(equalTo: searchIconImageViewContainerView.trailingAnchor, constant: Constants.searchIconInset),
            leadingView.trailingAnchor.constraint(equalTo: searchTextField.leadingAnchor, constant: -Constants.searchTextFieldLeadingInset),
            leadingView.centerYAnchor.constraint(equalTo: searchTextFieldBackgroundView.centerYAnchor),
            leadingView.widthAnchor.constraint(equalToConstant: leadingViewSize.width),
            leadingView.heightAnchor.constraint(equalToConstant: leadingViewSize.height)
        ])
    }

    private func updateColorsForStyle() {
        searchTextFieldBackgroundView.backgroundColor = style.backgroundColor(fluentTheme: tokenSet.fluentTheme)
        searchIconImageView.tintColor = style.searchIconColor(fluentTheme: tokenSet.fluentTheme)
        searchTextField.textColor = style.textColor(fluentTheme: tokenSet.fluentTheme)
        // used for cursor or selection handle
        searchTextField.tintColor = style.tintColor(fluentTheme: tokenSet.fluentTheme)
        clearButton.tintColor = style.clearIconColor(fluentTheme: tokenSet.fluentTheme)
        progressSpinner.state.color = style.progressSpinnerColor(fluentTheme: tokenSet.fluentTheme)
        cancelButton.setTitleColor(style.cancelButtonColor(fluentTheme: tokenSet.fluentTheme), for: .normal)
        attributePlaceholderText()
    }

    private func updateSearchingColors() {
        searchIconImageView.tintColor = style.searchIconColor(fluentTheme: tokenSet.fluentTheme, isSearching: true)
    }

    private func updateRestingColors() {
        searchIconImageView.tintColor = style.searchIconColor(fluentTheme: tokenSet.fluentTheme)
    }

    // MARK: - UIActions

    // Target for the search "cancel" button, outside the search text field
    @objc private func cancelButtonTapped(sender: UIButton) {
        cancelSearch()
    }

    // Target for the clearing "X" button within the search text field
    // Clears all text by setting searchText to nil
    @objc private func clearButtonTapped(sender: UIButton) {
        searchTextField.text = nil
        leadingView = nil
        searchTextDidChange(shouldUpdateDelegate: true)
        _ = searchTextField.becomeFirstResponder()
    }

    // MARK: - Search Text Handling

    /// The string value of the search text field
    @objc open var searchText: String? {
        get { return searchTextField.text }
        set { self.searchTextField.text = newValue }
    }

    @objc private func searchTextFieldValueDidChange(_ textField: UITextField) {
        searchTextDidChange(shouldUpdateDelegate: true)
    }

    /// Called after a change in the searchTextField
    /// Optionally updates the searchBarDelegate
    /// Also manipulates various UI properties based on the provided string
    ///
    /// - Parameters:
    ///   - shouldUpdateDelegate: whether to update the SearchBarDelegate with the event (avoided, for instance, if the cancel button is tapped)
    private func searchTextDidChange(shouldUpdateDelegate: Bool) {
        let newSearchText = searchTextField.text

        if shouldUpdateDelegate {
            delegate?.searchBar(self, didUpdateSearchText: newSearchText)
        }

        onContentChanged()
    }

    private func onContentChanged() {
        let hasContent = searchTextField.text?.isEmpty == false || leadingView != nil

        UIView.animate(withDuration: 0.1) {
            self.attributePlaceholderText()
            self.clearButton.isHidden = !hasContent
        }
    }

    // MARK: - Cancel Button Styling Methods

    /// Shows the Cancel button via its layer's alpha property
    /// Also updates the UI to show the Cancel button via autolayout
    private func showCancelButton() {
        UIView.animate(withDuration: Constants.cancelButtonShowHideAnimationDuration, animations: {
            self.cancelButton.alpha = 1.0
            self.searchTextFieldBackgroundViewTrailingConstraint?.isActive = false
            self.cancelButtonTrailingConstraint?.isActive = true
            self.cancelButton.setNeedsLayout()
            self.layoutIfNeeded()
        })
    }

    /// Hides the Cancel button via its layer's alpha property
    /// Also updates the UI to hide the Cancel button via autolayout
    private func hideCancelButton() {
        UIView.animate(withDuration: Constants.cancelButtonShowHideAnimationDuration, animations: {
            self.cancelButton.alpha = 0.0
            self.cancelButtonTrailingConstraint?.isActive = false
            self.searchTextFieldBackgroundViewTrailingConstraint?.isActive = true
            self.cancelButton.setNeedsLayout()
            self.layoutIfNeeded()
        })
    }

    // MARK: - Keyboard Handling

    open override func becomeFirstResponder() -> Bool {
        return searchTextField.becomeFirstResponder()
    }

    open override func resignFirstResponder() -> Bool {
        return searchTextField.resignFirstResponder()
    }

    open override var isFirstResponder: Bool {
        return searchTextField.isFirstResponder
    }

    private func dismissKeyboard() {
        searchTextField.resignFirstResponder()
    }

    // MARK: - Cancel Button Accessibility Properties

    public var cancelButtonAccessibilityHint: String? {
        get { return cancelButton.accessibilityHint }
        set { cancelButton.accessibilityHint = newValue }
    }

    public var cancelButtonAccessibilityLabel: String? {
        get { return cancelButton.accessibilityLabel }
        set { cancelButton.accessibilityLabel = newValue }
    }

    public var cancelButtonAccessibilityIdentifier: String? {
        get { return cancelButton.accessibilityIdentifier }
        set { cancelButton.accessibilityIdentifier = newValue }
    }

    // MARK: - Clear Button Accessibility Properties

    public var clearButtonAccessibilityHint: String? {
        get { return clearButton.accessibilityHint }
        set { clearButton.accessibilityHint = newValue }
    }

    public var clearButtonAccessibilityLabel: String? {
        get { return clearButton.accessibilityLabel }
        set { clearButton.accessibilityLabel = newValue }
    }

    public var clearButtonAccessibilityIdentifier: String? {
        get { return clearButton.accessibilityIdentifier }
        set { clearButton.accessibilityIdentifier = newValue }
    }

    // MARK: - Search Text Field Accessibility Properties

    public var searchTextFieldAccessibilityHint: String? {
        get { return searchTextField.accessibilityHint }
        set { searchTextField.accessibilityHint = newValue }
    }

    public var searchTextFieldAccessibilityLabel: String? {
        get { return searchTextField.accessibilityLabel }
        set { searchTextField.accessibilityLabel = newValue }
    }

    public var searchTextFieldAccessibilityIdentifier: String? {
        get { return searchTextField.accessibilityIdentifier }
        set { searchTextField.accessibilityIdentifier = newValue }
    }
}

// MARK: - SearchBar: UITextFieldDelegate

extension SearchBar: UITextFieldDelegate {
    public func textFieldDidBeginEditing(_ textField: UITextField) {
        startSearch()
        delegate?.searchBarDidBeginEditing(self)
    }

    public func textFieldShouldReturn(_ textField: UITextField) -> Bool {
        delegate?.searchBarDidRequestSearch?(self)
        dismissKeyboard()
        return false
    }

    public func textField(_ textField: UITextField, shouldChangeCharactersIn range: NSRange, replacementString string: String) -> Bool {
        if textField == searchTextField && string.isEmpty && range == NSRange(location: 0, length: 0) {
            leadingView = nil
        }
        return true
    }
}

// MARK: - UINavigationItem extension

extension UINavigationItem {
    var accessorySearchBar: SearchBar? { return accessoryView as? SearchBar }
}

// MARK: - SearchBarTextField

private class SearchBarTextField: UITextField {
    override func deleteBackward() {
        // Triggers the delegate method even when the cursor (caret) is in the first postion (regardless of text being empty).
        // Using the zero width space ("\u{200B}") as the emptyTextFieldString instead of this approach will cause Voice Over
        // to read it out loud as "zero width space", which is not desirable.
        if let selectionRange = selectedTextRange,
           selectionRange.isEmpty,
           offset(from: beginningOfDocument, to: selectionRange.start) == 0 {
            _ = self.delegate?.textField?(self,
                                          shouldChangeCharactersIn: NSRange(location: 0, length: 0),
                                          replacementString: "")
        }

        super.deleteBackward()
    }
}<|MERGE_RESOLUTION|>--- conflicted
+++ resolved
@@ -274,7 +274,6 @@
         initialize()
     }
 
-<<<<<<< HEAD
     @objc private func themeDidChange(_ notification: Notification) {
         guard let themeView = notification.object as? UIView, self.isDescendant(of: themeView) else {
             return
@@ -283,8 +282,6 @@
         updateColorsForStyle()
     }
 
-=======
->>>>>>> 4ced9de7
     @objc public required init?(coder aDecoder: NSCoder) {
         super.init(coder: aDecoder)
         initialize()
