//
//  Copyright (c) Microsoft Corporation. All rights reserved.
//  Licensed under the MIT License.
//

import UIKit

// MARK: LargeTitleView

/// Large Header and custom profile button container
class LargeTitleView: UIView, TwoLineTitleViewDelegate {
    enum Style: Int {
        case primary
        case system
    }

    private struct Constants {
        static let horizontalSpacing: CGFloat = 10

        static let compactAvatarSize: MSFAvatarSize = .size24
        static let avatarSize: MSFAvatarSize = .size32

        // Once we are iOS 14 minimum, we can use Fonts.largeTitle.withSize() function instead
        static let compactTitleFont = UIFont.systemFont(ofSize: 26, weight: .bold)
    }

    var personaData: Persona? {
        didSet {
            updateProfileButtonVisibility()

            if let avatarState = avatar?.state {
                avatarState.primaryText = personaData?.name
                avatarState.secondaryText = personaData?.email
                avatarState.image = personaData?.image
                avatarState.imageBasedRingColor = personaData?.imageBasedRingColor
                avatarState.hasRingInnerGap = personaData?.hasRingInnerGap ?? true
                avatarState.isRingVisible = personaData?.isRingVisible ?? false
                avatarState.presence = personaData?.presence ?? .none
                avatarState.isOutOfOffice = personaData?.isOutOfOffice ?? false

                let color = personaData?.color
                avatarState.backgroundColor = color
                avatarState.ringColor = color
            }
        }
    }

    var avatarSize: NavigationBar.ElementSize = .automatic {
        didSet {
            switch avatarSize {
            case .automatic:
                return
            case .contracted:
                avatar?.state.size = Constants.compactAvatarSize
            case .expanded:
                avatar?.state.size = Constants.avatarSize
            }
        }
    }

    var avatarAccessibilityLabel: String? {
        return avatarCustomAccessibilityLabel ?? "Accessibility.LargeTitle.ProfileView".localized
    }

    var avatarCustomAccessibilityLabel: String? {
        didSet {
            updateAvatarAccessibility()
        }
    }

    var avatarOverrideStyle: MSFAvatarStyle? {
        didSet {
            if let style = avatarOverrideStyle {
                updateProfileButtonVisibility()
                avatar?.state.style = style
            }
        }
    }

    var style: Style = .primary {
        didSet {
            titleButton.setTitleColor(colorForStyle, for: .normal)
<<<<<<< HEAD
            twoLineTitleView.applyStyle(style: style == .light ? .light : .dark)
            avatar?.state.style = style == .light ? .default : .accent
=======
            avatar?.state.style = style == .primary ? .default : .accent
>>>>>>> 54f82968
        }
    }

    var titleSize: NavigationBar.ElementSize = .automatic {
        didSet {
            switch titleSize {
            case .automatic:
                return
            case .contracted:
                titleButton.titleLabel?.font = Constants.compactTitleFont
            case .expanded:
                titleButton.titleLabel?.font = UIFont.fluent(fluentTheme.aliasTokens.typography[.title1])
            }
        }
    }

    var onAvatarTapped: (() -> Void)? { // called in response to a tap on the MSFAvatar's view
        didSet {
            updateAvatarViewPointerInteraction()
            updateAvatarAccessibility()
        }
    }

    public func visibleAvatarView() -> UIView? {
        if !showsProfileButton {
            return nil
        }

        return avatar
    }

    private var colorForStyle: UIColor {
        switch style {
        case .primary:
            return UIColor(dynamicColor: DynamicColor(light: fluentTheme.aliasTokens.colors[.foregroundOnColor].light,
                                                      dark: fluentTheme.aliasTokens.colors[.foreground1].dark))
        case .system:
            return UIColor(dynamicColor: fluentTheme.aliasTokens.colors[.foreground1])
        }
    }

    private var avatar: MSFAvatar? // circular view displaying the profile information

    private let titleContainerView = UIView()

    private var hasSubtitle: Bool = false {
        didSet {
            if oldValue != hasSubtitle {
                updateTitleContainerView()
            }
        }
    }

    // TODO: Once we have an iOS 15 minimum, we can use UIButton.Configuration to eliminate the need for TwoLineTitleView here
    private let titleButton = UIButton() // button used to display the title of the current navigation item
    private let twoLineTitleView = TwoLineTitleView() // view used to display the title of the current navigation item if a subtitle exists

    private let contentStackView = UIStackView() // containing stack view

    private let tapGesture = UITapGestureRecognizer() // tap used to trigger expansion. Applied to entire navigation bar

    private var showsProfileButton: Bool = true { // whether to display the customizable profile button
        didSet {
            avatar?.isHidden = !showsProfileButton
            setupAccessibility()
        }
    }

    private var hasLeftBarButtonItems: Bool = false {
        didSet {
            updateProfileButtonVisibility()
        }
    }

    private var respondsToTaps: Bool = true // whether to respond to the various tap gestures/actions that are incorproated into the navigation bar

    override init(frame: CGRect) {
        super.init(frame: frame)
        initBase()
    }

    required init?(coder aDecoder: NSCoder) {
        super.init(coder: aDecoder)
        initBase()
    }

    /// Base function for initialization
    private func initBase() {
        setupLayout()
        setupAccessibility()
<<<<<<< HEAD
        twoLineTitleView.delegate = self
=======

        NotificationCenter.default.addObserver(self,
                                               selector: #selector(themeDidChange),
                                               name: .didChangeTheme,
                                               object: nil)
    }

    @objc private func themeDidChange(_ notification: Notification) {
        guard let themeView = notification.object as? UIView, self.isDescendant(of: themeView) else {
            return
        }
        titleButton.setTitleColor(colorForStyle, for: .normal)
>>>>>>> 54f82968
    }

    // MARK: - Base Construction Methods

    // Constructs various constants based on initial conditions
    // Applies constants via autolayout to constructed views
    // Also constructs gesture recognizers
    private func setupLayout() {
        // contentStackView layout
        contentStackView.spacing = Constants.horizontalSpacing
        contentStackView.alignment = .center
        contain(view: contentStackView, withInsets: UIEdgeInsets(top: 0,
                                                                 left: 8,
                                                                 bottom: 0,
                                                                 right: 8))
        // Avatar setup
        let preferredFallbackImageStyle: MSFAvatarStyle = style == .primary ? .default : .accent
        let avatar = MSFAvatar(style: preferredFallbackImageStyle,
                               size: Constants.avatarSize)
        let avatarState = avatar.state
        avatarState.primaryText = personaData?.name
        avatarState.secondaryText = personaData?.email
        avatarState.image = personaData?.image

        if let color = personaData?.color {
            avatarState.backgroundColor = color
            avatarState.ringColor = color
        }

        self.avatar = avatar
        let avatarView = avatar

        avatarView.translatesAutoresizingMaskIntoConstraints = false
        avatarView.addGestureRecognizer(UITapGestureRecognizer(target: self, action: #selector(handleAvatarViewTapped)))
        contentStackView.addArrangedSubview(avatarView)

        avatarView.centerYAnchor.constraint(equalTo: contentStackView.centerYAnchor).isActive = true

        updateTitleContainerView()
        contentStackView.addArrangedSubview(titleContainerView)

        // title button setup
        titleButton.setTitle(nil, for: .normal)
        titleButton.titleLabel?.font = UIFont.fluent(fluentTheme.aliasTokens.typography[.title1])
        titleButton.setTitleColor(colorForStyle, for: .normal)
        titleButton.titleLabel?.textAlignment = .left
        titleButton.contentHorizontalAlignment = .left
        titleButton.titleLabel?.adjustsFontSizeToFitWidth = true
        titleButton.addTarget(self, action: #selector(LargeTitleView.titleButtonTapped(sender:)), for: .touchUpInside)
        titleButton.setContentCompressionResistancePriority(.required,
                                                            for: .horizontal)

        // tap gesture for entire titleView
        tapGesture.addTarget(self, action: #selector(LargeTitleView.handleTitleViewTapped(sender:)))
        addGestureRecognizer(tapGesture)

        titleButton.showsLargeContentViewer = true

        updateAvatarViewPointerInteraction()
    }

    private func expansionAnimation() {
        if titleSize == .automatic {
            titleButton.titleLabel?.font = UIFont.fluent(fluentTheme.aliasTokens.typography[.title1])
        }

        if avatarSize == .automatic {
            avatar?.state.size = Constants.avatarSize
        }

        layoutIfNeeded()
    }

    private func contractionAnimation() {
        if titleSize == .automatic {
            titleButton.titleLabel?.font = Constants.compactTitleFont
        }

        if avatarSize == .automatic {
            avatar?.state.size = Constants.compactAvatarSize
        }

        layoutIfNeeded()
    }

    private func updateAvatarViewPointerInteraction() {
        avatar?.state.hasPointerInteraction = onAvatarTapped != nil
    }

    private func updateAvatarAccessibility() {
        if let avatar = avatar {
            let accessibilityLabel = avatarAccessibilityLabel
            let avatarState = avatar.state
            avatarState.accessibilityLabel = accessibilityLabel
            avatarState.hasButtonAccessibilityTrait = onAvatarTapped != nil

            let avatarView = avatar
            avatarView.showsLargeContentViewer = true
            avatarView.largeContentTitle = accessibilityLabel
        }
    }

    // MARK: - UIActions

    /// Target for the tap gesture on the avatar view, as it is not a button
    ///
    /// - Parameter gesture: tap gesture on the AvatarView
    @objc private func handleAvatarViewTapped(gesture: UITapGestureRecognizer) {
        onAvatarTapped?()
    }

    /// Target for the Title Button's touchUpInside
    ///
    /// - Parameter sender: title button
    @objc private func titleButtonTapped(sender: UIButton) {
        guard respondsToTaps else {
            return
        }
        requestExpansion()
    }

    /// Target for the NavigationBar tap gesture
    ///
    /// - Parameter sender: the tap gesture
    @objc private func handleTitleViewTapped(sender: UITapGestureRecognizer) {
        guard respondsToTaps else {
            return
        }
        requestExpansion()
    }

    /// Posts a notification requesting that the navigation bar be animated into its larger state
    private func requestExpansion() {
        NotificationCenter.default.post(name: .accessoryExpansionRequested, object: self)
    }

    // MARK: - Content Update Methods

    private func updateProfileButtonVisibility() {
        showsProfileButton = !hasLeftBarButtonItems && (personaData != nil || avatarOverrideStyle != nil)
    }

    private func updateTitleContainerView() {
        titleContainerView.removeAllSubviews()
        titleContainerView.contain(view: hasSubtitle ? twoLineTitleView : titleButton)
    }

    /// Sets the interface with the provided item's details
    ///
    /// - Parameter navigationItem: instance of UINavigationItem providing inteface information
    func update(with navigationItem: UINavigationItem) {
        hasLeftBarButtonItems = !(navigationItem.leftBarButtonItems?.isEmpty ?? true)
        titleButton.setTitle(navigationItem.title, for: .normal)
        hasSubtitle = navigationItem.subtitle != nil
        if let title = navigationItem.title {
            twoLineTitleView.setup(
                title: title,
                subtitle: navigationItem.subtitle,
                alignment: .leading,
                interactivePart: .all,
                animatesWhenPressed: false
            )
        }
    }

    // MARK: - Expansion/Contraction Methods

    /// Calls the expansion animation block, optionally animated
    ///
    /// - Parameter animated: to animate the block or not
    func expand(animated: Bool) {
        // Exit early if neither element's size is automatic
        guard titleSize == .automatic || avatarSize == .automatic else {
            return
        }

        if animated {
            UIView.animate(withDuration: NavigationBar.expansionContractionAnimationDuration,
                           animations: expansionAnimation)
        } else {
            expansionAnimation()
        }
    }

    /// Calls the contraction animation block, optionally animated
    ///
    /// - Parameter animated: to animate the block or not
    func contract(animated: Bool) {
        // Exit early if neither element's size is automatic
        guard titleSize == .automatic || avatarSize == .automatic else {
            return
        }
        if animated {
            UIView.animate(withDuration: NavigationBar.expansionContractionAnimationDuration,
                           animations: contractionAnimation)
        } else {
            contractionAnimation()
        }
    }

    // MARK: - Accessibility

    /// Updates various properties of the TitleView to properly conform to accessibility requirements
    private func setupAccessibility() {
        titleButton.accessibilityTraits = .header

        updateAvatarAccessibility()

        // Sets the accessibility elements in the same order as they are laid out in the content view.
        accessibilityElements = contentStackView.arrangedSubviews.filter({ arrangedSubview in
            return !arrangedSubview.isHidden
        })
    }

    // MARK: - TwoLineTitleViewDelegate

    func twoLineTitleViewDidTapOnTitle(_ twoLineTitleView: TwoLineTitleView) {
        guard respondsToTaps, twoLineTitleView == self.twoLineTitleView else {
            return
        }
        requestExpansion()
    }
}

// MARK: - Notification.Name Declarations

extension NSNotification.Name {
    static let accessoryExpansionRequested = Notification.Name("microsoft.fluentui.accessoryExpansionRequested")
}<|MERGE_RESOLUTION|>--- conflicted
+++ resolved
@@ -80,12 +80,8 @@
     var style: Style = .primary {
         didSet {
             titleButton.setTitleColor(colorForStyle, for: .normal)
-<<<<<<< HEAD
-            twoLineTitleView.applyStyle(style: style == .light ? .light : .dark)
-            avatar?.state.style = style == .light ? .default : .accent
-=======
+            twoLineTitleView.applyStyle()
             avatar?.state.style = style == .primary ? .default : .accent
->>>>>>> 54f82968
         }
     }
 
@@ -176,9 +172,7 @@
     private func initBase() {
         setupLayout()
         setupAccessibility()
-<<<<<<< HEAD
         twoLineTitleView.delegate = self
-=======
 
         NotificationCenter.default.addObserver(self,
                                                selector: #selector(themeDidChange),
@@ -191,7 +185,6 @@
             return
         }
         titleButton.setTitleColor(colorForStyle, for: .normal)
->>>>>>> 54f82968
     }
 
     // MARK: - Base Construction Methods
