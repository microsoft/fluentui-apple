--- conflicted
+++ resolved
@@ -82,22 +82,6 @@
         }
     }
 
-<<<<<<< HEAD
-=======
-    var titleSize: NavigationBar.ElementSize = .automatic {
-        didSet {
-            switch titleSize {
-            case .automatic:
-                return
-            case .contracted:
-                titleButton.titleLabel?.font = Constants.compactTitleFont
-            case .expanded:
-                titleButton.titleLabel?.font = fluentTheme.typography(.title1)
-            }
-        }
-    }
-
->>>>>>> 37098e72
     var onAvatarTapped: (() -> Void)? { // called in response to a tap on the MSFAvatar's view
         didSet {
             updateAvatarViewPointerInteraction()
@@ -229,11 +213,7 @@
 
         // title button setup
         titleButton.setTitle(nil, for: .normal)
-<<<<<<< HEAD
-        titleButton.titleLabel?.font = UIFont.fluent(fluentTheme.aliasTokens.typography[.title1], shouldScale: false) // Don't scale because navigation bar height doesn't scale either
-=======
-        titleButton.titleLabel?.font = fluentTheme.typography(.title1)
->>>>>>> 37098e72
+        titleButton.titleLabel?.font = fluentTheme.typography(.title1, adjustsForContentSizeCategory: false)
         titleButton.setTitleColor(colorForStyle, for: .normal)
         titleButton.titleLabel?.textAlignment = .left
         titleButton.contentHorizontalAlignment = .left
@@ -252,13 +232,6 @@
     }
 
     private func expansionAnimation() {
-<<<<<<< HEAD
-=======
-        if titleSize == .automatic {
-            titleButton.titleLabel?.font = fluentTheme.typography(.title1)
-        }
-
->>>>>>> 37098e72
         if avatarSize == .automatic {
             avatar?.state.size = Constants.avatarSize
         }
