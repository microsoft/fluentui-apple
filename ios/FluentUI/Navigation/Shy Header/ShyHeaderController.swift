//
//  Copyright (c) Microsoft Corporation. All rights reserved.
//  Licensed under the MIT License.
//

import UIKit

// MARK: ShyHeaderController

/// Container VC defining a content area beneath a custom header container for a ShyHeader and a content VC, enabling "scroll to hide header" behavior
/// Manages logic around contained scroll views, using the offset to animate the exposure of the header view
class ShyHeaderController: UIViewController {
    private struct Constants {
        static let paddingHeightTotal: CGFloat = 12.0
        static let headerShowHideAnimationDuration: TimeInterval = 0.2 //how long a full expansion should take, when not defined by a gesture interaction
        static let swipeThresholdVelocity: CGFloat = 10.0 //swipes under this threshold will not expose the header view. Above (faster than) this threshold will begin expansion
        static let shyHeaderShowHideDecisionProgressThreshold: CGFloat = 0.4 // the threshold for which an incomplete expansion will move towards completion/contraction on a no-velocity release of a scrollView pan gesture
    }

    let contentViewController: UIViewController

    // We have no interest in this container view's navigation item, so we pass the contentViewController's navigation item
    override var navigationItem: UINavigationItem { get { return contentViewController.navigationItem } set { } }

    private let contentContainerView: UIView = { // within the gesture-based configuration, houses the contentViewController.view
        let contentContainerView = UIView()
        contentContainerView.backgroundColor = UIColor(red: 0.20, green: 0.20, blue: 0.20, alpha: 1.00)
        return contentContainerView
    }()

    private let paddingView = UIView()
    private var paddingViewHeight: CGFloat {
        return Constants.paddingHeightTotal - shyHeaderView.contentBottomInset
    }
    private var paddingHeightConstraint: NSLayoutConstraint?
    private let shyHeaderView = ShyHeaderView() //header view, displayed above the content view
    private var shyViewTopConstraint: NSLayoutConstraint? //animatable constraint used to show/hide the header
    private var shyViewHeightConstraint: NSLayoutConstraint?
    private var shyViewMaxScrollHeight: CGFloat {
        var maxHeight = shyHeaderView.maxHeight
        if paddingIsStatic {
            maxHeight -= Constants.paddingHeightTotal
        }
        return maxHeight
    }

    private var accessoryViewObservation: NSKeyValueObservation?

    private var navigationBarCenterObservation: NSKeyValueObservation?
    private var navigationBarStyleObservation: NSKeyValueObservation?
    private var navigationBarHeightObservation: NSKeyValueObservation?
    private var navigationBarColorObservation: NSKeyValueObservation?

    private var contentScrollView: UIScrollView? {
        didSet {
            oldValue?.panGestureRecognizer.removeTarget(self, action: nil)

            if let scrollView = contentScrollView {
                scrollView.panGestureRecognizer.addTarget(self, action: #selector(handleContentScrollViewPanned(gesture:)))
            } else {
                updateHeader(with: 1.0, expanding: true)
            }
            previousContentScrollViewTraits = ContentScrollViewTraits(yOffset: contentScrollView?.contentOffset.y ?? 0)
        }
    }
    private var contentScrollViewObservation: NSKeyValueObservation?
    private var previousContentScrollViewTraits = ContentScrollViewTraits() //properties of the scroll view at the last scrollDidOccurIn: update. Used with current traits to understand user action

    // The context of the parent controller used to pull the correct FluentTheme to update visuals
    weak var containingView: UIView?

    init(contentViewController: UIViewController, containingView: UIView?) {
        self.contentViewController = contentViewController
        self.containingView = containingView

        self.containingView = containingView

        super.init(nibName: nil, bundle: nil)

<<<<<<< HEAD
        shyHeaderView.parentController = self
        shyHeaderView.maxHeightChanged = { [weak self] in
            self?.updatePadding()
        }
=======
        setupShyHeaderView()
>>>>>>> 4ced9de7

        loadViewIfNeeded()
        addChild(contentViewController)
        contentContainerView.addSubview(contentViewController.view)
        contentViewController.didMove(toParent: self)
        contentViewController.view.fitIntoSuperview(usingConstraints: true)

        contentScrollViewObservation = contentViewController.navigationItem.observe(\.contentScrollView, options: [.new]) { [weak self] (_, change) in
            guard let strongSelf = self else {
                return
            }

            if let newValue = change.newValue {
                strongSelf.contentScrollView = newValue
            } else {
                strongSelf.contentScrollView = nil
            }
        }
        defer {
            contentScrollView = contentViewController.navigationItem.contentScrollView
        }

        accessoryViewObservation = contentViewController.navigationItem.observe(\UINavigationItem.accessoryView) { [weak self] item, _ in
            self?.shyHeaderView.accessoryView = item.accessoryView
        }
    }

    required init?(coder aDecoder: NSCoder) {
        preconditionFailure("init(coder:) has not been implemented")
    }

    override func viewDidLoad() {
        super.viewDidLoad()

        // Avoid the accessory view from showing above this container view.
        view.clipsToBounds = true

        setupBaseLayout()
    }

    override func viewWillAppear(_ animated: Bool) {
        super.viewWillAppear(animated)

        updatePadding()
        setupNotificationObservers()
        updateNavigationBarStyle()
    }

    // MARK: - Base Construction

    /// Constructs the UI for the gesture-based configuration
    /// Uses autolayout and a container view to layout the shy header in relation to the contentViewController view
    private func setupBaseLayout() {
        var constraints = [NSLayoutConstraint]()

        // PaddingView

        paddingView.translatesAutoresizingMaskIntoConstraints = false
        view.addSubview(paddingView)

        let paddingHeight = paddingView.heightAnchor.constraint(equalToConstant: paddingIsStatic ? paddingViewHeight : 0)
        paddingHeight.identifier = "paddingView_height"
        constraints.append(paddingHeight)
        paddingHeightConstraint = paddingHeight

        let paddingLeading = paddingView.leadingAnchor.constraint(equalTo: view.leadingAnchor)
        paddingHeight.identifier = "paddingView_leading"
        constraints.append(paddingLeading)

        let paddingTrailing = paddingView.trailingAnchor.constraint(equalTo: view.trailingAnchor)
        paddingTrailing.identifier = "paddingView_trailing"
        constraints.append(paddingTrailing)

        let paddingTop = paddingView.topAnchor.constraint(equalTo: view.safeAreaLayoutGuide.topAnchor)
        paddingTop.identifier = "shyView_top"
        constraints.append(paddingTop)

        // ShyHeaderView

        shyHeaderView.translatesAutoresizingMaskIntoConstraints = false
        view.addSubview(shyHeaderView)

        let shyHeight = shyHeaderView.heightAnchor.constraint(equalToConstant: shyHeaderView.maxHeight)
        shyHeight.identifier = "shyView_height"
        constraints.append(shyHeight)
        shyViewHeightConstraint = shyHeight

        let shyLeading = shyHeaderView.leadingAnchor.constraint(equalTo: view.leadingAnchor)
        shyLeading.identifier = "shyView_leading"
        constraints.append(shyLeading)

        let shyTrailing = shyHeaderView.trailingAnchor.constraint(equalTo: view.trailingAnchor)
        shyTrailing.identifier = "shyView_trailing"
        constraints.append(shyTrailing)

        let shyTop = shyHeaderView.topAnchor.constraint(equalTo: paddingView.topAnchor)
        shyTop.identifier = "shyView_top"
        constraints.append(shyTop)
        shyViewTopConstraint = shyTop

        // ContentContainerView

        contentContainerView.translatesAutoresizingMaskIntoConstraints = false
        view.addSubview(contentContainerView)

        let contentLeading = contentContainerView.leadingAnchor.constraint(equalTo: view.leadingAnchor)
        contentLeading.identifier = "contentContainer_leading"
        constraints.append(contentLeading)

        let contentTrailing = contentContainerView.trailingAnchor.constraint(equalTo: view.trailingAnchor)
        contentTrailing.identifier = "contentContainer_trailing"
        constraints.append(contentTrailing)

        let shyBottomToContentTop = shyHeaderView.bottomAnchor.constraint(equalTo: contentContainerView.topAnchor)
        shyBottomToContentTop.identifier = "shyBottomToContentTop"
        constraints.append(shyBottomToContentTop)

        let contentBottom = contentContainerView.bottomAnchor.constraint(equalTo: view.bottomAnchor)
        contentBottom.identifier = "contentContainer_bottom"
        constraints.append(contentBottom)

        NSLayoutConstraint.activate(constraints)

        // Make sure shy header is always on top so it can show a shadow which is positioned outside of its bounds
        view.bringSubviewToFront(shyHeaderView)
        view.bringSubviewToFront(paddingView)
    }

    private func setupShyHeaderView() {
        shyHeaderView.accessoryView = contentViewController.navigationItem.accessoryView
        shyHeaderView.navigationBarShadow = contentViewController.navigationItem.navigationBarShadow
        shyHeaderView.paddingView = paddingView
        shyHeaderView.parentController = self
        shyHeaderView.maxHeightChanged = { [weak self] in
            self?.updatePadding()
        }
    }

    private func setupNotificationObservers() {
        NotificationCenter.default.addObserver(self, selector: #selector(handleAccessoryExpansionRequested), name: .accessoryExpansionRequested, object: nil)
        // Observing `center` instead of `isHidden` allows us to do our changes along the system animation
        navigationBarCenterObservation = navigationController?.navigationBar.observe(\.center) { [weak self] navigationBar, _ in
            self?.shyHeaderView.navigationBarIsHidden = navigationBar.frame.maxY == 0
        }
        navigationBarStyleObservation = msfNavigationController?.msfNavigationBar.observe(\.style) { [weak self] _, _ in
            self?.updateNavigationBarStyle()
        }
        navigationBarHeightObservation = msfNavigationController?.msfNavigationBar.observe(\.barHeight) { [weak self] _, _ in
            self?.updatePadding()
        }
    }

    @objc private func handleAccessoryExpansionRequested(notification: NSNotification) {
        guard shouldAcceptRequest(from: notification.object) else {
            return
        }
        expandAccessory()
    }

    /// Determines if the provided expansion RequestOriginator should be allowed to act on this ShyContainer
    /// Because the app can have any number of shy header hierarchies, we want any given shyheader to respond only to those which come from its hierarchy
    /// Check against various possible originators to make sure that we are correctly filtering requests
    ///
    /// - Parameter originator: the object requesting an expansion/contraction
    /// - Returns: whether to proceed with the request
    private func shouldAcceptRequest(from requestOriginator: Any?) -> Bool {
        // we expect an object from all request notifications
        guard let expansionRequestOriginator = requestOriginator else {
            preconditionFailure("expansion request notification should have originator")
        }

        // if the originator is a VC, make sure it belongs to this heirarchy
        if let originatorVC = expansionRequestOriginator as? UIViewController {
            guard originatorVC == contentViewController || isViewControllerAncestor(contentViewController, ofViewController: originatorVC) else {
                return false
            }
        }

        // if the originator is a LargeTitleView, make sure it belongs to this heirarchy
        if let originatorTitleView = expansionRequestOriginator as? LargeTitleView {
            guard originatorTitleView == msfNavigationController?.msfNavigationBar.titleView else {
                return false
            }
        }

        return true
    }

    private func updateBackgroundColor(with item: UINavigationItem) {
        let color = item.navigationBarColor(fluentTheme: containingView?.fluentTheme ?? view.fluentTheme)
        shyHeaderView.backgroundColor = color
        view.backgroundColor = color
        paddingView.backgroundColor = color

        navigationBarColorObservation = item.observe(\.customNavigationBarColor) { [weak self] item, _ in
            self?.updateBackgroundColor(with: item)
        }
    }

    private func updatePadding() {
        shyHeaderView.lockedInContractedState = msfNavigationController?.msfNavigationBar.barHeight == .contracted
        paddingHeightConstraint?.constant = paddingIsStatic ? paddingViewHeight : 0
        shyViewHeightConstraint?.constant = shyHeaderView.maxHeight
        if shyHeaderView.exposure == .concealed {
            shyViewTopConstraint?.constant = -1 * shyViewMaxScrollHeight
        }
    }

    private var paddingIsStatic: Bool {
        let isLandscape = traitCollection.verticalSizeClass == .compact && traitCollection.horizontalSizeClass == .compact
        return isLandscape || msfNavigationController?.msfNavigationBar.barHeight == .expanded
    }

    // MARK: - Gesture-Based Shy Behavior Methods

    /// Directs the gesture to the relevant shy-driving layout methods, depending on the state
    /// Ignores beginning, cancelled, and failed gestures
    ///
    /// - Parameter gesture: the pan gesture that fired
    @objc private func handleContentScrollViewPanned(gesture: UIPanGestureRecognizer) {
        if navigationItem.accessorySearchBar?.isActive == true {
            return
        }
        switch gesture.state {
        case .changed:
            processMovingPanGesture(gesture: gesture)
        case .ended:
            processEndingPanGesture(gesture: gesture)
        default:
            return
        }
    }

    /// Converts the properties of a UIPanGesture with a .changed state into the proper shy behaviors
    ///
    /// Task: 738134, refactor method for legibility
    ///
    /// - Parameter gesture: the changing pan gesture
    private func processMovingPanGesture(gesture: UIPanGestureRecognizer) {
        guard let scrollView = contentScrollView else {
            return
        }

        let offset = scrollView.contentOffset
        let yOffset = offset.y // positive offsets are associated with upward-scrolled content
        // a negative offset is indicates the user is "pulling the content down" past its origin (i.e. Pull to Refresh)
        let previousYOffset = previousContentScrollViewTraits.yOffset

        // check for redundant firings, not all changed events update the y-axis
        guard previousYOffset != yOffset else {
            return
        }

        let newScrollDirection: UIScrollView.VerticalScrollDirection = previousYOffset > yOffset ? .up : .down
        let swipeDirection: UIScrollView.VerticalScrollDirection = newScrollDirection == .up ? .down : .up

        var switchedDirection = false

        if let previousScrollDirection = previousContentScrollViewTraits.scrollDirection {
            switchedDirection = previousScrollDirection != newScrollDirection
        }

        let velocity = gesture.velocity(in: scrollView).y

        let logUpdatedTraits: () -> Void = {
            self.previousContentScrollViewTraits = ContentScrollViewTraits(yVelocity: velocity,
                                                                           userScrolling: scrollView.userIsScrolling,
                                                                           scrollDirection: newScrollDirection,
                                                                           switchedDirection: switchedDirection,
                                                                           yOffset: yOffset,
                                                                           scrollLocationDescriptor: scrollView.scrollLocationDescriptor)
        }

        guard shyBehaviorCalculationsShouldProceed(inScrollView: scrollView, forGestureRecognizer: gesture, withExpectedState: .changed) else {
            logUpdatedTraits()
            return
        }

        let wouldExpandHeader = swipeDirection == .down

        //if we're excessively scrolling upward preceding the content, contracting isn't allowed
        let intendedContractionShouldNotOccur = !wouldExpandHeader
            && scrollView.scrollLocationDescriptor == .excessivelyPrecedingContent

        // if we're excessively scrolling *down* beyond the content, expanding isn't allowed
        let intendedExpansionShouldNotOccur = wouldExpandHeader
            && scrollView.scrollLocationDescriptor == .excessivelyBeyondContent

        // if the header exposure and the directionality of the swipe should cause no change in layout, we fall out
        let redundantSwipeAction = (wouldExpandHeader && shyHeaderView.exposure.progress == 1.0
            || wouldExpandHeader == false && shyHeaderView.exposure.progress == 0)

        if intendedContractionShouldNotOccur || intendedExpansionShouldNotOccur || redundantSwipeAction {
            logUpdatedTraits()
            return
        }

        guard scrollView.userIsScrolling else { //if the user stops scrolling, we decide if to finish the animation based on the velocity of the scrollView
            if previousContentScrollViewTraits.userIsScrolling { //user not scrolling now, but was previously, indicates a release
                if abs(previousContentScrollViewTraits.yVelocity) > ShyHeaderController.Constants.swipeThresholdVelocity { //hot release (exceeds threshold, a "toss")

                    let newProgress: CGFloat = swipeDirection == .up ? 0.0 : 1.0
                    updateHeader(with: newProgress, expanding: wouldExpandHeader)
                }
            }
            logUpdatedTraits()
            return
        }

        guard let topConstraint = shyViewTopConstraint else {
            preconditionFailure("Proper shyView autolayout was not constructed")
        }

        let maxHeight = shyViewMaxScrollHeight
        let currentHeight: CGFloat = maxHeight - abs(topConstraint.constant) // current height of the header, calculated using the negative autolayout constraint constant
        let newOffset = yOffset - previousContentScrollViewTraits.yOffset
        let offsetDiff = abs(newOffset) // calculate the change in offset since the last update

        // Reset contentOffset.y only when there is contractable height
        if currentHeight > 0 {
            scrollView.contentOffset = CGPoint(x: scrollView.contentOffset.x, y: previousContentScrollViewTraits.yOffset)
        }

        if maxHeight <= 0.0 {
            if swipeDirection == .down && scrollView.scrollLocationDescriptor != .excessivelyPrecedingContent {
                updateHeader(with: 1.0, expanding: true)
            } else if swipeDirection == .up {
                updateHeader(with: 0.0, expanding: false)
            }
            logUpdatedTraits()
            return
        }

        var newHeight: CGFloat?

        if swipeDirection == .down && scrollView.scrollLocationDescriptor != .excessivelyPrecedingContent { //if the user is swiping down, but not past the content origin
            newHeight = min(maxHeight, currentHeight + offsetDiff) //the new height, no greater than the max height
        } else if swipeDirection == .up { //else if the user is swiping up
            newHeight = max(-1.0, currentHeight - offsetDiff) //the new height, no lesser than 0
        }

        if let newHeight = newHeight {
            let newProgress = newHeight / maxHeight //progress, based on 0.0 being concealed and 1.0 being exposed
            updateHeader(with: newProgress, expanding: wouldExpandHeader)
        }

        previousContentScrollViewTraits = ContentScrollViewTraits(yVelocity: velocity,
                                                                  userScrolling: scrollView.userIsScrolling,
                                                                  scrollDirection: newScrollDirection,
                                                                  switchedDirection: switchedDirection,
                                                                  yOffset: scrollView.contentOffset.y,
                                                                  scrollLocationDescriptor: scrollView.scrollLocationDescriptor)
    }

    /// Converts the properties of a UIPanGesture with a .ended state into the proper shy behaviors
    ///
    /// - Parameter gesture: the ending gesture
    private func processEndingPanGesture(gesture: UIPanGestureRecognizer) {
        guard let scrollView = contentScrollView else {
            return
        }

        guard shyBehaviorCalculationsShouldProceed(inScrollView: scrollView, forGestureRecognizer: gesture, withExpectedState: .ended) else {
            return
        }

        // use the velocity to generate a momentum
        // momentum is compared to a max value so that we don't go too fast
        let velocity = gesture.velocity(in: gesture.view)
        let momentum: CGFloat = abs(velocity.y)
        let springVelocity = min(momentum, 3.0) // 3.0 arbitrarily decided through manual testing

        /// if the user's finger is not moving, we expand/collapse based on current progress
        /// otherwise, we use velocity to determine which direction to move the header
        let expanding: Bool
        if velocity.y == 0.0 {
            let currentProgress = shyHeaderView.exposure.progress
            expanding = currentProgress >= 0.5
        } else {
            expanding = velocity.y >= 0.0
        }

        let progress: CGFloat = expanding ? 1.0 : 0.0

        UIView.animate(withDuration: ShyHeaderController.Constants.headerShowHideAnimationDuration,
                       delay: 0.0,
                       usingSpringWithDamping: 1.0,
                       initialSpringVelocity: springVelocity,
                       options: [.curveLinear, .allowUserInteraction],
                       animations: {
                        self.updateHeader(with: progress, expanding: expanding)
        }, completion: nil)
    }

    // MARK: - Shy Behavior Helpers

    /// Shows the accessoryContent, if the content provider has given us one
    func expandAccessory() {
        UIView.animate(withDuration: ShyHeaderController.Constants.headerShowHideAnimationDuration,
                       delay: 0.0,
                       options: .allowUserInteraction,
                       animations: {
                        self.updateHeader(with: 1.0, expanding: true)
        }, completion: nil)
    }

    /// Hides the accessoryContent, if the content provider has given us one
    func contractAccessory() {
        // Note: unlike the expansion request, we don't care if the accessory container is empty for contractions
        UIView.animate(withDuration: ShyHeaderController.Constants.headerShowHideAnimationDuration,
                       delay: 0.0,
                       options: .allowUserInteraction,
                       animations: {
                        self.updateHeader(with: 0.0, expanding: false)
        }, completion: nil)
    }

    private func isViewControllerAncestor(_ ancestorViewController: UIViewController, ofViewController descendantViewController: UIViewController) -> Bool {
        for child in ancestorViewController.children {
            if child == descendantViewController {
                return true
            }
            if isViewControllerAncestor(child, ofViewController: descendantViewController) {
                return true
            }
        }
        return false
    }

    /// Sets the animation progress, using progress as a fraction not a percent
    /// 0.0 == concealed, 1.0 == exposed
    ///
    /// - Parameter progress: progress, represented as a fraction (0.5) not a percent (50.0)
    private func updateHeader(with progress: CGFloat, expanding: Bool) {
        // fall out to ignore repeated animations resulting in the same layout
        guard shyHeaderView.exposure.progress != progress, msfNavigationController?.allowResizeOfNavigationBarOnScroll == true else {
            return
        }

        calculateAndSetNewShyContainerTopConstraint(withProgress: progress)

        //passes appropriate call to delegate
        if expanding { //we always want to begin the expansion animations if the progress is expanding
            msfNavigationController?.msfNavigationBar.expand(true)
        } else if progress <= 0.0 { //we only want to contract if the progress is contracting AND zero/negative AKA never contract during positive progress
            msfNavigationController?.msfNavigationBar.contract(true)
        }

        shyHeaderView.exposure = ShyHeaderView.Exposure(withProgress: progress)
    }

    /// Updates based on the current navigation bar style.
    private func updateNavigationBarStyle() {
        if let (actualStyle, actualItem) = msfNavigationController?.msfNavigationBar.actualStyleAndItem(for: navigationItem) {
            shyHeaderView.navigationBarStyle = actualStyle
            updateBackgroundColor(with: actualItem)
        }
    }

    /// Calculates and sets the shy container's top constraint's constant value, moving the header
    ///
    /// - Parameter progress: fraction of exposure, used to calculate the top constraint's constant
    private func calculateAndSetNewShyContainerTopConstraint(withProgress progress: CGFloat) {
        let maxHeight = shyViewMaxScrollHeight
        let prospectiveHeight = maxHeight * progress //fraction of the height value
        let newHeight = prospectiveHeight > 0 ? prospectiveHeight : 0 //guarantee its above a min value (0.0)
        let constant = -1.0 * maxHeight + newHeight //the layout is acheived by raising the top of the shyHeader, so layout constants are negative

        shyViewTopConstraint?.constant = constant
        shyHeaderView.setNeedsLayout()
        view.layoutIfNeeded()
    }

    /// We can occasionally find ourselves in scenarios where the header is concealed when a collection's contentSize is updated to a smaller-than-driving-shy-behavior size
    /// To guarantee that the user will be able to get the header exposed in such a scenario, we perform a check here
    ///
    /// If the header is concealed, and the swipe is down PAST the top of the content, we expose the header again
    /// This check occurs within the guard for "shouldDriveShyBehavior", so that this does not interfere with normal shy behavior
    ///
    /// - Parameter scrollView: the scrollView driving shy behavior
    private func confirmProperExposure(givenScrollView scrollView: UIScrollView) {
        let offset = scrollView.contentOffset
        let yOffset = offset.y
        let scrollDirection: UIScrollView.VerticalScrollDirection = previousContentScrollViewTraits.yOffset > yOffset ? .up : .down

        if shyHeaderView.exposure == .concealed
            && scrollDirection == .up
            && yOffset < 0 { // if we encounter a scenario where we're concealed, but the content doesn't support shy behavior, we want to guarantee we've expanded if the user scrolls down the list
            UIView.animate(withDuration: ShyHeaderController.Constants.headerShowHideAnimationDuration,
                           delay: 0.0,
                           options: .allowUserInteraction,
                           animations: {
                            self.updateHeader(with: 1.0, expanding: true)
            }, completion: nil)
        }
    }

    private func shyBehaviorCalculationsShouldProceed(inScrollView scrollView: UIScrollView) -> Bool {
        // unchanged offset, no action needed
        guard scrollView.contentOffset.y != previousContentScrollViewTraits.yOffset else {
            return false
        }

        // fall out if we dont need to worry about the shy behavior based on content size
        guard scrollViewContentSizeShouldDriveShyBehavior(scrollView: scrollView) else {
            confirmProperExposure(givenScrollView: scrollView)
            return false
        }

        return true
    }

    private func shyBehaviorCalculationsShouldProceed(inScrollView scrollView: UIScrollView, forGestureRecognizer gesture: UIGestureRecognizer, withExpectedState expectedState: UIGestureRecognizer.State) -> Bool {
        guard gesture.state == expectedState else {
            return false
        }

        // fall out if we dont need to worry about the shy behavior based on content size
        guard scrollViewContentSizeShouldDriveShyBehavior(scrollView: scrollView) else {
            confirmProperExposure(givenScrollView: scrollView)
            return false
        }

        return true
    }

    /// Determines if the provided scrollview has enoguh content to drive a shy behavior
    ///
    /// returns false if the content of the scroll view is smaller than or equal to the size of the scrollView, minus the value of the shy header
    ///
    /// - Parameter scrollView: the scrollview driving shy behavior
    /// - Returns: if the scrollview contains enough content to drive shy behavior
    private func scrollViewContentSizeShouldDriveShyBehavior(scrollView: UIScrollView) -> Bool {
        // shyHeader.height has to be subtracted because when the header has been hidden, the scrollView's height increases by that size
        // in that scenario, the height that allowed a contraction will differ from the height calculated in the expansion
        // you can end up with a scenario where the contraction occurs but the subsequent expansion cannot
        let totalContentHeight = scrollView.contentSize.height + scrollView.contentInset.top + scrollView.contentInset.bottom
        let progress = shyHeaderView.exposure.progress
        let availableScrollHeight = scrollView.frame.size.height - scrollView.safeAreaInsets.bottom - (shyViewMaxScrollHeight * (1.0 - progress))

        return totalContentHeight > availableScrollHeight
    }

    override func traitCollectionDidChange(_ previousTraitCollection: UITraitCollection?) {
        updatePadding()
        calculateAndSetNewShyContainerTopConstraint(withProgress: shyHeaderView.exposure.progress)
    }
}<|MERGE_RESOLUTION|>--- conflicted
+++ resolved
@@ -77,14 +77,10 @@
 
         super.init(nibName: nil, bundle: nil)
 
-<<<<<<< HEAD
         shyHeaderView.parentController = self
         shyHeaderView.maxHeightChanged = { [weak self] in
             self?.updatePadding()
         }
-=======
-        setupShyHeaderView()
->>>>>>> 4ced9de7
 
         loadViewIfNeeded()
         addChild(contentViewController)
