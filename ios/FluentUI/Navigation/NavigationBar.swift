//
//  Copyright (c) Microsoft Corporation. All rights reserved.
//  Licensed under the MIT License.
//

import UIKit

// MARK: - NavigationBarTopAccessoryViewAttributes

/// Layout attributes for a navigation bar's top accessory view.
@objc(MSFNavigationBarTopAccessoryViewAttributes)
open class NavigationBarTopAccessoryViewAttributes: NSObject {
    /// The width multiplier is the propotion of the navigation bar's width that the top accessory view will occupy.
    @objc public let widthMultiplier: CGFloat

    /// The maximum width of the top accessory view.
    @objc public let maxWidth: CGFloat

    /// The minimum width of the top accessory view.
    @objc public let minWidth: CGFloat

    @objc public init(widthMultiplier: CGFloat, maxWidth: CGFloat, minWidth: CGFloat) {
        self.widthMultiplier = widthMultiplier
        self.maxWidth = maxWidth
        self.minWidth = minWidth
        super.init()
    }

    public override init() {
        self.widthMultiplier = 1.0
        self.maxWidth = .greatestFiniteMagnitude
        self.minWidth = .zero
    }
}

/// Layout attributes for a navigation bar's top search bar.
@objc(MSFNavigationBarTopSearchBarAttributes)
open class NavigationBarTopSearchBarAttributes: NavigationBarTopAccessoryViewAttributes {
    @objc public override init() {
        super.init(widthMultiplier: Constants.widthMultiplier, maxWidth: Constants.viewMaxWidth, minWidth: Constants.viewMinWidth)
    }

    private struct Constants {
        static let widthMultiplier: CGFloat = 0.375
        static let viewMinWidth: CGFloat = 264
        static let viewMaxWidth: CGFloat = 552
    }
}

// MARK: - NavigationBar

@available(*, deprecated, renamed: "NavigationBar")
public typealias MSNavigationBar = NavigationBar

/// UINavigationBar subclass, with a content view that contains various custom UIElements
/// Contains the MSNavigationTitleView class and handles passing animatable progress through
/// Custom UI can be hidden if desired
@objc(MSFNavigationBar)
open class NavigationBar: UINavigationBar {
    /// If the style is `.custom`, UINavigationItem's `navigationBarColor` is used for all the subviews' backgroundColor
    @objc(MSFNavigationBarStyle)
    public enum Style: Int {
        case `default`
        case primary
        case system
        case custom

        var tintColor: UIColor {
            switch self {
            case .primary, .default, .custom:
                return Colors.Navigation.Primary.tint
            case .system:
                return Colors.Navigation.System.tint
            }
        }

        var titleColor: UIColor {
            switch self {
            case .primary, .default, .custom:
                return Colors.Navigation.Primary.title
            case .system:
                return Colors.Navigation.System.title
            }
        }

        func backgroundColor(for window: UIWindow, customColor: UIColor?) -> UIColor {
            switch self {
            case .primary, .default:
                return defaultBackgroundColor(for: window)
            case .system:
                return Colors.Navigation.System.background
            case .custom:
                return customColor ?? defaultBackgroundColor(for: window)
            }
        }

        func defaultBackgroundColor(for window: UIWindow) -> UIColor {
            return UIColor(light: Colors.primary(for: window), dark: Colors.Navigation.System.background)
        }
    }

    /// Describes the sizing behavior of navigation bar elements (title, avatar, bar height)
    @objc(MSFNavigationBarElementSize)
    public enum ElementSize: Int {
        case automatic, contracted, expanded
    }

    @objc(MSFNavigationBarShadow)
    public enum Shadow: Int {
        case automatic
        case alwaysHidden
    }

    static let expansionContractionAnimationDuration: TimeInterval = 0.1 // the interval over which the expansion/contraction animations occur

    private static var defaultStyle: Style = .primary

    private struct Constants {
        static let systemHeight: CGFloat = 44
        static let normalContentHeight: CGFloat = 44
        static let expandedContentHeight: CGFloat = 48

        static let leftBarButtonItemLeadingMargin: CGFloat = 8
        static let rightBarButtonItemHorizontalPadding: CGFloat = 10

        static let obscuringAnimationDuration: TimeInterval = 0.12
        static let revealingAnimationDuration: TimeInterval = 0.25
    }

    /// An object that conforms to the `MSFPersona` protocol and provides text and an optional image for display as an `MSAvatar` next to the large title. Only displayed if `showsLargeTitle` is true on the current navigation item. If avatar is nil, it won't show the avatar view.
    @objc open var personaData: Persona? {
        didSet {
<<<<<<< HEAD
            titleView.avatarData = avatar
=======
            titleView.personaData = personaData
>>>>>>> 79ab7210
        }
    }

    /// A string to optionally customize the accessibility label of the large title's avatar
    @objc open var avatarCustomAccessibilityLabel: String? {
        didSet {
            titleView.avatarCustomAccessibilityLabel = avatarCustomAccessibilityLabel
        }
    }

    /// An element size to describe the behavior of large title's avatar. If `.automatic`, avatar will resize when `expand(animated:)` and `contract(animated:)` are called.
    @objc open var avatarSize: ElementSize = .automatic {
        didSet {
            updateElementSizes()
        }
    }

    @objc public func visibleAvatarView() -> UIView? {
        if contentStackView.alpha != 0 {
            return titleView.visibleAvatarView()
        }

        return nil
    }

    /// An element size to describe the behavior of the navigation bar's expanded height. Set automatically when the values of `avatarSize` and `titleSize` are changed. The bar will lock to expanded size if either element is set to `.expanded`, lock to contracted if both elements are `.contracted`, and stay automatic in any other case.
    @objc open private(set) dynamic var barHeight: ElementSize = .automatic {
        didSet {
            guard barHeight != oldValue else {
                return
            }

            let originalIsExpanded = isExpanded

            switch barHeight {
            case .automatic:
                if isExpanded {
                    expand(true)
                } else {
                    contract(true)
                }
            case .contracted:
                contract(true)
            case .expanded:
                expand(true)
            }

            isExpanded = originalIsExpanded
        }
    }

    /// An element size to describe the behavior of the navigation bar's large title. If `.automatic`, the title label will resize when `expand(animated:)` and `contract(animated:)` are called.
    @objc open var titleSize: ElementSize = .automatic {
        didSet {
            updateElementSizes()
        }
    }

    /// An optional closure to be called when the avatar view is tapped, if it is present.
    @objc open var onAvatarTapped: (() -> Void)? {
        didSet {
            titleView.onAvatarTapped = onAvatarTapped
        }
    }

     /// The navigation bar's default leading content margin.
    @objc public static let defaultContentLeadingMargin: CGFloat = 8

     /// The navigation bar's default trailing content margin.
    @objc public static let defaultContentTrailingMargin: CGFloat = 6

    /// The navigation bar's leading content margin.
    @objc open var contentLeadingMargin: CGFloat = defaultContentLeadingMargin {
        didSet {
            if oldValue != contentLeadingMargin {
                updateContentStackViewMargins(forExpandedContent: contentIsExpanded)
            }
        }
    }

    /// The navigation bar's leading content margin.
    @objc open var contentTrailingMargin: CGFloat = defaultContentTrailingMargin {
        didSet {
            if oldValue != contentLeadingMargin {
                updateContentStackViewMargins(forExpandedContent: contentIsExpanded)
            }
        }
    }

    open override var center: CGPoint {
        get { return super.center }
        set {
            var newValue = newValue
            // Workaround for iOS bug: when nav bar is hidden and device is rotated, the hidden nav bar get pushed up by additional 20px (status bar height) and when nav bar gets shown it animates from too far position leaving a 20px gap that shows window background (black by default) - this will then also affect nav bar hiding animation.
            newValue.y = max(-frame.height / 2, newValue.y)
            super.center = newValue
        }
    }

    var titleView = LargeTitleView() {
        willSet {
            titleView.removeFromSuperview()
        }
        didSet {
            contentStackView.insertArrangedSubview(titleView, at: 0)
            titleView.setContentHuggingPriority(.required, for: .horizontal)
            titleView.setContentCompressionResistancePriority(.required, for: .horizontal)
        }
    }

    // @objc dynamic - so we can do KVO on this
    @objc dynamic private(set) var style: Style = defaultStyle

    let backgroundView = UIView() //used for coloration
    //used to cover the navigationbar during animated transitions between VCs
    private let contentStackView = ContentStackView() //used to contain the various custom UI Elements
    private let rightBarButtonItemsStackView = UIStackView()
    private let leftBarButtonItemsStackView = UIStackView()
    private let leadingSpacerView = UIView() //defines the leading space between the left and right barbuttonitems stack
    private let trailingSpacerView = UIView() //defines the trailing space between the left and right barbuttonitems stack
    private var topAccessoryView: UIView?
    private var topAccessoryViewConstraints: [NSLayoutConstraint] = []

    private var showsLargeTitle: Bool = true {
        didSet {
            if showsLargeTitle == oldValue {
                return
            }
            updateAccessibilityElements()
            updateViewsForLargeTitlePresentation(for: topItem)
        }
    }

    private var leftBarButtonItemsObserver: NSKeyValueObservation?
    private var rightBarButtonItemsObserver: NSKeyValueObservation?
    private var titleObserver: NSKeyValueObservation?
    private var navigationBarColorObserver: NSKeyValueObservation?
    private var accessoryViewObserver: NSKeyValueObservation?
    private var topAccessoryViewObserver: NSKeyValueObservation?
    private var topAccessoryViewAttributesObserver: NSKeyValueObservation?
    private var navigationBarStyleObserver: NSKeyValueObservation?
    private var navigationBarShadowObserver: NSKeyValueObservation?
    private var usesLargeTitleObserver: NSKeyValueObservation?

    @objc public override init(frame: CGRect) {
        super.init(frame: frame)
        initBase()
    }

    @objc public required init?(coder aDecoder: NSCoder) {
        super.init(coder: aDecoder)
        initBase()
    }

    /// Custom base initializer, used regardless of entry point
    /// Sets up the custom interface
    private func initBase() {
        clipsToBounds = true

        contain(view: backgroundView)

        setupContentStackView()
        contentStackView.isLayoutMarginsRelativeArrangement = true
        updateContentStackViewMargins(forExpandedContent: true)
        contentStackView.addInteraction(UILargeContentViewerInteraction())

        //leftBarButtonItemsStackView: layout priorities are slightly lower to make sure titleView has the highest priority in horizontal spacing
        contentStackView.addArrangedSubview(leftBarButtonItemsStackView)
        leftBarButtonItemsStackView.setContentHuggingPriority(.defaultHigh, for: .horizontal)
        leftBarButtonItemsStackView.setContentCompressionResistancePriority(.defaultHigh, for: .horizontal)

        //titleView
        contentStackView.addArrangedSubview(titleView)
        titleView.setContentHuggingPriority(.required, for: .horizontal)
        titleView.setContentCompressionResistancePriority(.required, for: .horizontal)

        //leadingSpacerView
        contentStackView.addArrangedSubview(leadingSpacerView)
        leadingSpacerView.backgroundColor = .clear
        leadingSpacerView.setContentHuggingPriority(.defaultLow, for: .horizontal)
        leadingSpacerView.setContentCompressionResistancePriority(.defaultLow, for: .horizontal)

        //trailingSpacerView
        contentStackView.addArrangedSubview(trailingSpacerView)
        trailingSpacerView.backgroundColor = .clear
        trailingSpacerView.setContentHuggingPriority(.defaultLow, for: .horizontal)
        trailingSpacerView.setContentCompressionResistancePriority(.defaultLow, for: .horizontal)

        //rightBarButtonItemsStackView: layout priorities are slightly lower to make sure titleView has the highest priority in horizontal spacing
        contentStackView.addArrangedSubview(rightBarButtonItemsStackView)
        rightBarButtonItemsStackView.setContentHuggingPriority(.defaultHigh, for: .horizontal)
        rightBarButtonItemsStackView.setContentCompressionResistancePriority(.defaultHigh, for: .horizontal)

        updateViewsForLargeTitlePresentation(for: topItem)
        updateColors(for: topItem)

        isTranslucent = false

        updateAccessibilityElements()
    }

    private func updateTopAccessoryView(for navigationItem: UINavigationItem?) {
        if let topAccessoryView = topAccessoryView {
            topAccessoryView.removeFromSuperview()
        }

        self.topAccessoryView = navigationItem?.topAccessoryView

        if let topAccessoryView = self.topAccessoryView {
            topAccessoryView.translatesAutoresizingMaskIntoConstraints = false

            let insertionIndex = contentStackView.arrangedSubviews.firstIndex(of: leadingSpacerView)! + 1
            contentStackView.insertArrangedSubview(topAccessoryView, at: insertionIndex)

            NSLayoutConstraint.deactivate(topAccessoryViewConstraints)
            topAccessoryViewConstraints.removeAll()

            topAccessoryViewConstraints.append(contentsOf: [
                topAccessoryView.centerXAnchor.constraint(equalTo: centerXAnchor),
                topAccessoryView.centerYAnchor.constraint(equalTo: centerYAnchor)
            ])

            if let attributes = navigationItem?.topAccessoryViewAttributes {
                let widthConstraint = topAccessoryView.widthAnchor.constraint(equalTo: widthAnchor, multiplier: attributes.widthMultiplier)
                widthConstraint.priority = .defaultHigh

                let maxWidthConstraint = topAccessoryView.widthAnchor.constraint(lessThanOrEqualToConstant: attributes.maxWidth)
                maxWidthConstraint.priority = .defaultHigh

                topAccessoryViewConstraints.append(contentsOf: [
                    widthConstraint,
                    maxWidthConstraint,
                    topAccessoryView.widthAnchor.constraint(greaterThanOrEqualToConstant: attributes.minWidth)
                ])
            }

            NSLayoutConstraint.activate(topAccessoryViewConstraints)
        }
    }

    // Manually contains the content stack view with lower priority constraints in order to avoid invalid simultaneous constraints when nav bar is hidden.
    private func setupContentStackView() {
        contentStackView.translatesAutoresizingMaskIntoConstraints = false
        addSubview(contentStackView)
        let identifierHeader = String(describing: type(of: contentStackView))

        let leading = contentStackView.leadingAnchor.constraint(equalTo: leadingAnchor)
        leading.identifier = identifierHeader + "_containmentLeading"

        let trailing = contentStackView.trailingAnchor.constraint(equalTo: trailingAnchor)
        trailing.identifier = identifierHeader + "_containmentTrailing"
        trailing.priority = .defaultHigh

        let top = contentStackView.topAnchor.constraint(equalTo: topAnchor)
        top.identifier = identifierHeader + "_containmentTop"

        let bottom = contentStackView.bottomAnchor.constraint(equalTo: bottomAnchor)
        bottom.identifier = identifierHeader + "_containmentBottom"
        bottom.priority = .defaultHigh

        NSLayoutConstraint.activate([leading, trailing, top, bottom])
    }

    private func updateContentStackViewMargins(forExpandedContent contentIsExpanded: Bool) {
        let contentHeight = contentIsExpanded ? Constants.expandedContentHeight : Constants.normalContentHeight
        contentStackView.directionalLayoutMargins = NSDirectionalEdgeInsets(
            top: 0,
            leading: contentLeadingMargin,
            bottom: -(contentHeight - Constants.systemHeight),
            trailing: contentTrailingMargin
        )
    }

    /// Guarantees that the custom UI remains on top of the subview stack
    /// Fetches the current navigation item and triggers a UI update
    open override func layoutSubviews() {
        super.layoutSubviews()
        bringSubviewToFront(backgroundView)
        bringSubviewToFront(contentStackView)
        updateAccessibilityElements()
    }

    open override func didMoveToWindow() {
        super.didMoveToWindow()
        updateColors(for: topItem)
    }

    open override func point(inside point: CGPoint, with event: UIEvent?) -> Bool {
        // contentStackView's content extends its bounds outside of navigation bar bounds
        return super.point(inside: point, with: event) ||
            contentStackView.point(inside: convert(point, to: contentStackView), with: event)
    }

    open override func traitCollectionDidChange(_ previousTraitCollection: UITraitCollection?) {
        super.traitCollectionDidChange(previousTraitCollection)
        if traitCollection.verticalSizeClass != previousTraitCollection?.verticalSizeClass {
            updateElementSizes()
            updateContentStackViewMargins(forExpandedContent: contentIsExpanded)

            // change bar button image size depending on device rotation
            if showsLargeTitle, let navigationItem = topItem {
                updateBarButtonItems(with: navigationItem)
            }
        }
    }

    /// Override the avatar with given style rather than using avatar data
    /// - Parameter style: style used in  the avatar
    @objc open func overrideAvatar(with style: MSFAvatarStyle) {
        titleView.avatarOverrideStyle = style
    }

    // MARK: Element size handling

    private var currentAvatarSize: ElementSize {
        if traitCollection.verticalSizeClass == .compact {
            return .contracted
        }
        return avatarSize
    }
    private var currentTitleSize: ElementSize {
        if traitCollection.verticalSizeClass == .compact {
            return .contracted
        }
        return titleSize
    }
    private var currentBarHeight: ElementSize {
        if currentAvatarSize == .expanded || currentTitleSize == .expanded {
            return .expanded
        } else if currentAvatarSize == .contracted && currentTitleSize == .contracted {
            return .contracted
        } else {
            return .automatic
        }
    }

    private var contentIsExpanded: Bool {
        return barHeight == .automatic ? isExpanded : barHeight == .expanded
    }

    private func updateElementSizes() {
        titleView.avatarSize = currentAvatarSize
        titleView.titleSize = currentTitleSize
        barHeight = currentBarHeight
    }

    // MARK: UINavigationItem & UIBarButtonItem handling

    func updateColors(for navigationItem: UINavigationItem?) {
        if let window = window {
            let color = navigationItem?.navigationBarColor(for: window)

            switch style {
            case .primary, .default, .custom:
                titleView.style = .light
            case .system:
                titleView.style = .dark
            }

            barTintColor = color
            backgroundView.backgroundColor = color
            tintColor = style.tintColor
            if var titleTextAttributes = titleTextAttributes {
                titleTextAttributes[NSAttributedString.Key.foregroundColor] = style.titleColor
                self.titleTextAttributes = titleTextAttributes
            } else {
                titleTextAttributes = [NSAttributedString.Key.foregroundColor: style.titleColor]
            }

            navigationBarColorObserver = navigationItem?.observe(\.customNavigationBarColor) { [unowned self] navigationItem, _ in
                // Unlike title or barButtonItems that depends on the topItem, navigation bar color can be set from the parentViewController's navigationItem
                self.updateColors(for: navigationItem)
            }
        }
    }

    func update(with navigationItem: UINavigationItem) {
        let (actualStyle, actualItem) = actualStyleAndItem(for: navigationItem)
        style = actualStyle
        updateColors(for: actualItem)
        showsLargeTitle = navigationItem.usesLargeTitle
        updateShadow(for: navigationItem)
        updateTopAccessoryView(for: navigationItem)

        titleView.update(with: navigationItem)

        navigationItem.backBarButtonItem = UIBarButtonItem(title: "", style: .plain, target: nil, action: nil)
        updateBarButtonItems(with: navigationItem)

        // Force layout to avoid animation
        layoutIfNeeded()

        leftBarButtonItemsObserver = navigationItem.observe(\UINavigationItem.leftBarButtonItems) { [unowned self] item, _ in
            self.navigationItemDidUpdate(item)
        }
        rightBarButtonItemsObserver = navigationItem.observe(\UINavigationItem.rightBarButtonItems) { [unowned self] item, _ in
            self.navigationItemDidUpdate(item)
        }
        titleObserver = navigationItem.observe(\UINavigationItem.title) { [unowned self] item, _ in
            self.navigationItemDidUpdate(item)
        }
        accessoryViewObserver = navigationItem.observe(\UINavigationItem.accessoryView) { [unowned self] item, _ in
            self.navigationItemDidUpdate(item)
        }
        topAccessoryViewObserver = navigationItem.observe(\UINavigationItem.topAccessoryView) { [unowned self] item, _ in
            self.navigationItemDidUpdate(item)
        }
        topAccessoryViewAttributesObserver = navigationItem.observe(\UINavigationItem.topAccessoryViewAttributes) { [unowned self] item, _ in
            self.navigationItemDidUpdate(item)
        }
        navigationBarStyleObserver = navigationItem.observe(\UINavigationItem.navigationBarStyle) { [unowned self] item, _ in
            self.navigationItemDidUpdate(item)
        }
        navigationBarShadowObserver = navigationItem.observe(\UINavigationItem.navigationBarShadow) { [unowned self] item, _ in
            self.navigationItemDidUpdate(item)
        }
        usesLargeTitleObserver = navigationItem.observe(\UINavigationItem.usesLargeTitle) { [unowned self] item, _ in
            self.navigationItemDidUpdate(item)
        }
    }

    func actualStyleAndItem(for navigationItem: UINavigationItem) -> (style: Style, item: UINavigationItem) {
        if navigationItem.navigationBarStyle != .default {
            return (navigationItem.navigationBarStyle, navigationItem)
        }
        if let items = items?.prefix(while: { $0 != navigationItem }),
            let item = items.last(where: { $0.navigationBarStyle != .default }) {
            return (item.navigationBarStyle, item)
        }
        return (NavigationBar.defaultStyle, navigationItem)
    }

    private func createBarButtonItemButton(with item: UIBarButtonItem, isLeftItem: Bool) -> UIButton {
        let button = UIButton(type: .system)
        button.isEnabled = item.isEnabled
        if isLeftItem {
            let isRTL = effectiveUserInterfaceLayoutDirection == .rightToLeft
            button.contentEdgeInsets = UIEdgeInsets(top: 0, left: isRTL ? 0 : Constants.leftBarButtonItemLeadingMargin, bottom: 0, right: isRTL ? Constants.leftBarButtonItemLeadingMargin : 0)
        } else {
            button.contentEdgeInsets = UIEdgeInsets(top: 0, left: Constants.rightBarButtonItemHorizontalPadding, bottom: 0, right: Constants.rightBarButtonItemHorizontalPadding)
        }

        button.tag = item.tag
        button.tintColor = item.tintColor
        button.titleLabel?.font = item.titleTextAttributes(for: .normal)?[.font] as? UIFont

        var portraitImage = item.image
        if portraitImage?.renderingMode == .automatic {
            portraitImage = portraitImage?.withRenderingMode(.alwaysTemplate)
        }
        var landscapeImage = item.landscapeImagePhone ?? portraitImage
        if landscapeImage?.renderingMode == .automatic {
            landscapeImage = landscapeImage?.withRenderingMode(.alwaysTemplate)
        }

        button.setImage(traitCollection.verticalSizeClass == .regular ? portraitImage : landscapeImage, for: .normal)
        button.setTitle(item.title, for: .normal)

        if let action = item.action {
            button.addTarget(item.target, action: action, for: .touchUpInside)
        }

        button.accessibilityIdentifier = item.accessibilityIdentifier
        button.accessibilityLabel = item.accessibilityLabel
        button.accessibilityHint = item.accessibilityHint
        button.showsLargeContentViewer = true

        if let customLargeContentSizeImage = item.largeContentSizeImage {
            button.largeContentImage = customLargeContentSizeImage
        }

        if item.title == nil {
            button.largeContentTitle = item.accessibilityLabel
        }

        if #available(iOS 13.4, *) {
            // Workaround check for beta iOS versions missing the Pointer Interactions API
            if arePointerInteractionAPIsAvailable() {
                button.isPointerInteractionEnabled = true
            }
        }

        return button
    }

    private func updateBarButtonItems(with navigationItem: UINavigationItem) {
        // only one left bar button item is support for large title view
        if let leftBarButtonItem = navigationItem.leftBarButtonItem {
            leftBarButtonItemsStackView.isHidden = false
            refresh(barButtonStack: leftBarButtonItemsStackView, with: [leftBarButtonItem], isLeftItem: true)
        } else {
            leftBarButtonItemsStackView.isHidden = true
        }
        refresh(barButtonStack: rightBarButtonItemsStackView, with: navigationItem.rightBarButtonItems?.reversed(), isLeftItem: false)
    }

    private func refresh(barButtonStack: UIStackView, with items: [UIBarButtonItem]?, isLeftItem: Bool) {
        barButtonStack.removeAllSubviews()
        items?.forEach { item in
            barButtonStack.addArrangedSubview(createBarButtonItemButton(with: item, isLeftItem: isLeftItem))
        }
    }

    private func navigationItemDidUpdate(_ navigationItem: UINavigationItem) {
        if navigationItem == topItem {
            update(with: navigationItem)
        }
    }

    // MARK: Obscurant handling

    func obscureContent(animated: Bool) {
        if contentStackView.alpha == 1 {
            if animated {
                UIView.animate(withDuration: Constants.obscuringAnimationDuration) {
                    self.contentStackView.alpha = 0
                }
            } else {
                contentStackView.alpha = 0
            }
        }
    }

    func revealContent(animated: Bool) {
        if contentStackView.alpha == 0 {
            if animated {
                UIView.animate(withDuration: Constants.revealingAnimationDuration) {
                    self.contentStackView.alpha = 1
                }
            } else {
                contentStackView.alpha = 1
            }
        }
    }

    // MARK: Large/Normal Title handling

    private func updateViewsForLargeTitlePresentation(for navigationItem: UINavigationItem?) {
        // UIView.isHidden has a bug where a series of repeated calls with the same parameter can "glitch" the view into a permanent shown/hidden state
        // i.e. repeatedly trying to hide a UIView that is already in the hidden state
        // by adding a check to the isHidden property prior to setting, we avoid such problematic scenarios
        if showsLargeTitle {
            if backgroundView.isHidden {
                backgroundView.isHidden = false
            }

            if contentStackView.isHidden {
                contentStackView.isHidden = false
            }

        } else {
            if !backgroundView.isHidden {
                backgroundView.isHidden = true
            }

            if !contentStackView.isHidden {
                contentStackView.isHidden = true
            }
        }
        updateShadow(for: navigationItem)
    }

    private func updateShadow(for navigationItem: UINavigationItem?) {
        if needsShadow(for: navigationItem) {
            shadowImage = nil
            // Forcing layout to update size of shadow image view otherwise it stays with 0 height
            setNeedsLayout()
            subviews.forEach { $0.setNeedsLayout() }
        } else {
            shadowImage = UIImage()
        }
    }

    private func needsShadow(for navigationItem: UINavigationItem?) -> Bool {
        switch navigationItem?.navigationBarShadow ?? .automatic {
        case .automatic:
            return !showsLargeTitle && style == .system && navigationItem?.accessoryView == nil
        case .alwaysHidden:
            return false
        }
    }

    // MARK: Content expansion/contraction

    private var isExpanded: Bool = true

    func expand(_ animated: Bool) {
        isExpanded = true

        titleView.expand(animated: animated)

        guard barHeight != .contracted else {
            return
        }
        let updateLayout = {
            self.updateContentStackViewMargins(forExpandedContent: true)
        }
        if animated {
            UIView.animate(withDuration: NavigationBar.expansionContractionAnimationDuration) {
                updateLayout()
                self.contentStackView.layoutIfNeeded()
            }
        } else {
            updateLayout()
        }
    }

    func contract(_ animated: Bool) {
        isExpanded = false

        titleView.contract(animated: animated)

        guard barHeight != .expanded else {
            return
        }
        let updateLayout = {
            self.updateContentStackViewMargins(forExpandedContent: false)
        }
        if animated {
            UIView.animate(withDuration: NavigationBar.expansionContractionAnimationDuration) {
                updateLayout()
                self.contentStackView.layoutIfNeeded()
            }
        } else {
            updateLayout()
        }
    }

    // MARK: Accessibility

    private func updateAccessibilityElements() {
        if showsLargeTitle {
            accessibilityElements = contentStackView.arrangedSubviews
        } else {
            accessibilityElements = nil
        }
    }
}

// MARK: - ContentStackView

/// UIStackView subclass that extends its touch area outside of its bounds to cover content that is laid out outside of stack view bounds due to negative content margins.
private class ContentStackView: UIStackView {
    override func point(inside point: CGPoint, with event: UIEvent?) -> Bool {
        if super.point(inside: point, with: event) {
            return true
        }
        let contentBounds = bounds.inset(by: layoutMargins)
        return contentBounds.contains(point)
    }
}<|MERGE_RESOLUTION|>--- conflicted
+++ resolved
@@ -130,11 +130,7 @@
     /// An object that conforms to the `MSFPersona` protocol and provides text and an optional image for display as an `MSAvatar` next to the large title. Only displayed if `showsLargeTitle` is true on the current navigation item. If avatar is nil, it won't show the avatar view.
     @objc open var personaData: Persona? {
         didSet {
-<<<<<<< HEAD
-            titleView.avatarData = avatar
-=======
             titleView.personaData = personaData
->>>>>>> 79ab7210
         }
     }
 
