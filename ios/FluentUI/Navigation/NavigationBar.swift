--- conflicted
+++ resolved
@@ -107,10 +107,7 @@
         case primary
         case system
         case custom
-<<<<<<< HEAD
         case gradient
-=======
->>>>>>> f5b90529
     }
 
     @objc(MSFNavigationBarTitleStyle)
@@ -567,15 +564,12 @@
             updateViewsForLargeTitlePresentation(for: topItem)
             updateFakeCenterTitleConstraints()
 
-<<<<<<< HEAD
             // We don't want to alter the hidden state of the backgroundView and the contentStackView for the gradient style when the traitCollection changes.
             if style != .gradient {
                 updateViewsForLargeTitlePresentation(for: topItem)
             }
             updateFakeCenterTitleConstraints()
 
-=======
->>>>>>> f5b90529
             // change bar button image size and title inset depending on device rotation
             if let navigationItem = topItem {
                 updateSubtitleView(for: navigationItem)
@@ -640,14 +634,8 @@
 
         backgroundView.backgroundColor = style == .gradient ? .clear : color
         standardAppearance.backgroundColor = color
-<<<<<<< HEAD
         tintColor = tokenSet[.buttonTintColor].uiColor
         standardAppearance.titleTextAttributes[NSAttributedString.Key.foregroundColor] = shouldHideRegularTitle ? UIColor.clear : tokenSet[.titleColor].uiColor
-=======
-        backgroundView.backgroundColor = color
-        tintColor = tokenSet[.buttonTintColor].uiColor
-        standardAppearance.titleTextAttributes[NSAttributedString.Key.foregroundColor] = tokenSet[.titleColor].uiColor
->>>>>>> f5b90529
         standardAppearance.largeTitleTextAttributes[NSAttributedString.Key.foregroundColor] = tokenSet[.titleColor].uiColor
 
         // Update the scroll edge appearance to match the new standard appearance
@@ -663,18 +651,12 @@
         let (actualStyle, actualItem) = actualStyleAndItem(for: navigationItem)
         style = actualStyle
         updateColors(for: actualItem)
-<<<<<<< HEAD
         updateGradient()
-=======
->>>>>>> f5b90529
         usesLeadingTitle = navigationItem.titleStyle.usesLeadingAlignment
         updateShadow(for: navigationItem)
         updateTopAccessoryView(for: navigationItem)
         updateSubtitleView(for: navigationItem)
-<<<<<<< HEAD
-=======
-
->>>>>>> f5b90529
+
         titleView.update(with: navigationItem)
 
         updateFakeCenterTitleConstraints()
@@ -741,22 +723,12 @@
         button.item = item
         button.shouldUseWindowColorInBadge = style != .system
 
-<<<<<<< HEAD
         // We want to hide the native right bar button items for non-system title styles when using the gradient style.
         if style == .gradient && !isLeftItem && usesLeadingTitle {
             item.tintColor = .clear
             // Since changing the native item's tintColor gets passed down to the button, we need to re-set its tintColor.
             button.tintColor = tokenSet[.buttonTintColor].uiColor
         }
-=======
-        let horizontalInset = isLeftItem ? TokenSetType.leftBarButtonItemHorizontalInset : TokenSetType.rightBarButtonItemHorizontalInset
-        let insets = NSDirectionalEdgeInsets(top: 0,
-                                             leading: horizontalInset,
-                                             bottom: 0,
-                                             trailing: horizontalInset)
-
-        button.configuration?.contentInsets = insets
->>>>>>> f5b90529
 
         let horizontalInset = isLeftItem ? TokenSetType.leftBarButtonItemHorizontalInset : TokenSetType.rightBarButtonItemHorizontalInset
         let insets = NSDirectionalEdgeInsets(top: 0,
@@ -800,14 +772,11 @@
             }
 
             refresh(barButtonStack: leftBarButtonItemsStackView, with: [backButtonItem], isLeftItem: true)
-<<<<<<< HEAD
 
             // Hide the system's back button to avoid having duplicated back buttons with the gradient style.
             if style == .gradient {
                 navigationItem.hidesBackButton = true
             }
-=======
->>>>>>> f5b90529
         } else if let leftBarButtonItem = navigationItem.leftBarButtonItem {
             leftBarButtonItemsStackView.isHidden = false
             refresh(barButtonStack: leftBarButtonItemsStackView, with: [leftBarButtonItem], isLeftItem: true)
