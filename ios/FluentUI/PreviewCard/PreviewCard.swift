//
//  Copyright (c) Microsoft Corporation. All rights reserved.
//  Licensed under the MIT License.
//

import UIKit
import SwiftUI

/// UIKit wrapper that exposes the SwiftUI PreviewCard implementation.
@objc open class MSFPreviewCard: NSObject, FluentUIWindowProvider {
    /// The UIView representing the PreviewCard.
    @objc open var view: UIView {
        return hostingController.view
    }
    /// Creates a new MSFPreviewCard instance.
    /// - Parameters:
    ///   - theme: The FluentUIStyle instance representing the theme to be overriden for this PreviewCard.
<<<<<<< HEAD
    ///   - isElevated: Boolean determining if PreviewCard is flat or elevated.`
    ///   - image: The UIImage assigning an image over PreviewCard
    @objc public init(theme: FluentUIStyle?, isElevated: Bool = false, image: UIImage) {
        super.init()
        previewCardView = PreviewCard(isElevated: isElevated, image: image)
=======
    @objc public init(theme: FluentUIStyle?, isElevated: Bool = false) {
        super.init()
        previewCardView = PreviewCard(isElevated: isElevated)
>>>>>>> ba1800e5
        hostingController = FluentUIHostingController(rootView: AnyView(previewCardView.windowProvider(self)))
        hostingController.disableSafeAreaInsets()
    }
    var window: UIWindow? {
        return self.view.window
    }
    private var hostingController: FluentUIHostingController!
    private var previewCardView: PreviewCard!
}

/// View that represents the PreviewCard.
public struct PreviewCard: View {
    var isElevated: Bool
<<<<<<< HEAD
    var image: UIImage
=======
>>>>>>> ba1800e5
    @Environment(\.theme) var theme: FluentUIStyle
    @Environment(\.windowProvider) var windowProvider: FluentUIWindowProvider?
    /// Creates inner PreviewCard view.
    @ViewBuilder
    var innerContents: some View {
        HStack {
            Spacer()
<<<<<<< HEAD
                /// Creates placeholder image over PreviewCard.
            Image(uiImage: image)
                /// Sets the height and width of the Preview Card.
                .clipShape(RoundedRectangle(cornerRadius: Constants.cardCornerRadius))
=======
                /// Sets the height and width of the Preview Card.
>>>>>>> ba1800e5
                .frame(minWidth: Constants.cardMinWidth, minHeight: Constants.cardMinHeight)
                /// Sets the background border style, radius, color, and linewidth of the Preview Card.
                .background(
                    RoundedRectangle(cornerRadius: Constants.cardCornerRadius)
                        .strokeBorder(Color(red: Constants.cardStrokeBorderColor,
                                            green: Constants.cardStrokeBorderColor,
                                            blue: Constants.cardStrokeBorderColor),
                                      lineWidth: Constants.cardLineWidth)
                /// Modifies the background shadow of PreviewCard if the card is elevated.
                .modifyIf(isElevated, { view in view
                        .shadow(color: .black.opacity(Constants.cardAmbientAlphaColor),
                                radius: Constants.cardShadowRadius,
                                x: Constants.ambientShadowOffsetX,
                                y: Constants.ambientShadowOffsetY)
                        .shadow(color: .black.opacity(Constants.cardPerimeterAlphaColor),
                                radius: Constants.cardShadowRadius,
                                x: Constants.perimeterShadowOffsetX,
                                y: Constants.perimeterShadowOffsetY)
                })
       )}
    }
    /// Creates the PreviewCard.
    public var body: some View {
<<<<<<< HEAD
=======
// TODO: - Update to implement light and dark mode
>>>>>>> ba1800e5
        innerContents
    }
// MARK: - PreviewCard Box Properties
    // TODO: - Update the hard values with tokens
<<<<<<< HEAD
    // TODO: - Create enum of multiple PreviewCard aspect ratios
=======
>>>>>>> ba1800e5
    struct Constants {
        static let cardMinWidth: CGFloat = 343
        static let cardMinHeight: CGFloat = 192
        static let cardCornerRadius: CGFloat = 8
        static let cardLineWidth: CGFloat = 0.5
        static let cardBottomPadding: CGFloat = 20
        static let cardShadowRadius: CGFloat = 2
        static let ambientShadowOffsetX: CGFloat = 0
        static let ambientShadowOffsetY: CGFloat = 1
        static let perimeterShadowOffsetX: CGFloat = 0
        static let perimeterShadowOffsetY: CGFloat = 0
        static let cardStrokeBorderColor: Double = 0x61 / 255.0
        static let cardAmbientAlphaColor: CGFloat = 0.14
        static let cardPerimeterAlphaColor: CGFloat = 0.12
    }
}<|MERGE_RESOLUTION|>--- conflicted
+++ resolved
@@ -15,17 +15,11 @@
     /// Creates a new MSFPreviewCard instance.
     /// - Parameters:
     ///   - theme: The FluentUIStyle instance representing the theme to be overriden for this PreviewCard.
-<<<<<<< HEAD
     ///   - isElevated: Boolean determining if PreviewCard is flat or elevated.`
     ///   - image: The UIImage assigning an image over PreviewCard
     @objc public init(theme: FluentUIStyle?, isElevated: Bool = false, image: UIImage) {
         super.init()
         previewCardView = PreviewCard(isElevated: isElevated, image: image)
-=======
-    @objc public init(theme: FluentUIStyle?, isElevated: Bool = false) {
-        super.init()
-        previewCardView = PreviewCard(isElevated: isElevated)
->>>>>>> ba1800e5
         hostingController = FluentUIHostingController(rootView: AnyView(previewCardView.windowProvider(self)))
         hostingController.disableSafeAreaInsets()
     }
@@ -39,10 +33,7 @@
 /// View that represents the PreviewCard.
 public struct PreviewCard: View {
     var isElevated: Bool
-<<<<<<< HEAD
     var image: UIImage
-=======
->>>>>>> ba1800e5
     @Environment(\.theme) var theme: FluentUIStyle
     @Environment(\.windowProvider) var windowProvider: FluentUIWindowProvider?
     /// Creates inner PreviewCard view.
@@ -50,16 +41,13 @@
     var innerContents: some View {
         HStack {
             Spacer()
-<<<<<<< HEAD
                 /// Creates placeholder image over PreviewCard.
             Image(uiImage: image)
-                /// Sets the height and width of the Preview Card.
+                /// Sets the image's shape
                 .clipShape(RoundedRectangle(cornerRadius: Constants.cardCornerRadius))
-=======
-                /// Sets the height and width of the Preview Card.
->>>>>>> ba1800e5
+                /// Sets the height and width of the PreviewCard.
                 .frame(minWidth: Constants.cardMinWidth, minHeight: Constants.cardMinHeight)
-                /// Sets the background border style, radius, color, and linewidth of the Preview Card.
+                /// Sets the background border style, radius, color, and linewidth of the PreviewCard.
                 .background(
                     RoundedRectangle(cornerRadius: Constants.cardCornerRadius)
                         .strokeBorder(Color(red: Constants.cardStrokeBorderColor,
@@ -81,18 +69,11 @@
     }
     /// Creates the PreviewCard.
     public var body: some View {
-<<<<<<< HEAD
-=======
-// TODO: - Update to implement light and dark mode
->>>>>>> ba1800e5
         innerContents
     }
 // MARK: - PreviewCard Box Properties
     // TODO: - Update the hard values with tokens
-<<<<<<< HEAD
     // TODO: - Create enum of multiple PreviewCard aspect ratios
-=======
->>>>>>> ba1800e5
     struct Constants {
         static let cardMinWidth: CGFloat = 343
         static let cardMinHeight: CGFloat = 192
