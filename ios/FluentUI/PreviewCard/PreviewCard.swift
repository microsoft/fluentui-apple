--- conflicted
+++ resolved
@@ -17,16 +17,10 @@
     ///   - theme: The FluentUIStyle instance representing the theme to be overriden for this PreviewCard.
     ///   - isElevated: Boolean determining if PreviewCard is flat or elevated.`
     ///   - image: The UIImage assigning an image over PreviewCard
-<<<<<<< HEAD
     ///   - cardHeight: Pre-defined PreviewCard height sizes.
     @objc public init(theme: FluentUIStyle?, isElevated: Bool = false, image: UIImage, cardHeight: MSFPreviewCardSize) {
         super.init()
         previewCardView = PreviewCard(isElevated: isElevated, image: image, cardHeight: cardHeight)
-=======
-    @objc public init(theme: FluentUIStyle?, isElevated: Bool = false, image: UIImage) {
-        super.init()
-        previewCardView = PreviewCard(isElevated: isElevated, image: image)
->>>>>>> b8808faa
         hostingController = FluentUIHostingController(rootView: AnyView(previewCardView.windowProvider(self)))
         hostingController.disableSafeAreaInsets()
         hostingController.view.backgroundColor = .clear
@@ -42,17 +36,13 @@
 public struct PreviewCard: View {
     var isElevated: Bool
     var image: UIImage
-<<<<<<< HEAD
     var cardHeight: MSFPreviewCardSize
-=======
->>>>>>> b8808faa
     @Environment(\.theme) var theme: FluentUIStyle
     @Environment(\.windowProvider) var windowProvider: FluentUIWindowProvider?
     /// Creates inner PreviewCard view.
     @ViewBuilder
     var innerContents: some View {
         HStack {
-<<<<<<< HEAD
                 /// Creates image over PreviewCard.
             Image(uiImage: image)
                 .resizable()
@@ -62,15 +52,6 @@
                 .clipped()
                 /// Sets the image's shape
                 .clipShape(RoundedRectangle(cornerRadius: Constants.cardCornerRadius))
-=======
-            Spacer()
-                /// Creates image over PreviewCard.
-            Image(uiImage: image)
-                /// Sets the image's shape
-                .clipShape(RoundedRectangle(cornerRadius: Constants.cardCornerRadius))
-                /// Sets the height and width of the PreviewCard.
-                .frame(minWidth: Constants.cardMinWidth, minHeight: Constants.cardMinHeight)
->>>>>>> b8808faa
                 /// Sets the background border style, radius, color, and linewidth of the PreviewCard.
                 .background(
                     RoundedRectangle(cornerRadius: Constants.cardCornerRadius)
@@ -100,10 +81,6 @@
     // TODO: - Create enum of multiple PreviewCard aspect ratios
     struct Constants {
         static let cardMinWidth: CGFloat = 343
-<<<<<<< HEAD
-=======
-        static let cardMinHeight: CGFloat = 192
->>>>>>> b8808faa
         static let cardCornerRadius: CGFloat = 8
         static let cardLineWidth: CGFloat = 0.5
         static let cardBottomPadding: CGFloat = 20
