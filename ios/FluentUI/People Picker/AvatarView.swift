//
//  Copyright (c) Microsoft Corporation. All rights reserved.
//  Licensed under the MIT License.
//

import UIKit

// MARK: - AvatarSize

@available(*, deprecated, renamed: "AvatarSize")
public typealias MSAvatarSize = AvatarSize

/// `AvatarSize` detemines the size, font, and corner radius for `AvatarView`
@objc(MSFAvatarSize)
public enum AvatarSize: Int, CaseIterable {
    case extraSmall
    case small
    case medium
    case large
    case extraLarge
    case extraExtraLarge

    public var font: UIFont {
        switch self {
        case .extraSmall:
            return UIFont.systemFont(ofSize: 9)
        case .small:
            return UIFont.systemFont(ofSize: 12)
        case .medium:
            return UIFont.systemFont(ofSize: 13)
        case .large:
            return UIFont.systemFont(ofSize: 15)
        case .extraLarge:
            return UIFont.systemFont(ofSize: 20, weight: .medium)
        case .extraExtraLarge:
            return UIFont.systemFont(ofSize: 28, weight: .medium)
        }
    }

    public var size: CGSize {
        switch self {
        case .extraSmall:
            return CGSize(width: 16, height: 16)
        case .small:
            return CGSize(width: 24, height: 24)
        case .medium:
            return CGSize(width: 32, height: 32)
        case .large:
            return CGSize(width: 40, height: 40)
        case .extraLarge:
            return CGSize(width: 52, height: 52)
        case .extraExtraLarge:
            return CGSize(width: 72, height: 72)
        }
    }

    /// only used for `MSAvatarView` with `MSAvatarStyle.square`
    var squareCornerRadius: CGFloat {
        switch self {
        case .extraSmall, .small, .medium:
            return 2
        case .large, .extraLarge:
            return 4
        case .extraExtraLarge:
            return 8
        }
    }

    var presenceSize: PresenceSize {
        switch self {
        case .extraSmall, .small, .medium:
            return PresenceSize.normal
        case .large, .extraLarge:
            return PresenceSize.large
        case .extraExtraLarge:
            return PresenceSize.extraLarge
        }
    }

    var presenceCornerOffset: CGFloat {
        switch self {
        case .extraSmall, .large, .medium:
            return 0
        case .small:
            return -1
        case .extraLarge:
            return 2
        case .extraExtraLarge:
            return 3
        }
    }

    var personImageSize: CGFloat {
        switch self {
        case .extraSmall:
            return 12
        case .small:
            return 16
        case .medium:
            return 20
        case .large:
            return 24
        case .extraLarge:
            return 28
        case .extraExtraLarge:
            return 48
        }
    }
}

// MARK: - AvatarStyle

@available(*, deprecated, renamed: "AvatarStyle")
public typealias MSAvatarStyle = AvatarStyle

@objc(MSFAvatarStyle)
public enum AvatarStyle: Int {
    case circle
    case square
}

// MARK: - Avatar Colors

public extension Colors {
    struct Avatar {
        // Should use physical color because this text is shown on physical avatar background
        public static var text: UIColor = textOnAccent
        public static var border = UIColor(light: .white, dark: gray900, darkElevated: gray800)

        static let signedOutImageBackground = UIColor(light: gray50, dark: gray800)
        static let signedOutImage = UIColor(light: gray500, dark: gray200)
    }
}

// MARK: - AvatarView

@available(*, deprecated, renamed: "AvatarView")
public typealias MSAvatarView = AvatarView

/**
 `AvatarView` is used to present an image or initials view representing an entity such as a person.
 If an image is provided the image is presented in either a circular or a square view based on the `AvatarStyle` provided with the initials view presented as a fallback.
 The initials used in the initials view are generated from the provided primary text (e.g. a name) or secondary text (e.g. an email address) used to initialize the avatar view.
 */
@objc(MSFAvatarView)
open class AvatarView: UIView {
    @objc open var avatarSize: AvatarSize {
        didSet {
            updatePresenceImage()

            frame.size = avatarSize.size
            initialsView.avatarSize = avatarSize

            invalidateIntrinsicContentSize()
        }
    }

    @objc open var avatarBackgroundColor: UIColor {
        didSet {
            initialsView.setBackgroundColor(avatarBackgroundColor)
        }
    }

    /// Image to be used as border around the avatar. It will be used as a pattern image color,
    /// but It will be scaled to fit the avatar size. If set, the hasBorder initializer value will be ignored,
    /// since it's assumed that the client intends to have a custom border.
    @objc open var customBorderImage: UIImage? {
        didSet {
            if customBorderImage != nil {
                hasCustomBorder = true
                borderView.isHidden = false
                updateCustomBorder()
            } else {
                customBorderImageSize = .zero
                hasCustomBorder = false
                borderView.isHidden = !hasBorder
                updateBorder()
            }
        }
    }

    @objc open var style: AvatarStyle {
        didSet {
            if style != oldValue {
                updatePresenceImage()
                setNeedsLayout()
            }
        }
    }

    @objc open var borderColor: UIColor? {
        didSet {
            if hasBorder && !hasCustomBorder {
                updateBorderColor()
            }
        }
    }

    /// The avatar view's presence state.
    /// The presence state is only shown when the style is set to AvatarStyle.circle.
    @objc open var presence: Presence = .none {
        didSet {
            if oldValue != presence {
                updatePresenceImage()
            }
        }
    }

    /// When true, the presence status border is opaque. Otherwise, it is transparent.
    @objc open var useOpaquePresenceBorder: Bool = false {
        didSet {
            updatePresenceImage()
        }
    }

    /// Set this to override the avatar view's default accessibility label.
    @objc open var overrideAccessibilityLabel: String?

    /// Initializes the avatar view with a size and an optional border
    ///
    /// - Parameters:
    ///   - avatarSize: The AvatarSize to configure the avatar view with
    ///   - hasBorder: Boolean describing whether or not to show a border around the avatarView
    ///   - style: The `MSAvatarStyle` to indicate whether the avatar should be displayed as a circle or a square
    @objc public init(avatarSize: AvatarSize, withBorder hasBorder: Bool = false, style: AvatarStyle = .circle) {
        self.avatarSize = avatarSize
        self.style = style
        self.hasBorder = hasBorder
        avatarBackgroundColor = UIColor.clear

        initialsView = InitialsView(avatarSize: avatarSize)
        initialsView.isHidden = true

        imageView = UIImageView(frame: .zero)
        imageView.isHidden = true
        imageView.clipsToBounds = true
        imageView.contentMode = .scaleAspectFill

        borderView = UIView(frame: .zero)
        borderView.isHidden = !hasBorder

        containerView = UIView(frame: CGRect(origin: .zero, size: avatarSize.size))
        containerView.addSubview(borderView)
        containerView.addSubview(initialsView)
        containerView.addSubview(imageView)

        super.init(frame: containerView.frame)

        addSubview(containerView)
    }

    @objc public required init(coder aDecoder: NSCoder) {
        preconditionFailure("init(coder:) has not been implemented")
    }

    open override var intrinsicContentSize: CGSize {
        return avatarSize.size
    }

    open override func sizeThatFits(_ size: CGSize) -> CGSize {
        return avatarSize.size
    }

    open override func layoutSubviews() {
        super.layoutSubviews()

        imageView.frame = bounds
        initialsView.frame = imageView.frame

        if let presenceImageView = presenceImageView, let presenceBorderView = presenceBorderView {
            presenceImageView.frame = presenceFrame()
            presenceBorderView.frame = presenceBorderFrame()

            presenceImageView.layer.cornerRadius = presenceImageView.frame.width / 2
            presenceBorderView.layer.cornerRadius = presenceBorderView.frame.width / 2

            updatePresenceMask()
        }

        imageView.layer.cornerRadius = cornerRadius(for: imageView.frame.width)
        initialsView.layer.cornerRadius = imageView.layer.cornerRadius

        if hasCustomBorder {
            updateCustomBorder()
        } else if hasBorder {
            updateBorder()
        }

        if isPersonIconShown {
            updateImageViewWithPersonIcon(isSignedOut: shouldShowSignOutImage())
        }
    }

    // MARK: Setup

    /// Sets up the avatarView to show an image or initials based on if an image is provided
    ///
    /// - Parameters:
    ///   - primaryText: The primary text to create initials with (e.g. a name)
    ///   - secondaryText: The secondary text to create initials with if primary text is not provided (e.g. an email address)
    ///   - image: The image to be displayed
    ///   - presence: The presence state
    ///   - convertTextToInitials: If true, the provided text values will be converted to initials when shown in the avatar view. If false, the text is directly displayed. Primary text is prioritized over secondary text.
    @objc public func setup(primaryText: String?,
                            secondaryText: String?,
                            image: UIImage?,
                            presence: Presence = .none,
                            convertTextToInitials: Bool = true) {
        self.primaryText = primaryText
        self.secondaryText = secondaryText
        self.presence = presence
        self.isPersonIconShown = false
        if let image = image {
            setupWithImage(image)
        } else {
<<<<<<< HEAD
            if shouldShowSignOutImage() {
                updateImageViewWithPersonIcon(isSignedOut: true)
            } else if shouldShowDefaultImage() {
                updateImageViewWithPersonIcon()
            } else {
                setupWithInitials()
            }
=======
            setupWithInitialsView(convertTextToInitials: convertTextToInitials)
>>>>>>> 5fbccdc5
        }

        accessibilityLabel = primaryText ?? secondaryText
    }

    /// Sets up the avatarView with an image
    ///
    /// - Parameters:
    ///   - image: The image to be displayed
    ///   - presence: The presence state
    @objc public func setup(image: UIImage, presence: Presence = .none) {
        primaryText = nil
        secondaryText = nil
        self.presence = presence

        setupWithImage(image)
    }

    /// Sets up the avatar view with a data from the avatar object.
    /// - Parameter avatar: The avatar object to get content from
    @objc public func setup(avatar: Avatar?) {
        setup(primaryText: avatar?.primaryText, secondaryText: avatar?.secondaryText, image: avatar?.image, presence: avatar?.presence ?? .none)
        customBorderImage = avatar?.customBorderImage

        if let color = avatar?.color {
            borderColor = color
            avatarBackgroundColor = color
        }
    }

    var borderWidth: CGFloat {
        get {
            return AvatarView.borderWidth(size: avatarSize, hasCustomBorder: hasCustomBorder)
        }
        set { }
    }

    static func borderWidth(size: AvatarSize, hasCustomBorder: Bool) -> CGFloat {
        var borderWidth: CGFloat = 0
        if hasCustomBorder {
            borderWidth = Constants.customBorderWidth
        } else {
            borderWidth = size == .extraExtraLarge ? Constants.extraExtraLargeBorderWidth : Constants.borderWidth
        }

        return borderWidth
    }

    private var hasBorder: Bool = false
    private var hasCustomBorder: Bool = false
    private var isPersonIconShown: Bool = false
    private var customBorderImageSize: CGSize = .zero
    private var primaryText: String?
    private var secondaryText: String?

    fileprivate var initialsView: InitialsView
    private let imageView: UIImageView
    private let containerView: UIView

    // Use a view as a border to avoid leaking pixels on corner radius
    private let borderView: UIView

    private var presenceImageView: UIImageView?
    private var presenceBorderView: UIView?

    private struct Constants {
        static let borderWidth: CGFloat = 2
        static let extraExtraLargeBorderWidth: CGFloat = 4
        static let animationDuration: TimeInterval = 0.2

        /// If a customBorderImage is set, a custom border of this width will be added to the avatar view.
        static let customBorderWidth: CGFloat = 3

        /// The width for the presence status border.
        static let presenceBorderWidth: CGFloat = 2
    }

    private struct SetupData: Equatable {
        let primaryText: String?
        let secondaryText: String?

        init(avatarView: AvatarView) {
            self.primaryText = avatarView.primaryText
            self.secondaryText = avatarView.secondaryText
        }
    }

    private func setupWithInitialsView(convertTextToInitials: Bool) {
        if convertTextToInitials {
            initialsView.setup(primaryText: primaryText, secondaryText: secondaryText)
        } else {
            initialsView.setup(initialsText: primaryText ?? secondaryText)
        }

        initialsView.isHidden = false
        imageView.isHidden = true

        if let initialsViewBackgroundColor = initialsView.backgroundColor {
            avatarBackgroundColor = initialsViewBackgroundColor
        }
    }

    private func setupWithImage(_ image: UIImage, animated: Bool = false) {
        let setupImageViewBlock: () -> Void = {
            self.imageView.image = image
            self.initialsView.isHidden = true
            self.imageView.isHidden = false
        }

        // Avoid to dispatch to next runloop, this leads to blinks if we need to reload an avatar view.
        if Thread.isMainThread {
            setupImageViewBlock()
        } else {
            let setupData = SetupData(avatarView: self)
            DispatchQueue.main.async { [weak self] in
                guard let this = self else {
                    return
                }

                // Avatar view was concurrently setup with different values
                if setupData != SetupData(avatarView: this) {
                    return
                }

                if animated {
                    UIView.transition(with: this, duration: Constants.animationDuration, options: [.transitionCrossDissolve], animations: setupImageViewBlock)
                } else {
                    setupImageViewBlock()
                }
            }
        }
    }

    private func updateBorder() {
        let borderWidth = self.borderWidth
        borderView.frame = bounds.insetBy(dx: -borderWidth, dy: -borderWidth)
        borderView.layer.cornerRadius = cornerRadius(for: borderView.frame.width)
        updateBorderColor()
    }

    private func updateBorderColor() {
        if let borderColor = borderColor {
            borderView.backgroundColor = borderColor
        } else {
            borderView.backgroundColor = Colors.Avatar.border
        }
    }

    private func updateCustomBorder() {
        guard let customBorderImage = customBorderImage else {
            return
        }

        let borderWidth = self.borderWidth
        let expectedFrame = bounds.insetBy(dx: -borderWidth, dy: -borderWidth)
        if customBorderImageSize == expectedFrame.size {
            return
        }

        borderView.frame = expectedFrame
        let size = expectedFrame.size
        customBorderImageSize = size
        borderView.layer.cornerRadius = cornerRadius(for: size.width)

        var image = customBorderImage
        if customBorderImage.size != size {
            let renderer = UIGraphicsImageRenderer(size: size)
            image = renderer.image { _ in
                customBorderImage.draw(in: CGRect(origin: .zero, size: CGSize(width: size.width, height: size.height)))
            }.withRenderingMode(.alwaysOriginal)
        }

        borderView.backgroundColor = UIColor(patternImage: image)
    }

    private func updatePresenceImage() {
        if isDisplayingPresence() {
            if presenceImageView == nil {
                presenceImageView = UIImageView(frame: .zero)
                presenceBorderView = UIView(frame: .zero)

                let presenceBorderColor = UIColor(named: "presenceBorder", in: FluentUIFramework.resourceBundle, compatibleWith: nil)!
                presenceBorderView!.backgroundColor = presenceBorderColor

                addSubview(presenceBorderView!)
                addSubview(presenceImageView!)
            }

            presenceBorderView!.isHidden = !useOpaquePresenceBorder

            let image = presence.image(size: avatarSize.presenceSize)
            if let image = image {
                presenceImageView!.image = image
            }
        } else if presenceImageView != nil {
            presenceImageView!.removeFromSuperview()
            presenceBorderView!.removeFromSuperview()
            presenceImageView = nil
            presenceBorderView = nil
        }

        updatePresenceMask()
    }

    private func presenceFrame() -> CGRect {
        let presenceSize = avatarSize.presenceSize.sizeValue
        let presenceCornerOffset = style == .circle ? avatarSize.presenceCornerOffset : 0.0

        var presenceXOrigin = presenceCornerOffset
        if effectiveUserInterfaceLayoutDirection == .leftToRight {
            presenceXOrigin = bounds.width - presenceSize - presenceXOrigin
        }

        return CGRect(x: presenceXOrigin,
                      y: bounds.height - presenceSize - presenceCornerOffset,
                      width: presenceSize,
                      height: presenceSize)
    }

    private func presenceBorderFrame() -> CGRect {
        var frame = presenceFrame()
        frame.origin.x -= Constants.presenceBorderWidth
        frame.origin.y -= Constants.presenceBorderWidth
        frame.size.width += Constants.presenceBorderWidth * 2
        frame.size.height += Constants.presenceBorderWidth * 2

        return frame
    }

    private func updatePresenceMask() {
        if !useOpaquePresenceBorder && isDisplayingPresence() {
            let borderWidth = self.borderWidth
            var maskFrame = bounds
            maskFrame.origin.x -= borderWidth
            maskFrame.origin.y -= borderWidth
            maskFrame.size.width += borderWidth * 4
            maskFrame.size.height += borderWidth * 4

            var presenceFrame = presenceBorderFrame()
            presenceFrame.origin.x += borderWidth
            presenceFrame.origin.y += borderWidth

            let path = UIBezierPath(rect: maskFrame)
            path.append(UIBezierPath(ovalIn: presenceFrame))

            let maskLayer = CAShapeLayer()
            maskLayer.frame = maskFrame
            maskLayer.fillRule = .evenOdd
            maskLayer.path = path.cgPath

            containerView.layer.mask = maskLayer
        } else {
            containerView.layer.mask = nil
        }
    }

    private func updateImageViewWithPersonIcon(isSignedOut: Bool = false) {
        let personImageSize = avatarSize.personImageSize
        let containerSize = avatarSize.size
        let imageName = isSignedOut ? "person_\(Int(personImageSize))_regular" : "person_\(Int(personImageSize))_filled"
        if let image = UIImage.staticImageNamed(imageName) {
            let renderer = UIGraphicsImageRenderer(size: containerSize)
            let personImage = renderer.image { _ in
                image.draw(at: CGPoint(x: floor((containerSize.width - personImageSize) / 2), y: floor((containerSize.height - personImageSize) / 2)))
            }.withRenderingMode(.alwaysTemplate)
            setupWithImage(personImage)
            if isSignedOut {
                imageView.backgroundColor = Colors.Avatar.signedOutImageBackground
                imageView.tintColor = Colors.Avatar.signedOutImage
            } else {
                if let window = window {
                    imageView.backgroundColor = Colors.primary(for: window)
                }
                imageView.tintColor = Colors.iconOnAccent
            }
            isPersonIconShown = true
        }
    }

    private func shouldShowSignOutImage() -> Bool {
        let isPrimaryTextEmpty = primaryText?.count ?? 0 == 0
        let isSecondaryTextEmpty = secondaryText?.count ?? 0 == 0
        return style == .circle && isPrimaryTextEmpty && isSecondaryTextEmpty
    }

    private func shouldShowDefaultImage() -> Bool {
        let initials = InitialsView.initialsText(fromPrimaryText: primaryText, secondaryText: secondaryText)
        return initials.count == 0
    }

    private func isDisplayingPresence() -> Bool {
        return presence != .none && avatarSize != .extraSmall && style == .circle && !shouldShowSignOutImage()
    }

    fileprivate func cornerRadius(for width: CGFloat) -> CGFloat {
        return style == .circle ? width / 2 : avatarSize.squareCornerRadius
    }

    // MARK: Accessibility

    open override var isAccessibilityElement: Bool { get { return true } set { } }
    open override var accessibilityTraits: UIAccessibilityTraits { get { return .image } set { } }

    open override var accessibilityLabel: String? {
        get {
            if let overrideAccessibilityLabel = overrideAccessibilityLabel {
                return overrideAccessibilityLabel
            }

            var label = primaryText ?? secondaryText
            if let presenceString = presence.string {
                if label?.count ?? 0 > 0 {
                    label = String(format: "Accessibility.AvatarView.LabelFormat".localized, label!, presenceString)
                } else {
                    label = presenceString
                }
            }

            return label
        }
        set { }
    }
}

// MARK: - OverflowAvatarView

class OverflowAvatarView: AvatarView {
    @objc public init(overflowCount: UInt, avatarSize: AvatarSize, withBorder hasBorder: Bool = false) {
        self.hasBorder = hasBorder
        borderView = UIView(frame: .zero)
        super.init(avatarSize: avatarSize, withBorder: false, style: .circle)

        var overflowCountString = NumberFormatter.localizedString(from: NSNumber(value: overflowCount), number: .none)
        overflowCountString = String(format: "AvatarView.OverflowFormat".localized, overflowCountString)

        setup(primaryText: overflowCountString, secondaryText: nil, image: nil, convertTextToInitials: false)
        avatarBackgroundColor = .clear
        initialsView.setFontColor(Colors.gray400)

        borderView.backgroundColor = UIColor(light: Colors.gray200, dark: Colors.gray700)
        addSubview(borderView)
    }

    @objc public required init(coder aDecoder: NSCoder) {
        preconditionFailure("init(coder:) has not been implemented")
    }

    open override func layoutSubviews() {
        super.layoutSubviews()

        updateBorder()
    }

    private struct Constants {
        static let maskFrameOffset: CGFloat = 4
        static let borderSize: CGFloat = 1
        static let extraExtraLargeBorderSize: CGFloat = 2
    }

    private let hasBorder: Bool
    private let borderView: UIView

    private func updateBorder() {
        let borderWidth = AvatarView.borderWidth(size: avatarSize, hasCustomBorder: false)
        borderView.frame = hasBorder ? bounds.insetBy(dx: -borderWidth, dy: -borderWidth) : bounds
        borderView.layer.cornerRadius = cornerRadius(for: borderView.frame.width)

        var maskFrame = bounds
        maskFrame.origin.x -= Constants.maskFrameOffset
        maskFrame.origin.y -= Constants.maskFrameOffset
        maskFrame.size.width += Constants.maskFrameOffset * 4
        maskFrame.size.height += Constants.maskFrameOffset * 4

        var avatarFrame = bounds
        if hasBorder {
            let borderOffset = Constants.borderSize - borderWidth
            avatarFrame.origin.x -= borderOffset
            avatarFrame.origin.y -= borderOffset
            avatarFrame.size.width += -borderOffset * 2
            avatarFrame.size.height += -borderOffset * 2

            if avatarSize == .extraExtraLarge {
                avatarFrame.origin.x -= Constants.borderSize
                avatarFrame.origin.y -= Constants.borderSize
                avatarFrame.size.width -= Constants.extraExtraLargeBorderSize
                avatarFrame.size.height -= Constants.extraExtraLargeBorderSize
            }
        } else {
            let borderSize = avatarSize == .extraExtraLarge ? Constants.extraExtraLargeBorderSize : Constants.borderSize
            avatarFrame.origin.x += borderSize
            avatarFrame.origin.y += borderSize
            avatarFrame.size.width -= borderSize * 2
            avatarFrame.size.height -= borderSize * 2
        }

        let path = UIBezierPath(rect: maskFrame)
        path.append(UIBezierPath(ovalIn: avatarFrame))

        let maskLayer = CAShapeLayer()
        maskLayer.frame = bounds
        maskLayer.fillRule = .evenOdd
        maskLayer.path = path.cgPath

        borderView.layer.mask = maskLayer
    }
}<|MERGE_RESOLUTION|>--- conflicted
+++ resolved
@@ -313,17 +313,13 @@
         if let image = image {
             setupWithImage(image)
         } else {
-<<<<<<< HEAD
             if shouldShowSignOutImage() {
                 updateImageViewWithPersonIcon(isSignedOut: true)
             } else if shouldShowDefaultImage() {
                 updateImageViewWithPersonIcon()
             } else {
-                setupWithInitials()
-            }
-=======
-            setupWithInitialsView(convertTextToInitials: convertTextToInitials)
->>>>>>> 5fbccdc5
+                setupWithInitialsView(convertTextToInitials: convertTextToInitials)
+            }
         }
 
         accessibilityLabel = primaryText ?? secondaryText
