//
//  Copyright (c) Microsoft Corporation. All rights reserved.
//  Licensed under the MIT License.
//

import UIKit

// MARK: ContactViewDelegate

@objc(MSFContactViewDelegate)
public protocol ContactViewDelegate: AnyObject {
    @objc optional func didTapContactView(_ contact: ContactView)
}

// MARK: ContactView

@objc(MSFContactView)
open class ContactView: UIControl {
    @objc(MSFContactViewSize)
    public enum Size: Int {
        case large
        case small

        var avatarSize: AvatarSize {
            switch self {
            case .large:
                return .extraExtraLarge
            case .small:
                return .extraLarge
            }
        }

        var canShowSubtitle: Bool {
            switch self {
            case .large:
                return true
            case .small:
                return false
            }
        }

        var width: CGFloat {
            var width = avatarSize.size.width
            switch UIApplication.shared.preferredContentSizeCategory {
            case .accessibilityMedium:
                width += 20
            case .accessibilityLarge:
                width += 50
            case .accessibilityExtraLarge:
                width += 60
            case .accessibilityExtraExtraLarge:
                width += 70
            case .accessibilityExtraExtraExtraLarge:
                width += 100
            default:
                break
            }

            return width
        }
    }

    @objc public var avatarImage: UIImage? {
        didSet {
            if let subtitleLabel = subtitleLabel {
                setupAvatarView(with: titleLabel.text ?? "", and: subtitleLabel.text ?? "")
            } else {
                setupAvatarView(with: titleLabel.text ?? "")
            }
        }
    }

    /// The contact view's delegate. If the delegate is nil, the contact view will not display an overlay for touch down events.
    @objc open weak var contactViewDelegate: ContactViewDelegate?

    /// The size of the contact view.
    @objc public let size: Size

    /// Initializes the contact view by creating an avatar view with a primary and secondary text
    /// - Parameter title: String that will be the text of the top label
    /// - Parameter subtitle: String that will be the text of the bottom label
    /// - Parameter size: The size of the contact view.
    @objc public convenience init(title: String, subtitle: String, size: Size = .large) {
        self.init(title: title, subtitle: subtitle, identifier: nil, size: size)
    }

    /// Initializes the contact view by creating an avatar view with an identifier
    /// - Parameter identifier: String that will be used to identify the contact (e.g. email, phone number, first name)
    /// - Parameter size: The size of the contact view.
    @objc public convenience init(identifier: String, size: Size = .large) {
        self.init(title: nil, subtitle: nil, identifier: identifier, size: size)
    }

<<<<<<< HEAD
    private init(title: String?, subtitle: String?, identifier: String?) {
        avatarView = AvatarView(avatarSize: .extraExtraLarge, withBorder: false, style: .circle, preferredFallbackImageStyle: .onAccentFilled)
=======
    private init(title: String?, subtitle: String?, identifier: String?, size: Size = .large) {
        avatarView = AvatarView(avatarSize: size.avatarSize, withBorder: false, style: .circle)
>>>>>>> 662784dc
        labelContainer = UIView(frame: .zero)
        titleLabel = UILabel(frame: .zero)
        pressedStateOverlay = UIView(frame: .zero)
        self.size = size
        super.init(frame: .zero)

        addTarget(self, action: #selector(touchDownHandler), for: .touchDown)
        addTarget(self, action: #selector(touchUpInsideHandler), for: .touchUpInside)
        addTarget(self, action: #selector(touchDragExitHandler), for: .touchDragExit)

        if let title = title, let subtitle = subtitle {
            setupAvatarView(with: title, and: subtitle)

            if size == .large {
                setupSubtitleLabel(using: subtitle)
            }

            setupTitleLabel(using: title, numberOfLines: 1)
        } else if let identifier = identifier {
            setupAvatarView(with: identifier)
            setupTitleLabel(using: identifier, numberOfLines: (size == .large ? 2 : 1))
        }

        backgroundColor = Colors.surfacePrimary
        setupPressedStateOverlay()
        setupLayout()
    }

    public required init?(coder: NSCoder) {
        preconditionFailure("init(coder:) has not been implemented")
    }

    private let avatarView: AvatarView
    private var titleLabel: UILabel
    private var subtitleLabel: UILabel?
    private var labelContainer: UIView
    private let pressedStateOverlay: UIView

    private lazy var labelHeightConstraint: NSLayoutConstraint = {
        return labelContainer.heightAnchor.constraint(equalToConstant: 0)
    }()

    private lazy var widthConstraint: NSLayoutConstraint = {
        return widthAnchor.constraint(equalToConstant: 0)
    }()

    private func setupAvatarView(with title: String, and subtitle: String) {
        let identifier = title + " " + subtitle
        avatarView.setup(primaryText: identifier, secondaryText: nil, image: avatarImage)
    }

    private func setupAvatarView(with identifier: String) {
        avatarView.setup(primaryText: identifier, secondaryText: nil, image: avatarImage)
    }

    private func setupLayout() {
        var constraints = [NSLayoutConstraint]()
        constraints.append(contentsOf: avatarLayoutConstraints())

        avatarView.translatesAutoresizingMaskIntoConstraints = false
        avatarView.isUserInteractionEnabled = false
        addSubview(avatarView)

        if let subtitleLabel = subtitleLabel {
            constraints.append(contentsOf: titleLabelLayoutConstraints())
            constraints.append(contentsOf: subtitleLabelLayoutConstraints())
            subtitleLabel.translatesAutoresizingMaskIntoConstraints = false
            labelContainer.addSubview(subtitleLabel)
        } else {
            constraints.append(contentsOf: identifierLayoutConstraints())
        }

        titleLabel.translatesAutoresizingMaskIntoConstraints = false

        pressedStateOverlay.translatesAutoresizingMaskIntoConstraints = false
        avatarView.addSubview(pressedStateOverlay)

        constraints.append(contentsOf: [
            widthConstraint,
            pressedStateOverlay.leadingAnchor.constraint(equalTo: avatarView.leadingAnchor),
            pressedStateOverlay.trailingAnchor.constraint(equalTo: avatarView.trailingAnchor),
            pressedStateOverlay.topAnchor.constraint(equalTo: avatarView.topAnchor),
            pressedStateOverlay.bottomAnchor.constraint(equalTo: avatarView.bottomAnchor)
        ])

        labelContainer.translatesAutoresizingMaskIntoConstraints = false
        labelContainer.isUserInteractionEnabled = false
        labelContainer.addSubview(titleLabel)
        addSubview(labelContainer)
        constraints.append(contentsOf: labelContainerLayoutConstraints())

        NSLayoutConstraint.activate(constraints)

        NotificationCenter.default.addObserver(self,
                                               selector: #selector(updateSizeConstraints),
                                               name: UIContentSizeCategory.didChangeNotification,
                                               object: nil)

        updateSizeConstraints()
    }

    @objc private func updateSizeConstraints() {
        updateLabelHeight()
        widthConstraint.constant = size.width
    }

    private func updateLabelHeight() {
        let contactHeight = UIApplication.shared.preferredContentSizeCategory.contactHeight(size: size)
        labelHeightConstraint.constant = contactHeight - size.avatarSize.size.height - Constants.spacingBetweenAvatarAndLabelContainer
    }

    private func avatarLayoutConstraints() -> [NSLayoutConstraint] {
        return [
            avatarView.heightAnchor.constraint(equalToConstant: size.avatarSize.size.height),
            avatarView.topAnchor.constraint(equalTo: topAnchor),
            avatarView.centerXAnchor.constraint(equalTo: centerXAnchor)
        ]
    }

    private func labelContainerLayoutConstraints() -> [NSLayoutConstraint] {
        return [
            labelContainer.topAnchor.constraint(equalTo: avatarView.bottomAnchor, constant: Constants.spacingBetweenAvatarAndLabelContainer),
            labelContainer.leadingAnchor.constraint(equalTo: leadingAnchor),
            labelContainer.trailingAnchor.constraint(equalTo: trailingAnchor),
            labelContainer.bottomAnchor.constraint(equalTo: bottomAnchor),
            labelHeightConstraint
        ]
    }

    private func titleLabelLayoutConstraints() -> [NSLayoutConstraint] {
        return [
            titleLabel.topAnchor.constraint(equalTo: labelContainer.topAnchor),
            titleLabel.leadingAnchor.constraint(equalTo: labelContainer.leadingAnchor),
            titleLabel.trailingAnchor.constraint(equalTo: labelContainer.trailingAnchor),
            titleLabel.heightAnchor.constraint(greaterThanOrEqualToConstant: Constants.labelMinimumHeight)
        ]
    }

    private func subtitleLabelLayoutConstraints() -> [NSLayoutConstraint] {
        guard let subtitleLabel = subtitleLabel else {
            return []
        }

        return [
            subtitleLabel.topAnchor.constraint(equalTo: titleLabel.bottomAnchor),
            subtitleLabel.leadingAnchor.constraint(equalTo: leadingAnchor),
            subtitleLabel.trailingAnchor.constraint(equalTo: trailingAnchor),
            subtitleLabel.bottomAnchor.constraint(equalTo: bottomAnchor),
            subtitleLabel.heightAnchor.constraint(greaterThanOrEqualToConstant: Constants.labelMinimumHeight)
        ]
    }

    private func identifierLayoutConstraints() -> [NSLayoutConstraint] {
        return [
            titleLabel.topAnchor.constraint(equalTo: avatarView.bottomAnchor, constant: Constants.spacingBetweenAvatarAndLabelContainer),
            titleLabel.leadingAnchor.constraint(equalTo: labelContainer.leadingAnchor),
            titleLabel.trailingAnchor.constraint(equalTo: labelContainer.trailingAnchor),
            titleLabel.bottomAnchor.constraint(equalTo: labelContainer.bottomAnchor)
        ]
    }

    private func setupTitleLabel(using title: String, numberOfLines: Int = 2) {
        let label = UILabel(frame: .zero)
        label.adjustsFontForContentSizeCategory = true
        label.font = Fonts.subhead
        label.text = title
        label.textAlignment = .center
        label.textColor = Colors.textPrimary
        label.numberOfLines = numberOfLines

        titleLabel = label
    }

    private func setupSubtitleLabel(using subtitle: String) {
        let label = UILabel(frame: .zero)
        label.adjustsFontForContentSizeCategory = true
        label.font = Fonts.footnote
        label.text = subtitle
        label.textAlignment = .center
        label.textColor = Colors.textSecondary
        label.numberOfLines = 1

        subtitleLabel = label
    }

    private func setupPressedStateOverlay() {
        pressedStateOverlay.backgroundColor = Colors.Contact.pressedState
        pressedStateOverlay.clipsToBounds = true
        pressedStateOverlay.frame = avatarView.frame
        pressedStateOverlay.isHidden = true
        pressedStateOverlay.isUserInteractionEnabled = false
        pressedStateOverlay.layer.cornerRadius = avatarView.frame.width / 2
    }

    @objc private func touchDownHandler() {
        if contactViewDelegate != nil {
            pressedStateOverlay.isHidden = false
        }
    }

    @objc private func touchUpInsideHandler() {
        contactViewDelegate?.didTapContactView?(self)
        pressedStateOverlay.isHidden = true
    }

    @objc private func touchDragExitHandler() {
        pressedStateOverlay.isHidden = true
    }

    private struct Constants {
        static let labelMinimumHeight: CGFloat = 16.0
        static let spacingBetweenAvatarAndLabelContainer: CGFloat = 13.0
    }
}

// MARK: Contact Colors

public extension Colors {
    struct Contact {
        public static let pressedState: UIColor = Colors.gray200.withAlphaComponent(0.6)
    }
}<|MERGE_RESOLUTION|>--- conflicted
+++ resolved
@@ -91,13 +91,8 @@
         self.init(title: nil, subtitle: nil, identifier: identifier, size: size)
     }
 
-<<<<<<< HEAD
-    private init(title: String?, subtitle: String?, identifier: String?) {
-        avatarView = AvatarView(avatarSize: .extraExtraLarge, withBorder: false, style: .circle, preferredFallbackImageStyle: .onAccentFilled)
-=======
     private init(title: String?, subtitle: String?, identifier: String?, size: Size = .large) {
-        avatarView = AvatarView(avatarSize: size.avatarSize, withBorder: false, style: .circle)
->>>>>>> 662784dc
+        avatarView = AvatarView(avatarSize: size.avatarSize, withBorder: false, style: .circle, preferredFallbackImageStyle: .onAccentFilled)
         labelContainer = UIView(frame: .zero)
         titleLabel = UILabel(frame: .zero)
         pressedStateOverlay = UIView(frame: .zero)
