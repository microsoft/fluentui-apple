--- conflicted
+++ resolved
@@ -26,13 +26,8 @@
     @objc open func setup(persona: Persona, accessoryType: TableViewCellAccessoryType = .none) {
         let avatar = MSFAvatar(style: .accent, size: Constants.avatarSize)
 
-<<<<<<< HEAD
-        avatar.state.primaryText = persona.primaryText
-        avatar.state.secondaryText = persona.secondaryText
-=======
         avatar.state.primaryText = persona.name
         avatar.state.secondaryText = persona.email
->>>>>>> 79ab7210
         if let image = persona.image {
             avatar.state.image = image
         }
