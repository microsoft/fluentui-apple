--- conflicted
+++ resolved
@@ -88,9 +88,6 @@
         }
     }
 
-    typealias TokenSetKeyType = EmptyTokenSet.Tokens
-    var tokenSet: EmptyTokenSet = .init()
-
     init(item: TabBarItem, showsTitle: Bool, canResizeImage: Bool = true) {
         self.canResizeImage = canResizeImage
         self.item = item
@@ -153,11 +150,6 @@
         tokenSetSink = tokenSet.sinkChanges { [weak self] in
             self?.updateAppearance()
         }
-<<<<<<< HEAD
-=======
-        tokenSet.update(themeView.fluentTheme)
-        updateColors()
->>>>>>> ea229b09
     }
 
     required init?(coder aDecoder: NSCoder) {
@@ -188,19 +180,8 @@
         }
     }
 
-<<<<<<< HEAD
     override func didMoveToWindow() {
         super.didMoveToWindow()
-=======
-    override func willMove(toWindow newWindow: UIWindow?) {
-        super.willMove(toWindow: newWindow)
-        guard let newWindow else {
-            return
-        }
-        tokenSet.update(newWindow.fluentTheme)
-        updateColors()
-    }
->>>>>>> ea229b09
 
         tokenSet.update(fluentTheme)
         updateAppearance()
@@ -287,18 +268,8 @@
     }
 
     private func updateColors() {
-<<<<<<< HEAD
         titleLabel.highlightedTextColor = UIColor(dynamicColor: tokenSet[.selectedColor].dynamicColor)
         imageView.tintColor = isSelected ? UIColor(dynamicColor: tokenSet[.selectedColor].dynamicColor) : UIColor(dynamicColor: tokenSet[.unselectedColor].dynamicColor)
-=======
-        let selectedColor = UIColor(dynamicColor: tokenSet.fluentTheme.aliasTokens.colors[.brandForeground1])
-        let unselectedImageColor = UIColor(dynamicColor: tokenSet.fluentTheme.aliasTokens.colors[.foreground3])
-        let unselectedTextColor = UIColor(dynamicColor: tokenSet.fluentTheme.aliasTokens.colors[.foreground2])
-        let disabledColor = UIColor(dynamicColor: tokenSet.fluentTheme.aliasTokens.colors[.foregroundDisabled1])
-
-        titleLabel.textColor = isEnabled ? (isSelected ? selectedColor : unselectedTextColor) : disabledColor
-        imageView.tintColor = isEnabled ? (isSelected ? selectedColor : unselectedImageColor) : disabledColor
->>>>>>> ea229b09
     }
 
     private func updateImage() {
@@ -313,29 +284,16 @@
     private func updateLayout() {
         if isInPortraitMode {
             container.axis = .vertical
-<<<<<<< HEAD
             container.spacing = tokenSet[.spacingVertical].float
             titleLabel.font = UIFont.fluent(tokenSet[.titleLabelFontPortrait].fontInfo, shouldScale: false)
-=======
-            container.spacing = Constants.spacingVertical
-            titleLabel.style = .caption2
-            titleLabel.maxFontSize = 12
->>>>>>> ea229b09
 
             if canResizeImage {
                 suggestImageSize = titleLabel.isHidden ? tokenSet[.portraitImageSize].float : tokenSet[.portraitImageWithLabelSize].float
             }
         } else {
             container.axis = .horizontal
-<<<<<<< HEAD
             container.spacing = tokenSet[.spacingHorizontal].float
             titleLabel.font = UIFont.fluent(tokenSet[.titleLabelFontLandscape].fontInfo, shouldScale: false)
-=======
-            container.spacing = Constants.spacingHorizontal
-            titleLabel.style = .caption2
-            titleLabel.maxFontSize = 12
-
->>>>>>> ea229b09
             if canResizeImage {
                  suggestImageSize = tokenSet[.landscapeImageSize].float
             }
