--- conflicted
+++ resolved
@@ -190,31 +190,8 @@
     override func didMoveToWindow() {
         super.didMoveToWindow()
 
-<<<<<<< HEAD
         tokenSet.update(fluentTheme)
         updateAppearance()
-=======
-    private struct Constants {
-        static let spacingVertical: CGFloat = 3
-        static let spacingHorizontal: CGFloat = 8
-        static let portraitImageSize: CGFloat = 28
-        static let portraitImageWithLabelSize: CGFloat = 24
-        static let landscapeImageSize: CGFloat = 24
-        static let badgeVerticalOffset: CGFloat = -4
-        static let badgePortraitTitleVerticalOffset: CGFloat = -2
-        static let singleDigitBadgeHorizontalOffset: CGFloat = 14
-        static let multiDigitBadgeHorizontalOffset: CGFloat = 12
-        static let badgeHeight: CGFloat = 16
-        static let badgeMinWidth: CGFloat = 16
-        static let defaultBadgeMaxWidth: CGFloat = 42
-        static let badgeBorderWidth: CGFloat = 2
-        static let badgeHorizontalPadding: CGFloat = 10
-        static let badgeCorderRadii: CGFloat = 10
-        static let unreadDotPortraitOffsetX: CGFloat = 6.0
-        static let unreadDotOffsetX: CGFloat = 4.0
-        static let unreadDotOffsetY: CGFloat = 20.0
-        static let unreadDotSize: CGFloat = 8.0
->>>>>>> 4c81ac0e
     }
 
     private var badgeValue: String? {
@@ -246,10 +223,7 @@
     private lazy var imageView: UIImageView = {
         let imageView = UIImageView(frame: .zero)
         imageView.contentMode = .scaleAspectFit
-<<<<<<< HEAD
         imageView.tintColor = UIColor(dynamicColor: tokenSet[.unselectedColor].dynamicColor)
-=======
->>>>>>> 4c81ac0e
 
         if canResizeImage {
             let sizeConstraints = (
@@ -269,10 +243,7 @@
         let titleLabel = Label()
         titleLabel.lineBreakMode = .byTruncatingTail
         titleLabel.textAlignment = .center
-<<<<<<< HEAD
         titleLabel.textColor = UIColor(dynamicColor: tokenSet[.unselectedColor].dynamicColor)
-=======
->>>>>>> 4c81ac0e
 
         return titleLabel
     }()
@@ -304,18 +275,8 @@
     }
 
     private func updateColors() {
-<<<<<<< HEAD
         titleLabel.highlightedTextColor = UIColor(dynamicColor: tokenSet[.selectedColor].dynamicColor)
         imageView.tintColor = isSelected ? UIColor(dynamicColor: tokenSet[.selectedColor].dynamicColor) : UIColor(dynamicColor: tokenSet[.unselectedColor].dynamicColor)
-=======
-        let selectedColor = UIColor(dynamicColor: fluentTheme.aliasTokens.colors[.brandForeground1])
-        let unselectedImageColor = UIColor(dynamicColor: fluentTheme.aliasTokens.colors[.foreground3])
-        let unselectedTextColor = UIColor(dynamicColor: fluentTheme.aliasTokens.colors[.foreground2])
-        let disabledColor = UIColor(dynamicColor: fluentTheme.aliasTokens.colors[.foregroundDisabled1])
-
-        titleLabel.textColor = isEnabled ? (isSelected ? selectedColor : unselectedTextColor) : disabledColor
-        imageView.tintColor = isEnabled ? (isSelected ? selectedColor : unselectedImageColor) : disabledColor
->>>>>>> 4c81ac0e
     }
 
     private func updateImage() {
@@ -330,29 +291,16 @@
     private func updateLayout() {
         if isInPortraitMode {
             container.axis = .vertical
-<<<<<<< HEAD
             container.spacing = tokenSet[.spacingVertical].float
             titleLabel.font = UIFont.fluent(tokenSet[.titleLabelFontPortrait].fontInfo, shouldScale: false)
-=======
-            container.spacing = Constants.spacingVertical
-            titleLabel.style = .caption2
-            titleLabel.maxFontSize = 10
->>>>>>> 4c81ac0e
 
             if canResizeImage {
                 suggestImageSize = titleLabel.isHidden ? tokenSet[.portraitImageSize].float : tokenSet[.portraitImageWithLabelSize].float
             }
         } else {
             container.axis = .horizontal
-<<<<<<< HEAD
             container.spacing = tokenSet[.spacingHorizontal].float
             titleLabel.font = UIFont.fluent(tokenSet[.titleLabelFontLandscape].fontInfo, shouldScale: false)
-=======
-            container.spacing = Constants.spacingHorizontal
-            titleLabel.style = .caption2
-            titleLabel.maxFontSize = 13
-
->>>>>>> 4c81ac0e
             if canResizeImage {
                  suggestImageSize = tokenSet[.landscapeImageSize].float
             }
