//
//  Copyright (c) Microsoft Corporation. All rights reserved.
//  Licensed under the MIT License.
//

import UIKit

// MARK: DrawerResizingBehavior

@available(*, deprecated, renamed: "DrawerResizingBehavior")
public typealias MSDrawerResizingBehavior = DrawerResizingBehavior

@objc(MSFDrawerResizingBehavior)
public enum DrawerResizingBehavior: Int {
    case none
    case dismiss
    case dismissOrExpand
}

// MARK: - DrawerPresentationDirection

@available(*, deprecated, renamed: "DrawerPresentationDirection")
public typealias MSDrawerPresentationDirection = DrawerPresentationDirection

@objc(MSFDrawerPresentationDirection)
public enum DrawerPresentationDirection: Int {
    /// Drawer animated down from a top base
    case down
    /// Drawer animated up from a bottom base
    case up
    /// Drawer animated right from a left base (flipped for RTL)
    case fromLeading
    /// Drawer animated left from a right base (flipped for RTL)
    case fromTrailing

    var isVertical: Bool { return self == .down || self == .up }
    var isHorizontal: Bool { return !isVertical }
}

// MARK: - DrawerPresentationStyle

@available(*, deprecated, renamed: "DrawerPresentationStyle")
public typealias MSDrawerPresentationStyle = DrawerPresentationStyle

@objc(MSFDrawerPresentationStyle)
public enum DrawerPresentationStyle: Int {
    /// Always `.slideover` for horizontal presentation. For vertical presentation results in `.slideover` in horizontally compact environments, `.popover` otherwise.
    case automatic = -1
    case slideover
    case popover
}

// MARK: - DrawerPresentationBackground

@available(*, deprecated, renamed: "DrawerPresentationBackground")
public typealias MSDrawerPresentationBackground = DrawerPresentationBackground

@objc(MSFDrawerPresentationBackground)
public enum DrawerPresentationBackground: Int {
    /// Clear background
    case none
    /// Black semi-transparent background
    case black

    var dimmingViewType: DimmingViewType {
        switch self {
        case .none:
            return .none
        case .black:
            return .black
        }
    }
}

// MARK: - DrawerControllerDelegate

@available(*, deprecated, renamed: "DrawerControllerDelegate")
public typealias MSDrawerControllerDelegate = DrawerControllerDelegate

@objc(MSFDrawerControllerDelegate)
public protocol DrawerControllerDelegate: AnyObject {
    /**
     Called when a user resizes the drawer enough to change its expanded state. Use `isExpanded` property to get the current state.

     Use this method to turn on/off specific UI features of your drawer's content that depend on expanded state. Method is called after expanded state has been changed but before animation is completed.
     */
    @objc optional func drawerControllerDidChangeExpandedState(_ controller: DrawerController)

    /// Called when drawer is being dismissed.
    @objc optional func drawerControllerWillDismiss(_ controller: DrawerController)
    /// Called after drawer has been dismissed.
    @objc optional func drawerControllerDidDismiss(_ controller: DrawerController)
}

// MARK: - DrawerController

/**
 `DrawerController` is used to present a portion of UI in a slider frame that shows from a side on iPhone/iPad and in a popover on iPad.

 Use `presentationDirection` to pick the direction of presentation and `presentationOrigin` to specify the offset (in screen coordinates) from which to show drawer. If not provided it will be calculated automatically: bottom of navigation bar for `.down` presentation and edge of the screen for other presentations.

 `DrawerController` will be presented as a popover on iPad (for vertical presentation) and so requires either `sourceView`/`sourceRect` or `barButtonItem` to be provided via available initializers. Use `permittedArrowDirections` to specify the direction of the popover arrow.

 Set either `contentController` or `contentView` to provide content for the drawer. Desired content size can be specified by using either drawer's or content controller's `preferredContentSize`. If the size is not specified by these means, it will be auto-calculated from the fitting size of the content view.

 Use `resizingBehavior` to allow a user to resize or dismiss the drawer by tapping and dragging any area that does not handle this gesture itself.
 */
@available(*, deprecated, renamed: "DrawerController")
public typealias MSDrawerController = DrawerController

@objc(MSFDrawerController)
open class DrawerController: UIViewController {
    private struct Constants {
        static let resistanceCoefficient: CGFloat = 0.1
        static let resizingThreshold: CGFloat = 30
    }

    private enum PresentationStyle: Int {
        case slideover
        case popover
    }

    /// Set `backgroundColor` to customize background color of the drawer
    @objc open var backgroundColor: UIColor = Colors.Drawer.background {
        didSet {
            useCustomBackgroundColor = true
            view.backgroundColor = backgroundColor
        }
    }

    /**
     Set `contentController` to provide a controller that will represent drawer's content. Its view will be hosted in the root view of the drawer and will be sized and positioned to accommodate any shell UI of the drawer.

     Content controller can provide `preferredContentSize` which will be used as a content size to calculate the size of the drawer on screen.
     */
    @objc open var contentController: UIViewController? {
        didSet {
            if contentController == oldValue {
                return
            }
            if _contentView != nil {
                preconditionFailure("DrawerController: contentController cannot be set while contentView is assigned")
            }

            if let oldContentController = oldValue {
                removeChildController(oldContentController)
            }
            if let contentController = contentController {
                addChildController(contentController, containingViewIn: containerView)
            }
        }
    }
    private var _contentView: UIView?
    /**
     Set `contentView` to provide a view that will represent drawer's content. It will be hosted in the root view of the drawer and will be sized and positioned to accommodate any shell UI of the drawer.

     If you want to specify the size of the content inside the drawer then you can do this through drawer's `preferredContentSize` which will be used to calculate the size of the drawer on screen. Otherwise the fitting size of the content view will be used.
     */
    @objc open var contentView: UIView? {
        get {
            return contentController?.view ?? _contentView
        }
        set {
            if contentView == newValue {
                return
            }
            if contentController != nil {
                preconditionFailure("DrawerController: contentView cannot be set while contentController is assigned")
            }

            _contentView?.removeFromSuperview()
            _contentView = newValue
            if let contentView = _contentView {
                containerView.addArrangedSubview(contentView)
            }
        }
    }

    /// Set `contentScrollView` to allow drawer to resize as the result of scrolling in this view (scrolling will be blocked until drawer cannot resize anymore).
    @objc open var contentScrollView: UIScrollView? {
        didSet {
            oldValue?.panGestureRecognizer.removeTarget(self, action: #selector(handleContentPanGesture))
            contentScrollView?.panGestureRecognizer.addTarget(self, action: #selector(handleContentPanGesture))
        }
    }

    /// When `presentationStyle` is `.automatic` (the default value) drawer is presented as a slideover in horizontally compact environments and as a popover otherwise. For horizontal presentation a slideover is always used. Set this property to a specific presentation style to enforce it in all environments.
    @objc open var presentationStyle: DrawerPresentationStyle = .automatic
    /// Use `presentationOffset` to offset drawer from the presentation base in the direction of presentation. Only supported in horizontally regular environments for vertical presentation.
    @objc open var presentationOffset: CGFloat = 0 {
        didSet {
            if presentationDirection.isVertical {
                presentationOffset = max(0, presentationOffset)
            } else {
                presentationOffset = 0
            }
        }
    }
    @objc open var presentationBackground: DrawerPresentationBackground = .black

    /**
     Set `presentingGesture` before calling `present` to provide a gesture recognizer that resulted in the presentation of the drawer and to allow this presentation to be interactive.

     Only supported for a horizontal presentation direction.
     */
    @objc open var presentingGesture: UIPanGestureRecognizer? {
        didSet {
            if !presentationDirection.isHorizontal {
                presentingGesture = nil
            }
            if presentingGesture == oldValue {
                return
            }
            oldValue?.removeTarget(self, action: #selector(handlePresentingPan))
            presentingGesture?.addTarget(self, action: #selector(handlePresentingPan))
        }
    }

    /**
     When `resizingBehavior` is not `.none` a user can resize the drawer by tapping and dragging any area that does not handle this gesture itself. For example, if `contentController` constains a `UINavigationController`, a user can tap and drag navigation bar to resize the drawer.

     By resizing a drawer a user can switch between several predefined states:
     - a drawer can be expanded (see `isExpanded` property, only for vertical presentation);
     - returned to normal state from expanded state;
     - or dismissed.

     When `resizingBehavior` is `.dismiss` the expanding behavior is not available - drawer can only be dismissed.

     The corresponding `delegate` methods will be called for these state changes: see `drawerControllerDidChangeExpandedState` and `drawerControllerWillDismiss`/`drawerControllerDidDismiss`.

     Resizing is supported only when drawer is presented as a slideover. `.dismissOrExpand` is not supported for horizontal presentation.
     */
    @objc open var resizingBehavior: DrawerResizingBehavior = .none {
        didSet {
            if presentationDirection.isHorizontal && resizingBehavior == .dismissOrExpand {
                resizingBehavior = .dismiss
            }
        }
    }

    /// Set `resizingHandleViewBackgroundColor` to customize background color of resizingHandleView if it is shown
    @objc open var resizingHandleViewBackgroundColor: UIColor = .clear {
        didSet {
            resizingHandleView?.backgroundColor = resizingHandleViewBackgroundColor
        }
    }

    /**
     Set `isExpanded` to `true` to maximize the drawer's height to fill the device screen vertically minus the safe areas. Set to `false` to restore it to the normal size.

     Not supported for horizontal presentation. Transition is always animated when drawer is visible.
     */
    @objc open var isExpanded: Bool = false {
        didSet {
            if presentationDirection.isHorizontal || isExpanded == oldValue {
                return
            }
            if isExpanded {
                normalDrawerHeight = isResizing ? originalDrawerHeight : view.frame.height
                normalPreferredContentHeight = super.preferredContentSize.height
            }
            updatePreferredContentSize(isExpanded: isExpanded)

            updateResizingHandleViewAccessibility()
            UIAccessibility.post(notification: .layoutChanged, argument: nil)
        }
    }
    /**
     Set `adjustsHeightForKeyboard` to `true` to allow drawer to adjust its height when keyboard is shown or hidden, so that drawer's content is always visible.

     Supported only when drawer is presented as a slideover with the `.up` presentation direction.
     */
    @objc open var adjustsHeightForKeyboard: Bool = false

    /// Use `permittedArrowDirections` to specify the direction of the popover arrow for popover presentation on iPad.
    @objc open var permittedArrowDirections: UIPopoverArrowDirection = .any

    open override var preferredContentSize: CGSize {
        get {
            var preferredContentSize = super.preferredContentSize

            let updatePreferredContentSize = { (getWidth: @autoclosure () -> CGFloat, getHeight: @autoclosure () -> CGFloat) in
                if preferredContentSize.width == 0 {
                    preferredContentSize.width = getWidth()
                }
                if preferredContentSize.height == 0 {
                    preferredContentSize.height = getHeight()
                    if preferredContentSize.height != 0 && self.showsResizingHandle {
                        preferredContentSize.height += ResizingHandleView.height
                    }
                }
            }

            updatePreferredContentSize(preferredContentWidth, preferredContentHeight)
            if let contentController = contentController {
                let contentSize = contentController.preferredContentSize
                updatePreferredContentSize(contentSize.width, contentSize.height)
            }

            if let contentView = contentView, preferredContentSize.width == 0 || preferredContentSize.height == 0 {
                var contentSize = contentView.systemLayoutSizeFitting(UIView.layoutFittingCompressedSize)
                contentSize = CGRect(origin: .zero, size: contentSize).inset(by: contentView.safeAreaInsets).size
                updatePreferredContentSize(contentSize.width, contentSize.height)
            }
            return CGSize(width: UIScreen.main.roundToDevicePixels(preferredContentSize.width), height: UIScreen.main.roundToDevicePixels(preferredContentSize.height))
        }
        set {
            var newValue = newValue
            if isExpanded && !isPreferredContentSizeBeingChangedInternally {
                normalPreferredContentHeight = newValue.height
                newValue.height = preferredContentSize.height
            }

            let needsContentViewFrameUpdate = presentingViewController != nil && preferredContentSize != newValue

            super.preferredContentSize = newValue
            updateContainerViewBottomConstraint()

            if needsContentViewFrameUpdate {
                (presentationController as? DrawerPresentationController)?.updateContentViewFrame(animated: true)
            }
        }
    }

    /// For `vertical` presentation shown when horizontal size is `.compact`, the content width will be the full width of the presenting window. If set to false, the `preferredContentSize.width` will be used for calculation in landscape mode.
    @objc open var shouldUseWindowFullWidthInLandscape: Bool = true

    // Override to provide the preferred size based on specifics of the concrete drawer subclass (see popup menu, for example)
    open var preferredContentWidth: CGFloat { return 0 }
    open var preferredContentHeight: CGFloat { return 0 }
    var tracksContentHeight: Bool {
        guard presentationController is UIPopoverPresentationController || presentationDirection.isVertical else {
            return false
        }
        if isResizing {
            return false
        }
        return super.preferredContentSize.height == 0 && preferredContentHeight == 0 && (contentController?.preferredContentSize.height ?? 0) == 0
    }

    open override var shouldAutorotate: Bool {
        return presentingViewController?.shouldAutorotate ?? super.shouldAutorotate
    }

    open override var supportedInterfaceOrientations: UIInterfaceOrientationMask {
        return presentingViewController?.supportedInterfaceOrientations ?? super.supportedInterfaceOrientations
    }

    /// `onDismiss` is called when drawer is being dismissed.
    @objc open var onDismiss: (() -> Void)?
    /// `onDismissCompleted` is called after drawer has been dismissed.
    @objc open var onDismissCompleted: (() -> Void)?

    @objc public weak var delegate: DrawerControllerDelegate?

    private let sourceView: UIView?
    private let sourceRect: CGRect?
    private let barButtonItem: UIBarButtonItem?
    private let presentationOrigin: CGFloat?
    private let presentationDirection: DrawerPresentationDirection

    private var isPreferredContentSizeBeingChangedInternally: Bool = false
    private var normalDrawerHeight: CGFloat = 0
    private var normalPreferredContentHeight: CGFloat = -1

    private let containerView: UIStackView = {
        let view = UIStackView()
        view.axis = .vertical
        return view
    }()
    private var containerViewBottomConstraint: NSLayoutConstraint? {
        didSet {
            updateContainerViewBottomConstraint()
        }
    }
    private var containerViewCenterObservation: NSKeyValueObservation?

    private var useCustomBackgroundColor: Bool = false
    /// for iPad split mode, navigation bar has a different dark elevated color, and if it is a `.down` presentation style, match `Colors.NavigationBar.background` elevated color
    private var useNavigationBarBackgroundColor: Bool = false

    /**
     Initializes `DrawerController` to be presented as a popover from `sourceRect` in `sourceView` on iPad and as a slideover on iPhone/iPad.

     - Parameter sourceView: The view containing the anchor rectangle for the popover.
     - Parameter sourceRect: The rectangle in the specified view in which to anchor the popover.
     - Parameter presentationOrigin: The offset (in screen coordinates) from which to show a slideover. If not provided it will be calculated automatically: bottom of navigation bar for `.down` presentation and edge of the screen for other presentations.
     - Parameter presentationDirection: The direction of slideover presentation.
     */
    @objc public init(sourceView: UIView, sourceRect: CGRect, presentationOrigin: CGFloat = -1, presentationDirection: DrawerPresentationDirection) {
        self.sourceView = sourceView
        self.sourceRect = sourceRect
        self.barButtonItem = nil
        self.presentationOrigin = presentationOrigin == -1 ? nil : presentationOrigin
        self.presentationDirection = presentationDirection

        super.init(nibName: nil, bundle: nil)

        initialize()
    }

    /**
     Initializes `DrawerController` to be presented as a popover from `barButtonItem` on iPad and as a slideover on iPhone/iPad.

     - Parameter barButtonItem: The bar button item on which to anchor the popover.
     - Parameter presentationOrigin: The offset (in screen coordinates) from which to show a slideover. If not provided it will be calculated automatically: bottom of navigation bar for `.down` presentation and edge of the screen for other presentations.
     - Parameter presentationDirection: The direction of slideover presentation.
     */
    @objc public init(barButtonItem: UIBarButtonItem, presentationOrigin: CGFloat = -1, presentationDirection: DrawerPresentationDirection) {
        self.sourceView = nil
        self.sourceRect = nil
        self.barButtonItem = barButtonItem
        self.presentationOrigin = presentationOrigin == -1 ? nil : presentationOrigin
        self.presentationDirection = presentationDirection

        super.init(nibName: nil, bundle: nil)

        initialize()
    }

    public required init?(coder aDecoder: NSCoder) {
        preconditionFailure("init(coder:) has not been implemented")
    }

    open func initialize() {
        modalPresentationStyle = .custom
        transitioningDelegate = self
    }

    open func willDismiss() {
        onDismiss?()
        delegate?.drawerControllerWillDismiss?(self)
    }

    open func didDismiss() {
        onDismissCompleted?()
        delegate?.drawerControllerDidDismiss?(self)
    }

    open override func viewDidLoad() {
        super.viewDidLoad()
        view.backgroundColor = backgroundColor
        if #available(iOS 13.0, *) {
            view.layer.cornerCurve = .continuous
        }
        view.isAccessibilityElement = false

        containerView.translatesAutoresizingMaskIntoConstraints = false
        view.addSubview(containerView)
        NSLayoutConstraint.activate([
            containerView.leadingAnchor.constraint(equalTo: view.leadingAnchor),
            containerView.trailingAnchor.constraint(equalTo: view.trailingAnchor),
            containerView.topAnchor.constraint(equalTo: view.topAnchor)
        ])
        containerViewBottomConstraint = containerView.bottomAnchor.constraint(equalTo: view.bottomAnchor)

        // Tracking container size by monitoring its center instead of bounds due to ordering of calls
        containerViewCenterObservation = containerView.observe(\.center) { [unowned self] _, _ in
            if self.tracksContentHeight {
                (self.presentationController as? DrawerPresentationController)?.updateContentViewFrame(animated: true)
                (self.presentationController as? UIPopoverPresentationController)?.preferredContentSizeDidChange(forChildContentContainer: self)
            }
        }
    }

    open override func viewWillAppear(_ animated: Bool) {
        super.viewWillAppear(animated)
        if canResize {
            if showsResizingHandle {
                if resizingHandleView == nil {
                    resizingHandleView = ResizingHandleView()
                    resizingHandleView?.backgroundColor = resizingHandleViewBackgroundColor
                }
            } else {
                resizingHandleView = nil
            }
            if resizingGestureRecognizer == nil {
                resizingGestureRecognizer = UIPanGestureRecognizer(target: self, action: #selector(handleResizingGesture))
            }
        } else {
            resizingHandleView = nil
            resizingGestureRecognizer = nil
        }
        resizingGestureRecognizer?.isEnabled = false

        // if DrawerController is shown in UIPopoverPresentationController then we want to show different darkElevated color
        if !useCustomBackgroundColor {
            if presentationController is UIPopoverPresentationController {
                backgroundColor = Colors.Drawer.popoverBackground
            } else if useNavigationBarBackgroundColor {
                backgroundColor = Colors.NavigationBar.background
            } else {
                backgroundColor = Colors.Drawer.background
            }
        }
    }

    open override func viewDidAppear(_ animated: Bool) {
        super.viewDidAppear(animated)
        resizingGestureRecognizer?.isEnabled = true
    }

    open override func viewWillDisappear(_ animated: Bool) {
        super.viewWillDisappear(animated)
        if isBeingDismissed {
            resizingGestureRecognizer = nil
            willDismiss()
        }
    }

    open override func viewDidDisappear(_ animated: Bool) {
        super.viewDidDisappear(animated)
        if isBeingDismissed {
            didDismiss()
        }
    }

    open override func viewWillTransition(to size: CGSize, with coordinator: UIViewControllerTransitionCoordinator) {
        super.viewWillTransition(to: size, with: coordinator)
        if !isBeingPresented && presentationController is DrawerPresentationController &&
            (presentationDirection.isVertical || presentationOrigin != nil) {
            presentingViewController?.dismiss(animated: false)
        }
    }

    open override func preferredContentSizeDidChange(forChildContentContainer container: UIContentContainer) {
        super.preferredContentSizeDidChange(forChildContentContainer: container)
        updateContainerViewBottomConstraint()
        if presentingViewController != nil {
            (presentationController as? DrawerPresentationController)?.updateContentViewFrame(animated: true)
            (presentationController as? UIPopoverPresentationController)?.preferredContentSizeDidChange(forChildContentContainer: self)
        }
    }

    open override func accessibilityPerformEscape() -> Bool {
        presentingViewController?.dismiss(animated: true)
        return true
    }

    // Change of presentation direction's orientation is not supported
    private func presentationDirection(for view: UIView) -> DrawerPresentationDirection {
        if presentationDirection.isHorizontal && view.effectiveUserInterfaceLayoutDirection == .rightToLeft {
            return presentationDirection == .fromLeading ? .fromTrailing : .fromLeading
        }
        return presentationDirection
    }

    private func presentationStyle(for sourceViewController: UIViewController) -> PresentationStyle {
        if presentationStyle != .automatic {
            return PresentationStyle(rawValue: presentationStyle.rawValue)!
        }

        if presentationDirection.isVertical {
            if traitCollection.userInterfaceIdiom == .phone {
                return .slideover
            } else if let window = sourceViewController.view?.window, window.traitCollection.horizontalSizeClass == .compact {
                return .slideover
            }
            return .popover
        } else {
            return .slideover
        }
    }

    private func updateContainerViewBottomConstraint() {
        containerViewBottomConstraint?.isActive = !tracksContentHeight
    }

    private func updatePreferredContentSize(isExpanded: Bool) {
        isPreferredContentSizeBeingChangedInternally = true
        if isExpanded {
            preferredContentSize.height = UIScreen.main.bounds.height
        } else {
            preferredContentSize.height = normalPreferredContentHeight
        }
        isPreferredContentSizeBeingChangedInternally = false
    }

    // MARK: Interactive presentation

    private var interactiveTransition: UIPercentDrivenInteractiveTransition? {
        didSet {
            interactiveTransition?.completionCurve = DrawerTransitionAnimator.animationCurve
        }
    }

    @objc private func handlePresentingPan(gesture: UIPanGestureRecognizer) {
        guard let presentedView = presentationController?.presentedView else {
            return
        }

        var offset = gesture.translation(in: gesture.view).x
        if presentationDirection(for: view) == .fromTrailing {
            offset = -offset
        }
        let maxOffset = DrawerTransitionAnimator.sizeChange(forPresentedView: presentedView, presentationDirection: presentationDirection)

        let percent = max(0, min(offset / maxOffset, 1))

        switch gesture.state {
        case .began, .changed:
            interactiveTransition?.update(percent)
        case .ended:
            if percent < 0.5 {
                interactiveTransition?.cancel()
            } else {
                interactiveTransition?.finish()
            }
            interactiveTransition = nil
        case .cancelled:
            interactiveTransition?.cancel()
            interactiveTransition = nil
        default:
            break
        }
    }

    // MARK: Resizing

    private var canResize: Bool {
        return presentationController is DrawerPresentationController && resizingBehavior != .none
    }
    private var showsResizingHandle: Bool {
        return canResize && presentationDirection.isVertical
    }
    private var resizingHandleIsInteractive: Bool {
        return resizingBehavior == .dismissOrExpand
    }

    private var canResizeViaContentScrolling: Bool {
        return canResize && presentationDirection == .up
    }

    private var resizingHandleView: ResizingHandleView? {
        didSet {
            oldValue?.removeFromSuperview()
            if let newView = resizingHandleView {
                initResizingHandleView()
                if presentationDirection == .down {
                    containerView.addArrangedSubview(newView)
                } else {
                    containerView.insertArrangedSubview(newView, at: 0)
                }
            }
        }
    }
    private var resizingGestureRecognizer: UIPanGestureRecognizer? {
        didSet {
            if let oldRecognizer = oldValue {
                oldRecognizer.view?.removeGestureRecognizer(oldRecognizer)
            }
            if let newRecognizer = resizingGestureRecognizer {
                newRecognizer.delegate = self
                if presentationDirection.isHorizontal {
                    presentationController?.containerView?.addGestureRecognizer(newRecognizer)
                } else {
                    view.addGestureRecognizer(newRecognizer)
                }
            }
        }
    }

    private var isResizing: Bool = false {
        didSet {
            updateContainerViewBottomConstraint()
        }
    }

    private var originalContentOffsetY: CGFloat?
    private var originalDrawerOffsetY: CGFloat = 0
    private var originalDrawerHeight: CGFloat = 0
    private var originalShowsContentScrollIndicator: Bool = true

    private func initResizingHandleView() {
        if resizingHandleIsInteractive {
            resizingHandleView?.isUserInteractionEnabled = true
            resizingHandleView?.addGestureRecognizer(UITapGestureRecognizer(target: self, action: #selector(handleResizingHandleViewTap)))
        }
        updateResizingHandleViewAccessibility()
    }

    private func updateResizingHandleViewAccessibility() {
        resizingHandleView?.isAccessibilityElement = resizingHandleIsInteractive
        resizingHandleView?.accessibilityTraits = .button
        if isExpanded {
            resizingHandleView?.accessibilityLabel = "Accessibility.Drawer.ResizingHandle.Label.Collapse".localized
            resizingHandleView?.accessibilityHint = "Accessibility.Drawer.ResizingHandle.Hint.Collapse".localized
        } else {
            resizingHandleView?.accessibilityLabel = "Accessibility.Drawer.ResizingHandle.Label.Expand".localized
            resizingHandleView?.accessibilityHint = "Accessibility.Drawer.ResizingHandle.Hint.Expand".localized
        }
    }

    private func offset(forResizingGesture gesture: UIPanGestureRecognizer) -> CGFloat {
        let presentationDirection = self.presentationDirection(for: view)
        let translation = gesture.translation(in: nil)
        var offset: CGFloat
        switch presentationDirection {
        case .down:
            offset = translation.y
        case .up:
            offset = -translation.y
        case .fromLeading:
            offset = translation.x
        case .fromTrailing:
            offset = -translation.x
        }

        let mayResizeViaContentScrolling = canResizeViaContentScrolling && contentScrollView?.isDragging == true
        if resizingBehavior == .dismiss {
            if presentationDirection == .up && gesture.state == .changed && offset > 0 && !mayResizeViaContentScrolling {
                offset = offsetWithResistance(for: offset)
            } else {
                offset = min(offset, 0)
            }
        }
        if mayResizeViaContentScrolling && offset < 0, let originalContentOffsetY = originalContentOffsetY {
            offset = min(offset + originalContentOffsetY, 0)
        }

        // Rounding to precision used for layout
        return UIScreen.main.roundToDevicePixels(offset)
    }

    private func offsetWithResistance(for offset: CGFloat) -> CGFloat {
        return Constants.resistanceCoefficient * offset
    }

    private func initOriginalContentOffsetYIfNeeded() {
        guard originalContentOffsetY == nil, let contentScrollView = contentScrollView else {
            return
        }
        // Remove over-scroll at the top so that scroll view does not get stuck in a weird state during drawer resizing
        contentScrollView.contentOffset.y = max(-contentScrollView.contentInset.top, contentScrollView.contentOffset.y)
        originalContentOffsetY = contentScrollView.contentOffset.y
    }

    @objc private func handleResizingGesture(gesture: UIPanGestureRecognizer) {
        guard let presentationController = presentationController as? DrawerPresentationController else {
            preconditionFailure("DrawerController cannot handle resizing without DrawerPresentationController")
        }

        var offset = self.offset(forResizingGesture: gesture)

        switch gesture.state {
        case .began, .changed:
            if gesture.state == .began {
                isResizing = true
                presentationController.extraContentSizeEffectWhenCollapsing = isExpanded ? .resize : .move
                originalDrawerOffsetY = view.convert(view.bounds.origin, to: nil).y
                originalDrawerHeight = view.frame.height
                initOriginalContentOffsetYIfNeeded()
            }
            if isExpanded {
                let extraContentSizeEffect: DrawerPresentationController.ExtraContentSizeEffect = originalDrawerHeight + offset <= normalDrawerHeight ? .move : .resize
                if extraContentSizeEffect == .move {
                    offset += originalDrawerHeight - normalDrawerHeight
                }
                if presentationController.extraContentSizeEffectWhenCollapsing != extraContentSizeEffect {
                    presentationController.extraContentSizeEffectWhenCollapsing = extraContentSizeEffect
                    // When switching to .move, view has to pick up safe area insets and this requires it to be aligned with the screen edge and so offset has to be 0 at this point
                    presentationController.setExtraContentSize(extraContentSizeEffect == .move ? 0 : offset, updatingLayout: false)
                    updatePreferredContentSize(isExpanded: extraContentSizeEffect == .resize)
                }
            }
            presentationController.setExtraContentSize(offset)
        case .ended:
            if offset >= Constants.resizingThreshold {
                if isExpanded {
                    presentationController.setExtraContentSize(0, animated: true)
                } else {
                    presentationController.setExtraContentSize(0, updatingLayout: false)
                    isExpanded = true
                    delegate?.drawerControllerDidChangeExpandedState?(self)
                }
            } else if offset <= -Constants.resizingThreshold {
                if isExpanded {
                    if originalDrawerHeight + offset <= normalDrawerHeight - Constants.resizingThreshold {
                        presentingViewController?.dismiss(animated: true)
                    } else {
                        presentationController.setExtraContentSize(0, updatingLayout: false)
                        isExpanded = false
                        delegate?.drawerControllerDidChangeExpandedState?(self)
                    }
                } else {
                    presentingViewController?.dismiss(animated: true)
                }
            } else {
                presentationController.setExtraContentSize(0, animated: true)
            }
            isResizing = false
        case .cancelled:
            presentationController.setExtraContentSize(0, animated: true)
            isResizing = false
        default:
            break
        }
    }

    @objc private func handleContentPanGesture(gesture: UIPanGestureRecognizer) {
        guard let contentScrollView = contentScrollView else {
            preconditionFailure("DrawerController cannot handle content panning without contentScrollView")
        }
        if !canResizeViaContentScrolling {
            return
        }
        switch gesture.state {
        case .began, .changed:
            if gesture.state == .began {
                if let originalContentOffsetY = originalContentOffsetY {
                    // Reset offset to the initial value before UIScrollView's gesture processing
                    contentScrollView.contentOffset.y = originalContentOffsetY
                } else {
                    initOriginalContentOffsetYIfNeeded()
                }
                originalShowsContentScrollIndicator = contentScrollView.showsVerticalScrollIndicator
            }

            if contentScrollView.scrollLocationDescriptor != .excessivelyBeyondContent, let originalContentOffsetY = originalContentOffsetY {
                let drawerOffsetY = view.convert(view.bounds.origin, to: nil).y
                let drawerOffsetChange = drawerOffsetY - originalDrawerOffsetY
                let contentOffsetChange = -(gesture.translation(in: contentScrollView).y - drawerOffsetChange)
                contentScrollView.contentOffset.y = originalContentOffsetY + contentOffsetChange
            }

            let offsetFromZero = contentScrollView.contentOffset.y + contentScrollView.contentInset.top
            contentScrollView.showsVerticalScrollIndicator = originalShowsContentScrollIndicator && offsetFromZero != 0
        case .ended, .cancelled:
            contentScrollView.showsVerticalScrollIndicator = originalShowsContentScrollIndicator
            originalContentOffsetY = nil
        default:
            break
        }
    }

    @objc private func handleResizingHandleViewTap() {
        isExpanded = !isExpanded
    }
}

// MARK: - DrawerController: UIViewControllerTransitioningDelegate

extension DrawerController: UIViewControllerTransitioningDelegate {
    public func animationController(forPresented presented: UIViewController, presenting: UIViewController, source: UIViewController) -> UIViewControllerAnimatedTransitioning? {
        if presentationStyle(for: source) == .slideover {
            return DrawerTransitionAnimator(presenting: true, presentationDirection: presentationDirection(for: source.view))
        }
        return nil
    }

    public func animationController(forDismissed dismissed: UIViewController) -> UIViewControllerAnimatedTransitioning? {
        if let controller = dismissed.presentationController as? DrawerPresentationController {
            return DrawerTransitionAnimator(presenting: false, presentationDirection: controller.presentationDirection)
        }
        return nil
    }

    public func interactionControllerForPresentation(using animator: UIViewControllerAnimatedTransitioning) -> UIViewControllerInteractiveTransitioning? {
        guard let gesture = presentingGesture, gesture.state == .began || gesture.state == .changed else {
            return nil
        }
        interactiveTransition = UIPercentDrivenInteractiveTransition()
        return interactiveTransition
    }

    public func presentationController(forPresented presented: UIViewController, presenting: UIViewController?, source: UIViewController) -> UIPresentationController? {
        switch presentationStyle(for: source) {
        case .slideover:
<<<<<<< HEAD
            return DrawerPresentationController(presentedViewController: presented, presenting: presenting, source: source, sourceObject: sourceView ?? barButtonItem, presentationOrigin: presentationOrigin, presentationDirection: presentationDirection(for: source.view), presentationOffset: presentationOffset, presentationBackground: presentationBackground, adjustHeightForKeyboard: adjustsHeightForKeyboard, shouldUseWindowFullWidthInLandscape: shouldUseWindowFullWidthInLandscape)
=======
            let direction = presentationDirection(for: source.view)
            if #available(iOS 13.0, *) {
                useNavigationBarBackgroundColor = (direction.isVertical && source.traitCollection.userInterfaceLevel == .elevated)
            }
            return DrawerPresentationController(presentedViewController: presented, presenting: presenting, source: source, sourceObject: sourceView ?? barButtonItem, presentationOrigin: presentationOrigin, presentationDirection: direction, presentationOffset: presentationOffset, presentationBackground: presentationBackground, adjustHeightForKeyboard: adjustsHeightForKeyboard)
>>>>>>> cb8ef347
        case .popover:
            let presentationController = UIPopoverPresentationController(presentedViewController: presented, presenting: presenting)
            presentationController.backgroundColor = backgroundColor
            presentationController.permittedArrowDirections = permittedArrowDirections
            presentationController.delegate = self

            if let sourceView = sourceView {
                presentationController.sourceView = sourceView
                if let sourceRect = sourceRect {
                    presentationController.sourceRect = sourceRect
                }
            } else if let barButtonItem = barButtonItem {
                presentationController.barButtonItem = barButtonItem
            } else {
                preconditionFailure("A UIPopoverPresentationController should have a non-nil sourceView or barButtonItem set before the presentation occurs.")
            }

            return presentationController
        }
    }
}

// MARK: - DrawerController: UIPopoverPresentationControllerDelegate

extension DrawerController: UIPopoverPresentationControllerDelegate {
    public func adaptivePresentationStyle(for controller: UIPresentationController, traitCollection: UITraitCollection) -> UIModalPresentationStyle {
        return .none
    }
}

// MARK: - DrawerController: UIGestureRecognizerDelegate

extension DrawerController: UIGestureRecognizerDelegate {
    public func gestureRecognizer(_ gestureRecognizer: UIGestureRecognizer, shouldRecognizeSimultaneouslyWith otherGestureRecognizer: UIGestureRecognizer) -> Bool {
        return gestureRecognizer == resizingGestureRecognizer && otherGestureRecognizer == contentScrollView?.panGestureRecognizer
    }
}<|MERGE_RESOLUTION|>--- conflicted
+++ resolved
@@ -866,15 +866,11 @@
     public func presentationController(forPresented presented: UIViewController, presenting: UIViewController?, source: UIViewController) -> UIPresentationController? {
         switch presentationStyle(for: source) {
         case .slideover:
-<<<<<<< HEAD
-            return DrawerPresentationController(presentedViewController: presented, presenting: presenting, source: source, sourceObject: sourceView ?? barButtonItem, presentationOrigin: presentationOrigin, presentationDirection: presentationDirection(for: source.view), presentationOffset: presentationOffset, presentationBackground: presentationBackground, adjustHeightForKeyboard: adjustsHeightForKeyboard, shouldUseWindowFullWidthInLandscape: shouldUseWindowFullWidthInLandscape)
-=======
             let direction = presentationDirection(for: source.view)
             if #available(iOS 13.0, *) {
                 useNavigationBarBackgroundColor = (direction.isVertical && source.traitCollection.userInterfaceLevel == .elevated)
             }
-            return DrawerPresentationController(presentedViewController: presented, presenting: presenting, source: source, sourceObject: sourceView ?? barButtonItem, presentationOrigin: presentationOrigin, presentationDirection: direction, presentationOffset: presentationOffset, presentationBackground: presentationBackground, adjustHeightForKeyboard: adjustsHeightForKeyboard)
->>>>>>> cb8ef347
+            return DrawerPresentationController(presentedViewController: presented, presenting: presenting, source: source, sourceObject: sourceView ?? barButtonItem, presentationOrigin: presentationOrigin, presentationDirection: direction, presentationOffset: presentationOffset, presentationBackground: presentationBackground, adjustHeightForKeyboard: adjustsHeightForKeyboard, shouldUseWindowFullWidthInLandscape: shouldUseWindowFullWidthInLandscape)
         case .popover:
             let presentationController = UIPopoverPresentationController(presentedViewController: presented, presenting: presenting)
             presentationController.backgroundColor = backgroundColor
