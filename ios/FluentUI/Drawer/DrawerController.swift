//
//  Copyright (c) Microsoft Corporation. All rights reserved.
//  Licensed under the MIT License.
//

import UIKit
import Combine

// MARK: DrawerResizingBehavior

@objc(MSFDrawerResizingBehavior)
public enum DrawerResizingBehavior: Int {
    case none
    case dismiss
    case expand
    case dismissOrExpand
}

// MARK: - DrawerPresentationDirection

@objc(MSFDrawerPresentationDirection)
public enum DrawerPresentationDirection: Int {
    /// Drawer animated down from a top base
    case down
    /// Drawer animated up from a bottom base
    case up
    /// Drawer animated right from a left base (flipped for RTL)
    case fromLeading
    /// Drawer animated left from a right base (flipped for RTL)
    case fromTrailing

    var isVertical: Bool { return self == .down || self == .up }
    var isHorizontal: Bool { return !isVertical }
}

// MARK: - DrawerPresentationStyle

@objc(MSFDrawerPresentationStyle)
public enum DrawerPresentationStyle: Int {
    /// Always `.slideover` for horizontal presentation. For vertical presentation results in `.slideover` in horizontally compact environments, `.popover` otherwise.
    case automatic = -1
    case slideover
    case popover
}

// MARK: - DrawerPresentationBackground

@objc(MSFDrawerPresentationBackground)
public enum DrawerPresentationBackground: Int {
    /// Clear background
    case none
    /// Black semi-transparent background
    case black

    var dimmingViewType: DimmingViewType {
        switch self {
        case .none:
            return .none
        case .black:
            return .black
        }
    }
}

// MARK: - DrawerControllerDelegate

@objc(MSFDrawerControllerDelegate)
public protocol DrawerControllerDelegate: AnyObject {
    /**
     Called when a user resizes the drawer enough to change its expanded state. Use `isExpanded` property to get the current state.

     Use this method to turn on/off specific UI features of your drawer's content that depend on expanded state. Method is called after expanded state has been changed but before animation is completed.
     */
    @objc optional func drawerControllerDidChangeExpandedState(_ controller: DrawerController)

    /// Called when drawer is being dismissed.
    @objc optional func drawerControllerWillDismiss(_ controller: DrawerController)

    /// Called after drawer has been dismissed.
    @objc optional func drawerControllerDidDismiss(_ controller: DrawerController)

    /// Called when drawer is getting dismissed when user tries to dismiss drawer by tapping in background, using resizing handle or dragging drawer to bottom. Use this method to prevent the drawer from being dismissed in these scenarios.
    @objc optional func drawerControllerShouldDismissDrawer(_ controller: DrawerController) -> Bool
}

// MARK: - DrawerController

/**
 `DrawerController` is used to present a portion of UI in a slider frame that shows from a side on iPhone/iPad and in a popover on iPad.

 Use `presentationDirection` to pick the direction of presentation and `presentationOrigin` to specify the offset (in screen coordinates) from which to show drawer. If not provided it will be calculated automatically: bottom of navigation bar for `.down` presentation and edge of the screen for other presentations.

 `DrawerController` will be presented as a popover on iPad (for vertical presentation) and so requires either `sourceView`/`sourceRect` or `barButtonItem` to be provided via available initializers. Use `permittedArrowDirections` to specify the direction of the popover arrow.

 Set either `contentController` or `contentView` to provide content for the drawer. Desired content size can be specified by using either drawer's or content controller's `preferredContentSize`. If the size is not specified by these means, it will be auto-calculated from the fitting size of the content view.

 Use `resizingBehavior` to allow a user to resize or dismiss the drawer by tapping and dragging any area that does not handle this gesture itself.
 */

@objc(MSFDrawerController)
<<<<<<< HEAD
open class DrawerController: UIViewController, TokenizedControlInternal {
    /// DrawerController colors with obj-c support
    @objc public static var drawerBackgroundColor: UIColor {
        UIColor(dynamicColor: DrawerTokenSet()[.drawerContentBackground].dynamicColor)
    }
    @objc public static var popoverBackgroundColor: UIColor {
        UIColor(dynamicColor: DrawerTokenSet()[.popoverContentBackground].dynamicColor)
=======
open class DrawerController: UIViewController {
    @objc public static func drawerBackground(fluentTheme: FluentTheme) -> UIColor {
        return UIColor(light: fluentTheme.color(.background2).light,
                       dark: fluentTheme.color(.background2).dark)
    }

    @objc public static func popoverBackground(fluentTheme: FluentTheme) -> UIColor {
        return UIColor(light: fluentTheme.color(.background4).light,
                       dark: fluentTheme.color(.background4).dark)
>>>>>>> d9ae1003
    }

    private struct Constants {
        static let resistanceCoefficient: CGFloat = 0.1
        static let resizingThreshold: CGFloat = 30
    }

    private enum PresentationStyle: Int {
        case slideover
        case popover
    }

    /// Set `backgroundColor` to customize background color of the drawer
    @objc lazy open var backgroundColor: UIColor = UIColor(dynamicColor: tokenSet[.drawerContentBackground].dynamicColor) {
        didSet {
            if isViewLoaded {
                view.backgroundColor = backgroundColor
            }
<<<<<<< HEAD

            guard let newColor = backgroundColor.dynamicColor else {
                return
            }
            tokenSet[.popoverContentBackground] = .dynamicColor { newColor }
            tokenSet[.navigationBarBackground] = .dynamicColor { newColor }
            tokenSet[.drawerContentBackground] = .dynamicColor { newColor }
        }
=======
        }
    }

    private func drawerBackgroundColor(fluentTheme: FluentTheme) -> UIColor {
        return UIColor(light: fluentTheme.color(.background2).light,
                       dark: fluentTheme.color(.background2).dark)
    }

    private func popoverBackgroundColor(fluentTheme: FluentTheme) -> UIColor {
        return UIColor(light: fluentTheme.color(.background4).light,
                       dark: fluentTheme.color(.background4).dark)
>>>>>>> d9ae1003
    }

    /**
     Set `contentController` to provide a controller that will represent drawer's content. Its view will be hosted in the root view of the drawer and will be sized and positioned to accommodate any shell UI of the drawer.

     Content controller can provide `preferredContentSize` which will be used as a content size to calculate the size of the drawer on screen.
     */
    @objc open var contentController: UIViewController? {
        didSet {
            if contentController == oldValue {
                return
            }
            if _contentView != nil {
                preconditionFailure("DrawerController: contentController cannot be set while contentView is assigned")
            }

            if let oldContentController = oldValue {
                oldContentController.willMove(toParent: nil)
                oldContentController.view.removeFromSuperview()
                oldContentController.removeFromParent()

            }
            if let contentController = contentController {
                addChild(contentController)
                containerView.addArrangedSubview(contentController.view)
                contentController.didMove(toParent: self)
            }
        }
    }
    private var _contentView: UIView?
    /**
     Set `contentView` to provide a view that will represent drawer's content. It will be hosted in the root view of the drawer and will be sized and positioned to accommodate any shell UI of the drawer.

     If you want to specify the size of the content inside the drawer then you can do this through drawer's `preferredContentSize` which will be used to calculate the size of the drawer on screen. Otherwise the fitting size of the content view will be used.
     */
    @objc open var contentView: UIView? {
        get {
            return contentController?.view ?? _contentView
        }
        set {
            if contentView == newValue {
                return
            }
            if contentController != nil {
                preconditionFailure("DrawerController: contentView cannot be set while contentController is assigned")
            }

            _contentView?.removeFromSuperview()
            _contentView = newValue
            if let contentView = _contentView {
                containerView.addArrangedSubview(contentView)
            }
        }
    }

    /// Set `contentScrollView` to allow drawer to resize as the result of scrolling in this view (scrolling will be blocked until drawer cannot resize anymore).
    @objc open var contentScrollView: UIScrollView? {
        didSet {
            oldValue?.panGestureRecognizer.removeTarget(self, action: #selector(handleContentPanGesture))
            contentScrollView?.panGestureRecognizer.addTarget(self, action: #selector(handleContentPanGesture))
        }
    }

    /// When `presentationStyle` is `.automatic` (the default value) drawer is presented as a slideover in horizontally compact environments and as a popover otherwise. For horizontal presentation a slideover is always used. Set this property to a specific presentation style to enforce it in all environments.
    @objc open var presentationStyle: DrawerPresentationStyle = .automatic
    /// Use `presentationOffset` to offset drawer from the presentation base in the direction of presentation. Only supported in horizontally regular environments for vertical presentation.
    @objc open var presentationOffset: CGFloat = 0 {
        didSet {
            if presentationDirection.isVertical {
                presentationOffset = max(0, presentationOffset)
            } else {
                presentationOffset = 0
            }
        }
    }

    @objc open var presentationBackground: DrawerPresentationBackground = .black

    /// Use `passThroughView` to make underlying view interactable. This view can be set from presenting view controller to recieve all the touch events from drawer's presentation background.
    @available(*, deprecated, message: "Use BottomSheetController for better accessibility support")
    @objc open weak var passThroughView: UIView?

    /**
     Set `presentingGesture` before calling `present` to provide a gesture recognizer that resulted in the presentation of the drawer and to allow this presentation to be interactive.

     Only supported for a horizontal presentation direction.
     */
    @objc open var presentingGesture: UIPanGestureRecognizer? {
        didSet {
            if !presentationDirection.isHorizontal {
                presentingGesture = nil
            }
            if presentingGesture == oldValue {
                return
            }
            oldValue?.removeTarget(self, action: #selector(handlePresentingPan))
            presentingGesture?.addTarget(self, action: #selector(handlePresentingPan))
        }
    }

    /**
     When `resizingBehavior` is not `.none` a user can resize the drawer by tapping and dragging any area that does not handle this gesture itself. For example, if `contentController` constains a `UINavigationController`, a user can tap and drag navigation bar to resize the drawer.

     By resizing a drawer a user can switch between several predefined states:
     - a drawer can be expanded (see `isExpanded` property, only for vertical presentation);
     - returned to normal state from expanded state;
     - or dismissed.

     When `resizingBehavior` is `.dismiss` the expanding behavior is not available - drawer can only be dismissed.

     The corresponding `delegate` methods will be called for these state changes: see `drawerControllerDidChangeExpandedState` and `drawerControllerWillDismiss`/`drawerControllerDidDismiss`.

     Resizing is supported only when drawer is presented as a slideover. `.dismissOrExpand` is not supported for horizontal presentation.
     */
    @objc open var resizingBehavior: DrawerResizingBehavior = .none {
        didSet {
            if presentationDirection.isHorizontal && resizingBehavior == .dismissOrExpand {
                resizingBehavior = .dismiss
            }

            // If the drawer is already loaded, update the resizing handle when resizing behaviour is changed.
            if isViewLoaded {
               updateResizingHandleView()
            }
        }
    }

    /// Set `resizingHandleViewBackgroundColor` to customize background color of resizingHandleView if it is shown
    @objc open var resizingHandleViewBackgroundColor: UIColor? {
        didSet {
            // TODO: Update this to conform to the new pattern after the conclusion of the sub-token discussion
            guard let resizingHandleView = resizingHandleView else {
                return
            }
            resizingHandleView.customBackgroundColor = resizingHandleViewBackgroundColor
        }
    }

    /**
     Set `isExpanded` to `true` to maximize the drawer's height to fill the device screen vertically minus the safe areas. Set to `false` to restore it to the normal size.

     Not supported for horizontal presentation. Transition is always animated when drawer is visible.
     */
    @objc open var isExpanded: Bool = false {
        didSet {
            if presentationDirection.isHorizontal || isExpanded == oldValue {
                return
            }
            if isExpanded {
                normalDrawerHeight = isResizing ? originalDrawerHeight : view.frame.height
                normalPreferredContentHeight = super.preferredContentSize.height
            }
            updatePreferredContentSize(isExpanded: isExpanded)

            updateResizingHandleViewAccessibility()
            UIAccessibility.post(notification: .layoutChanged, argument: nil)
            delegate?.drawerControllerDidChangeExpandedState?(self)
        }
    }
    /**
     Set `adjustsHeightForKeyboard` to `true` to allow drawer to adjust its height when keyboard is shown or hidden, so that drawer's content is always visible.

     Supported only when drawer is presented as a slideover with the `.up` presentation direction.
     */
    @objc open var adjustsHeightForKeyboard: Bool = false

    /// Use `permittedArrowDirections` to specify the direction of the popover arrow for popover presentation on iPad.
    @objc open var permittedArrowDirections: UIPopoverArrowDirection = .any

    open override var preferredContentSize: CGSize {
        get {
            var preferredContentSize = super.preferredContentSize

            let updatePreferredContentSize = { (getWidth: @autoclosure () -> CGFloat, getHeight: @autoclosure () -> CGFloat) in
                if preferredContentSize.width == 0 {
                    preferredContentSize.width = getWidth()
                }
                if preferredContentSize.height == 0 {
                    preferredContentSize.height = getHeight()
                    if preferredContentSize.height != 0 && self.showsResizingHandle {
                        preferredContentSize.height += ResizingHandleView.height
                    }
                }
            }

            updatePreferredContentSize(preferredContentWidth, preferredContentHeight)
            if let contentController = contentController {
                let contentSize = contentController.preferredContentSize
                updatePreferredContentSize(contentSize.width, contentSize.height)
            }

            if let contentView = contentView, preferredContentSize.width == 0 || preferredContentSize.height == 0 {
                var contentSize = contentView.systemLayoutSizeFitting(UIView.layoutFittingCompressedSize)
                contentSize = CGRect(origin: .zero, size: contentSize).inset(by: contentView.safeAreaInsets).size
                updatePreferredContentSize(contentSize.width, contentSize.height)
            }
            return CGSize(width: ceil(preferredContentSize.width), height: ceil(preferredContentSize.height))
        }
        set {
            var newValue = newValue
            if isExpanded && !isPreferredContentSizeBeingChangedInternally {
                normalPreferredContentHeight = newValue.height
                newValue.height = preferredContentSize.height
            }

            let needsContentViewFrameUpdate = presentingViewController != nil && preferredContentSize != newValue

            super.preferredContentSize = newValue
            updateContainerViewBottomConstraint()

            if needsContentViewFrameUpdate {
                (presentationController as? DrawerPresentationController)?.updateContentViewFrame(animated: true)
            }
        }
    }

    /// For `vertical` presentation shown when horizontal size is `.compact`, the content width will be the full width of the presenting window. If set to false, the `preferredContentSize.width` will be used for calculation in landscape mode.
    @objc open var shouldUseWindowFullWidthInLandscape: Bool = true

    /// Limits the full window width to its safe area for `vertical` presentation.
    @objc open var shouldRespectSafeAreaForWindowFullWidth: Bool = false

    // Override to provide the preferred size based on specifics of the concrete drawer subclass (see popup menu, for example)
    open var preferredContentWidth: CGFloat { return 0 }
    open var preferredContentHeight: CGFloat { return 0 }
    var tracksContentHeight: Bool {
        guard presentationController is UIPopoverPresentationController || presentationDirection.isVertical else {
            return false
        }
        if isResizing {
            return false
        }
        return super.preferredContentSize.height == 0 && preferredContentHeight == 0 && (contentController?.preferredContentSize.height ?? 0) == 0
    }

    open override var shouldAutorotate: Bool {
        return presentingViewController?.shouldAutorotate ?? super.shouldAutorotate
    }

    open override var supportedInterfaceOrientations: UIInterfaceOrientationMask {
        return presentingViewController?.supportedInterfaceOrientations ?? super.supportedInterfaceOrientations
    }

    /// `onDismiss` is called when drawer is being dismissed.
    @objc open var onDismiss: (() -> Void)?
    /// `onDismissCompleted` is called after drawer has been dismissed.
    @objc open var onDismissCompleted: (() -> Void)?

    @objc public weak var delegate: DrawerControllerDelegate?

    let presentationOrigin: CGFloat?
    let presentationDirection: DrawerPresentationDirection
    let preferredMaximumExpansionHeight: CGFloat

    var sourceObject: Any? {
        return sourceView ?? barButtonItem
    }

    /// Shadow is required if background is transparent
    var shadowOffset: CGFloat {
        return presentationBackground == .none ? DrawerTokenSet.shadowOffset : 0
    }

    private let sourceView: UIView?
    private let sourceRect: CGRect?
    private let barButtonItem: UIBarButtonItem?

    private var isPreferredContentSizeBeingChangedInternally: Bool = false
    private var normalDrawerHeight: CGFloat = 0
    private var normalPreferredContentHeight: CGFloat = -1

    private let containerView: UIStackView = {
        let view = UIStackView()
        view.axis = .vertical
        return view
    }()

    private var containerViewBottomConstraint: NSLayoutConstraint? {
        didSet {
            updateContainerViewBottomConstraint()
        }
    }

    private var containerViewCenterObservation: NSKeyValueObservation?

    /// for iPad split mode, navigation bar has a different dark elevated color, and if it is a `.down` presentation style, match `Colors.NavigationBar.background` elevated color
    private var useNavigationBarBackgroundColor: Bool = false

    /**
     Initializes `DrawerController` to be presented as a popover from `sourceRect` in `sourceView` on iPad and as a slideover on iPhone/iPad.

     - Parameter sourceView: The view containing the anchor rectangle for the popover.
     - Parameter sourceRect: The rectangle in the specified view in which to anchor the popover.
     - Parameter presentationOrigin: The offset (in screen coordinates) from which to show a slideover. If not provided it will be calculated automatically: bottom of navigation bar for `.down` presentation and edge of the screen for other presentations.
     - Parameter presentationDirection: The direction of slideover presentation.
     - Parameter preferredMaximumHeight: The maximum height to which the drawer is preferred to expand
     */
    @objc public init(sourceView: UIView, sourceRect: CGRect, presentationOrigin: CGFloat = -1, presentationDirection: DrawerPresentationDirection, preferredMaximumHeight: CGFloat = -1) {
        self.sourceView = sourceView
        self.sourceRect = sourceRect
        self.barButtonItem = nil
        self.presentationOrigin = presentationOrigin == -1 ? nil : presentationOrigin
        self.presentationDirection = presentationDirection
        self.preferredMaximumExpansionHeight = preferredMaximumHeight

        super.init(nibName: nil, bundle: nil)

        initialize()
    }

    /**
     Initializes `DrawerController` to be presented as a popover from `barButtonItem` on iPad and as a slideover on iPhone/iPad.

     - Parameter barButtonItem: The bar button item on which to anchor the popover.
     - Parameter presentationOrigin: The offset (in screen coordinates) from which to show a slideover. If not provided it will be calculated automatically: bottom of navigation bar for `.down` presentation and edge of the screen for other presentations.
     - Parameter presentationDirection: The direction of slideover presentation.
     */
    @objc public init(barButtonItem: UIBarButtonItem, presentationOrigin: CGFloat = -1, presentationDirection: DrawerPresentationDirection, preferredMaximumHeight: CGFloat = -1) {
        self.sourceView = nil
        self.sourceRect = nil
        self.barButtonItem = barButtonItem
        self.presentationOrigin = presentationOrigin == -1 ? nil : presentationOrigin
        self.presentationDirection = presentationDirection
        self.preferredMaximumExpansionHeight = preferredMaximumHeight

        super.init(nibName: nil, bundle: nil)

        initialize()
    }

    public required init?(coder aDecoder: NSCoder) {
        preconditionFailure("init(coder:) has not been implemented")
    }

    open func initialize() {
        modalPresentationStyle = .custom
        transitioningDelegate = self

        tokenSet.registerOnUpdate(for: view) { [weak self] in
            self?.updateBackgroundColor()
        }
    }

    private func updateBackgroundColor() {
        let color: DynamicColor
        if presentationController is UIPopoverPresentationController {
            color = tokenSet[.popoverContentBackground].dynamicColor
        } else if useNavigationBarBackgroundColor {
            color = tokenSet[.navigationBarBackground].dynamicColor
        } else {
            color = tokenSet[.drawerContentBackground].dynamicColor
        }
        view.backgroundColor = UIColor(dynamicColor: color)
    }

    open func willDismiss() {
        onDismiss?()
        delegate?.drawerControllerWillDismiss?(self)
    }

    open func didDismiss() {
        onDismissCompleted?()
        delegate?.drawerControllerDidDismiss?(self)
    }

    open override func viewDidLoad() {
        super.viewDidLoad()
        view.backgroundColor = backgroundColor
        view.layer.cornerCurve = .continuous
        view.isAccessibilityElement = false

        containerView.translatesAutoresizingMaskIntoConstraints = false
        view.addSubview(containerView)
        NSLayoutConstraint.activate([
            containerView.leadingAnchor.constraint(equalTo: view.leadingAnchor),
            containerView.trailingAnchor.constraint(equalTo: view.trailingAnchor),
            containerView.topAnchor.constraint(equalTo: view.topAnchor)
        ])
        containerViewBottomConstraint = containerView.bottomAnchor.constraint(equalTo: view.bottomAnchor)

        // Tracking container size by monitoring its center instead of bounds due to ordering of calls
        containerViewCenterObservation = containerView.observe(\.center) { [unowned self] _, _ in
            if self.tracksContentHeight {
                (self.presentationController as? DrawerPresentationController)?.updateContentViewFrame(animated: true)
                (self.presentationController as? UIPopoverPresentationController)?.preferredContentSizeDidChange(forChildContentContainer: self)
            }
        }
    }

    open override func viewWillAppear(_ animated: Bool) {
        super.viewWillAppear(animated)
        tokenSet.update(fluentTheme)

        // Configure the resizing handle view according to resizing behaviour and disable the gesture recogniser(if any) till view actually appears
        updateResizingHandleView()
        resizingGestureRecognizer?.isEnabled = false

        updateBackgroundColor()
    }

<<<<<<< HEAD
=======
    private func updateBackgroundColor() {
        // if DrawerController is shown in UIPopoverPresentationController then we want to show different darkElevated color
        if !useCustomBackgroundColor {
            if presentationController is UIPopoverPresentationController {
                backgroundColor = popoverBackgroundColor(fluentTheme: view.fluentTheme)
            } else if useNavigationBarBackgroundColor {
                backgroundColor = view.fluentTheme.color(.background3)
            } else {
                backgroundColor = drawerBackgroundColor(fluentTheme: view.fluentTheme)
            }
        }
    }

>>>>>>> d9ae1003
    open override func viewDidAppear(_ animated: Bool) {
        super.viewDidAppear(animated)
        resizingGestureRecognizer?.isEnabled = true
    }

    open override func viewWillDisappear(_ animated: Bool) {
        super.viewWillDisappear(animated)
        if isBeingDismissed {
            resizingGestureRecognizer = nil
            willDismiss()
        }
    }

    open override func viewDidDisappear(_ animated: Bool) {
        super.viewDidDisappear(animated)
        if isBeingDismissed {
            didDismiss()
        }
    }

    open override func viewWillTransition(to size: CGSize, with coordinator: UIViewControllerTransitionCoordinator) {
        super.viewWillTransition(to: size, with: coordinator)

        // Dismiss the drawer if it has a custom origin, since its coordinates only make sense on a specific frame.
        // No need to dismiss drawers whose origin is fixed (up, down, sides) since they are presented the same for any frame,
        // with one exception handled in the willTransition(to: with:) method.
        if !isBeingPresented && presentationController is DrawerPresentationController && presentationOrigin != nil {
            presentingViewController?.dismiss(animated: false)
        }
    }

    open override func willTransition(to newCollection: UITraitCollection, with coordinator: UIViewControllerTransitionCoordinator) {
        super.willTransition(to: newCollection, with: coordinator)

        // Vertical drawers change their presentation style in compact vs. regular split view on iPad, so they need to be dismissed.
        if !isBeingPresented && traitCollection.userInterfaceIdiom == .pad && presentationDirection.isVertical &&
            traitCollection.horizontalSizeClass != newCollection.horizontalSizeClass {
            presentingViewController?.dismiss(animated: false)
        }
    }

    open override func preferredContentSizeDidChange(forChildContentContainer container: UIContentContainer) {
        super.preferredContentSizeDidChange(forChildContentContainer: container)
        updateContainerViewBottomConstraint()
        if presentingViewController != nil {
            (presentationController as? DrawerPresentationController)?.updateContentViewFrame(animated: true)
            (presentationController as? UIPopoverPresentationController)?.preferredContentSizeDidChange(forChildContentContainer: self)
        }
    }

    open override func accessibilityPerformEscape() -> Bool {
        return dismissPresentingViewController(animated: true)
    }

    public typealias TokenSetKeyType = DrawerTokenSet.Tokens
    public var tokenSet: DrawerTokenSet = .init()

    var fluentTheme: FluentTheme { return view.fluentTheme }

    // Change of presentation direction's orientation is not supported
    private func presentationDirection(for view: UIView) -> DrawerPresentationDirection {
        if presentationDirection.isHorizontal && view.effectiveUserInterfaceLayoutDirection == .rightToLeft {
            return presentationDirection == .fromLeading ? .fromTrailing : .fromLeading
        }
        return presentationDirection
    }

    private func presentationStyle(for sourceViewController: UIViewController) -> PresentationStyle {
        if presentationStyle != .automatic {
            return PresentationStyle(rawValue: presentationStyle.rawValue)!
        }

        if presentationDirection.isVertical {
            if traitCollection.userInterfaceIdiom == .phone {
                return .slideover
            } else if let window = sourceViewController.view?.window, window.traitCollection.horizontalSizeClass == .compact {
                return .slideover
            }
            return .popover
        } else {
            return .slideover
        }
    }

    private func updateContainerViewBottomConstraint() {
        containerViewBottomConstraint?.isActive = !tracksContentHeight
    }

    private func updatePreferredContentSize(isExpanded: Bool) {
        isPreferredContentSizeBeingChangedInternally = true
        if isExpanded {
            guard let window = view.window else {
                return
            }

            let screenHeight: CGFloat = window.screen.bounds.height
            if preferredMaximumExpansionHeight != -1 &&
                preferredMaximumExpansionHeight < screenHeight &&
                preferredMaximumExpansionHeight >= originalDrawerHeight {
                // Preferred max expansion size is in range [originalDrawerHeight, screenHeight)
                preferredContentSize.height = preferredMaximumExpansionHeight
            } else {
                preferredContentSize.height = screenHeight
            }
        } else {
            preferredContentSize.height = normalPreferredContentHeight
        }
        isPreferredContentSizeBeingChangedInternally = false
    }

    // MARK: Interactive presentation

    private var interactiveTransition: UIPercentDrivenInteractiveTransition? {
        didSet {
            interactiveTransition?.completionCurve = DrawerTransitionAnimator.animationCurve
        }
    }

    @objc private func handlePresentingPan(gesture: UIPanGestureRecognizer) {
        guard let presentedView = presentationController?.presentedView else {
            return
        }

        var offset = gesture.translation(in: gesture.view).x
        if presentationDirection(for: view) == .fromTrailing {
            offset = -offset
        }
        let maxOffset = DrawerTransitionAnimator.sizeChange(forPresentedView: presentedView, presentationDirection: presentationDirection)

        let percent = max(0, min(offset / maxOffset, 1))

        switch gesture.state {
        case .began, .changed:
            interactiveTransition?.update(percent)
        case .ended:
            if percent < 0.5 {
                interactiveTransition?.cancel()
            } else {
                interactiveTransition?.finish()
            }
            interactiveTransition = nil
        case .cancelled:
            interactiveTransition?.cancel()
            interactiveTransition = nil
        default:
            break
        }
    }

    // MARK: Resizing

    private var canResize: Bool {
        return presentationController is DrawerPresentationController && resizingBehavior != .none
    }
    private var showsResizingHandle: Bool {
        return canResize && presentationDirection.isVertical
    }
    private var resizingHandleIsInteractive: Bool {
        return resizingBehavior == .dismissOrExpand || resizingBehavior == .expand
    }

    private var canResizeViaContentScrolling: Bool {
        return canResize && presentationDirection == .up
    }

    private var resizingHandleView: ResizingHandleView? {
        didSet {
            oldValue?.removeFromSuperview()
            if let newView = resizingHandleView {
                initResizingHandleView()
                if presentationDirection == .down {
                    containerView.addArrangedSubview(newView)

                    // Force layout the containerView to avoid unwanted animation of view addition.
                    containerView.layoutIfNeeded()
                } else {
                    containerView.insertArrangedSubview(newView, at: 0)
                }
            }
        }
    }

    private var resizingGestureRecognizer: UIPanGestureRecognizer? {
        didSet {
            if let oldRecognizer = oldValue {
                oldRecognizer.view?.removeGestureRecognizer(oldRecognizer)
            }
            if let newRecognizer = resizingGestureRecognizer {
                newRecognizer.delegate = self
                if presentationDirection.isHorizontal {
                    presentationController?.containerView?.addGestureRecognizer(newRecognizer)
                } else {
                    view.addGestureRecognizer(newRecognizer)
                }
            }
        }
    }

    private var isResizing: Bool = false {
        didSet {
            updateContainerViewBottomConstraint()
        }
    }

    private var originalContentOffsetY: CGFloat?
    private var originalDrawerOffsetY: CGFloat = 0
    private var originalDrawerHeight: CGFloat = 0
    private var originalShowsContentScrollIndicator: Bool = true

    private func initResizingHandleView() {
        if resizingHandleIsInteractive {
            resizingHandleView?.isUserInteractionEnabled = true
            resizingHandleView?.addGestureRecognizer(UITapGestureRecognizer(target: self, action: #selector(handleResizingHandleViewTap)))
        }
        updateResizingHandleViewAccessibility()
    }

    private func updateResizingHandleView() {
        if canResize {
           if showsResizingHandle {
               if resizingHandleView == nil {
                   resizingHandleView = ResizingHandleView()
                   resizingHandleView?.customBackgroundColor = resizingHandleViewBackgroundColor
               }
           } else {
               resizingHandleView = nil
           }
           if resizingGestureRecognizer == nil {
               resizingGestureRecognizer = UIPanGestureRecognizer(target: self, action: #selector(handleResizingGesture))
           }
       } else {
           resizingHandleView = nil
           resizingGestureRecognizer = nil
       }
    }

    private func updateResizingHandleViewAccessibility() {
        resizingHandleView?.isAccessibilityElement = resizingHandleIsInteractive
        resizingHandleView?.accessibilityTraits = .button
        if isExpanded {
            resizingHandleView?.accessibilityLabel = "Accessibility.Drawer.ResizingHandle.Label.Collapse".localized
            resizingHandleView?.accessibilityHint = "Accessibility.Drawer.ResizingHandle.Hint.Collapse".localized
        } else {
            resizingHandleView?.accessibilityLabel = "Accessibility.Drawer.ResizingHandle.Label.Expand".localized
            resizingHandleView?.accessibilityHint = "Accessibility.Drawer.ResizingHandle.Hint.Expand".localized
        }
    }

    private func offset(forResizingGesture gesture: UIPanGestureRecognizer) -> CGFloat {
        let presentationDirection = self.presentationDirection(for: view)
        let translation = gesture.translation(in: nil)
        var offset: CGFloat
        switch presentationDirection {
        case .down:
            offset = translation.y
        case .up:
            offset = -translation.y
        case .fromLeading:
            offset = translation.x
        case .fromTrailing:
            offset = -translation.x
        }

        let mayResizeViaContentScrolling = canResizeViaContentScrolling && contentScrollView?.isDragging == true
        if resizingBehavior == .dismiss {
            if presentationDirection == .up && gesture.state == .changed && offset > 0 && !mayResizeViaContentScrolling {
                offset = offsetWithResistance(for: offset)
            } else {
                offset = min(offset, 0)
            }
        }

        // This resizingBehavior(expand) avoid the user to dismiss the drawer
        if resizingBehavior == .expand {
            // This is to avoid drawer to get dismissed when user drag the drawer from expanded state to normal state
            if isExpanded {
                offset = max(offset, -(originalDrawerHeight - normalDrawerHeight))
            }

            // This is to restrict dismiss behaviour of drawer
            if !isExpanded && offset < 0 && !mayResizeViaContentScrolling {
                offset = presentationDirection == .up ? offsetWithResistance(for: offset) : 0
            }
        }

        if mayResizeViaContentScrolling && offset < 0, let originalContentOffsetY = originalContentOffsetY {
            offset = min(offset + originalContentOffsetY, 0)
        }

        // Rounding to precision used for layout
        return ceil(offset)
    }

    private func offsetWithResistance(for offset: CGFloat) -> CGFloat {
        return Constants.resistanceCoefficient * offset
    }

    private func initOriginalContentOffsetYIfNeeded() {
        guard originalContentOffsetY == nil, let contentScrollView = contentScrollView else {
            return
        }
        // Remove over-scroll at the top so that scroll view does not get stuck in a weird state during drawer resizing
        contentScrollView.contentOffset.y = max(-contentScrollView.contentInset.top, contentScrollView.contentOffset.y)
        originalContentOffsetY = contentScrollView.contentOffset.y
    }

    /// To disimiss presentingViewController
    /// - Parameters:
    ///   - animated: dimiss should happen with animation or not
    ///   - isResizing: flag indicating wheter dismiss is being called due to user resizing the drawer, default is false
    /// - Returns: whether drawer got dismissed or not
    @discardableResult
    private func dismissPresentingViewController(animated: Bool, isResizing: Bool = false) -> Bool {
        if delegate?.drawerControllerShouldDismissDrawer?(self) ?? true {
            presentingViewController?.dismiss(animated: animated)
            return true
        } else if isResizing {
            guard let presentationController = presentationController as? DrawerPresentationController else {
                preconditionFailure("DrawerController cannot handle resizing without DrawerPresentationController")
            }
            presentationController.setExtraContentSize(0, updatingLayout: true, animated: animated)
        }
        return false
    }

    @objc private func handleResizingGesture(gesture: UIPanGestureRecognizer) {
        guard let presentationController = presentationController as? DrawerPresentationController else {
            preconditionFailure("DrawerController cannot handle resizing without DrawerPresentationController")
        }

        var offset = self.offset(forResizingGesture: gesture)

        switch gesture.state {
        case .began, .changed:
            if gesture.state == .began {
                isResizing = true
                presentationController.extraContentSizeEffectWhenCollapsing = isExpanded ? .resize : .move
                originalDrawerOffsetY = view.convert(view.bounds.origin, to: nil).y
                originalDrawerHeight = view.frame.height
                initOriginalContentOffsetYIfNeeded()
            }
            if isExpanded {
                let extraContentSizeEffect: DrawerPresentationController.ExtraContentSizeEffect = originalDrawerHeight + offset <= normalDrawerHeight ? .move : .resize
                if extraContentSizeEffect == .move {
                    offset += originalDrawerHeight - normalDrawerHeight
                }
                if presentationController.extraContentSizeEffectWhenCollapsing != extraContentSizeEffect {
                    presentationController.extraContentSizeEffectWhenCollapsing = extraContentSizeEffect
                    // When switching to .move, view has to pick up safe area insets and this requires it to be aligned with the screen edge and so offset has to be 0 at this point
                    presentationController.setExtraContentSize(extraContentSizeEffect == .move ? 0 : offset, updatingLayout: false)
                    updatePreferredContentSize(isExpanded: extraContentSizeEffect == .resize)
                }
            }
            presentationController.setExtraContentSize(offset)
        case .ended:
            if offset >= Constants.resizingThreshold {
                if isExpanded {
                    presentationController.setExtraContentSize(0, animated: true)
                } else {
                    presentationController.setExtraContentSize(0, updatingLayout: false)
                    isExpanded = true
                }
            } else if offset <= -Constants.resizingThreshold {
                if isExpanded {
                    if originalDrawerHeight + offset <= normalDrawerHeight - Constants.resizingThreshold {
                        dismissPresentingViewController(animated: true, isResizing: true)
                    } else {
                        presentationController.setExtraContentSize(0, updatingLayout: false)
                    }
                    isExpanded = false
                } else {
                    dismissPresentingViewController(animated: true, isResizing: true)
                }
            } else {
                presentationController.setExtraContentSize(0, animated: true)
            }
            isResizing = false
        case .cancelled:
            presentationController.setExtraContentSize(0, animated: true)
            isResizing = false
        default:
            break
        }
    }

    @objc private func handleContentPanGesture(gesture: UIPanGestureRecognizer) {
        guard let contentScrollView = contentScrollView else {
            preconditionFailure("DrawerController cannot handle content panning without contentScrollView")
        }
        if !canResizeViaContentScrolling {
            return
        }
        switch gesture.state {
        case .began, .changed:
            if gesture.state == .began {
                if let originalContentOffsetY = originalContentOffsetY {
                    // Reset offset to the initial value before UIScrollView's gesture processing
                    contentScrollView.contentOffset.y = originalContentOffsetY
                } else {
                    initOriginalContentOffsetYIfNeeded()
                }
                originalShowsContentScrollIndicator = contentScrollView.showsVerticalScrollIndicator
            }

            if contentScrollView.scrollLocationDescriptor != .excessivelyBeyondContent, let originalContentOffsetY = originalContentOffsetY {
                let drawerOffsetY = view.convert(view.bounds.origin, to: nil).y
                let drawerOffsetChange = drawerOffsetY - originalDrawerOffsetY
                let contentOffsetChange = -(gesture.translation(in: contentScrollView).y - drawerOffsetChange)
                contentScrollView.contentOffset.y = originalContentOffsetY + contentOffsetChange
            }

            let offsetFromZero = contentScrollView.contentOffset.y + contentScrollView.contentInset.top
            contentScrollView.showsVerticalScrollIndicator = originalShowsContentScrollIndicator && offsetFromZero != 0
        case .ended, .cancelled:
            contentScrollView.showsVerticalScrollIndicator = originalShowsContentScrollIndicator
            originalContentOffsetY = nil
        default:
            break
        }
    }

    @objc private func handleResizingHandleViewTap() {
        isExpanded = !isExpanded
    }
}

// MARK: - DrawerController: UIViewControllerTransitioningDelegate

extension DrawerController: UIViewControllerTransitioningDelegate {
    public func animationController(forPresented presented: UIViewController, presenting: UIViewController, source: UIViewController) -> UIViewControllerAnimatedTransitioning? {
        if presentationStyle(for: source) == .slideover && UIView.areAnimationsEnabled {
            return DrawerTransitionAnimator(presenting: true, presentationDirection: presentationDirection(for: source.view), containerOffset: shadowOffset)
        }
        return nil
    }

    public func animationController(forDismissed dismissed: UIViewController) -> UIViewControllerAnimatedTransitioning? {
        if let controller = dismissed.presentationController as? DrawerPresentationController, UIView.areAnimationsEnabled {
            return DrawerTransitionAnimator(presenting: false, presentationDirection: controller.presentationDirection, containerOffset: shadowOffset)
        }
        return nil
    }

    public func interactionControllerForPresentation(using animator: UIViewControllerAnimatedTransitioning) -> UIViewControllerInteractiveTransitioning? {
        guard let gesture = presentingGesture, gesture.state == .began || gesture.state == .changed else {
            return nil
        }
        interactiveTransition = UIPercentDrivenInteractiveTransition()
        return interactiveTransition
    }

    public func presentationController(forPresented presented: UIViewController, presenting: UIViewController?, source: UIViewController) -> UIPresentationController? {
        switch presentationStyle(for: source) {
        case .slideover:
            let direction = presentationDirection(for: source.view)

            useNavigationBarBackgroundColor = (direction.isVertical && source.traitCollection.userInterfaceLevel == .elevated)

            let drawerPresentationController = DrawerPresentationController(presentedViewController: presented,
                                                                            presentingViewController: presenting,
                                                                            source: source,
                                                                            presentationDirection: direction,
                                                                            adjustHeightForKeyboard: adjustsHeightForKeyboard,
                                                                            drawerTokenSet: tokenSet)
            drawerPresentationController.drawerPresentationControllerDelegate = self
            return drawerPresentationController
        case .popover:
            let presentationController = UIPopoverPresentationController(presentedViewController: presented, presenting: presenting)
            presentationController.backgroundColor = backgroundColor
            presentationController.permittedArrowDirections = permittedArrowDirections
            presentationController.delegate = self

            if let sourceView = sourceView {
                presentationController.sourceView = sourceView
                if let sourceRect = sourceRect {
                    presentationController.sourceRect = sourceRect
                }
            } else if let barButtonItem = barButtonItem {
                presentationController.barButtonItem = barButtonItem
            } else {
                preconditionFailure("A UIPopoverPresentationController should have a non-nil sourceView or barButtonItem set before the presentation occurs.")
            }

            return presentationController
        }
    }
}

// MARK: - DrawerController: UIPopoverPresentationControllerDelegate

extension DrawerController: UIPopoverPresentationControllerDelegate {
    public func adaptivePresentationStyle(for controller: UIPresentationController, traitCollection: UITraitCollection) -> UIModalPresentationStyle {
        return .none
    }

    public func presentationControllerShouldDismiss(_ presentationController: UIPresentationController) -> Bool {
        return delegate?.drawerControllerShouldDismissDrawer?(self) ?? true
    }
}

// MARK: - DrawerController: UIGestureRecognizerDelegate

extension DrawerController: UIGestureRecognizerDelegate {
    public func gestureRecognizer(_ gestureRecognizer: UIGestureRecognizer, shouldRecognizeSimultaneouslyWith otherGestureRecognizer: UIGestureRecognizer) -> Bool {
        return gestureRecognizer == resizingGestureRecognizer && otherGestureRecognizer == contentScrollView?.panGestureRecognizer
    }
}

// MARK: - DrawerController: DrawerPresentationDelegate

extension DrawerController: DrawerPresentationControllerDelegate {
    func drawerPresentationControllerDismissalRequested(_ presentationControler: DrawerPresentationController) {
        dismissPresentingViewController(animated: true)
    }
}<|MERGE_RESOLUTION|>--- conflicted
+++ resolved
@@ -98,25 +98,14 @@
  */
 
 @objc(MSFDrawerController)
-<<<<<<< HEAD
 open class DrawerController: UIViewController, TokenizedControlInternal {
     /// DrawerController colors with obj-c support
     @objc public static var drawerBackgroundColor: UIColor {
-        UIColor(dynamicColor: DrawerTokenSet()[.drawerContentBackground].dynamicColor)
-    }
+        return DrawerTokenSet()[.drawerContentBackground].uiColor
+    }
+
     @objc public static var popoverBackgroundColor: UIColor {
-        UIColor(dynamicColor: DrawerTokenSet()[.popoverContentBackground].dynamicColor)
-=======
-open class DrawerController: UIViewController {
-    @objc public static func drawerBackground(fluentTheme: FluentTheme) -> UIColor {
-        return UIColor(light: fluentTheme.color(.background2).light,
-                       dark: fluentTheme.color(.background2).dark)
-    }
-
-    @objc public static func popoverBackground(fluentTheme: FluentTheme) -> UIColor {
-        return UIColor(light: fluentTheme.color(.background4).light,
-                       dark: fluentTheme.color(.background4).dark)
->>>>>>> d9ae1003
+        return DrawerTokenSet()[.popoverContentBackground].uiColor
     }
 
     private struct Constants {
@@ -135,7 +124,6 @@
             if isViewLoaded {
                 view.backgroundColor = backgroundColor
             }
-<<<<<<< HEAD
 
             guard let newColor = backgroundColor.dynamicColor else {
                 return
@@ -144,19 +132,6 @@
             tokenSet[.navigationBarBackground] = .dynamicColor { newColor }
             tokenSet[.drawerContentBackground] = .dynamicColor { newColor }
         }
-=======
-        }
-    }
-
-    private func drawerBackgroundColor(fluentTheme: FluentTheme) -> UIColor {
-        return UIColor(light: fluentTheme.color(.background2).light,
-                       dark: fluentTheme.color(.background2).dark)
-    }
-
-    private func popoverBackgroundColor(fluentTheme: FluentTheme) -> UIColor {
-        return UIColor(light: fluentTheme.color(.background4).light,
-                       dark: fluentTheme.color(.background4).dark)
->>>>>>> d9ae1003
     }
 
     /**
@@ -557,22 +532,6 @@
         updateBackgroundColor()
     }
 
-<<<<<<< HEAD
-=======
-    private func updateBackgroundColor() {
-        // if DrawerController is shown in UIPopoverPresentationController then we want to show different darkElevated color
-        if !useCustomBackgroundColor {
-            if presentationController is UIPopoverPresentationController {
-                backgroundColor = popoverBackgroundColor(fluentTheme: view.fluentTheme)
-            } else if useNavigationBarBackgroundColor {
-                backgroundColor = view.fluentTheme.color(.background3)
-            } else {
-                backgroundColor = drawerBackgroundColor(fluentTheme: view.fluentTheme)
-            }
-        }
-    }
-
->>>>>>> d9ae1003
     open override func viewDidAppear(_ animated: Bool) {
         super.viewDidAppear(animated)
         resizingGestureRecognizer?.isEnabled = true
