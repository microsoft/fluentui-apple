--- conflicted
+++ resolved
@@ -950,15 +950,11 @@
                                                 presentationBackground: presentationBackground,
                                                 adjustHeightForKeyboard: adjustsHeightForKeyboard,
                                                 shouldUseWindowFullWidthInLandscape: shouldUseWindowFullWidthInLandscape,
-<<<<<<< HEAD
                                                 shouldRespectSafeAreaForWindowFullWidth: shouldRespectSafeAreaForWindowFullWidth,
                                                 passThroughView: passThroughView,
                                                 shadowOffset: shadowOffset)
-=======
-                                                shouldRespectSafeAreaForWindowFullWidth: shouldRespectSafeAreaForWindowFullWidth)
             drawerPresentationController.drawerPresentationControllerDelegate = self
             return drawerPresentationController
->>>>>>> 3f430760
         case .popover:
             let presentationController = UIPopoverPresentationController(presentedViewController: presented, presenting: presenting)
             presentationController.backgroundColor = backgroundColor
