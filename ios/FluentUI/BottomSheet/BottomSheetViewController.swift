--- conflicted
+++ resolved
@@ -26,7 +26,6 @@
     private var animator: UIViewPropertyAnimator?
     private var contentViewController: UIViewController
     private var currentState: BottomSheetViewState = .collapse
-    private var collapsedHeight: CGFloat = 200
     private let containerView: UIStackView = {
         let view = UIStackView()
         view.axis = .vertical
@@ -57,16 +56,7 @@
     public required init?(coder aDecoder: NSCoder) {
         preconditionFailure("init(coder:) has not been implemented")
     }
-    
-<<<<<<< HEAD
-=======
-// MARK: public methods
-    @objc public func setCollapsedHeight(height: CGFloat)
-    {
-        collapsedHeight = height
-    }
-    
->>>>>>> 4dc0cb21
+
 // MARK: Lifecycle methods
 
     open override func viewDidLoad() {
@@ -98,18 +88,10 @@
     
     public override func viewWillLayoutSubviews() {
         super.viewWillLayoutSubviews()
-<<<<<<< HEAD
         if animator?.state == .active {
             // panning started, don't update the height
             return
         }
-        
-=======
-        if animator != nil {
-            // panning started, don't update the height
-            return
-        }
->>>>>>> 4dc0cb21
         updateHeight()
     }
 
@@ -120,26 +102,18 @@
         if currentState == .collapse
         {
             if let window = self.view.window {
-<<<<<<< HEAD
                 view.frame = targetCollapseFrame(with: window)
-=======
-                let windowFrame = window.frame
-                view.frame = CGRect(x: 0, y: (windowFrame.height - collapsedHeight), width: windowFrame.width, height: collapsedHeight)
->>>>>>> 4dc0cb21
                 view.layoutIfNeeded()
             }
         }
     }
-    
-<<<<<<< HEAD
+
     private func targetCollapseFrame(with window:UIWindow)->CGRect
     {
         let windowFrame = window.frame
         return CGRect(x: 0, y: (windowFrame.height - collapsedHeight), width: windowFrame.width, height: collapsedHeight)
     }
-    
-=======
->>>>>>> 4dc0cb21
+
 // MARK: animator setup
     private func setupAnimator() {
         if let window = self.view.window {
@@ -151,12 +125,7 @@
                     windowFrame.origin.y = window.safeAreaInsets.top
                     targetFrame = windowFrame
             case .expand:
-<<<<<<< HEAD
                 targetFrame = targetCollapseFrame(with: window)
-=======
-                // todo right size
-                targetFrame = CGRect(x: 0, y: (windowFrame.height - collapsedHeight), width: windowFrame.width, height: collapsedHeight)
->>>>>>> 4dc0cb21
             }
 
             animator = UIViewPropertyAnimator(duration: Constants.animationDuration, curve: .linear, animations: { [weak self] in
