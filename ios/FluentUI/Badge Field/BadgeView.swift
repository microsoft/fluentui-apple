//
//  Copyright (c) Microsoft Corporation. All rights reserved.
//  Licensed under the MIT License.
//

import UIKit
import Combine

// MARK: BadgeViewDataSource
@objc(MSFBadgeViewDataSource)
open class BadgeViewDataSource: NSObject {
    @objc open var text: String
    @objc open var style: BadgeView.Style
    @objc open var sizeCategory: BadgeView.SizeCategory
    @objc open var customView: UIView?
    @objc open var customViewVerticalPadding: NSNumber?
    @objc open var customViewPaddingLeft: NSNumber?
    @objc open var customViewPaddingRight: NSNumber?

    @objc public init(text: String, style: BadgeView.Style = .default, sizeCategory: BadgeView.SizeCategory = .medium) {
        self.text = text
        self.style = style
        self.sizeCategory = sizeCategory
        super.init()
    }

    @objc public convenience init(
        text: String,
        style: BadgeView.Style = .default,
        sizeCategory: BadgeView.SizeCategory = .medium,
        customView: UIView? = nil,
        customViewVerticalPadding: NSNumber? = nil,
        customViewPaddingLeft: NSNumber? = nil,
        customViewPaddingRight: NSNumber? = nil
    ) {
        self.init(text: text, style: style, sizeCategory: sizeCategory)

        self.customView = customView
        self.customViewVerticalPadding = customViewVerticalPadding
        self.customViewPaddingLeft = customViewPaddingLeft
        self.customViewPaddingRight = customViewPaddingRight
    }
}

// MARK: - BadgeViewDelegate
@objc(MSFBadgeViewDelegate)
public protocol BadgeViewDelegate {
    func didSelectBadge(_ badge: BadgeView)
    func didTapSelectedBadge(_ badge: BadgeView)
}

// MARK: - BadgeView

/**
 `BadgeView` is used to present text with a colored background in the form of a "badge". It is used in `BadgeField` to represent a selected item.

 `BadgeView` can be selected with a tap gesture and tapped again after entering a selected state for the purpose of displaying more details about the entity represented by the selected badge.
 */
@objc(MSFBadgeView)
open class BadgeView: UIView, TokenizedControlInternal {
<<<<<<< HEAD
=======
    @objc(MSFBadgeViewStyle)
    public enum Style: Int {
        case `default`
        case warning
        case error
        case neutral
        case severeWarning
        case success
    }

    @objc(MSFBadgeViewSize)
    public enum Size: Int, CaseIterable {
        case small
        case medium

        var labelTextStyle: FluentTheme.TypographyToken {
            switch self {
            case .small:
                return .caption1
            case .medium:
                return .body2
            }
        }

        var horizontalPadding: CGFloat {
            switch self {
            case .small:
                return 4
            case .medium:
                return 5
            }
        }

        var verticalPadding: CGFloat {
            switch self {
            case .small:
                return 1.5
            case .medium:
                return 4
            }
        }
    }

    private struct Constants {
        static let defaultMinWidth: CGFloat = 25
        static let backgroundCornerRadius: CGFloat = 3
    }

>>>>>>> d9ae1003
    @objc open var dataSource: BadgeViewDataSource? {
        didSet {
            reload()
        }
    }

    @objc open weak var delegate: BadgeViewDelegate?

    @objc open var isActive: Bool = true {
        didSet {
            updateColors()
            isUserInteractionEnabled = isActive
            if isActive {
                accessibilityTraits.remove(.notEnabled)
            } else {
                accessibilityTraits.insert(.notEnabled)
            }
        }
    }

    @objc open var isSelected: Bool = false {
        didSet {
            updateColors()
            if isSelected {
                accessibilityTraits.insert(.selected)
            } else {
                accessibilityTraits.remove(.selected)
            }
        }
    }

<<<<<<< HEAD
=======
    private var _labelTextColor: UIColor?
    @objc open var labelTextColor: UIColor? {
        get {
            if let customLabelTextColor = _labelTextColor {
                return customLabelTextColor
            }
            switch style {
            case .default:
                return tokenSet.fluentTheme.color(.brandForegroundTint)
            case .warning:
                return tokenSet.fluentTheme.color(.warningForeground1)
            case .error:
                return tokenSet.fluentTheme.color(.dangerForeground1)
            case .neutral:
                return tokenSet.fluentTheme.color(.foreground2)
            case .severeWarning:
                return tokenSet.fluentTheme.color(.severeForeground1)
            case .success:
                return tokenSet.fluentTheme.color(.successForeground1)
            }
        }
        set {
            if labelTextColor != newValue {
                _labelTextColor = newValue
                updateColors()
            }
        }
    }

    private var _selectedLabelTextColor: UIColor?
    @objc open var selectedLabelTextColor: UIColor {
        get {
            if let customSelectedLabelTextColor = _selectedLabelTextColor {
                return customSelectedLabelTextColor
            }

            switch style {
            case .default:
                return tokenSet.fluentTheme.color(.foregroundOnColor)
            case .warning:
                return tokenSet.fluentTheme.color(.foregroundDarkStatic)
            case .error,
                 .severeWarning,
                 .success:
                return tokenSet.fluentTheme.color(.foregroundLightStatic)
            case .neutral:
                return tokenSet.fluentTheme.color(.foreground1)
            }
        }
        set {
            if selectedLabelTextColor != newValue {
                _selectedLabelTextColor = newValue
                updateColors()
            }
        }
    }

    private var _disabledLabelTextColor: UIColor?
    @objc open var disabledLabelTextColor: UIColor? {
        get {
            if let customDisabledLabelTextColor = _disabledLabelTextColor {
                return customDisabledLabelTextColor
            }

            let textDisabledColor = tokenSet.fluentTheme.color(.foregroundDisabled1)
            if style == .default {
                return UIColor(light: tokenSet.fluentTheme.color(.brandForegroundDisabled1),
                               dark: textDisabledColor)
            } else {
                return textDisabledColor
            }
        }
        set {
            if disabledBackgroundColor != newValue {
                _disabledLabelTextColor = newValue
                updateColors()
            }
        }
    }

    private var _backgroundColor: UIColor?
    @objc open override var backgroundColor: UIColor? {
        get {
            if let customBackgroundColor = _backgroundColor {
                return customBackgroundColor
            }
            switch style {
            case .default:
                return tokenSet.fluentTheme.color(.brandBackgroundTint)
            case .warning:
                return tokenSet.fluentTheme.color(.warningBackground1)
            case .error:
                return tokenSet.fluentTheme.color(.dangerBackground1)
            case .neutral:
                return tokenSet.fluentTheme.color(.background5)
            case .severeWarning:
                return tokenSet.fluentTheme.color(.severeBackground1)
            case .success:
                return tokenSet.fluentTheme.color(.successBackground1)
            }
        }
        set {
            if backgroundColor != newValue {
                _backgroundColor = newValue
                updateColors()
            }
        }
    }

    private var _selectedBackgroundColor: UIColor?
    @objc open var selectedBackgroundColor: UIColor? {
        get {
            if let customSelectedBackgroundColor = _selectedBackgroundColor {
                return customSelectedBackgroundColor
            }
            switch style {
            case .default:
                return tokenSet.fluentTheme.color(.brandBackground1)
            case .warning:
                return tokenSet.fluentTheme.color(.warningBackground2)
            case .error:
                return tokenSet.fluentTheme.color(.dangerBackground2)
            case .neutral:
                return tokenSet.fluentTheme.color(.background5Selected)
            case .severeWarning:
                return tokenSet.fluentTheme.color(.severeBackground2)
            case .success:
                return tokenSet.fluentTheme.color(.successBackground2)
            }
        }
        set {
            if selectedBackgroundColor != newValue {
                _selectedBackgroundColor = newValue
                updateColors()
            }
        }
    }

>>>>>>> d9ae1003
    @objc open var lineBreakMode: NSLineBreakMode {
        set {
            label.lineBreakMode = newValue
        }
        get {
            label.lineBreakMode
        }
    }

<<<<<<< HEAD
    @objc open var minWidth: CGFloat = BadgeViewTokenSet.defaultMinWidth {
=======
    private var _disabledBackgroundColor: UIColor?
    open var disabledBackgroundColor: UIColor? {
        get {
            if let customDisabledBackgroundColor = _disabledBackgroundColor {
                return customDisabledBackgroundColor
            }

            let backgroundDisabledColor = tokenSet.fluentTheme.color(.background5)
            if style == .default {
                return UIColor(light: tokenSet.fluentTheme.color(.brandBackground3), dark: backgroundDisabledColor)
            } else {
                return backgroundDisabledColor
            }
        }
        set {
            if disabledBackgroundColor != newValue {
                _disabledBackgroundColor = newValue
                updateColors()
            }
        }
    }

    @objc open var minWidth: CGFloat = Constants.defaultMinWidth {
>>>>>>> d9ae1003
        didSet {
            setNeedsLayout()
        }
    }

    /**
     The maximum allowed size point for the label's font. This property can be used
     to restrict the largest size of the label when scaling due to Dynamic Type. The
     default value is 0, indicating there is no maximum size.
     */
    open var maxFontSize: CGFloat = 0 {
        didSet {
            label.maxFontSize = maxFontSize
            invalidateIntrinsicContentSize()
        }
    }

    open override var intrinsicContentSize: CGSize {
        return sizeThatFits(CGSize(width: CGFloat.infinity, height: CGFloat.infinity))
    }

    public typealias TokenSetKeyType = BadgeViewTokenSet.Tokens
    lazy public var tokenSet: BadgeViewTokenSet = .init(style: { [weak self] in
        return self?.style ?? .default
    },
                                                     sizeCategory: { [weak self] in
        return self?.sizeCategory ?? .medium
    })

    private var style: Style = .default {
        didSet {
            updateColors()
        }
    }

    private var sizeCategory: SizeCategory = .medium {
        didSet {
<<<<<<< HEAD
            label.style = sizeCategory.labelTextStyle
=======
            label.textStyle = size.labelTextStyle
>>>>>>> d9ae1003
            invalidateIntrinsicContentSize()
        }
    }

    private var labelSize: CGSize {
        let size = label.sizeThatFits(CGSize(width: CGFloat.infinity, height: CGFloat.infinity))
        let width = ceil(size.width)
        let height = ceil(size.height)
        return CGSize(width: width, height: height)
    }

    private var customViewPadding: UIEdgeInsets {
        let getFloat: (_ number: NSNumber?, _ defaultValue: CGFloat) -> CGFloat = { (number, defaultValue) in
            if let number = number {
                return CGFloat(truncating: number)
            }
            return defaultValue
        }
        let defaultVerticalPadding = BadgeViewTokenSet.verticalPadding
        let defaultHorizontalPadding = BadgeViewTokenSet.horizontalPadding(sizeCategory)
        return UIEdgeInsets(
            top: getFloat(dataSource?.customViewVerticalPadding, defaultVerticalPadding),
            left: getFloat(dataSource?.customViewPaddingLeft, defaultHorizontalPadding),
            bottom: getFloat(dataSource?.customViewVerticalPadding, defaultVerticalPadding),
            right: getFloat(dataSource?.customViewPaddingRight, defaultHorizontalPadding)
        )
    }

    private let backgroundView = UIView()

    private let label = Label()

    @objc public init(dataSource: BadgeViewDataSource) {
        super.init(frame: .zero)

        backgroundView.layer.cornerRadius = tokenSet[.borderRadius].float
        backgroundView.layer.cornerCurve = .continuous

        addSubview(backgroundView)

        label.lineBreakMode = .byTruncatingMiddle
        label.textAlignment = .center
        label.backgroundColor = .clear
        addSubview(label)

        let tapGesture = UITapGestureRecognizer(target: self, action: #selector(badgeTapped))
        addGestureRecognizer(tapGesture)
        isUserInteractionEnabled = true

        isAccessibilityElement = true
        accessibilityTraits = .button

        NotificationCenter.default.addObserver(self,
                                               selector: #selector(invalidateIntrinsicContentSize),
                                               name: UIContentSizeCategory.didChangeNotification,
                                               object: nil)

        tokenSet.registerOnUpdate(for: self) { [weak self] in
            self?.updateColors()
            self?.updateFonts()
        }

        defer {
            self.dataSource = dataSource
        }

        updateFonts()
    }

    public required init?(coder aDecoder: NSCoder) {
        preconditionFailure("init(coder:) has not been implemented")
    }

    private func updateFonts() {
        switch sizeCategory {
        case .small:
            label.font = tokenSet.fluentTheme.typography(.caption1)
        case .medium:
            label.font = tokenSet.fluentTheme.typography(.body2)
        }
    }

    open override func layoutSubviews() {
        super.layoutSubviews()
        backgroundView.frame = bounds

        if let customViewSize = customViewSize(for: frame.size), customViewSize != .zero {
            let customViewOrigin = CGPoint(x: customViewPadding.left, y: (frame.height - customViewSize.height) / 2)
            dataSource?.customView?.frame = CGRect(origin: customViewOrigin, size: customViewSize)
            let labelOrigin = CGPoint(x: customViewPadding.left + customViewPadding.right + customViewSize.width, y: (frame.height - labelSize.height) / 2)
            let labelSizeThatFits = CGSize(width: frame.size.width - labelOrigin.x, height: labelSize.height)
            label.frame = CGRect(origin: labelOrigin, size: labelSizeThatFits)
        } else {
            label.frame = bounds.insetBy(dx: BadgeViewTokenSet.horizontalPadding(sizeCategory), dy: BadgeViewTokenSet.verticalPadding)
        }

        flipSubviewsForRTL()
    }

    func reload() {
        label.text = dataSource?.text
        style = dataSource?.style ?? .default
        sizeCategory = dataSource?.sizeCategory ?? .medium

        dataSource?.customView?.removeFromSuperview()
        if let customView = dataSource?.customView {
            addSubview(customView)
        }

        setNeedsLayout()
    }

    open override func sizeThatFits(_ size: CGSize) -> CGSize {
        let width: CGFloat
        let height: CGFloat

        if let customViewSize = customViewSize(for: size), customViewSize != .zero {
            let heightForCustomView = customViewSize.height + customViewPadding.top + customViewPadding.bottom
            let heightForLabel = labelSize.height + BadgeViewTokenSet.verticalPadding * 2
            height = max(heightForCustomView, heightForLabel)
            width = labelSize.width + customViewSize.width + customViewPadding.left + customViewPadding.right + BadgeViewTokenSet.horizontalPadding(self.sizeCategory) * 2
        } else {
            height = labelSize.height + BadgeViewTokenSet.verticalPadding * 2
            width = labelSize.width + BadgeViewTokenSet.horizontalPadding(self.sizeCategory) * 2
        }

        let maxWidth = size.width > 0 ? size.width : .infinity
        let maxHeight = size.height > 0 ? size.height : .infinity

        return CGSize(width: max(minWidth, min(width, maxWidth)), height: min(height, maxHeight))
    }

    open override func willMove(toWindow newWindow: UIWindow?) {
        super.willMove(toWindow: newWindow)
        guard let newWindow else {
            return
        }
        tokenSet.update(newWindow.fluentTheme)
        updateColors()
        updateFonts()
    }

    private func customViewSize(for size: CGSize) -> CGSize? {
        guard let customView = dataSource?.customView else {
            return nil
        }
        return customView.bounds == .zero ? customView.sizeThatFits(size) : customView.bounds.size
    }

    private func updateColors() {
        updateBackgroundColor()
        updateLabelTextColor()
    }

    private func updateBackgroundColor() {
        backgroundView.backgroundColor = UIColor(dynamicColor: isActive ? (isSelected ? tokenSet[.backgroundFilledColor].dynamicColor : tokenSet[.backgroundTintColor].dynamicColor) : tokenSet[.backgroundDisabledColor].dynamicColor)
        super.backgroundColor = .clear
    }

    private func updateLabelTextColor() {
        label.textColor = UIColor(dynamicColor: isActive ? (isSelected ? tokenSet[.foregroundFilledColor].dynamicColor : tokenSet[.foregroundTintColor].dynamicColor) : tokenSet[.foregroundDisabledColor].dynamicColor)
    }

    @objc private func badgeTapped() {
        if isSelected {
            delegate?.didTapSelectedBadge(self)
        } else {
            isSelected = true
            delegate?.didSelectBadge(self)
        }
    }

    // MARK: Accessibility

    open override var accessibilityLabel: String? {
        get { return dataSource?.accessibilityLabel ?? label.text }
        set { }
    }

#if DEBUG
    open override var accessibilityIdentifier: String? {
        get { return "Badge with label \(label.text ?? "") in style \(style.rawValue)" }
        set { }
    }
#endif
}<|MERGE_RESOLUTION|>--- conflicted
+++ resolved
@@ -58,57 +58,6 @@
  */
 @objc(MSFBadgeView)
 open class BadgeView: UIView, TokenizedControlInternal {
-<<<<<<< HEAD
-=======
-    @objc(MSFBadgeViewStyle)
-    public enum Style: Int {
-        case `default`
-        case warning
-        case error
-        case neutral
-        case severeWarning
-        case success
-    }
-
-    @objc(MSFBadgeViewSize)
-    public enum Size: Int, CaseIterable {
-        case small
-        case medium
-
-        var labelTextStyle: FluentTheme.TypographyToken {
-            switch self {
-            case .small:
-                return .caption1
-            case .medium:
-                return .body2
-            }
-        }
-
-        var horizontalPadding: CGFloat {
-            switch self {
-            case .small:
-                return 4
-            case .medium:
-                return 5
-            }
-        }
-
-        var verticalPadding: CGFloat {
-            switch self {
-            case .small:
-                return 1.5
-            case .medium:
-                return 4
-            }
-        }
-    }
-
-    private struct Constants {
-        static let defaultMinWidth: CGFloat = 25
-        static let backgroundCornerRadius: CGFloat = 3
-    }
-
->>>>>>> d9ae1003
     @objc open var dataSource: BadgeViewDataSource? {
         didSet {
             reload()
@@ -140,147 +89,6 @@
         }
     }
 
-<<<<<<< HEAD
-=======
-    private var _labelTextColor: UIColor?
-    @objc open var labelTextColor: UIColor? {
-        get {
-            if let customLabelTextColor = _labelTextColor {
-                return customLabelTextColor
-            }
-            switch style {
-            case .default:
-                return tokenSet.fluentTheme.color(.brandForegroundTint)
-            case .warning:
-                return tokenSet.fluentTheme.color(.warningForeground1)
-            case .error:
-                return tokenSet.fluentTheme.color(.dangerForeground1)
-            case .neutral:
-                return tokenSet.fluentTheme.color(.foreground2)
-            case .severeWarning:
-                return tokenSet.fluentTheme.color(.severeForeground1)
-            case .success:
-                return tokenSet.fluentTheme.color(.successForeground1)
-            }
-        }
-        set {
-            if labelTextColor != newValue {
-                _labelTextColor = newValue
-                updateColors()
-            }
-        }
-    }
-
-    private var _selectedLabelTextColor: UIColor?
-    @objc open var selectedLabelTextColor: UIColor {
-        get {
-            if let customSelectedLabelTextColor = _selectedLabelTextColor {
-                return customSelectedLabelTextColor
-            }
-
-            switch style {
-            case .default:
-                return tokenSet.fluentTheme.color(.foregroundOnColor)
-            case .warning:
-                return tokenSet.fluentTheme.color(.foregroundDarkStatic)
-            case .error,
-                 .severeWarning,
-                 .success:
-                return tokenSet.fluentTheme.color(.foregroundLightStatic)
-            case .neutral:
-                return tokenSet.fluentTheme.color(.foreground1)
-            }
-        }
-        set {
-            if selectedLabelTextColor != newValue {
-                _selectedLabelTextColor = newValue
-                updateColors()
-            }
-        }
-    }
-
-    private var _disabledLabelTextColor: UIColor?
-    @objc open var disabledLabelTextColor: UIColor? {
-        get {
-            if let customDisabledLabelTextColor = _disabledLabelTextColor {
-                return customDisabledLabelTextColor
-            }
-
-            let textDisabledColor = tokenSet.fluentTheme.color(.foregroundDisabled1)
-            if style == .default {
-                return UIColor(light: tokenSet.fluentTheme.color(.brandForegroundDisabled1),
-                               dark: textDisabledColor)
-            } else {
-                return textDisabledColor
-            }
-        }
-        set {
-            if disabledBackgroundColor != newValue {
-                _disabledLabelTextColor = newValue
-                updateColors()
-            }
-        }
-    }
-
-    private var _backgroundColor: UIColor?
-    @objc open override var backgroundColor: UIColor? {
-        get {
-            if let customBackgroundColor = _backgroundColor {
-                return customBackgroundColor
-            }
-            switch style {
-            case .default:
-                return tokenSet.fluentTheme.color(.brandBackgroundTint)
-            case .warning:
-                return tokenSet.fluentTheme.color(.warningBackground1)
-            case .error:
-                return tokenSet.fluentTheme.color(.dangerBackground1)
-            case .neutral:
-                return tokenSet.fluentTheme.color(.background5)
-            case .severeWarning:
-                return tokenSet.fluentTheme.color(.severeBackground1)
-            case .success:
-                return tokenSet.fluentTheme.color(.successBackground1)
-            }
-        }
-        set {
-            if backgroundColor != newValue {
-                _backgroundColor = newValue
-                updateColors()
-            }
-        }
-    }
-
-    private var _selectedBackgroundColor: UIColor?
-    @objc open var selectedBackgroundColor: UIColor? {
-        get {
-            if let customSelectedBackgroundColor = _selectedBackgroundColor {
-                return customSelectedBackgroundColor
-            }
-            switch style {
-            case .default:
-                return tokenSet.fluentTheme.color(.brandBackground1)
-            case .warning:
-                return tokenSet.fluentTheme.color(.warningBackground2)
-            case .error:
-                return tokenSet.fluentTheme.color(.dangerBackground2)
-            case .neutral:
-                return tokenSet.fluentTheme.color(.background5Selected)
-            case .severeWarning:
-                return tokenSet.fluentTheme.color(.severeBackground2)
-            case .success:
-                return tokenSet.fluentTheme.color(.successBackground2)
-            }
-        }
-        set {
-            if selectedBackgroundColor != newValue {
-                _selectedBackgroundColor = newValue
-                updateColors()
-            }
-        }
-    }
-
->>>>>>> d9ae1003
     @objc open var lineBreakMode: NSLineBreakMode {
         set {
             label.lineBreakMode = newValue
@@ -290,33 +98,7 @@
         }
     }
 
-<<<<<<< HEAD
     @objc open var minWidth: CGFloat = BadgeViewTokenSet.defaultMinWidth {
-=======
-    private var _disabledBackgroundColor: UIColor?
-    open var disabledBackgroundColor: UIColor? {
-        get {
-            if let customDisabledBackgroundColor = _disabledBackgroundColor {
-                return customDisabledBackgroundColor
-            }
-
-            let backgroundDisabledColor = tokenSet.fluentTheme.color(.background5)
-            if style == .default {
-                return UIColor(light: tokenSet.fluentTheme.color(.brandBackground3), dark: backgroundDisabledColor)
-            } else {
-                return backgroundDisabledColor
-            }
-        }
-        set {
-            if disabledBackgroundColor != newValue {
-                _disabledBackgroundColor = newValue
-                updateColors()
-            }
-        }
-    }
-
-    @objc open var minWidth: CGFloat = Constants.defaultMinWidth {
->>>>>>> d9ae1003
         didSet {
             setNeedsLayout()
         }
@@ -354,11 +136,7 @@
 
     private var sizeCategory: SizeCategory = .medium {
         didSet {
-<<<<<<< HEAD
             label.style = sizeCategory.labelTextStyle
-=======
-            label.textStyle = size.labelTextStyle
->>>>>>> d9ae1003
             invalidateIntrinsicContentSize()
         }
     }
