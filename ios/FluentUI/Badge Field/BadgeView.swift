//
//  Copyright (c) Microsoft Corporation. All rights reserved.
//  Licensed under the MIT License.
//

import UIKit
import Combine

// MARK: BadgeViewDataSource
@objc(MSFBadgeViewDataSource)
open class BadgeViewDataSource: NSObject {
    @objc open var text: String
    @objc open var style: BadgeView.Style
    @objc open var sizeCategory: BadgeView.SizeCategory
    @objc open var customView: UIView?
    @objc open var customViewVerticalPadding: NSNumber?
    @objc open var customViewPaddingLeft: NSNumber?
    @objc open var customViewPaddingRight: NSNumber?

    @objc public init(text: String, style: BadgeView.Style = .default, sizeCategory: BadgeView.SizeCategory = .medium) {
        self.text = text
        self.style = style
        self.sizeCategory = sizeCategory
        super.init()
    }

    @objc public convenience init(
        text: String,
        style: BadgeView.Style = .default,
        sizeCategory: BadgeView.SizeCategory = .medium,
        customView: UIView? = nil,
        customViewVerticalPadding: NSNumber? = nil,
        customViewPaddingLeft: NSNumber? = nil,
        customViewPaddingRight: NSNumber? = nil
    ) {
        self.init(text: text, style: style, sizeCategory: sizeCategory)

        self.customView = customView
        self.customViewVerticalPadding = customViewVerticalPadding
        self.customViewPaddingLeft = customViewPaddingLeft
        self.customViewPaddingRight = customViewPaddingRight
    }
}

// MARK: - BadgeViewDelegate
@objc(MSFBadgeViewDelegate)
public protocol BadgeViewDelegate {
    func didSelectBadge(_ badge: BadgeView)
    func didTapSelectedBadge(_ badge: BadgeView)
}

// MARK: - BadgeView

/**
 `BadgeView` is used to present text with a colored background in the form of a "badge". It is used in `BadgeField` to represent a selected item.

 `BadgeView` can be selected with a tap gesture and tapped again after entering a selected state for the purpose of displaying more details about the entity represented by the selected badge.
 */
@objc(MSFBadgeView)
open class BadgeView: UIView, TokenizedControlInternal {
<<<<<<< HEAD
=======
    @objc(MSFBadgeViewStyle)
    public enum Style: Int {
        case `default`
        case warning
        case error
        case neutral
        case severeWarning
        case success
    }

    @objc(MSFBadgeViewSize)
    public enum Size: Int, CaseIterable {
        case small
        case medium

        var labelTextStyle: AliasTokens.TypographyTokens {
            switch self {
            case .small:
                return .caption1
            case .medium:
                return .body2
            }
        }

        var horizontalPadding: CGFloat {
            switch self {
            case .small:
                return 4
            case .medium:
                return 5
            }
        }

        var verticalPadding: CGFloat {
            switch self {
            case .small:
                return 1.5
            case .medium:
                return 4
            }
        }
    }

    private struct Constants {
        static let defaultMinWidth: CGFloat = 25
        static let backgroundCornerRadius: CGFloat = 3
    }

>>>>>>> 4ced9de7
    @objc open var dataSource: BadgeViewDataSource? {
        didSet {
            reload()
        }
    }

    @objc open weak var delegate: BadgeViewDelegate?

    @objc open var isActive: Bool = true {
        didSet {
            updateColors()
            isUserInteractionEnabled = isActive
            if isActive {
                accessibilityTraits.remove(.notEnabled)
            } else {
                accessibilityTraits.insert(.notEnabled)
            }
        }
    }

    @objc open var isSelected: Bool = false {
        didSet {
            updateColors()
            if isSelected {
                accessibilityTraits.insert(.selected)
            } else {
                accessibilityTraits.remove(.selected)
            }
        }
    }

<<<<<<< HEAD
=======
    private var _labelTextColor: UIColor?
    @objc open var labelTextColor: UIColor? {
        get {
            if let customLabelTextColor = _labelTextColor {
                return customLabelTextColor
            }
            switch style {
            case .default:
                return UIColor(dynamicColor: tokenSet.fluentTheme.aliasTokens.colors[.brandForegroundTint])
            case .warning:
                return UIColor(dynamicColor: tokenSet.fluentTheme.aliasTokens.colors[.warningForeground1])
            case .error:
                return UIColor(dynamicColor: tokenSet.fluentTheme.aliasTokens.colors[.dangerForeground1])
            case .neutral:
                return UIColor(dynamicColor: tokenSet.fluentTheme.aliasTokens.colors[.foreground2])
            case .severeWarning:
                return UIColor(dynamicColor: tokenSet.fluentTheme.aliasTokens.colors[.severeForeground1])
            case .success:
                return UIColor(dynamicColor: tokenSet.fluentTheme.aliasTokens.colors[.successForeground1])
            }
        }
        set {
            if labelTextColor != newValue {
                _labelTextColor = newValue
                updateColors()
            }
        }
    }

    private var _selectedLabelTextColor: UIColor?
    @objc open var selectedLabelTextColor: UIColor {
        get {
            if let customSelectedLabelTextColor = _selectedLabelTextColor {
                return customSelectedLabelTextColor
            }

            switch style {
            case .default:
                return UIColor(dynamicColor: tokenSet.fluentTheme.aliasTokens.colors[.foregroundOnColor])
            case .warning:
                return UIColor(dynamicColor: tokenSet.fluentTheme.aliasTokens.colors[.foregroundDarkStatic])
            case .error,
                 .severeWarning,
                 .success:
                return UIColor(dynamicColor: tokenSet.fluentTheme.aliasTokens.colors[.foregroundLightStatic])
            case .neutral:
                return UIColor(dynamicColor: tokenSet.fluentTheme.aliasTokens.colors[.foreground1])
            }
        }
        set {
            if selectedLabelTextColor != newValue {
                _selectedLabelTextColor = newValue
                updateColors()
            }
        }
    }

    private var _disabledLabelTextColor: UIColor?
    @objc open var disabledLabelTextColor: UIColor? {
        get {
            if let customDisabledLabelTextColor = _disabledLabelTextColor {
                return customDisabledLabelTextColor
            }

            let textDisabledColor = UIColor(dynamicColor: tokenSet.fluentTheme.aliasTokens.colors[.foregroundDisabled1])
            if style == .default {
                return UIColor(light: UIColor(dynamicColor: tokenSet.fluentTheme.aliasTokens.colors[.brandForegroundDisabled1]), dark: textDisabledColor)
            } else {
                return textDisabledColor
            }
        }
        set {
            if disabledBackgroundColor != newValue {
                _disabledLabelTextColor = newValue
                updateColors()
            }
        }
    }

    private var _backgroundColor: UIColor?
    @objc open override var backgroundColor: UIColor? {
        get {
            if let customBackgroundColor = _backgroundColor {
                return customBackgroundColor
            }
            switch style {
            case .default:
                return UIColor(dynamicColor: tokenSet.fluentTheme.aliasTokens.colors[.brandBackgroundTint])
            case .warning:
                return UIColor(dynamicColor: tokenSet.fluentTheme.aliasTokens.colors[.warningBackground1])
            case .error:
                return UIColor(dynamicColor: tokenSet.fluentTheme.aliasTokens.colors[.dangerBackground1])
            case .neutral:
                return UIColor(dynamicColor: tokenSet.fluentTheme.aliasTokens.colors[.background5])
            case .severeWarning:
                return UIColor(dynamicColor: tokenSet.fluentTheme.aliasTokens.colors[.severeBackground1])
            case .success:
                return UIColor(dynamicColor: tokenSet.fluentTheme.aliasTokens.colors[.successBackground1])
            }
        }
        set {
            if backgroundColor != newValue {
                _backgroundColor = newValue
                updateColors()
            }
        }
    }

    private var _selectedBackgroundColor: UIColor?
    @objc open var selectedBackgroundColor: UIColor? {
        get {
            if let customSelectedBackgroundColor = _selectedBackgroundColor {
                return customSelectedBackgroundColor
            }
            switch style {
            case .default:
                return UIColor(dynamicColor: tokenSet.fluentTheme.aliasTokens.colors[.brandBackground1])
            case .warning:
                return UIColor(dynamicColor: tokenSet.fluentTheme.aliasTokens.colors[.warningBackground2])
            case .error:
                return UIColor(dynamicColor: tokenSet.fluentTheme.aliasTokens.colors[.dangerBackground2])
            case .neutral:
                return UIColor(dynamicColor: tokenSet.fluentTheme.aliasTokens.colors[.background5Selected])
            case .severeWarning:
                return UIColor(dynamicColor: tokenSet.fluentTheme.aliasTokens.colors[.severeBackground2])
            case .success:
                return UIColor(dynamicColor: tokenSet.fluentTheme.aliasTokens.colors[.successBackground2])
            }
        }
        set {
            if selectedBackgroundColor != newValue {
                _selectedBackgroundColor = newValue
                updateColors()
            }
        }
    }

>>>>>>> 4ced9de7
    @objc open var lineBreakMode: NSLineBreakMode {
        set {
            label.lineBreakMode = newValue
        }
        get {
            label.lineBreakMode
        }
    }

<<<<<<< HEAD
    @objc open var minWidth: CGFloat = BadgeViewTokenSet.defaultMinWidth {
=======
    private var _disabledBackgroundColor: UIColor?
    open var disabledBackgroundColor: UIColor? {
        get {
            if let customDisabledBackgroundColor = _disabledBackgroundColor {
                return customDisabledBackgroundColor
            }

            let backgroundDisabledColor = UIColor(dynamicColor: tokenSet.fluentTheme.aliasTokens.colors[.background5])
            if style == .default {
                return UIColor(light: UIColor(dynamicColor: tokenSet.fluentTheme.aliasTokens.colors[.brandBackground3]), dark: backgroundDisabledColor)
            } else {
                return backgroundDisabledColor
            }
        }
        set {
            if disabledBackgroundColor != newValue {
                _disabledBackgroundColor = newValue
                updateColors()
            }
        }
    }

    @objc open var minWidth: CGFloat = Constants.defaultMinWidth {
>>>>>>> 4ced9de7
        didSet {
            setNeedsLayout()
        }
    }

    /**
     The maximum allowed size point for the label's font. This property can be used
     to restrict the largest size of the label when scaling due to Dynamic Type. The
     default value is 0, indicating there is no maximum size.
     */
    open var maxFontSize: CGFloat = 0 {
        didSet {
            label.maxFontSize = maxFontSize
            invalidateIntrinsicContentSize()
        }
    }

    open override var intrinsicContentSize: CGSize {
        return sizeThatFits(CGSize(width: CGFloat.infinity, height: CGFloat.infinity))
    }

<<<<<<< HEAD
    public typealias TokenSetKeyType = BadgeViewTokenSet.Tokens
    lazy public var tokenSet: BadgeViewTokenSet = .init(style: { [weak self] in
        return self?.style ?? .default
    },
                                                     sizeCategory: { [weak self] in
        return self?.sizeCategory ?? .medium
    })
=======
    public typealias TokenSetKeyType = EmptyTokenSet.Tokens
    public var tokenSet: EmptyTokenSet = .init()
>>>>>>> 4ced9de7

    private var style: Style = .default {
        didSet {
            updateColors()
        }
    }

    private var sizeCategory: SizeCategory = .medium {
        didSet {
            label.style = sizeCategory.labelTextStyle
            invalidateIntrinsicContentSize()
        }
    }

    private var labelSize: CGSize {
        let size = label.sizeThatFits(CGSize(width: CGFloat.infinity, height: CGFloat.infinity))
        let width = ceil(size.width)
        let height = ceil(size.height)
        return CGSize(width: width, height: height)
    }

    private var customViewPadding: UIEdgeInsets {
        let getFloat: (_ number: NSNumber?, _ defaultValue: CGFloat) -> CGFloat = { (number, defaultValue) in
            if let number = number {
                return CGFloat(truncating: number)
            }
            return defaultValue
        }
        let defaultVerticalPadding = BadgeViewTokenSet.verticalPadding
        let defaultHorizontalPadding = BadgeViewTokenSet.horizontalPadding(sizeCategory)
        return UIEdgeInsets(
            top: getFloat(dataSource?.customViewVerticalPadding, defaultVerticalPadding),
            left: getFloat(dataSource?.customViewPaddingLeft, defaultHorizontalPadding),
            bottom: getFloat(dataSource?.customViewVerticalPadding, defaultVerticalPadding),
            right: getFloat(dataSource?.customViewPaddingRight, defaultHorizontalPadding)
        )
    }

    private var tokenSetSink: AnyCancellable?

    private let backgroundView = UIView()

    private let label = Label()

    @objc public init(dataSource: BadgeViewDataSource) {
        super.init(frame: .zero)

        backgroundView.layer.cornerRadius = tokenSet[.borderRadius].float
        backgroundView.layer.cornerCurve = .continuous

        addSubview(backgroundView)

        label.lineBreakMode = .byTruncatingMiddle
        label.textAlignment = .center
        label.backgroundColor = .clear
        addSubview(label)

        let tapGesture = UITapGestureRecognizer(target: self, action: #selector(badgeTapped))
        addGestureRecognizer(tapGesture)
        isUserInteractionEnabled = true

        isAccessibilityElement = true
        accessibilityTraits = .button

        NotificationCenter.default.addObserver(self,
                                               selector: #selector(invalidateIntrinsicContentSize),
                                               name: UIContentSizeCategory.didChangeNotification,
                                               object: nil)

        tokenSet.registerOnUpdate(for: self) { [weak self] in
            self?.updateColors()
            self?.updateFonts()
        }

        defer {
            self.dataSource = dataSource
        }

        updateFonts()

        // Update appearance whenever `tokenSet` changes.
        tokenSetSink = tokenSet.objectWillChange.sink { [weak self] _ in
            // Values will be updated on the next run loop iteration.
            DispatchQueue.main.async {
                self?.updateColors()
                self?.updateFonts()
            }
        }
    }

    public required init?(coder aDecoder: NSCoder) {
        preconditionFailure("init(coder:) has not been implemented")
    }

<<<<<<< HEAD
    @objc private func themeDidChange(_ notification: Notification) {
        guard let themeView = notification.object as? UIView, self.isDescendant(of: themeView) else {
            return
        }
        tokenSet.update(themeView.fluentTheme)
        updateColors()
        updateFonts()
    }

=======
>>>>>>> 4ced9de7
    private func updateFonts() {
        switch sizeCategory {
        case .small:
            label.font = UIFont.fluent(tokenSet.fluentTheme.aliasTokens.typography[.caption1])
        case .medium:
            label.font = UIFont.fluent(tokenSet.fluentTheme.aliasTokens.typography[.body2])
        }
    }

    open override func layoutSubviews() {
        super.layoutSubviews()
        backgroundView.frame = bounds

        if let customViewSize = customViewSize(for: frame.size), customViewSize != .zero {
            let customViewOrigin = CGPoint(x: customViewPadding.left, y: (frame.height - customViewSize.height) / 2)
            dataSource?.customView?.frame = CGRect(origin: customViewOrigin, size: customViewSize)
            let labelOrigin = CGPoint(x: customViewPadding.left + customViewPadding.right + customViewSize.width, y: (frame.height - labelSize.height) / 2)
            let labelSizeThatFits = CGSize(width: frame.size.width - labelOrigin.x, height: labelSize.height)
            label.frame = CGRect(origin: labelOrigin, size: labelSizeThatFits)
        } else {
            label.frame = bounds.insetBy(dx: BadgeViewTokenSet.horizontalPadding(sizeCategory), dy: BadgeViewTokenSet.verticalPadding)
        }

        flipSubviewsForRTL()
    }

    func reload() {
        label.text = dataSource?.text
        style = dataSource?.style ?? .default
        sizeCategory = dataSource?.sizeCategory ?? .medium

        dataSource?.customView?.removeFromSuperview()
        if let customView = dataSource?.customView {
            addSubview(customView)
        }

        setNeedsLayout()
    }

    open override func sizeThatFits(_ size: CGSize) -> CGSize {
        let width: CGFloat
        let height: CGFloat

        if let customViewSize = customViewSize(for: size), customViewSize != .zero {
            let heightForCustomView = customViewSize.height + customViewPadding.top + customViewPadding.bottom
            let heightForLabel = labelSize.height + BadgeViewTokenSet.verticalPadding * 2
            height = max(heightForCustomView, heightForLabel)
            width = labelSize.width + customViewSize.width + customViewPadding.left + customViewPadding.right + BadgeViewTokenSet.horizontalPadding(self.sizeCategory) * 2
        } else {
            height = labelSize.height + BadgeViewTokenSet.verticalPadding * 2
            width = labelSize.width + BadgeViewTokenSet.horizontalPadding(self.sizeCategory) * 2
        }

        let maxWidth = size.width > 0 ? size.width : .infinity
        let maxHeight = size.height > 0 ? size.height : .infinity

        return CGSize(width: max(minWidth, min(width, maxWidth)), height: min(height, maxHeight))
    }

    open override func willMove(toWindow newWindow: UIWindow?) {
        super.willMove(toWindow: newWindow)
        guard let newWindow else {
            return
        }
        tokenSet.update(newWindow.fluentTheme)
        updateColors()
        updateFonts()
    }

    private func customViewSize(for size: CGSize) -> CGSize? {
        guard let customView = dataSource?.customView else {
            return nil
        }
        return customView.bounds == .zero ? customView.sizeThatFits(size) : customView.bounds.size
    }

    private func updateColors() {
        updateBackgroundColor()
        updateLabelTextColor()
    }

    private func updateBackgroundColor() {
        backgroundView.backgroundColor = UIColor(dynamicColor: isActive ? (isSelected ? tokenSet[.backgroundFilledColor].dynamicColor : tokenSet[.backgroundTintColor].dynamicColor) : tokenSet[.backgroundDisabledColor].dynamicColor)
        super.backgroundColor = .clear
    }

    private func updateLabelTextColor() {
        label.textColor = UIColor(dynamicColor: isActive ? (isSelected ? tokenSet[.foregroundFilledColor].dynamicColor : tokenSet[.foregroundTintColor].dynamicColor) : tokenSet[.foregroundDisabledColor].dynamicColor)
    }

    @objc private func badgeTapped() {
        if isSelected {
            delegate?.didTapSelectedBadge(self)
        } else {
            isSelected = true
            delegate?.didSelectBadge(self)
        }
    }

    // MARK: Accessibility

    open override var accessibilityLabel: String? {
        get { return dataSource?.accessibilityLabel ?? label.text }
        set { }
    }
<<<<<<< HEAD

#if DEBUG
    open override var accessibilityIdentifier: String? {
        get { return "Badge with label \(label.text ?? "") in style \(style.rawValue)" }
        set { }
    }
#endif
=======
>>>>>>> 4ced9de7
}<|MERGE_RESOLUTION|>--- conflicted
+++ resolved
@@ -58,57 +58,6 @@
  */
 @objc(MSFBadgeView)
 open class BadgeView: UIView, TokenizedControlInternal {
-<<<<<<< HEAD
-=======
-    @objc(MSFBadgeViewStyle)
-    public enum Style: Int {
-        case `default`
-        case warning
-        case error
-        case neutral
-        case severeWarning
-        case success
-    }
-
-    @objc(MSFBadgeViewSize)
-    public enum Size: Int, CaseIterable {
-        case small
-        case medium
-
-        var labelTextStyle: AliasTokens.TypographyTokens {
-            switch self {
-            case .small:
-                return .caption1
-            case .medium:
-                return .body2
-            }
-        }
-
-        var horizontalPadding: CGFloat {
-            switch self {
-            case .small:
-                return 4
-            case .medium:
-                return 5
-            }
-        }
-
-        var verticalPadding: CGFloat {
-            switch self {
-            case .small:
-                return 1.5
-            case .medium:
-                return 4
-            }
-        }
-    }
-
-    private struct Constants {
-        static let defaultMinWidth: CGFloat = 25
-        static let backgroundCornerRadius: CGFloat = 3
-    }
-
->>>>>>> 4ced9de7
     @objc open var dataSource: BadgeViewDataSource? {
         didSet {
             reload()
@@ -140,146 +89,6 @@
         }
     }
 
-<<<<<<< HEAD
-=======
-    private var _labelTextColor: UIColor?
-    @objc open var labelTextColor: UIColor? {
-        get {
-            if let customLabelTextColor = _labelTextColor {
-                return customLabelTextColor
-            }
-            switch style {
-            case .default:
-                return UIColor(dynamicColor: tokenSet.fluentTheme.aliasTokens.colors[.brandForegroundTint])
-            case .warning:
-                return UIColor(dynamicColor: tokenSet.fluentTheme.aliasTokens.colors[.warningForeground1])
-            case .error:
-                return UIColor(dynamicColor: tokenSet.fluentTheme.aliasTokens.colors[.dangerForeground1])
-            case .neutral:
-                return UIColor(dynamicColor: tokenSet.fluentTheme.aliasTokens.colors[.foreground2])
-            case .severeWarning:
-                return UIColor(dynamicColor: tokenSet.fluentTheme.aliasTokens.colors[.severeForeground1])
-            case .success:
-                return UIColor(dynamicColor: tokenSet.fluentTheme.aliasTokens.colors[.successForeground1])
-            }
-        }
-        set {
-            if labelTextColor != newValue {
-                _labelTextColor = newValue
-                updateColors()
-            }
-        }
-    }
-
-    private var _selectedLabelTextColor: UIColor?
-    @objc open var selectedLabelTextColor: UIColor {
-        get {
-            if let customSelectedLabelTextColor = _selectedLabelTextColor {
-                return customSelectedLabelTextColor
-            }
-
-            switch style {
-            case .default:
-                return UIColor(dynamicColor: tokenSet.fluentTheme.aliasTokens.colors[.foregroundOnColor])
-            case .warning:
-                return UIColor(dynamicColor: tokenSet.fluentTheme.aliasTokens.colors[.foregroundDarkStatic])
-            case .error,
-                 .severeWarning,
-                 .success:
-                return UIColor(dynamicColor: tokenSet.fluentTheme.aliasTokens.colors[.foregroundLightStatic])
-            case .neutral:
-                return UIColor(dynamicColor: tokenSet.fluentTheme.aliasTokens.colors[.foreground1])
-            }
-        }
-        set {
-            if selectedLabelTextColor != newValue {
-                _selectedLabelTextColor = newValue
-                updateColors()
-            }
-        }
-    }
-
-    private var _disabledLabelTextColor: UIColor?
-    @objc open var disabledLabelTextColor: UIColor? {
-        get {
-            if let customDisabledLabelTextColor = _disabledLabelTextColor {
-                return customDisabledLabelTextColor
-            }
-
-            let textDisabledColor = UIColor(dynamicColor: tokenSet.fluentTheme.aliasTokens.colors[.foregroundDisabled1])
-            if style == .default {
-                return UIColor(light: UIColor(dynamicColor: tokenSet.fluentTheme.aliasTokens.colors[.brandForegroundDisabled1]), dark: textDisabledColor)
-            } else {
-                return textDisabledColor
-            }
-        }
-        set {
-            if disabledBackgroundColor != newValue {
-                _disabledLabelTextColor = newValue
-                updateColors()
-            }
-        }
-    }
-
-    private var _backgroundColor: UIColor?
-    @objc open override var backgroundColor: UIColor? {
-        get {
-            if let customBackgroundColor = _backgroundColor {
-                return customBackgroundColor
-            }
-            switch style {
-            case .default:
-                return UIColor(dynamicColor: tokenSet.fluentTheme.aliasTokens.colors[.brandBackgroundTint])
-            case .warning:
-                return UIColor(dynamicColor: tokenSet.fluentTheme.aliasTokens.colors[.warningBackground1])
-            case .error:
-                return UIColor(dynamicColor: tokenSet.fluentTheme.aliasTokens.colors[.dangerBackground1])
-            case .neutral:
-                return UIColor(dynamicColor: tokenSet.fluentTheme.aliasTokens.colors[.background5])
-            case .severeWarning:
-                return UIColor(dynamicColor: tokenSet.fluentTheme.aliasTokens.colors[.severeBackground1])
-            case .success:
-                return UIColor(dynamicColor: tokenSet.fluentTheme.aliasTokens.colors[.successBackground1])
-            }
-        }
-        set {
-            if backgroundColor != newValue {
-                _backgroundColor = newValue
-                updateColors()
-            }
-        }
-    }
-
-    private var _selectedBackgroundColor: UIColor?
-    @objc open var selectedBackgroundColor: UIColor? {
-        get {
-            if let customSelectedBackgroundColor = _selectedBackgroundColor {
-                return customSelectedBackgroundColor
-            }
-            switch style {
-            case .default:
-                return UIColor(dynamicColor: tokenSet.fluentTheme.aliasTokens.colors[.brandBackground1])
-            case .warning:
-                return UIColor(dynamicColor: tokenSet.fluentTheme.aliasTokens.colors[.warningBackground2])
-            case .error:
-                return UIColor(dynamicColor: tokenSet.fluentTheme.aliasTokens.colors[.dangerBackground2])
-            case .neutral:
-                return UIColor(dynamicColor: tokenSet.fluentTheme.aliasTokens.colors[.background5Selected])
-            case .severeWarning:
-                return UIColor(dynamicColor: tokenSet.fluentTheme.aliasTokens.colors[.severeBackground2])
-            case .success:
-                return UIColor(dynamicColor: tokenSet.fluentTheme.aliasTokens.colors[.successBackground2])
-            }
-        }
-        set {
-            if selectedBackgroundColor != newValue {
-                _selectedBackgroundColor = newValue
-                updateColors()
-            }
-        }
-    }
-
->>>>>>> 4ced9de7
     @objc open var lineBreakMode: NSLineBreakMode {
         set {
             label.lineBreakMode = newValue
@@ -289,33 +98,7 @@
         }
     }
 
-<<<<<<< HEAD
     @objc open var minWidth: CGFloat = BadgeViewTokenSet.defaultMinWidth {
-=======
-    private var _disabledBackgroundColor: UIColor?
-    open var disabledBackgroundColor: UIColor? {
-        get {
-            if let customDisabledBackgroundColor = _disabledBackgroundColor {
-                return customDisabledBackgroundColor
-            }
-
-            let backgroundDisabledColor = UIColor(dynamicColor: tokenSet.fluentTheme.aliasTokens.colors[.background5])
-            if style == .default {
-                return UIColor(light: UIColor(dynamicColor: tokenSet.fluentTheme.aliasTokens.colors[.brandBackground3]), dark: backgroundDisabledColor)
-            } else {
-                return backgroundDisabledColor
-            }
-        }
-        set {
-            if disabledBackgroundColor != newValue {
-                _disabledBackgroundColor = newValue
-                updateColors()
-            }
-        }
-    }
-
-    @objc open var minWidth: CGFloat = Constants.defaultMinWidth {
->>>>>>> 4ced9de7
         didSet {
             setNeedsLayout()
         }
@@ -337,7 +120,6 @@
         return sizeThatFits(CGSize(width: CGFloat.infinity, height: CGFloat.infinity))
     }
 
-<<<<<<< HEAD
     public typealias TokenSetKeyType = BadgeViewTokenSet.Tokens
     lazy public var tokenSet: BadgeViewTokenSet = .init(style: { [weak self] in
         return self?.style ?? .default
@@ -345,10 +127,6 @@
                                                      sizeCategory: { [weak self] in
         return self?.sizeCategory ?? .medium
     })
-=======
-    public typealias TokenSetKeyType = EmptyTokenSet.Tokens
-    public var tokenSet: EmptyTokenSet = .init()
->>>>>>> 4ced9de7
 
     private var style: Style = .default {
         didSet {
@@ -443,7 +221,6 @@
         preconditionFailure("init(coder:) has not been implemented")
     }
 
-<<<<<<< HEAD
     @objc private func themeDidChange(_ notification: Notification) {
         guard let themeView = notification.object as? UIView, self.isDescendant(of: themeView) else {
             return
@@ -453,8 +230,6 @@
         updateFonts()
     }
 
-=======
->>>>>>> 4ced9de7
     private func updateFonts() {
         switch sizeCategory {
         case .small:
@@ -560,7 +335,6 @@
         get { return dataSource?.accessibilityLabel ?? label.text }
         set { }
     }
-<<<<<<< HEAD
 
 #if DEBUG
     open override var accessibilityIdentifier: String? {
@@ -568,6 +342,4 @@
         set { }
     }
 #endif
-=======
->>>>>>> 4ced9de7
 }