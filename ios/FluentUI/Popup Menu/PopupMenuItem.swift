//
//  Copyright (c) Microsoft Corporation. All rights reserved.
//  Licensed under the MIT License.
//

import UIKit

/**
 `PopupMenuItem` represents a menu item inside `PopupMenuController`.
 */
@objc(MSFPopupMenuItem)
open class PopupMenuItem: NSObject, PopupMenuTemplateItem, FluentThemeable {
    public var fluentTheme: FluentTheme

    @objc public var cellClass: PopupMenuItemTemplateCell.Type

    @objc public let image: UIImage?
    @objc public let selectedImage: UIImage?
    @objc public let accessoryImage: UIImage?
    @objc public let title: String
    @objc public let subtitle: String?
    @objc public let accessoryView: UIView?

    @objc public let executionMode: ExecutionMode

    @objc public var isEnabled: Bool = true
    @objc public var isSelected: Bool = false

    /// `title` color
    @objc public var titleColor: UIColor {
<<<<<<< HEAD
        get {
            return UIColor(dynamicColor: tokenSet[.titleColor].dynamicColor)
        }
        set {
            guard let newColor = newValue.dynamicColor else {
                return
            }
            tokenSet[.titleColor] = .dynamicColor { newColor }
        }
=======
        get { return customTitleColor ?? fluentTheme.color(.foreground1) }
        set { customTitleColor = newValue }
>>>>>>> d9ae1003
    }
    /// `subtitle` color
    @objc public var subtitleColor: UIColor {
<<<<<<< HEAD
        get {
            return UIColor(dynamicColor: tokenSet[.subtitleColor].dynamicColor)
        }
        set {
            guard let newColor = newValue.dynamicColor else {
                return
            }
            tokenSet[.subtitleColor] = .dynamicColor { newColor }
        }
=======
        get { return customSubtitleColor ?? fluentTheme.color(.foreground2) }
        set { customSubtitleColor = newValue }
>>>>>>> d9ae1003
    }
    /// `image` tint color if it is rendered as template
    @objc public var imageColor: UIColor {
<<<<<<< HEAD
        get {
            return UIColor(dynamicColor: tokenSet[.imageColor].dynamicColor)
        }
        set {
            guard let newColor = newValue.dynamicColor else {
                return
            }
            tokenSet[.imageColor] = .dynamicColor { newColor }
        }
=======
        get { return customImageColor ?? fluentTheme.color(.foreground2) }
        set { customImageColor = newValue }
>>>>>>> d9ae1003
    }
    /// `title` color when`isSelected` is true. If unset, PopupMenuItemTokenSet.mainBrandColor will be used
    @objc public var titleSelectedColor: UIColor?
    /// `subtitle` color when`isSelected` is true.  If unset, PopupMenuItemTokenSet.mainBrandColor will be used
    @objc public var subtitleSelectedColor: UIColor?
    /// tint color if `selectedImage` is rendered as template and `isSelected` is true.  If unset, PopupMenuItemTokenSet.mainBrandColor will be used
    @objc public var imageSelectedColor: UIColor?
    /// background color of PopupMenuItem corresponding cell
    @objc public var backgroundColor: UIColor {
        get {
            return UIColor(dynamicColor: tokenSet[.cellBackgroundColor].dynamicColor)
        }
        set {
            guard let newColor = newValue.dynamicColor else {
                return
            }
            tokenSet[.cellBackgroundColor] = .dynamicColor { newColor }
        }
    }
    /// checkmark color `isAccessoryCheckmarkVisible` and `isSelected` is true. If unset, PopupMenuItemTokenSet.mainBrandColor will be used
    @objc public var accessoryCheckmarkColor: UIColor?

    @objc public let onSelected: (() -> Void)?

    @objc public let isAccessoryCheckmarkVisible: Bool

    @objc public init(image: UIImage? = nil, selectedImage: UIImage? = nil, accessoryImage: UIImage? = nil, title: String, subtitle: String? = nil, accessoryView: UIView? = nil, isEnabled: Bool = true, isSelected: Bool = false, executes executionMode: ExecutionMode = .onSelection, onSelected: (() -> Void)? = nil, isAccessoryCheckmarkVisible: Bool = true) {
        self.cellClass = PopupMenuItemCell.self
        self.image = image?.renderingMode == .automatic ? image?.withRenderingMode(.alwaysTemplate) : image
        self.selectedImage = selectedImage ?? image?.withRenderingMode(.alwaysTemplate)
        self.accessoryImage = accessoryImage
        self.title = title
        self.subtitle = subtitle
        self.accessoryView = accessoryView
        self.isEnabled = isEnabled
        self.isSelected = isSelected
        self.executionMode = executionMode
        self.onSelected = onSelected
        self.isAccessoryCheckmarkVisible = isAccessoryCheckmarkVisible
        self.fluentTheme = FluentTheme.shared
        super.init()
    }

    @objc public convenience init(imageName: String, generateSelectedImage: Bool = true, title: String, subtitle: String? = nil, isEnabled: Bool = true, isSelected: Bool = false, executes executionMode: ExecutionMode = .onSelection, onSelected: (() -> Void)? = nil, isAccessoryCheckmarkVisible: Bool = true) {
        let image = UIImage(named: imageName)
        let selectedImage = generateSelectedImage ? nil : image
        self.init(image: image, selectedImage: selectedImage, title: title, subtitle: subtitle, isEnabled: isEnabled, isSelected: isSelected, executes: executionMode, onSelected: onSelected, isAccessoryCheckmarkVisible: isAccessoryCheckmarkVisible)
    }

    lazy var tokenSet: PopupMenuItemTokenSet = {
        PopupMenuItemTokenSet(customViewSize: { self.image != nil ? .small : .zero })
    }()
}<|MERGE_RESOLUTION|>--- conflicted
+++ resolved
@@ -28,54 +28,30 @@
 
     /// `title` color
     @objc public var titleColor: UIColor {
-<<<<<<< HEAD
         get {
-            return UIColor(dynamicColor: tokenSet[.titleColor].dynamicColor)
+            return tokenSet[.titleColor].uiColor
         }
         set {
-            guard let newColor = newValue.dynamicColor else {
-                return
-            }
-            tokenSet[.titleColor] = .dynamicColor { newColor }
+            tokenSet[.titleColor] = .uiColor { newValue }
         }
-=======
-        get { return customTitleColor ?? fluentTheme.color(.foreground1) }
-        set { customTitleColor = newValue }
->>>>>>> d9ae1003
     }
     /// `subtitle` color
     @objc public var subtitleColor: UIColor {
-<<<<<<< HEAD
         get {
-            return UIColor(dynamicColor: tokenSet[.subtitleColor].dynamicColor)
+            return tokenSet[.subtitleColor].uiColor
         }
         set {
-            guard let newColor = newValue.dynamicColor else {
-                return
-            }
-            tokenSet[.subtitleColor] = .dynamicColor { newColor }
+            tokenSet[.subtitleColor] = .uiColor { newValue }
         }
-=======
-        get { return customSubtitleColor ?? fluentTheme.color(.foreground2) }
-        set { customSubtitleColor = newValue }
->>>>>>> d9ae1003
     }
     /// `image` tint color if it is rendered as template
     @objc public var imageColor: UIColor {
-<<<<<<< HEAD
         get {
-            return UIColor(dynamicColor: tokenSet[.imageColor].dynamicColor)
+            return tokenSet[.imageColor].uiColor
         }
         set {
-            guard let newColor = newValue.dynamicColor else {
-                return
-            }
-            tokenSet[.imageColor] = .dynamicColor { newColor }
+            tokenSet[.imageColor] = .uiColor { newValue }
         }
-=======
-        get { return customImageColor ?? fluentTheme.color(.foreground2) }
-        set { customImageColor = newValue }
->>>>>>> d9ae1003
     }
     /// `title` color when`isSelected` is true. If unset, PopupMenuItemTokenSet.mainBrandColor will be used
     @objc public var titleSelectedColor: UIColor?
