//
//  Copyright (c) Microsoft Corporation. All rights reserved.
//  Licensed under the MIT License.
//

import UIKit

class PopupMenuItemCell: TableViewCell, PopupMenuItemTemplateCell {

    var customSeparatorColor: UIColor? {
        didSet {
            bottomSeparator.backgroundColor = customSeparatorColor
        }
    }

    private struct Constants {
        static let labelVerticalMarginForOneLine: CGFloat = 15
        static let accessoryImageViewOffset: CGFloat = 5

        static let imageViewSize: MSFTableViewCellCustomViewSize = .small
        static let accessoryImageViewSize: CGFloat = 8

        static let defaultAlpha: CGFloat = 1.0
        static let highlightedAlpha: CGFloat = 0.4

        static let animationDuration: TimeInterval = 0.15
    }

    override class var labelVerticalMarginForOneAndThreeLines: CGFloat { return Constants.labelVerticalMarginForOneLine }

    static func preferredWidth(for item: PopupMenuTemplateItem, preservingSpaceForImage preserveSpaceForImage: Bool) -> CGFloat {
        guard let item = item as? PopupMenuItem else {
            assertionFailure("Invalid item type for cell.")
            return 0
        }

        let imageViewSize: MSFTableViewCellCustomViewSize = item.image != nil || preserveSpaceForImage ? Constants.imageViewSize : .zero
        return preferredWidth(title: item.title, subtitle: item.subtitle ?? "", customViewSize: imageViewSize, customAccessoryView: item.accessoryView, accessoryType: .checkmark)
    }

    static func preferredHeight(for item: PopupMenuTemplateItem) -> CGFloat {
        guard let item = item as? PopupMenuItem else {
            assertionFailure("Invalid item type for cell.")
            return 0
        }

        return height(title: item.title, subtitle: item.subtitle ?? "", customViewSize: Constants.imageViewSize, customAccessoryView: item.accessoryView, accessoryType: .checkmark)
    }

    var isHeader: Bool = false {
        didSet {
            bottomSeparatorType = isHeader ? .full : .inset
            updateAccessibilityTraits()
        }
    }
    var preservesSpaceForImage: Bool = false

    override var customViewSize: MSFTableViewCellCustomViewSize {
        get { return customView != nil || preservesSpaceForImage ? Constants.imageViewSize : .zero }
        set { }
    }

    override var isUserInteractionEnabled: Bool {
        get { return !isHeader && super.isUserInteractionEnabled }
        set { super.isUserInteractionEnabled = newValue }
    }

    override var tokenSet: TableViewCellTokenSet {
        get {
            guard let item = item else {
                return super.tokenSet
            }
            return item.tokenSet
        }
        set {
            assertionFailure("PopupMenuItemCell tokens must be set through PopupMenuItem.tokenSet")
        }
    }

    private var item: PopupMenuItem?

    // Cannot use imageView since it exists in superclass
    private let _imageView: UIImageView = {
        let imageView = UIImageView()
        imageView.contentMode = .scaleAspectFit
        return imageView
    }()

    private let accessoryImageView: UIImageView = {
        let imageView = UIImageView()
        imageView.contentMode = .scaleAspectFit
        return imageView
    }()

    override func initialize() {
        super.initialize()
        tokenSet.customViewSize = { self.customViewSize }

        selectionStyle = .none

        contentView.addSubview(accessoryImageView)

        isAccessibilityElement = true
    }

    override func updateAppearance() {
        super.updateAppearance()
        backgroundStyleType = .custom
        updateViews()
    }

    func setup(item: PopupMenuTemplateItem) {
        guard let item = item as? PopupMenuItem else {
            assertionFailure("Invalid item type for cell.")
            return
        }

        item.tokenSet.customViewSize = { self.customViewSize }
        self.item = item

        _imageView.image = item.image
        _imageView.highlightedImage = item.selectedImage
        accessoryImageView.image = item.accessoryImage
        accessoryImageView.isHidden = _imageView.image == nil || accessoryImageView.image == nil

        setup(title: item.title, subtitle: item.subtitle ?? "", customView: _imageView.image != nil ? _imageView : nil, customAccessoryView: item.accessoryView)
        isEnabled = item.isEnabled
        titleNumberOfLines = 0

        updateViews()
        updateAccessibilityTraits()
    }

    override func layoutContentSubviews() {
        super.layoutContentSubviews()

        if !accessoryImageView.isHidden {
            accessoryImageView.frame = CGRect(
                x: _imageView.frame.maxX - Constants.accessoryImageViewOffset,
                y: _imageView.frame.minY + Constants.accessoryImageViewOffset - Constants.accessoryImageViewSize,
                width: Constants.accessoryImageViewSize,
                height: Constants.accessoryImageViewSize
            )
        }
    }

    override func setHighlighted(_ highlighted: Bool, animated: Bool) {
        let oldValue = isHighlighted
        super.setHighlighted(highlighted, animated: animated)
        if isHighlighted == oldValue {
            return
        }

        // Override default background color change
        backgroundColor = item?.backgroundColor ?? .clear

        if animated {
            UIView.animate(withDuration: Constants.animationDuration) {
                self.updateViews()
            }
        } else {
            updateViews()
        }
    }

    override func setSelected(_ selected: Bool, animated: Bool) {
        let oldValue = isSelected
        super.setSelected(selected, animated: animated)
        if isSelected == oldValue {
            return
        }

        // Override default background color change
        backgroundColor = item?.backgroundColor ?? .clear

        if animated {
            UIView.animate(withDuration: Constants.animationDuration) {
                self.updateViews()
            }
        } else {
            updateViews()
        }
    }

    private func updateAccessibilityTraits() {
        if isHeader {
            accessibilityTraits.remove(.button)
            accessibilityTraits.insert(.header)
        } else {
            accessibilityTraits.insert(.button)
            accessibilityTraits.remove(.header)
        }
    }

    private func updateViews() {
        // Highlight
        let alpha = isHighlighted ? Constants.highlightedAlpha : Constants.defaultAlpha
        _imageView.alpha = alpha
        accessoryImageView.alpha = alpha
        titleLabel.alpha = alpha
        subtitleLabel.alpha = alpha
        customAccessoryView?.alpha = alpha

        updateSelectionColors()

        _imageView.isHighlighted = isSelected
    }

<<<<<<< HEAD
    private func updateSelectionColors() {
        guard let item = item else {
            _accessoryType = .none
            return
        }
        let brandColor = UIColor(dynamicColor: item.tokenSet[.brandTextColor].dynamicColor)
        let imageColor: UIColor
        let titleColor: UIColor
        let subtitleColor: UIColor
        var accessoryType: TableViewCellAccessoryType = .none
        if isSelected {
            imageColor = item.imageSelectedColor ?? brandColor
            titleColor = item.titleSelectedColor ?? brandColor
            subtitleColor = item.subtitleSelectedColor ?? brandColor
            if item.isAccessoryCheckmarkVisible {
                accessoryType = .checkmark
            }
=======
    private func updateColors() {
        accessoryImageView.tintColor = fluentTheme.color(.foreground3)

        if let item = item {
            _imageView.tintColor = isSelected
                ? item.imageSelectedColor ?? fluentTheme.color(.brandForeground1)
            : item.imageColor
            titleLabel.textColor = isSelected
            ? item.titleSelectedColor ?? fluentTheme.color(.brandForeground1)
                : item.titleColor
            subtitleLabel.textColor = isSelected
                ? item.subtitleSelectedColor ?? fluentTheme.color(.brandForeground1)
                : item.subtitleColor
            backgroundColor = item.backgroundColor
        }

        if isSelected && item?.isAccessoryCheckmarkVisible == true {
            _accessoryType = .checkmark
            accessoryTypeView?.customTintColor = item?.accessoryCheckmarkColor ?? fluentTheme.color(.brandForeground1)
>>>>>>> d9ae1003
        } else {
            imageColor = item.imageColor
            titleColor = item.titleColor
            subtitleColor = item.subtitleColor
        }

        _imageView.tintColor = imageColor
        titleLabel.textColor = titleColor
        subtitleLabel.textColor = subtitleColor
        backgroundColor = item.backgroundColor
        _accessoryType = accessoryType
        if let accessoryTypeView = accessoryTypeView {
            accessoryTypeView.customTintColor = item.accessoryCheckmarkColor ?? brandColor
        }
    }
}<|MERGE_RESOLUTION|>--- conflicted
+++ resolved
@@ -201,18 +201,17 @@
         subtitleLabel.alpha = alpha
         customAccessoryView?.alpha = alpha
 
-        updateSelectionColors()
+        updateColors()
 
         _imageView.isHighlighted = isSelected
     }
 
-<<<<<<< HEAD
-    private func updateSelectionColors() {
+    private func updateColors() {
         guard let item = item else {
             _accessoryType = .none
             return
         }
-        let brandColor = UIColor(dynamicColor: item.tokenSet[.brandTextColor].dynamicColor)
+        let brandColor = item.tokenSet[.brandTextColor].uiColor
         let imageColor: UIColor
         let titleColor: UIColor
         let subtitleColor: UIColor
@@ -224,27 +223,6 @@
             if item.isAccessoryCheckmarkVisible {
                 accessoryType = .checkmark
             }
-=======
-    private func updateColors() {
-        accessoryImageView.tintColor = fluentTheme.color(.foreground3)
-
-        if let item = item {
-            _imageView.tintColor = isSelected
-                ? item.imageSelectedColor ?? fluentTheme.color(.brandForeground1)
-            : item.imageColor
-            titleLabel.textColor = isSelected
-            ? item.titleSelectedColor ?? fluentTheme.color(.brandForeground1)
-                : item.titleColor
-            subtitleLabel.textColor = isSelected
-                ? item.subtitleSelectedColor ?? fluentTheme.color(.brandForeground1)
-                : item.subtitleColor
-            backgroundColor = item.backgroundColor
-        }
-
-        if isSelected && item?.isAccessoryCheckmarkVisible == true {
-            _accessoryType = .checkmark
-            accessoryTypeView?.customTintColor = item?.accessoryCheckmarkColor ?? fluentTheme.color(.brandForeground1)
->>>>>>> d9ae1003
         } else {
             imageColor = item.imageColor
             titleColor = item.titleColor
