--- conflicted
+++ resolved
@@ -127,7 +127,6 @@
         }
     }
 
-<<<<<<< HEAD
     /// set `separatorColor` to customize separator colors of  PopupMenuItem cells and the drawer
     @objc open var separatorColor: UIColor = Colors.Separator.default {
         didSet {
@@ -136,17 +135,6 @@
                 return
             }
             divider.tokenSet[.color] = .dynamicColor({ dynamicColor })
-=======
-    /// set `separatorColor` to customize separator colors of PopupMenuItem cells and the drawer
-    @objc open var separatorColor: UIColor = Colors.dividerOnPrimary {
-            didSet {
-                guard let dynamicColor = separatorColor.dynamicColor else {
-                    assertionFailure("Unable to create dynamic color from separator color: \(separatorColor)")
-                    return
-                }
-                divider.tokenSet[.color] = .dynamicColor({ dynamicColor })
-            }
->>>>>>> 43c3a803
         }
 
     private var sections: [PopupMenuSection] = []
