//
//  Copyright (c) Microsoft Corporation. All rights reserved.
//  Licensed under the MIT License.
//

import UIKit

/**
 `PopupMenuController` is used to present a popup menu that slides from top or bottom depending on `presentationDirection`. Use `presentationOrigin` to specify the vertical offset (in screen coordinates) from which to show popup menu. If not provided it will be calculated automatically: bottom of navigation bar for `.down` presentation and bottom of the screen for `.up` presentation.

 When presented as a slide over, `PopupMenuController` will have a resizing handle that provides a user an alternative way to dismiss it.

 `PopupMenuController` will be presented as a popover on iPad and so requires either `sourceView`/`sourceRect` or `barButtonItem` to be provided via available initializers. Use `permittedArrowDirections` to specify the direction of the popover arrow.
 */
@objc(MSFPopupMenuController)
open class PopupMenuController: DrawerController {
    private struct Constants {
        static let minimumContentWidth: CGFloat = 250
    }

    public typealias TokenSetKeyType = PopupMenuTokenSet.Tokens
    public typealias TokenSetType = PopupMenuTokenSet
    public override var tokenSet: DrawerTokenSet {
        get {
            return popupTokenSet
        }
        set {
            assertionFailure("PopupMenuController tokens must be set through popupTokenSet")
        }
    }
    public var popupTokenSet: PopupMenuTokenSet = .init()

    open override var contentView: UIView? { get { return super.contentView } set { } }

    open override var presentationStyle: DrawerPresentationStyle { get { return .automatic } set { } }
    open override var resizingBehavior: DrawerResizingBehavior { get { return .dismiss } set { } }

    open override var preferredContentSize: CGSize { get { return super.preferredContentSize } set { } }
    open override var preferredContentWidth: CGFloat {
        var width = Constants.minimumContentWidth
        if let headerItem = headerItem {
            if !descriptionView.isHidden {
                let size = descriptionView.systemLayoutSizeFitting(UIView.layoutFittingCompressedSize)
                width = max(width, size.width)
            } else {
                width = max(width, headerItem.cellClass.preferredWidth(for: headerItem, preservingSpaceForImage: false))
            }
        }
        for section in sections {
            width = max(width, PopupMenuSectionHeaderView.preferredWidth(for: section))
            for item in section.items {
                width = max(width, item.cellClass.preferredWidth(for: item, preservingSpaceForImage: itemsHaveImages))
            }
        }
        return width
    }
    open override var preferredContentHeight: CGFloat {
        var height: CGFloat = 0
        if let headerItem = headerItem {
            if !descriptionView.isHidden {
                let size = descriptionView.systemLayoutSizeFitting(CGSize(width: view.frame.width, height: .infinity), withHorizontalFittingPriority: .required, verticalFittingPriority: .fittingSizeLevel)
                height += size.height
            } else {
                height += headerItem.cellClass.preferredHeight(for: headerItem)
            }
        }
        for section in sections {
            height += PopupMenuSectionHeaderView.preferredHeight(for: section)
            for item in section.items {
                height += item.cellClass.preferredHeight(for: item)
            }
        }
        return height
    }

    override var tracksContentHeight: Bool { return false }

    /**
     Set `headerItem` to show a menu header. If `subtitle` is present then a 2-line header will be shown. If only `title` is provided then a 1-line description will be presented. In this case a multi-line text is supported.

     Header is not interactable and does not scroll.
     */
    @objc open var headerItem: PopupMenuItem? {
        didSet {
            descriptionView.isHidden = true
            headerView.isHidden = true
            if let headerItem = headerItem {
                if headerItem.subtitle == nil {
                    descriptionView.isHidden = false
                    descriptionLabel.text = headerItem.title
                    descriptionView.accessibilityLabel = headerItem.title
                } else {
                    headerView.isHidden = false
                    headerView.setup(item: headerItem)
                }
            }
        }
    }
    /// Use `selectedItemIndexPath` to get or set the selected menu item instead of doing this via `PopupMenuItem` directly
    @objc open var selectedItemIndexPath: IndexPath? {
        get {
            for (sectionIndex, section) in sections.enumerated() {
                for (itemIndex, item) in section.items.enumerated() {
                    if item.isSelected {
                        return IndexPath(item: itemIndex, section: sectionIndex)
                    }
                }
            }
            return nil
        }
        set {
            for (sectionIndex, section) in sections.enumerated() {
                for (itemIndex, item) in section.items.enumerated() {
                    item.isSelected = sectionIndex == newValue?.section && itemIndex == newValue?.item
                }
            }
        }
    }

    /// set `separatorColor` to customize separator colors of  PopupMenuItem cells and the drawer
<<<<<<< HEAD
    @objc open var separatorColor: UIColor = { return UIColor(dynamicColor: FluentTheme.shared.aliasTokens.colors[.stroke2]) }() {
=======
    @objc open var separatorColor: UIColor = { return FluentTheme.shared.color(.stroke2) }() {
>>>>>>> d9ae1003
        didSet {
            guard let separator = separator else {
                return
            }
            separator.backgroundColor = UIColor(cgColor: separatorColor.cgColor)
        }
    }

    private var sections: [PopupMenuSection] = []
    private var itemForExecutionAfterPopupMenuDismissal: PopupMenuTemplateItem?
    private var itemsHaveImages: Bool {
        return sections.contains(where: { $0.items.contains(where: {
            let item = $0 as? PopupMenuItem
            return item?.image != nil
        })
        })
    }

    private lazy var containerView: UIView = {
        let view = UIStackView()
        view.axis = .vertical
        view.addArrangedSubview(descriptionView)
        view.addArrangedSubview(headerView)
        view.addArrangedSubview(tableView)
        return view
    }()

    private var separator: Separator?
    private lazy var descriptionView: UIView = {
        let view = UIView()
        view.isAccessibilityElement = true
        view.accessibilityTraits.insert(.header)
        view.isHidden = true

        view.addSubview(descriptionLabel)
        let verticalMargin = GlobalTokens.spacing(.size120)
        let horizontalMargin = GlobalTokens.spacing(.size160)
        descriptionLabel.fitIntoSuperview(
            usingConstraints: true,
            margins: UIEdgeInsets(
                top: verticalMargin,
                left: horizontalMargin,
                bottom: verticalMargin,
                right: horizontalMargin
            )
        )

        separator = Separator()
        if let separator = separator {
            separator.backgroundColor = separatorColor
            view.addSubview(separator)
            separator.translatesAutoresizingMaskIntoConstraints = false
            NSLayoutConstraint.activate([
                separator.leadingAnchor.constraint(equalTo: view.leadingAnchor),
                separator.trailingAnchor.constraint(equalTo: view.trailingAnchor),
                separator.bottomAnchor.constraint(equalTo: view.bottomAnchor)
            ])
        }

        return view
    }()
    private let descriptionLabel: Label = {
        let label = Label(style: .caption1)
        label.textAlignment = .center
        label.numberOfLines = 0
        return label
    }()
    private let headerView: PopupMenuItemCell = {
        let view = PopupMenuItemCell(frame: .zero)
        view.isHeader = true
        view.isHidden = true
        return view
    }()
    private let tableView = UITableView(frame: .zero, style: .grouped)

    /// Append new items to the last section of the menu
    /// - note: If there is no section in the menu, create a new one without header and append the items to it
    @objc public func addItems(_ items: [PopupMenuTemplateItem]) {
        if let section = sections.last {
            section.items.append(contentsOf: items)
        } else {
            let section = PopupMenuSection(title: nil, items: items)
            sections.append(section)
        }
    }

    /// Append a new section to the end of menu
    @objc public func addSection(_ section: PopupMenuSection) {
        sections.append(section)
    }

    /// Append new sections to the end of menu
    @objc public func addSections(_ sections: [PopupMenuSection]) {
        self.sections.append(contentsOf: sections)
    }

    open override func initialize() {
        super.initialize()
        initTableView()
        updateDescriptionLabelColor()
        NotificationCenter.default.addObserver(self,
                                               selector: #selector(themeDidChange),
                                               name: .didChangeTheme,
                                               object: nil)
    }

    private func updateDescriptionLabelColor() {
        descriptionLabel.textColor = tableView.fluentTheme.color(.foreground2)
    }

    @objc private func themeDidChange(_ notification: Notification) {
        guard let themeView = notification.object as? UIView, view.isDescendant(of: themeView) else {
              return
        }
        tokenSet.update(fluentTheme)
        updateDescriptionLabelColor()
    }

    open override func didDismiss() {
        if itemForExecutionAfterPopupMenuDismissal?.executionMode == .afterPopupMenuDismissal {
            itemForExecutionAfterPopupMenuDismissal?.onSelected?()
            itemForExecutionAfterPopupMenuDismissal = nil
        }
        super.didDismiss()
        if itemForExecutionAfterPopupMenuDismissal?.executionMode == .afterPopupMenuDismissalCompleted {
            itemForExecutionAfterPopupMenuDismissal?.onSelected?()
            itemForExecutionAfterPopupMenuDismissal = nil
        }
    }

    open override func viewDidLoad() {
        super.viewDidLoad()
        super.contentView = containerView
    }

    open override func viewWillAppear(_ animated: Bool) {
        super.viewWillAppear(animated)
        tableView.selectRow(at: selectedItemIndexPath, animated: false, scrollPosition: .none)
    }

    open override func viewDidLayoutSubviews() {
        super.viewDidLayoutSubviews()
        tableView.layoutIfNeeded()
        tableView.scrollToNearestSelectedRow(at: .none, animated: false)
    }

    private func initTableView() {
        tableView.backgroundColor = backgroundColor
        tableView.separatorStyle = .none
        tableView.alwaysBounceVertical = false
        tableView.isAccessibilityElement = true

        tableView.register(PopupMenuItemCell.self, forCellReuseIdentifier: PopupMenuItemCell.identifier)
        tableView.register(PopupMenuSectionHeaderView.self, forHeaderFooterViewReuseIdentifier: PopupMenuSectionHeaderView.identifier)
        tableView.delegate = self
        tableView.dataSource = self
    }

    private func didSelectItem(_ item: PopupMenuTemplateItem) {
        switch item.executionMode {
        case .onSelection:
            item.onSelected?()
        case .afterPopupMenuDismissal, .afterPopupMenuDismissalCompleted:
            itemForExecutionAfterPopupMenuDismissal = item
        case .onSelectionWithoutDismissal:
            return
        }
        if !isBeingDismissed {
            presentingViewController?.dismiss(animated: true)
        }
    }

    private func item(at indexPath: IndexPath) -> PopupMenuTemplateItem {
        return sections[indexPath.section].items[indexPath.item]
    }
}

// MARK: - PopupMenuController: UITableViewDataSource

extension PopupMenuController: UITableViewDataSource {
    public func numberOfSections(in tableView: UITableView) -> Int {
        return sections.count
    }

    public func tableView(_ tableView: UITableView, numberOfRowsInSection section: Int) -> Int {
        return sections[section].items.count
    }

    public func tableView(_ tableView: UITableView, cellForRowAt indexPath: IndexPath) -> UITableViewCell {
        let section = indexPath.section
        let row = indexPath.row
        let item = sections[section].items[row]

        let cellClass = item.cellClass
        let identifier = String(describing: cellClass)
        tableView.register(cellClass, forCellReuseIdentifier: identifier)

        guard let cell = tableView.dequeueReusableCell(withIdentifier: identifier) as? (PopupMenuItemTemplateCell & TableViewCell) else {
            return UITableViewCell()
        }
        cell.setup(item: item)
        cell.preservesSpaceForImage = itemsHaveImages

        let isLastInSection = row == tableView.numberOfRows(inSection: section) - 1
        if section == tableView.numberOfSections - 1 && isLastInSection {
            cell.bottomSeparatorType = .none
        } else {
            cell.customSeparatorColor = separatorColor
            cell.bottomSeparatorType = isLastInSection ? .full : .inset
        }

        return cell
    }
}

// MARK: - PopupMenuController: UITableViewDelegate

extension PopupMenuController: UITableViewDelegate {
    public func tableView(_ tableView: UITableView, heightForHeaderInSection section: Int) -> CGFloat {
        return PopupMenuSectionHeaderView.preferredHeight(for: sections[section])
    }

    public func tableView(_ tableView: UITableView, heightForFooterInSection section: Int) -> CGFloat {
        return 0
    }

    public func tableView(_ tableView: UITableView, viewForHeaderInSection section: Int) -> UIView? {
        let section = sections[section]
        if !PopupMenuSectionHeaderView.isHeaderVisible(for: section) {
            return nil
        }
        let headerView = tableView.dequeueReusableHeaderFooterView(withIdentifier: PopupMenuSectionHeaderView.identifier) as? PopupMenuSectionHeaderView
        headerView?.setup(section: section)
        return headerView
    }

    public func tableView(_ tableView: UITableView, viewForFooterInSection section: Int) -> UIView? {
        return nil
    }

    public func tableView(_ tableView: UITableView, didSelectRowAt indexPath: IndexPath) {
        selectedItemIndexPath = indexPath
        didSelectItem(item(at: indexPath))
    }
}<|MERGE_RESOLUTION|>--- conflicted
+++ resolved
@@ -118,11 +118,7 @@
     }
 
     /// set `separatorColor` to customize separator colors of  PopupMenuItem cells and the drawer
-<<<<<<< HEAD
-    @objc open var separatorColor: UIColor = { return UIColor(dynamicColor: FluentTheme.shared.aliasTokens.colors[.stroke2]) }() {
-=======
     @objc open var separatorColor: UIColor = { return FluentTheme.shared.color(.stroke2) }() {
->>>>>>> d9ae1003
         didSet {
             guard let separator = separator else {
                 return
