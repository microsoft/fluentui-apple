--- conflicted
+++ resolved
@@ -5,7 +5,6 @@
 
 import UIKit
 
-<<<<<<< HEAD
 // MARK: PopupMenu Colors
 
 private extension Colors {
@@ -14,8 +13,6 @@
     }
 }
 
-=======
->>>>>>> 4c81ac0e
 // MARK: - PopupMenuController Colors
 
 /**
@@ -29,7 +26,6 @@
 open class PopupMenuController: DrawerController {
     private struct Constants {
         static let minimumContentWidth: CGFloat = 250
-<<<<<<< HEAD
     }
 
     public typealias TokenSetKeyType = PopupMenuTokenSet.Tokens
@@ -41,10 +37,6 @@
         set {
             assertionFailure("PopupMenuController tokens must be set through popupTokenSet")
         }
-=======
-        static let descriptionHorizontalMargin: CGFloat = 16
-        static let descriptionVerticalMargin: CGFloat = 12
->>>>>>> 4c81ac0e
     }
     public var popupTokenSet: PopupMenuTokenSet = .init()
 
@@ -135,20 +127,10 @@
         }
     }
 
-<<<<<<< HEAD
     /// set `separatorColor` to customize separator colors of PopupMenuItem cells and the drawer
     @objc open var separatorColor: UIColor = Colors.dividerOnPrimary {
         didSet {
             separator?.backgroundColor = separatorColor
-=======
-    /// set `separatorColor` to customize separator colors of  PopupMenuItem cells and the drawer
-    @objc open var separatorColor: UIColor = { return UIColor(dynamicColor: FluentTheme.shared.aliasTokens.colors[.stroke2]) }() {
-            didSet {
-                guard let separator = separator else {
-                    return
-                }
-                separator.backgroundColor = UIColor(cgColor: separatorColor.cgColor)
->>>>>>> 4c81ac0e
         }
     }
 
@@ -179,13 +161,8 @@
         view.isHidden = true
 
         view.addSubview(descriptionLabel)
-<<<<<<< HEAD
         let verticalMargin = GlobalTokens.spacing(.small)
         let horizontalMargin = GlobalTokens.spacing(.medium)
-=======
-        let verticalMargin = GlobalTokens.spacing(.size120)
-        let horizontalMargin = GlobalTokens.spacing(.size160)
->>>>>>> 4c81ac0e
         descriptionLabel.fitIntoSuperview(
             usingConstraints: true,
             margins: UIEdgeInsets(
