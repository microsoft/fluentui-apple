//
//  Copyright (c) Microsoft Corporation. All rights reserved.
//  Licensed under the MIT License.
//

import UIKit

// MARK: - Button

/// By default, `titleLabel`'s `adjustsFontForContentSizeCategory` is set to true to automatically update its font when device's content size category changes
@IBDesignable
@objc(MSFButton)
open class Button: UIButton, TokenizedControlInternal {
    @objc open var style: ButtonStyle = .outline {
        didSet {
            if style != oldValue {
                update()
            }
        }
    }

    @objc open var sizeCategory: ButtonSizeCategory = .medium {
        didSet {
            if sizeCategory != oldValue {
                update()
            }
        }
    }

    /// The button's image.
    /// For ButtonStyle.primaryFilled and ButtonStyle.primaryOutline, the image must be 24x24.
    /// For ButtonStyle.secondaryOutline and ButtonStyle.borderless, the image must be 20x20.
    /// For other styles, the image is not displayed.
    @objc open var image: UIImage? {
        didSet {
            update()
        }
    }

    open override var isHighlighted: Bool {
        didSet {
            if isHighlighted != oldValue {
                update()
            }
        }
    }

    open override var isEnabled: Bool {
        didSet {
            if isEnabled != oldValue {
                update()
            }
        }
    }

    open lazy var edgeInsets: NSDirectionalEdgeInsets = defaultEdgeInsets() {
        didSet {
            isUsingCustomContentEdgeInsets = edgeInsets != defaultEdgeInsets()

            updateProposedTitleLabelWidth()

            if !isAdjustingCustomContentEdgeInsetsForImage && image(for: .normal) != nil {
                adjustCustomContentEdgeInsetsForImage()
            }

            if #available(iOS 15.0, *) {
                var configuration = self.configuration ?? UIButton.Configuration.plain()
                configuration.contentInsets = edgeInsets
                self.configuration = configuration
            } else {
                let left: CGFloat
                let right: CGFloat
                if effectiveUserInterfaceLayoutDirection == .leftToRight {
                    left = edgeInsets.leading
                    right = edgeInsets.trailing
                } else {
                    left = edgeInsets.trailing
                    right = edgeInsets.leading
                }
                contentEdgeInsets = UIEdgeInsets(top: edgeInsets.top, left: left, bottom: edgeInsets.bottom, right: right)
            }
        }
    }

    open override var intrinsicContentSize: CGSize {
        return sizeThatFits(CGSize(width: CGFloat.greatestFiniteMagnitude, height: CGFloat.greatestFiniteMagnitude))
    }

    open override func sizeThatFits(_ size: CGSize) -> CGSize {
        var contentSize = titleLabel?.systemLayoutSizeFitting(CGSize(width: proposedTitleLabelWidth == 0 ? size.width : proposedTitleLabelWidth, height: size.width)) ?? .zero
        contentSize.width = ceil(contentSize.width + edgeInsets.leading + edgeInsets.trailing)
        contentSize.height = ceil(max(contentSize.height, ButtonTokenSet.minContainerHeight(sizeCategory)) + edgeInsets.top + edgeInsets.bottom)

        if let image = image(for: .normal) {
            contentSize.width += image.size.width
            if #available(iOS 15.0, *) {
                contentSize.width += ButtonTokenSet.titleImageSpacing(sizeCategory)
            }

            if titleLabel?.text?.count ?? 0 == 0 {
                contentSize.width -= ButtonTokenSet.titleImageSpacing(sizeCategory)
            }
        }

        return contentSize
    }

    open func initialize() {
        layer.cornerRadius = tokenSet[.cornerRadius].float
        layer.cornerCurve = .continuous

        titleLabel?.font = tokenSet[.titleFont].uiFont
        titleLabel?.adjustsFontForContentSizeCategory = true

        if #available(iOS 15, *) {
            var configuration = UIButton.Configuration.plain()
            configuration.contentInsets = edgeInsets
            let titleTransformer = UIConfigurationTextAttributesTransformer { incoming in
                var outgoing = incoming
                outgoing.font = self.tokenSet[.titleFont].uiFont
                return outgoing
            }
            configuration.titleTextAttributesTransformer = titleTransformer
            self.configuration = configuration
        }

        update()

        // Update appearance whenever overrideTokens changes.
        tokenSet.registerOnUpdate(for: self) { [weak self] in
            self?.update()
        }
    }

    open override func didUpdateFocus(in context: UIFocusUpdateContext, with coordinator: UIFocusAnimationCoordinator) {
        guard self == context.nextFocusedView || self == context.previouslyFocusedView else {
            return
        }

        focusRing.isHidden = !isFocused
        updateBackground()
        updateBorder()
    }

    open override func willMove(toWindow newWindow: UIWindow?) {
        super.willMove(toWindow: newWindow)
        guard let newWindow else {
            return
        }
        tokenSet.update(newWindow.fluentTheme)
        update()
    }

    open override func layoutSubviews() {
        super.layoutSubviews()

        updateProposedTitleLabelWidth()
    }

    open override func imageRect(forContentRect contentRect: CGRect) -> CGRect {
        var rect = CGRect.zero
        if #available(iOS 15, *) {
            assertionFailure("imageRect(forContentRect: ) has been deprecated in iOS 15.0")
        } else {
            rect = super.imageRect(forContentRect: contentRect)

            if let image = image {
                let imageHeight = image.size.height

                // If the entire image doesn't fit in the default rect, increase the rect's height
                // to fit the entire image and reposition the origin to keep the image centered.
                if imageHeight > rect.size.height {
                    rect.origin.y -= round((imageHeight - rect.size.height) / 2.0)
                    rect.size.height = imageHeight
                }

                rect.size.width = image.size.width
            }
        }
        return rect
    }

    @objc public init(style: ButtonStyle = .outline) {
        self.style = style
        super.init(frame: .zero)
        initialize()
    }

    public override init(frame: CGRect) {
        super.init(frame: frame)
        initialize()
    }

    public required init?(coder aDecoder: NSCoder) {
        super.init(coder: aDecoder)
        initialize()
    }

    public override func traitCollectionDidChange(_ previousTraitCollection: UITraitCollection?) {
        super.traitCollectionDidChange(previousTraitCollection)

        if previousTraitCollection?.userInterfaceStyle != traitCollection.userInterfaceStyle {
            updateBorder()
        }
    }

    public typealias TokenSetKeyType = ButtonTokenSet.Tokens

    lazy public var tokenSet: ButtonTokenSet = .init(style: { [weak self] in
        return self?.style ?? .outline
    },
                                                     size: { [weak self] in
        return self?.sizeCategory ?? .medium
    })

    private func updateTitle() {
        let foregroundColor = tokenSet[.foregroundColor].uiColor
        setTitleColor(foregroundColor, for: .normal)
        setTitleColor(foregroundColor, for: .focused)
        setTitleColor(tokenSet[.foregroundPressedColor].uiColor, for: .highlighted)
        setTitleColor(tokenSet[.foregroundDisabledColor].uiColor, for: .disabled)

        if #available(iOS 15.0, *) {
        } else {
            titleLabel?.font = tokenSet[.titleFont].uiFont
        }

        updateProposedTitleLabelWidth()
    }

    private func updateImage() {
        let isDisplayingImage = image != nil

        let normalColor = tokenSet[.foregroundColor].uiColor
        let highlightedColor = tokenSet[.foregroundPressedColor].uiColor
        let disabledColor = tokenSet[.foregroundDisabledColor].uiColor
        let needsSetImage = isDisplayingImage && image(for: .normal) == nil

        if needsSetImage || !normalColor.isEqual(normalImageTintColor) {
            normalImageTintColor = normalColor
            setImage(image?.withTintColor(normalColor, renderingMode: .alwaysOriginal), for: .normal)
        }

        if needsSetImage || !highlightedColor.isEqual(highlightedImageTintColor) {
            highlightedImageTintColor = highlightedColor
            setImage(image?.withTintColor(highlightedColor, renderingMode: .alwaysOriginal), for: .highlighted)
        }

        if needsSetImage || !disabledColor.isEqual(disabledImageTintColor) {
            disabledImageTintColor = disabledColor
            setImage(image?.withTintColor(disabledColor, renderingMode: .alwaysOriginal), for: .disabled)
        }

        if needsSetImage {
            updateProposedTitleLabelWidth()

            if isUsingCustomContentEdgeInsets {
                adjustCustomContentEdgeInsetsForImage()
            }
        }

        if (image == nil || !isDisplayingImage) && image(for: .normal) != nil {
            setImage(nil, for: .normal)
            setImage(nil, for: .highlighted)
            setImage(nil, for: .disabled)

            normalImageTintColor = nil
            highlightedImageTintColor = nil
            disabledImageTintColor = nil

            updateProposedTitleLabelWidth()

            if isUsingCustomContentEdgeInsets {
                adjustCustomContentEdgeInsetsForImage()
            }
        }
    }

    private func update() {
        updateTitle()
        updateImage()
        updateBackground()
        updateBorder()

        if !isUsingCustomContentEdgeInsets {
            edgeInsets = defaultEdgeInsets()
        }
    }

    private func updateProposedTitleLabelWidth() {
        if bounds.width > 0.0 {
            var labelWidth = bounds.width - (edgeInsets.leading + edgeInsets.trailing)
            if let image = image(for: .normal) {
                labelWidth -= image.size.width
            }

            if labelWidth > 0.0 {
                proposedTitleLabelWidth = labelWidth
            }
        }
    }

    private func adjustCustomContentEdgeInsetsForImage() {
        isAdjustingCustomContentEdgeInsetsForImage = true

        var spacing = ButtonTokenSet.titleImageSpacing(sizeCategory)

        if image(for: .normal) == nil {
            spacing = -spacing
        }

        if #available(iOS 15.0, *) {
            var configuration = self.configuration ?? UIButton.Configuration.plain()
            configuration.contentInsets = edgeInsets
            configuration.imagePadding = spacing
            self.configuration = configuration
        } else {
            edgeInsets.trailing += spacing
            if effectiveUserInterfaceLayoutDirection == .leftToRight {
                titleEdgeInsets.left += spacing
                titleEdgeInsets.right -= spacing
            } else {
                titleEdgeInsets.right += spacing
                titleEdgeInsets.left -= spacing
            }
        }

        isAdjustingCustomContentEdgeInsetsForImage = false
    }

    private func updateBackground() {
        let backgroundColor: UIColor

        if !isEnabled {
            backgroundColor = tokenSet[.backgroundDisabledColor].uiColor
        } else if isHighlighted {
            backgroundColor = tokenSet[.backgroundPressedColor].uiColor
        } else if isFocused {
            backgroundColor = tokenSet[.backgroundPressedColor].uiColor
        } else {
            backgroundColor = tokenSet[.backgroundColor].uiColor
        }

        self.backgroundColor = backgroundColor
        layer.cornerRadius = tokenSet[.cornerRadius].float
    }

    private func updateBorder() {
        let borderColor: UIColor

        if !isEnabled {
            borderColor = tokenSet[.borderDisabledColor].uiColor
        } else if isHighlighted {
<<<<<<< HEAD
            borderColor = tokenSet[.borderPressedColor].uiColor
=======
            borderColor = tokenSet[.borderPressedColor].dynamicColor
        } else if isFocused {
            borderColor = tokenSet[.borderFocusedColor].dynamicColor
>>>>>>> 2aee52da
        } else {
            borderColor = tokenSet[.borderColor].uiColor
        }

        layer.borderColor = borderColor.resolvedColor(with: traitCollection).cgColor
        layer.borderWidth = tokenSet[.borderWidth].float
    }

    private func defaultEdgeInsets() -> NSDirectionalEdgeInsets {
        let horizontalPadding = ButtonTokenSet.horizontalPadding(sizeCategory)
        return NSDirectionalEdgeInsets(top: 0, leading: horizontalPadding, bottom: 0, trailing: horizontalPadding)
    }

    private lazy var focusRing: FocusRingView = {
        let ringView = FocusRingView()
        ringView.translatesAutoresizingMaskIntoConstraints = false

        addSubview(ringView)
        ringView.drawFocusRing(over: self)

        return ringView
    }()

    private var normalImageTintColor: UIColor?
    private var highlightedImageTintColor: UIColor?
    private var disabledImageTintColor: UIColor?

    private var isUsingCustomContentEdgeInsets: Bool = false
    private var isAdjustingCustomContentEdgeInsetsForImage: Bool = false

    /// if value is 0.0, CGFloat.greatestFiniteMagnitude is used to calculate the width of the `titleLabel` in `intrinsicContentSize`
    private var proposedTitleLabelWidth: CGFloat = 0.0 {
        didSet {
            if proposedTitleLabelWidth != oldValue {
                invalidateIntrinsicContentSize()
            }
        }
    }
}<|MERGE_RESOLUTION|>--- conflicted
+++ resolved
@@ -351,13 +351,9 @@
         if !isEnabled {
             borderColor = tokenSet[.borderDisabledColor].uiColor
         } else if isHighlighted {
-<<<<<<< HEAD
             borderColor = tokenSet[.borderPressedColor].uiColor
-=======
-            borderColor = tokenSet[.borderPressedColor].dynamicColor
         } else if isFocused {
-            borderColor = tokenSet[.borderFocusedColor].dynamicColor
->>>>>>> 2aee52da
+            borderColor = tokenSet[.borderFocusedColor].uiColor
         } else {
             borderColor = tokenSet[.borderColor].uiColor
         }
