//
//  Copyright (c) Microsoft Corporation. All rights reserved.
//  Licensed under the MIT License.
//

import UIKit

// MARK: ButtonStyle

@objc(MSFButtonStyle)
public enum ButtonStyle: Int, CaseIterable {
    case primaryFilled
    case primaryOutline
    case dangerFilled
    case dangerOutline
    case secondaryOutline
    case tertiaryOutline
    case borderless

    // TODO totally different styles
    // Check out update background color
    // TODO: need danger colors from designers, or merge button from tokens branch? Gonna be a gross merge though

    public var contentEdgeInsets: UIEdgeInsets {
        switch self {
        case .dangerFilled, .dangerOutline, .primaryFilled, .primaryOutline:
            return UIEdgeInsets(top: 16, left: 20, bottom: 16, right: 20)
        case .secondaryOutline:
            return UIEdgeInsets(top: 10, left: 14, bottom: 10, right: 14)
        case .borderless:
            return UIEdgeInsets(top: 7, left: 12, bottom: 7, right: 12)
        case .tertiaryOutline:
            return UIEdgeInsets(top: 5, left: 8, bottom: 5, right: 8)
        }
    }

    var cornerRadius: CGFloat {
        switch self {
        case .borderless, .dangerFilled, .dangerOutline, .primaryFilled, .primaryOutline, .secondaryOutline:
            return 8
        case .tertiaryOutline:
            return 5
        }
    }

    var hasBorders: Bool {
        switch self {
        case .dangerOutline, .primaryOutline, .secondaryOutline, .tertiaryOutline:
            return true
        case .borderless, .dangerFilled, .primaryFilled:
            return false
        }
    }

    var isDangerStyle: Bool {
        switch self {
        case .dangerFilled, .dangerOutline:
            return true
        case .borderless, .primaryFilled, .primaryOutline, .secondaryOutline, .tertiaryOutline:
            return false
        }
    }

    var isFilledStyle: Bool {
        switch self {
        case .dangerFilled, .primaryFilled:
            return true
        case .borderless, .dangerOutline, .primaryOutline, .secondaryOutline, .tertiaryOutline:
            return false
        }
    }

    var minTitleLabelHeight: CGFloat {
        switch self {
        case .borderless, .dangerFilled, .dangerOutline, .primaryFilled, .primaryOutline:
            return 20
        case .secondaryOutline, .tertiaryOutline:
            return 18
        }
    }

    var titleFont: UIFont {
        switch self {
        case .borderless, .dangerFilled, .dangerOutline, .primaryFilled, .primaryOutline:
            return Fonts.button1
        case .secondaryOutline, .tertiaryOutline:
            return Fonts.button2
        }
    }

    var titleImagePadding: CGFloat {
        switch self {
        case .dangerFilled, .dangerOutline, .primaryFilled, .primaryOutline:
            return 10
        case .secondaryOutline, .borderless:
            return 8
        case .tertiaryOutline:
            return 0
        }
    }
}

// MARK: - Button Colors

public extension Colors {
    struct Button {
        // public static var background: UIColor = .clear
        // public static var backgroundFilledDisabled: UIColor = surfaceQuaternary
        // public static var borderDisabled: UIColor = surfaceQuaternary
        // public static var titleDisabled: UIColor = textDisabled
        // public static var titleWithFilledBackground: UIColor = textOnAccent
    }
}

// MARK: - Button

/// By default, `titleLabel`'s `adjustsFontForContentSizeCategory` is set to true to automatically update its font when device's content size category changes
@IBDesignable
@objc(MSFButton)
open class Button: UIButton {
<<<<<<< HEAD
    private struct Constants {
        static let borderWidth: CGFloat = 3
    }

=======
>>>>>>> 80b54166
    @objc open var style: ButtonStyle = .secondaryOutline {
        didSet {
            if style != oldValue {
                update()
            }
        }
    }

    /// The button's image.
    /// For ButtonStyle.primaryFilled and ButtonStyle.primaryOutline, the image must be 24x24.
    /// For ButtonStyle.secondaryOutline and ButtonStyle.borderless, the image must be 20x20.
    /// For other styles, the image is not displayed.
    @objc open var image: UIImage? {
        didSet {
            update()
        }
    }

    open override var isHighlighted: Bool {
        didSet {
            if isHighlighted != oldValue {
                update()
            }
        }
    }

    open override var isEnabled: Bool {
        didSet {
            if isEnabled != oldValue {
                update()
            }
        }
    }

    open override var contentEdgeInsets: UIEdgeInsets {
        didSet {
            isUsingCustomContentEdgeInsets = true

            updateProposedTitleLabelWidth()

            if !isAdjustingCustomContentEdgeInsetsForImage && image(for: .normal) != nil {
                adjustCustomContentEdgeInsetsForImage()
            }
        }
    }

    open override var intrinsicContentSize: CGSize {
        var size = titleLabel?.systemLayoutSizeFitting(CGSize(width: proposedTitleLabelWidth == 0 ? .greatestFiniteMagnitude : proposedTitleLabelWidth, height: .greatestFiniteMagnitude)) ?? .zero
        size.width = ceil(size.width + contentEdgeInsets.left + contentEdgeInsets.right)
        size.height = ceil(max(size.height, style.minTitleLabelHeight) + contentEdgeInsets.top + contentEdgeInsets.bottom)

        if let image = image(for: .normal) {
            size.width += image.size.width

            if titleLabel?.text?.count ?? 0 == 0 {
                size.width -= style.titleImagePadding
            }
        }

        return size
    }

    open override func imageRect(forContentRect contentRect: CGRect) -> CGRect {
        var rect = super.imageRect(forContentRect: contentRect)

        if let image = image {
            let imageHeight = image.size.height

            // If the entire image doesn't fit in the default rect, increase the rect's height
            // to fit the entire image and reposition the origin to keep the image centered.
            if imageHeight > rect.size.height {
                rect.origin.y -= round((imageHeight - rect.size.height) / 2.0)
                rect.size.height = imageHeight
            }

            rect.size.width = image.size.width
        }

        return rect
    }

    @objc public init(style: ButtonStyle = .secondaryOutline) {
        self.style = style
        super.init(frame: .zero)
        initialize()
    }

    public override init(frame: CGRect) {
        super.init(frame: frame)
        initialize()
    }

    public required init?(coder aDecoder: NSCoder) {
        super.init(coder: aDecoder)
        initialize()
    }

    open func initialize() {
        layer.cornerRadius = style.cornerRadius
        layer.cornerCurve = .continuous

        titleLabel?.font = style.titleFont
        titleLabel?.adjustsFontForContentSizeCategory = true
        update()
    }

    open override func didUpdateFocus(in context: UIFocusUpdateContext, with coordinator: UIFocusAnimationCoordinator) {
        guard style.isFilledStyle, (self == context.nextFocusedView || self == context.previouslyFocusedView) else {
            return
        }

        updateBackgroundColor()
    }

    public override func traitCollectionDidChange(_ previousTraitCollection: UITraitCollection?) {
        super.traitCollectionDidChange(previousTraitCollection)

        if previousTraitCollection?.userInterfaceStyle != traitCollection.userInterfaceStyle {
            updateBorderColor()
        }
    }

    open override func didMoveToWindow() {
        super.didMoveToWindow()
        updateBackgroundColor()
        updateTitleColors()
        updateImage()
        updateBorderColor()
    }

    open override func layoutSubviews() {
        super.layoutSubviews()

        updateProposedTitleLabelWidth()
    }

    private func updateTitleColors() {
        if let window = window {
            setTitleColor(normalTitleAndImageColor(for: window), for: .normal)
            setTitleColor(highlightedTitleAndImageColor(for: window), for: .highlighted)
            setTitleColor(disabledTitleAndImageColor(for: window), for: .disabled)
        }
    }

    private func updateImage() {
        let isDisplayingImage = style != .tertiaryOutline && image != nil

        if let window = window {
            let normalColor = normalTitleAndImageColor(for: window)
            let highlightedColor = highlightedTitleAndImageColor(for: window)
            let disabledColor = disabledTitleAndImageColor(for: window)
            let needsSetImage = isDisplayingImage && image(for: .normal) == nil

            if needsSetImage || !normalColor.isEqual(normalImageTintColor) {
                normalImageTintColor = normalColor
                setImage(image?.withTintColor(normalColor, renderingMode: .alwaysOriginal), for: .normal)
            }

            if needsSetImage || !highlightedColor.isEqual(highlightedImageTintColor) {
                highlightedImageTintColor = highlightedColor
                setImage(image?.withTintColor(highlightedColor, renderingMode: .alwaysOriginal), for: .highlighted)
            }

            if needsSetImage || !disabledColor.isEqual(disabledImageTintColor) {
                disabledImageTintColor = disabledColor
                setImage(image?.withTintColor(disabledColor, renderingMode: .alwaysOriginal), for: .disabled)
            }

            if needsSetImage {
                updateProposedTitleLabelWidth()

                if isUsingCustomContentEdgeInsets {
                    adjustCustomContentEdgeInsetsForImage()
                }
            }
        }

        if (image == nil || !isDisplayingImage) && image(for: .normal) != nil {
            setImage(nil, for: .normal)
            setImage(nil, for: .highlighted)
            setImage(nil, for: .disabled)

            normalImageTintColor = nil
            highlightedImageTintColor = nil
            disabledImageTintColor = nil

            updateProposedTitleLabelWidth()

            if isUsingCustomContentEdgeInsets {
                adjustCustomContentEdgeInsetsForImage()
            }
        }
    }

    private func update() {
        updateTitleColors()
        updateImage()
        updateBackgroundColor()
        updateBorderColor()

        layer.borderWidth = style.hasBorders ? borderWidth : 0

        if !isUsingCustomContentEdgeInsets {
            contentEdgeInsets = style.contentEdgeInsets
        }

        updateProposedTitleLabelWidth()
    }

    private func normalTitleAndImageColor(for window: UIWindow) -> UIColor {
        if style.isFilledStyle {
            return titleWithFilledBackground
        }

        return style.isDangerStyle ? Colors.Palette.dangerPrimary.color : Colors.primary(for: window)
    }

    private func highlightedTitleAndImageColor(for window: UIWindow) -> UIColor {
        if style.isFilledStyle {
            return titleWithFilledBackground
        }

        return style.isDangerStyle ? Colors.Palette.dangerTint20.color : Colors.primaryTint20(for: window)
    }

    private func disabledTitleAndImageColor(for window: UIWindow) -> UIColor {
        return style.isFilledStyle ? titleWithFilledBackground : titleDisabled
    }

<<<<<<< HEAD
    private lazy var backgroundFilledDisabled: UIColor = UIColor(dynamicColor: fluentTheme.aliasTokens.colors[.background5]) // surfaceQuaternary
    private lazy var borderDisabled: UIColor = UIColor(dynamicColor: fluentTheme.aliasTokens.colors[.strokeFocus1]) // surfaceQuaternary
    private lazy var titleDisabled: UIColor = UIColor(dynamicColor: fluentTheme.aliasTokens.colors[.foregroundDisabled1]) // textDisabled

    private lazy var titleWithFilledBackground: UIColor = UIColor(dynamicColor: fluentTheme.aliasTokens.colors[.foregroundOnColor])
=======
    private lazy var borderWidth = GlobalTokens.borderSize(.thinner)
>>>>>>> 80b54166

    private var normalImageTintColor: UIColor?
    private var highlightedImageTintColor: UIColor?
    private var disabledImageTintColor: UIColor?

    private var isUsingCustomContentEdgeInsets: Bool = false
    private var isAdjustingCustomContentEdgeInsetsForImage: Bool = false

    /// if value is 0.0, CGFloat.greatestFiniteMagnitude is used to calculate the width of the `titleLabel` in `intrinsicContentSize`
    private var proposedTitleLabelWidth: CGFloat = 0.0 {
        didSet {
            if proposedTitleLabelWidth != oldValue {
                invalidateIntrinsicContentSize()
            }
        }
    }

    private func updateProposedTitleLabelWidth() {
        if bounds.width > 0.0 {
            var labelWidth = bounds.width - (contentEdgeInsets.left + contentEdgeInsets.right)
            if let image = image(for: .normal) {
                labelWidth -= image.size.width
            }

            if labelWidth > 0.0 {
                proposedTitleLabelWidth = labelWidth
            }
        }
    }

    private func adjustCustomContentEdgeInsetsForImage() {
        isAdjustingCustomContentEdgeInsetsForImage = true

        var spacing = style.titleImagePadding

        if image(for: .normal) == nil {
            spacing = -spacing
        }

        if effectiveUserInterfaceLayoutDirection == .leftToRight {
            contentEdgeInsets.right += spacing
            titleEdgeInsets.left += spacing
            titleEdgeInsets.right -= spacing
        } else {
            contentEdgeInsets.left += spacing
            titleEdgeInsets.right += spacing
            titleEdgeInsets.left -= spacing
        }

        isAdjustingCustomContentEdgeInsetsForImage = false
    }

    private func updateBackgroundColor() {
        guard let window = window else {
            return
        }

        let backgroundColor: UIColor

        if !isEnabled {
            backgroundColor = style.isFilledStyle ? backgroundFilledDisabled : .clear
        } else {
            switch style {
            case .primaryFilled:
                backgroundColor = isHighlighted || isFocused
                ? UIColor(light: Colors.primaryTint10(for: window),
                          dark: Colors.primaryTint20(for: window))
                : Colors.primary(for: window)
            case .dangerFilled:
                backgroundColor = isHighlighted || isFocused
                ? UIColor(light: Colors.Palette.dangerTint10.color,
                          dark: Colors.Palette.dangerTint20.color)
                : Colors.Palette.dangerPrimary.color
            case .primaryOutline,
                    .dangerOutline,
                    .secondaryOutline,
                    .tertiaryOutline,
                    .borderless:
                backgroundColor = .clear
            }
        }

        self.backgroundColor = backgroundColor
    }

    private func updateBorderColor() {
        if !style.hasBorders {
            return
        }

        if let window = window {
            let borderColor: UIColor

            if !isEnabled {
                borderColor = borderDisabled
            } else if isHighlighted {
                borderColor = style.isDangerStyle ? Colors.Palette.dangerTint30.color : Colors.primaryTint30(for: window)
            } else {
                borderColor = style.isDangerStyle ? Colors.Palette.dangerTint10.color : Colors.primaryTint10(for: window)
            }

            layer.borderColor = borderColor.cgColor
        }
    }
}<|MERGE_RESOLUTION|>--- conflicted
+++ resolved
@@ -118,13 +118,6 @@
 @IBDesignable
 @objc(MSFButton)
 open class Button: UIButton {
-<<<<<<< HEAD
-    private struct Constants {
-        static let borderWidth: CGFloat = 3
-    }
-
-=======
->>>>>>> 80b54166
     @objc open var style: ButtonStyle = .secondaryOutline {
         didSet {
             if style != oldValue {
@@ -354,15 +347,12 @@
         return style.isFilledStyle ? titleWithFilledBackground : titleDisabled
     }
 
-<<<<<<< HEAD
     private lazy var backgroundFilledDisabled: UIColor = UIColor(dynamicColor: fluentTheme.aliasTokens.colors[.background5]) // surfaceQuaternary
     private lazy var borderDisabled: UIColor = UIColor(dynamicColor: fluentTheme.aliasTokens.colors[.strokeFocus1]) // surfaceQuaternary
     private lazy var titleDisabled: UIColor = UIColor(dynamicColor: fluentTheme.aliasTokens.colors[.foregroundDisabled1]) // textDisabled
-
     private lazy var titleWithFilledBackground: UIColor = UIColor(dynamicColor: fluentTheme.aliasTokens.colors[.foregroundOnColor])
-=======
+
     private lazy var borderWidth = GlobalTokens.borderSize(.thinner)
->>>>>>> 80b54166
 
     private var normalImageTintColor: UIColor?
     private var highlightedImageTintColor: UIColor?
