--- conflicted
+++ resolved
@@ -82,26 +82,66 @@
 
         if let image = image(for: .normal) {
             size.width += image.size.width
-<<<<<<< HEAD
-
-            if titleLabel?.text?.count ?? 0 > 0 {
+            if #available(iOS 15.0, *) {
                 size.width += ButtonTokenSet.titleImageSpacing(style)
-=======
-            if #available(iOS 15.0, *) {
-                size.width += style.titleImagePadding
->>>>>>> 2e5cff7b
             }
 
             if titleLabel?.text?.count ?? 0 == 0 {
-                size.width -= style.titleImagePadding
+                size.width -= ButtonTokenSet.titleImageSpacing(style)
             }
         }
 
         return size
     }
 
-<<<<<<< HEAD
-=======
+    open func initialize() {
+        layer.cornerRadius = tokenSet[.cornerRadius].float
+        layer.cornerCurve = .continuous
+
+        titleLabel?.font = UIFont.fluent(tokenSet[.titleFont].fontInfo)
+        titleLabel?.adjustsFontForContentSizeCategory = true
+
+        if #available(iOS 15, *) {
+            var configuration = UIButton.Configuration.plain()
+            configuration.contentInsets = edgeInsets
+            self.configuration = configuration
+        }
+
+        update()
+
+        NotificationCenter.default.addObserver(self,
+                                               selector: #selector(themeDidChange),
+                                               name: .didChangeTheme,
+                                               object: nil)
+
+        // Update appearance whenever overrideTokens changes.
+        tokenSetSink = tokenSet.sinkChanges { [weak self] in
+            self?.update()
+        }
+    }
+
+    open override func didUpdateFocus(in context: UIFocusUpdateContext, with coordinator: UIFocusAnimationCoordinator) {
+        guard style.isFilledStyle, (self == context.nextFocusedView || self == context.previouslyFocusedView) else {
+            return
+        }
+
+        updateBackgroundColor()
+    }
+
+    open override func didMoveToWindow() {
+        super.didMoveToWindow()
+        updateBackgroundColor()
+        updateTitleColors()
+        updateImage()
+        updateBorderColor()
+    }
+
+    open override func layoutSubviews() {
+        super.layoutSubviews()
+
+        updateProposedTitleLabelWidth()
+    }
+
     open override func imageRect(forContentRect contentRect: CGRect) -> CGRect {
         var rect = CGRect.zero
         if #available(iOS 15, *) {
@@ -123,70 +163,6 @@
             }
         }
         return rect
-    }
-
-    @objc public init(style: ButtonStyle = .secondaryOutline) {
-        self.style = style
-        super.init(frame: .zero)
-        initialize()
-    }
-
-    public override init(frame: CGRect) {
-        super.init(frame: frame)
-        initialize()
-    }
-
-    public required init?(coder aDecoder: NSCoder) {
-        super.init(coder: aDecoder)
-        initialize()
-    }
-
->>>>>>> 2e5cff7b
-    open func initialize() {
-        layer.cornerRadius = tokenSet[.cornerRadius].float
-        layer.cornerCurve = .continuous
-
-        titleLabel?.font = UIFont.fluent(tokenSet[.titleFont].fontInfo)
-        titleLabel?.adjustsFontForContentSizeCategory = true
-
-        if #available(iOS 15, *) {
-            var configuration = UIButton.Configuration.plain()
-            configuration.contentInsets = edgeInsets
-            self.configuration = configuration
-        }
-        update()
-
-        NotificationCenter.default.addObserver(self,
-                                               selector: #selector(themeDidChange),
-                                               name: .didChangeTheme,
-                                               object: nil)
-
-        // Update appearance whenever overrideTokens changes.
-        tokenSetSink = tokenSet.sinkChanges { [weak self] in
-            self?.update()
-        }
-    }
-
-    open override func didUpdateFocus(in context: UIFocusUpdateContext, with coordinator: UIFocusAnimationCoordinator) {
-        guard style.isFilledStyle, (self == context.nextFocusedView || self == context.previouslyFocusedView) else {
-            return
-        }
-
-        updateBackgroundColor()
-    }
-
-    open override func didMoveToWindow() {
-        super.didMoveToWindow()
-        updateBackgroundColor()
-        updateTitleColors()
-        updateImage()
-        updateBorderColor()
-    }
-
-    open override func layoutSubviews() {
-        super.layoutSubviews()
-
-        updateProposedTitleLabelWidth()
     }
 
     @objc public init(style: ButtonStyle = .secondaryOutline) {
