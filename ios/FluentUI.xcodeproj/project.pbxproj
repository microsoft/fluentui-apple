--- conflicted
+++ resolved
@@ -1710,11 +1710,8 @@
 				53097D0B270288FB00A6E4DC /* ButtonModifiers.swift in Sources */,
 				5314E28125F0240D0099271A /* DateComponents+Extensions.swift in Sources */,
 				5314E07025F00F140099271A /* DatePickerController.swift in Sources */,
-<<<<<<< HEAD
 				92B6445E26D46CE90041C8CF /* MSFAvatarGroup.swift in Sources */,
-=======
 				436F6B3F26F4924200D18073 /* MSFNotificationTokens.generated.swift in Sources */,
->>>>>>> 12cb69b3
 				5373D5692694D65C0032A3B4 /* MSFAvatarTokens.generated.swift in Sources */,
 				5373D56B2694D65C0032A3B4 /* MSFAvatarPresence.swift in Sources */,
 				53097D07270288FB00A6E4DC /* MSFButtonTokens.generated.swift in Sources */,
@@ -1886,11 +1883,7 @@
 				FD41C89E22DD13230086F899 /* NavigationController.swift in Sources */,
 				5306075426A1E6A4002D49CF /* MSFAvatarGroupTokens.generated.swift in Sources */,
 				FD4F2A20214AE20400C437D6 /* DatePickerController.swift in Sources */,
-<<<<<<< HEAD
-				22EABB1A2509AAD100C4BE72 /* IndeterminateProgressBarView.swift in Sources */,
 				92B6445A26D441A30041C8CF /* MSFAvatarGroup.swift in Sources */,
-=======
->>>>>>> 12cb69b3
 				5373D5742694D66F0032A3B4 /* FluentUIStyle.generated.swift in Sources */,
 				B45EB790219E310F008646A2 /* BadgeField.swift in Sources */,
 				929DD256266ED3AC00E8175E /* PersonaButtonCarouselTokens.swift in Sources */,
@@ -1973,11 +1966,7 @@
 				FDD454EE21405B390006E84E /* DotView.swift in Sources */,
 				53097D4827028B2800A6E4DC /* ActivityIndicatorView.swift in Sources */,
 				C0EAAEAD2347E1DF00C7244E /* ShimmerView.swift in Sources */,
-<<<<<<< HEAD
 				92865CDB26CB36EA008894FB /* AvatarGroupModifiers.swift in Sources */,
-				C0938E46235F66E300256251 /* ShimmerViewAppearance.swift in Sources */,
-=======
->>>>>>> 12cb69b3
 				FC414E1F258876FB00069E73 /* CommandBar.swift in Sources */,
 				C77A04ED25F046EB001B3EB6 /* Date+CellFileAccessoryView.swift in Sources */,
 				5373D5722694D66F0032A3B4 /* UIKit+SwiftUI_interoperability.swift in Sources */,
