--- conflicted
+++ resolved
@@ -214,11 +214,7 @@
 		D6A0124A2810764B00C90535 /* TabBarTokens.swift in Sources */ = {isa = PBXBuildFile; fileRef = D6A012492810764B00C90535 /* TabBarTokens.swift */; };
 		D6F4098927470E7F001B80D4 /* PillButtonTokenSet.swift in Sources */ = {isa = PBXBuildFile; fileRef = D6F4098827470E7F001B80D4 /* PillButtonTokenSet.swift */; };
 		D6F4098F274F1A1C001B80D4 /* PillButtonBarTokenSet.swift in Sources */ = {isa = PBXBuildFile; fileRef = D6F4098E274F1A1C001B80D4 /* PillButtonBarTokenSet.swift */; };
-<<<<<<< HEAD
 		EC02A5F327472EF400E81B3E /* DividerTokenSet.swift in Sources */ = {isa = PBXBuildFile; fileRef = EC02A5F227472EF400E81B3E /* DividerTokenSet.swift */; };
-=======
-		EC02A5F327472EF400E81B3E /* DividerTokens.swift in Sources */ = {isa = PBXBuildFile; fileRef = EC02A5F227472EF400E81B3E /* DividerTokens.swift */; };
->>>>>>> fd8cd397
 		EC02A5F5274DD19600E81B3E /* MSFDivider.swift in Sources */ = {isa = PBXBuildFile; fileRef = EC02A5F4274DD19500E81B3E /* MSFDivider.swift */; };
 		EC27B8662807A63C00A40B9A /* ResizingHandleTokenSet.swift in Sources */ = {isa = PBXBuildFile; fileRef = EC27B8652807A63C00A40B9A /* ResizingHandleTokenSet.swift */; };
 		EC5982D827BF348700FD048D /* MSFAvatar.swift in Sources */ = {isa = PBXBuildFile; fileRef = EC5982D727BF348700FD048D /* MSFAvatar.swift */; };
@@ -409,11 +405,7 @@
 		D6A012492810764B00C90535 /* TabBarTokens.swift */ = {isa = PBXFileReference; fileEncoding = 4; lastKnownFileType = sourcecode.swift; path = TabBarTokens.swift; sourceTree = "<group>"; };
 		D6F4098827470E7F001B80D4 /* PillButtonTokenSet.swift */ = {isa = PBXFileReference; fileEncoding = 4; lastKnownFileType = sourcecode.swift; path = PillButtonTokenSet.swift; sourceTree = "<group>"; };
 		D6F4098E274F1A1C001B80D4 /* PillButtonBarTokenSet.swift */ = {isa = PBXFileReference; fileEncoding = 4; lastKnownFileType = sourcecode.swift; path = PillButtonBarTokenSet.swift; sourceTree = "<group>"; };
-<<<<<<< HEAD
 		EC02A5F227472EF400E81B3E /* DividerTokenSet.swift */ = {isa = PBXFileReference; lastKnownFileType = sourcecode.swift; path = DividerTokenSet.swift; sourceTree = "<group>"; };
-=======
-		EC02A5F227472EF400E81B3E /* DividerTokens.swift */ = {isa = PBXFileReference; lastKnownFileType = sourcecode.swift; path = DividerTokens.swift; sourceTree = "<group>"; };
->>>>>>> fd8cd397
 		EC02A5F4274DD19500E81B3E /* MSFDivider.swift */ = {isa = PBXFileReference; lastKnownFileType = sourcecode.swift; path = MSFDivider.swift; sourceTree = "<group>"; };
 		EC27B8652807A63C00A40B9A /* ResizingHandleTokenSet.swift */ = {isa = PBXFileReference; lastKnownFileType = sourcecode.swift; path = ResizingHandleTokenSet.swift; sourceTree = "<group>"; };
 		EC5982D727BF348700FD048D /* MSFAvatar.swift */ = {isa = PBXFileReference; lastKnownFileType = sourcecode.swift; path = MSFAvatar.swift; sourceTree = "<group>"; };
