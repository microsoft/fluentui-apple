// !$*UTF8*$!
{
	archiveVersion = 1;
	classes = {
	};
	objectVersion = 52;
	objects = {

/* Begin PBXBuildFile section */
		0AA874152600237A00D47421 /* PersonaView.swift in Sources */ = {isa = PBXBuildFile; fileRef = 0AA874142600237A00D47421 /* PersonaView.swift */; };
		0AA874162600237A00D47421 /* PersonaView.swift in Sources */ = {isa = PBXBuildFile; fileRef = 0AA874142600237A00D47421 /* PersonaView.swift */; };
		0ACD82112620451F0035CD9F /* MSFPersonaViewTokens.generated.swift in Sources */ = {isa = PBXBuildFile; fileRef = 0ACD82102620451E0035CD9F /* MSFPersonaViewTokens.generated.swift */; };
		0ACD82122620451F0035CD9F /* MSFPersonaViewTokens.generated.swift in Sources */ = {isa = PBXBuildFile; fileRef = 0ACD82102620451E0035CD9F /* MSFPersonaViewTokens.generated.swift */; };
		0ACD82192620453B0035CD9F /* PersonaViewTokens.swift in Sources */ = {isa = PBXBuildFile; fileRef = 0ACD82172620453B0035CD9F /* PersonaViewTokens.swift */; };
		0AD70F5726E7F2E3008774EC /* MSFCommandBarTokens.generated.swift in Sources */ = {isa = PBXBuildFile; fileRef = 0AD70F5626E7F2E3008774EC /* MSFCommandBarTokens.generated.swift */; };
		0AD70F5826E7F2E3008774EC /* MSFCommandBarTokens.generated.swift in Sources */ = {isa = PBXBuildFile; fileRef = 0AD70F5626E7F2E3008774EC /* MSFCommandBarTokens.generated.swift */; };
		0AD70F5A26E80A5D008774EC /* CommandBarTokens.swift in Sources */ = {isa = PBXBuildFile; fileRef = 0AD70F5926E80A5D008774EC /* CommandBarTokens.swift */; };
		0AD70F5B26E80A5D008774EC /* CommandBarTokens.swift in Sources */ = {isa = PBXBuildFile; fileRef = 0AD70F5926E80A5D008774EC /* CommandBarTokens.swift */; };
		0AE866A726BA05D000E92108 /* Locale+Extensions.swift in Sources */ = {isa = PBXBuildFile; fileRef = 0AE866A626BA05D000E92108 /* Locale+Extensions.swift */; };
		0AE866A826BA05D000E92108 /* Locale+Extensions.swift in Sources */ = {isa = PBXBuildFile; fileRef = 0AE866A626BA05D000E92108 /* Locale+Extensions.swift */; };
		0BCEFADE2485FEC00088CEE5 /* PopupMenuProtocols.swift in Sources */ = {isa = PBXBuildFile; fileRef = 0BCEFADD2485FEC00088CEE5 /* PopupMenuProtocols.swift */; };
		1168630422E131CF0088B302 /* TabBarItemView.swift in Sources */ = {isa = PBXBuildFile; fileRef = 1168630222E131CF0088B302 /* TabBarItemView.swift */; };
		1168630622E131CF0088B302 /* TabBarView.swift in Sources */ = {isa = PBXBuildFile; fileRef = 1168630322E131CF0088B302 /* TabBarView.swift */; };
		118D9848230BBA2300BC0B72 /* TabBarItem.swift in Sources */ = {isa = PBXBuildFile; fileRef = 118D9847230BBA2300BC0B72 /* TabBarItem.swift */; };
		22010B702523CB2D00FF1F10 /* ActivityViewAnimating.swift in Sources */ = {isa = PBXBuildFile; fileRef = 22010B6F2523CB2D00FF1F10 /* ActivityViewAnimating.swift */; };
		497DC2D924185885008D86F8 /* PillButtonBar.swift in Sources */ = {isa = PBXBuildFile; fileRef = 497DC2D724185885008D86F8 /* PillButtonBar.swift */; };
		497DC2DB24185885008D86F8 /* PillButton.swift in Sources */ = {isa = PBXBuildFile; fileRef = 497DC2D824185885008D86F8 /* PillButton.swift */; };
		5303259A26B31B6B00611D05 /* AvatarModifiers.swift in Sources */ = {isa = PBXBuildFile; fileRef = 5303259926B31B6B00611D05 /* AvatarModifiers.swift */; };
		5303259B26B31B6B00611D05 /* AvatarModifiers.swift in Sources */ = {isa = PBXBuildFile; fileRef = 5303259926B31B6B00611D05 /* AvatarModifiers.swift */; };
		5306075226A1E6A4002D49CF /* AvatarGroupTokens.swift in Sources */ = {isa = PBXBuildFile; fileRef = 5306074F26A1E6A4002D49CF /* AvatarGroupTokens.swift */; };
		5306075326A1E6A4002D49CF /* AvatarGroupTokens.swift in Sources */ = {isa = PBXBuildFile; fileRef = 5306074F26A1E6A4002D49CF /* AvatarGroupTokens.swift */; };
		5306075426A1E6A4002D49CF /* MSFAvatarGroupTokens.generated.swift in Sources */ = {isa = PBXBuildFile; fileRef = 5306075026A1E6A4002D49CF /* MSFAvatarGroupTokens.generated.swift */; };
		5306075526A1E6A4002D49CF /* MSFAvatarGroupTokens.generated.swift in Sources */ = {isa = PBXBuildFile; fileRef = 5306075026A1E6A4002D49CF /* MSFAvatarGroupTokens.generated.swift */; };
		5306075626A1E6A4002D49CF /* AvatarGroup.swift in Sources */ = {isa = PBXBuildFile; fileRef = 5306075126A1E6A4002D49CF /* AvatarGroup.swift */; };
		5306075726A1E6A4002D49CF /* AvatarGroup.swift in Sources */ = {isa = PBXBuildFile; fileRef = 5306075126A1E6A4002D49CF /* AvatarGroup.swift */; };
		5306076026A201C7002D49CF /* Persona.swift in Sources */ = {isa = PBXBuildFile; fileRef = B4EF53C2215AF1AB00573E8F /* Persona.swift */; };
		5306076126A201C8002D49CF /* Persona.swift in Sources */ = {isa = PBXBuildFile; fileRef = B4EF53C2215AF1AB00573E8F /* Persona.swift */; };
		5314E00425F00A300099271A /* ActivityViewAnimating.swift in Sources */ = {isa = PBXBuildFile; fileRef = 22010B6F2523CB2D00FF1F10 /* ActivityViewAnimating.swift */; };
		5314E01625F00CF70099271A /* BarButtonItems.swift in Sources */ = {isa = PBXBuildFile; fileRef = A52648DB2316F4F9003342A0 /* BarButtonItems.swift */; };
		5314E02825F00DA80099271A /* BlurringView.swift in Sources */ = {isa = PBXBuildFile; fileRef = FDA1AF8B21484625001AE720 /* BlurringView.swift */; };
		5314E03125F00DDD0099271A /* CardView.swift in Sources */ = {isa = PBXBuildFile; fileRef = CCC18C2B2501B22F00BE830E /* CardView.swift */; };
		5314E03A25F00E3D0099271A /* BadgeView.swift in Sources */ = {isa = PBXBuildFile; fileRef = B444D6B52183A9740002B4D4 /* BadgeView.swift */; };
		5314E03B25F00E3D0099271A /* BadgeStringExtractor.swift in Sources */ = {isa = PBXBuildFile; fileRef = B4A8BBCC21BF6D6900D5E3ED /* BadgeStringExtractor.swift */; };
		5314E03C25F00E3D0099271A /* BadgeField.swift in Sources */ = {isa = PBXBuildFile; fileRef = B45EB78F219E310F008646A2 /* BadgeField.swift */; };
		5314E05925F00EF50099271A /* CalendarViewDataSource.swift in Sources */ = {isa = PBXBuildFile; fileRef = FD599D0B2134AB1E008845EE /* CalendarViewDataSource.swift */; };
		5314E05A25F00EF50099271A /* CalendarViewLayout.swift in Sources */ = {isa = PBXBuildFile; fileRef = FD599D092134AB15008845EE /* CalendarViewLayout.swift */; };
		5314E05B25F00EF50099271A /* CalendarView.swift in Sources */ = {isa = PBXBuildFile; fileRef = FD599D0121348439008845EE /* CalendarView.swift */; };
		5314E06025F00EFD0099271A /* CalendarViewWeekdayHeadingView.swift in Sources */ = {isa = PBXBuildFile; fileRef = FD599D072134AB0E008845EE /* CalendarViewWeekdayHeadingView.swift */; };
		5314E06125F00EFD0099271A /* CalendarViewDayCell.swift in Sources */ = {isa = PBXBuildFile; fileRef = FDFB8AEE21361C9D0046850A /* CalendarViewDayCell.swift */; };
		5314E06225F00EFD0099271A /* CalendarViewDayTodayCell.swift in Sources */ = {isa = PBXBuildFile; fileRef = FDFB8AEC21361C9D0046850A /* CalendarViewDayTodayCell.swift */; };
		5314E06325F00EFD0099271A /* CalendarViewDayMonthYearCell.swift in Sources */ = {isa = PBXBuildFile; fileRef = FDFB8AEF21361C9D0046850A /* CalendarViewDayMonthYearCell.swift */; };
		5314E06425F00EFD0099271A /* CalendarViewMonthBannerView.swift in Sources */ = {isa = PBXBuildFile; fileRef = FDFB8AEA21361C950046850A /* CalendarViewMonthBannerView.swift */; };
		5314E06525F00EFD0099271A /* CalendarViewDayMonthCell.swift in Sources */ = {isa = PBXBuildFile; fileRef = FDFB8AED21361C9D0046850A /* CalendarViewDayMonthCell.swift */; };
		5314E06A25F00F100099271A /* GenericDateTimePicker.swift in Sources */ = {isa = PBXBuildFile; fileRef = FD1FAE1A2272464B00A5DBA4 /* GenericDateTimePicker.swift */; };
		5314E06B25F00F100099271A /* DateTimePicker.swift in Sources */ = {isa = PBXBuildFile; fileRef = FD77752F21A490BA00033D58 /* DateTimePicker.swift */; };
		5314E07025F00F140099271A /* DatePickerController.swift in Sources */ = {isa = PBXBuildFile; fileRef = FD4F2A1F214AE20400C437D6 /* DatePickerController.swift */; };
		5314E07125F00F140099271A /* DatePickerSelectionManager.swift in Sources */ = {isa = PBXBuildFile; fileRef = FD256C5A2183B90B00EC9588 /* DatePickerSelectionManager.swift */; };
		5314E07625F00F160099271A /* DateTimePickerController.swift in Sources */ = {isa = PBXBuildFile; fileRef = FD5ADBF32190CDC80005A9AF /* DateTimePickerController.swift */; };
		5314E07B25F00F1A0099271A /* DateTimePickerViewDataSource.swift in Sources */ = {isa = PBXBuildFile; fileRef = FD9758072191118E00B67319 /* DateTimePickerViewDataSource.swift */; };
		5314E07C25F00F1A0099271A /* DateTimePickerViewLayout.swift in Sources */ = {isa = PBXBuildFile; fileRef = FD77752C219E62E100033D58 /* DateTimePickerViewLayout.swift */; };
		5314E07D25F00F1A0099271A /* DateTimePickerViewComponentTableView.swift in Sources */ = {isa = PBXBuildFile; fileRef = FD9758082191118E00B67319 /* DateTimePickerViewComponentTableView.swift */; };
		5314E07E25F00F1A0099271A /* DateTimePickerView.swift in Sources */ = {isa = PBXBuildFile; fileRef = FD9758062191118D00B67319 /* DateTimePickerView.swift */; };
		5314E07F25F00F1A0099271A /* DateTimePickerViewComponentCell.swift in Sources */ = {isa = PBXBuildFile; fileRef = FD97580A2191118E00B67319 /* DateTimePickerViewComponentCell.swift */; };
		5314E08025F00F1A0099271A /* DateTimePickerViewComponent.swift in Sources */ = {isa = PBXBuildFile; fileRef = FD9758092191118E00B67319 /* DateTimePickerViewComponent.swift */; };
		5314E08925F00F2D0099271A /* CommandBarButtonGroupView.swift in Sources */ = {isa = PBXBuildFile; fileRef = FC414E242588798000069E73 /* CommandBarButtonGroupView.swift */; };
		5314E08A25F00F2D0099271A /* CommandBar.swift in Sources */ = {isa = PBXBuildFile; fileRef = FC414E1E258876FB00069E73 /* CommandBar.swift */; };
		5314E08B25F00F2D0099271A /* CommandBarItem.swift in Sources */ = {isa = PBXBuildFile; fileRef = FC414E4E2588B65C00069E73 /* CommandBarItem.swift */; };
		5314E08C25F00F2D0099271A /* CommandBarButton.swift in Sources */ = {isa = PBXBuildFile; fileRef = FC414E2A25887A4B00069E73 /* CommandBarButton.swift */; };
		5314E09525F00FA30099271A /* DimmingView.swift in Sources */ = {isa = PBXBuildFile; fileRef = A5B87B03211E22B70038C37C /* DimmingView.swift */; };
		5314E09E25F00FE20099271A /* DotView.swift in Sources */ = {isa = PBXBuildFile; fileRef = FDD454ED21405B390006E84E /* DotView.swift */; };
		5314E0A725F010070099271A /* DrawerController.swift in Sources */ = {isa = PBXBuildFile; fileRef = A5B87AF3211E16360038C37C /* DrawerController.swift */; };
		5314E0A825F010070099271A /* DrawerPresentationController.swift in Sources */ = {isa = PBXBuildFile; fileRef = A5B87AF5211E16360038C37C /* DrawerPresentationController.swift */; };
		5314E0A925F010070099271A /* DrawerTransitionAnimator.swift in Sources */ = {isa = PBXBuildFile; fileRef = A5B87AF4211E16360038C37C /* DrawerTransitionAnimator.swift */; };
		5314E0AA25F010070099271A /* DrawerShadowView.swift in Sources */ = {isa = PBXBuildFile; fileRef = A5237ACC21ED6CA70040BF27 /* DrawerShadowView.swift */; };
		5314E0B325F010400099271A /* EasyTapButton.swift in Sources */ = {isa = PBXBuildFile; fileRef = FD5BBE42214C73CE008964B4 /* EasyTapButton.swift */; };
		5314E0BC25F0106F0099271A /* HUDView.swift in Sources */ = {isa = PBXBuildFile; fileRef = B483323221CC71940022B4CC /* HUDView.swift */; };
		5314E0BD25F0106F0099271A /* HUD.swift in Sources */ = {isa = PBXBuildFile; fileRef = B483323421DEA8D70022B4CC /* HUD.swift */; };
		5314E0CF25F011F10099271A /* Label.swift in Sources */ = {isa = PBXBuildFile; fileRef = A589F853211BA03200471C23 /* Label.swift */; };
		5314E0E425F012C00099271A /* NavigationController.swift in Sources */ = {isa = PBXBuildFile; fileRef = FD41C87F22DD13230086F899 /* NavigationController.swift */; };
		5314E0E525F012C00099271A /* NavigationBar.swift in Sources */ = {isa = PBXBuildFile; fileRef = FD41C87B22DD13230086F899 /* NavigationBar.swift */; };
		5314E0E625F012C00099271A /* UIViewController+Navigation.swift in Sources */ = {isa = PBXBuildFile; fileRef = FD9DA7B4232C33A80013E41B /* UIViewController+Navigation.swift */; };
		5314E0E725F012C00099271A /* UINavigationItem+Navigation.swift in Sources */ = {isa = PBXBuildFile; fileRef = FD41C8BD22DD47120086F899 /* UINavigationItem+Navigation.swift */; };
		5314E0EC25F012C40099271A /* NavigationAnimator.swift in Sources */ = {isa = PBXBuildFile; fileRef = FD41C88022DD13230086F899 /* NavigationAnimator.swift */; };
		5314E0ED25F012C40099271A /* ContentScrollViewTraits.swift in Sources */ = {isa = PBXBuildFile; fileRef = FD41C86E22DD13230086F899 /* ContentScrollViewTraits.swift */; };
		5314E0F225F012C80099271A /* ShyHeaderView.swift in Sources */ = {isa = PBXBuildFile; fileRef = FD41C87122DD13230086F899 /* ShyHeaderView.swift */; };
		5314E0F325F012C80099271A /* ShyHeaderController.swift in Sources */ = {isa = PBXBuildFile; fileRef = FD41C87022DD13230086F899 /* ShyHeaderController.swift */; };
		5314E0F825F012CB0099271A /* LargeTitleView.swift in Sources */ = {isa = PBXBuildFile; fileRef = FD41C87A22DD13230086F899 /* LargeTitleView.swift */; };
		5314E10125F012E60099271A /* NotificationView.swift in Sources */ = {isa = PBXBuildFile; fileRef = A5B6617223A41E2900E801DD /* NotificationView.swift */; };
		5314E10A25F014600099271A /* Obscurable.swift in Sources */ = {isa = PBXBuildFile; fileRef = 53BCB0CD253A4E8C00620960 /* Obscurable.swift */; };
		5314E11625F015EA0099271A /* PersonaBadgeViewDataSource.swift in Sources */ = {isa = PBXBuildFile; fileRef = B4BA27872319DC0D0001563C /* PersonaBadgeViewDataSource.swift */; };
		5314E11725F015EA0099271A /* PersonaCell.swift in Sources */ = {isa = PBXBuildFile; fileRef = B46D3F922151D95F0029772C /* PersonaCell.swift */; };
		5314E11825F015EA0099271A /* PeoplePicker.swift in Sources */ = {isa = PBXBuildFile; fileRef = B47B58B722F8E5840078DE38 /* PeoplePicker.swift */; };
		5314E11B25F015EA0099271A /* PersonaListView.swift in Sources */ = {isa = PBXBuildFile; fileRef = B46D3F9C215985AC0029772C /* PersonaListView.swift */; };
		5314E12925F016230099271A /* PillButtonStyle.swift in Sources */ = {isa = PBXBuildFile; fileRef = 86AF4F7425AFC746005D4253 /* PillButtonStyle.swift */; };
		5314E12A25F016230099271A /* PillButton.swift in Sources */ = {isa = PBXBuildFile; fileRef = 497DC2D824185885008D86F8 /* PillButton.swift */; };
		5314E12B25F016230099271A /* PillButtonBar.swift in Sources */ = {isa = PBXBuildFile; fileRef = 497DC2D724185885008D86F8 /* PillButtonBar.swift */; };
		5314E13425F016370099271A /* PopupMenuItem.swift in Sources */ = {isa = PBXBuildFile; fileRef = A5961F9E218A256B00E2A506 /* PopupMenuItem.swift */; };
		5314E13525F016370099271A /* PopupMenuItemCell.swift in Sources */ = {isa = PBXBuildFile; fileRef = A5961FA2218A25D100E2A506 /* PopupMenuItemCell.swift */; };
		5314E13625F016370099271A /* PopupMenuSectionHeaderView.swift in Sources */ = {isa = PBXBuildFile; fileRef = A5961FA4218A260500E2A506 /* PopupMenuSectionHeaderView.swift */; };
		5314E13725F016370099271A /* PopupMenuProtocols.swift in Sources */ = {isa = PBXBuildFile; fileRef = 0BCEFADD2485FEC00088CEE5 /* PopupMenuProtocols.swift */; };
		5314E13825F016370099271A /* PopupMenuSection.swift in Sources */ = {isa = PBXBuildFile; fileRef = A5961FA0218A25C400E2A506 /* PopupMenuSection.swift */; };
		5314E13925F016370099271A /* PopupMenuController.swift in Sources */ = {isa = PBXBuildFile; fileRef = A5961F9C218A254D00E2A506 /* PopupMenuController.swift */; };
		5314E14225F016860099271A /* CardPresenterNavigationController.swift in Sources */ = {isa = PBXBuildFile; fileRef = FD0D29D52151A3D700E8655E /* CardPresenterNavigationController.swift */; };
		5314E14325F016860099271A /* CardTransitionAnimator.swift in Sources */ = {isa = PBXBuildFile; fileRef = FDA1AF90214871B5001AE720 /* CardTransitionAnimator.swift */; };
		5314E14425F016860099271A /* PageCardPresenterController.swift in Sources */ = {isa = PBXBuildFile; fileRef = FD4F2A1A2148937100C437D6 /* PageCardPresenterController.swift */; };
		5314E14525F016860099271A /* CardPresentationController.swift in Sources */ = {isa = PBXBuildFile; fileRef = FDA1AF9221487225001AE720 /* CardPresentationController.swift */; };
		5314E14E25F016CD0099271A /* ResizingHandleView.swift in Sources */ = {isa = PBXBuildFile; fileRef = A5237ACA21DED7030040BF27 /* ResizingHandleView.swift */; };
		5314E16925F017940099271A /* SegmentedControl.swift in Sources */ = {isa = PBXBuildFile; fileRef = ECEBA8FB25EDF3380048EE24 /* SegmentedControl.swift */; };
		5314E17225F0191C0099271A /* Separator.swift in Sources */ = {isa = PBXBuildFile; fileRef = A5DCA76321224026005F4CB7 /* Separator.swift */; };
		5314E18D25F0195C0099271A /* ShimmerView.swift in Sources */ = {isa = PBXBuildFile; fileRef = C0EAAEAC2347E1DF00C7244E /* ShimmerView.swift */; };
		5314E18E25F0195C0099271A /* ShimmerLinesView.swift in Sources */ = {isa = PBXBuildFile; fileRef = C0A0D76B233AEF6C00F432FD /* ShimmerLinesView.swift */; };
		5314E19525F019650099271A /* TabBarItemView.swift in Sources */ = {isa = PBXBuildFile; fileRef = 1168630222E131CF0088B302 /* TabBarItemView.swift */; };
		5314E19625F019650099271A /* TabBarView.swift in Sources */ = {isa = PBXBuildFile; fileRef = 1168630322E131CF0088B302 /* TabBarView.swift */; };
		5314E19725F019650099271A /* TabBarItem.swift in Sources */ = {isa = PBXBuildFile; fileRef = 118D9847230BBA2300BC0B72 /* TabBarItem.swift */; };
		5314E19825F019650099271A /* SideTabBar.swift in Sources */ = {isa = PBXBuildFile; fileRef = 7D0931C224AAAC8C0072458A /* SideTabBar.swift */; };
		5314E1A125F01A7C0099271A /* TableViewCellFileAccessoryView.swift in Sources */ = {isa = PBXBuildFile; fileRef = 7DC2FB2724C0ED1100367A55 /* TableViewCellFileAccessoryView.swift */; };
		5314E1A225F01A7C0099271A /* ActivityIndicatorCell.swift in Sources */ = {isa = PBXBuildFile; fileRef = B4E782C221793AB200A7DFCE /* ActivityIndicatorCell.swift */; };
		5314E1A325F01A7C0099271A /* TableViewHeaderFooterView.swift in Sources */ = {isa = PBXBuildFile; fileRef = B4EF66502294A664007FEAB0 /* TableViewHeaderFooterView.swift */; };
		5314E1A425F01A7C0099271A /* CenteredLabelCell.swift in Sources */ = {isa = PBXBuildFile; fileRef = B4E782C62179509A00A7DFCE /* CenteredLabelCell.swift */; };
		5314E1A525F01A7C0099271A /* TableViewCell.swift in Sources */ = {isa = PBXBuildFile; fileRef = B498141321E424920077B48D /* TableViewCell.swift */; };
		5314E1A625F01A7C0099271A /* BooleanCell.swift in Sources */ = {isa = PBXBuildFile; fileRef = B441478C228CDA130040E88E /* BooleanCell.swift */; };
		5314E1A725F01A7C0099271A /* ActionsCell.swift in Sources */ = {isa = PBXBuildFile; fileRef = B4E782C02176AD5E00A7DFCE /* ActionsCell.swift */; };
		5314E1B025F01A980099271A /* Tooltip.swift in Sources */ = {isa = PBXBuildFile; fileRef = FD7DF05B21FA7F5000857267 /* Tooltip.swift */; };
		5314E1B125F01A980099271A /* TooltipView.swift in Sources */ = {isa = PBXBuildFile; fileRef = FD7DF05D21FA7FC100857267 /* TooltipView.swift */; };
		5314E1B225F01A980099271A /* TooltipPositionController.swift in Sources */ = {isa = PBXBuildFile; fileRef = FD7DF05F21FA83C900857267 /* TooltipPositionController.swift */; };
		5314E1BB25F01B070099271A /* TouchForwardingView.swift in Sources */ = {isa = PBXBuildFile; fileRef = B483323621DEB5A00022B4CC /* TouchForwardingView.swift */; };
		5314E1C425F01B4E0099271A /* TwoLineTitleView.swift in Sources */ = {isa = PBXBuildFile; fileRef = FD5BBE40214C6AF3008964B4 /* TwoLineTitleView.swift */; };
		5314E1CD25F01B730099271A /* AnimationSynchronizer.swift in Sources */ = {isa = PBXBuildFile; fileRef = C0938E43235E8ED500256251 /* AnimationSynchronizer.swift */; };
		5314E1D625F01E4A0099271A /* SearchBar.swift in Sources */ = {isa = PBXBuildFile; fileRef = FD41C87E22DD13230086F899 /* SearchBar.swift */; };
		5314E21E25F022120099271A /* UIView+Extensions.swift in Sources */ = {isa = PBXBuildFile; fileRef = A5B87B05211E23650038C37C /* UIView+Extensions.swift */; };
		5314E22725F022310099271A /* UITableViewCell+Extension.swift in Sources */ = {isa = PBXBuildFile; fileRef = B444D6B02181403C0002B4D4 /* UITableViewCell+Extension.swift */; };
		5314E23025F022C80099271A /* UIScrollView+Extensions.swift in Sources */ = {isa = PBXBuildFile; fileRef = FD41C8B122DD3BB70086F899 /* UIScrollView+Extensions.swift */; };
		5314E24B25F0232F0099271A /* UIScreen+Extension.swift in Sources */ = {isa = PBXBuildFile; fileRef = A5B87B01211E20B50038C37C /* UIScreen+Extension.swift */; };
		5314E25425F023650099271A /* UIImage+Extensions.swift in Sources */ = {isa = PBXBuildFile; fileRef = A5961FA6218A2E4500E2A506 /* UIImage+Extensions.swift */; };
		5314E25D25F0238E0099271A /* UIFont+Extension.swift in Sources */ = {isa = PBXBuildFile; fileRef = A5B87AF0211BD4380038C37C /* UIFont+Extension.swift */; };
		5314E26625F023B20099271A /* UIColor+Extensions.swift in Sources */ = {isa = PBXBuildFile; fileRef = A56CE7B522E68A7800AA77EE /* UIColor+Extensions.swift */; };
		5314E28125F0240D0099271A /* DateComponents+Extensions.swift in Sources */ = {isa = PBXBuildFile; fileRef = FD9A5C862179464F00D224D9 /* DateComponents+Extensions.swift */; };
		5314E28E25F024590099271A /* Date+Extensions.swift in Sources */ = {isa = PBXBuildFile; fileRef = FD5BBE3A214B2F44008964B4 /* Date+Extensions.swift */; };
		5314E29725F024760099271A /* String+Extension.swift in Sources */ = {isa = PBXBuildFile; fileRef = A559BB7D212B6D100055E107 /* String+Extension.swift */; };
		5314E2A025F024860099271A /* NSLayoutConstraint+Extensions.swift in Sources */ = {isa = PBXBuildFile; fileRef = FD41C8B422DD3EA20086F899 /* NSLayoutConstraint+Extensions.swift */; };
		5314E2B225F024B60099271A /* Calendar+Extensions.swift in Sources */ = {isa = PBXBuildFile; fileRef = FD7254E82147059D002F4069 /* Calendar+Extensions.swift */; };
		5314E2BB25F024C60099271A /* CALayer+Extensions.swift in Sources */ = {isa = PBXBuildFile; fileRef = A54D97D9217A5FC10072681A /* CALayer+Extensions.swift */; };
		5314E2D125F0251E0099271A /* iOS13_4_compatibility.swift in Sources */ = {isa = PBXBuildFile; fileRef = 537315B225438B15001FD14C /* iOS13_4_compatibility.swift */; };
		5314E2DA25F025370099271A /* Fonts.swift in Sources */ = {isa = PBXBuildFile; fileRef = A5CEC16E20D98F340016922A /* Fonts.swift */; };
		5314E2E325F025500099271A /* FluentUIFramework.swift in Sources */ = {isa = PBXBuildFile; fileRef = A559BB82212B7D870055E107 /* FluentUIFramework.swift */; };
		5314E2EC25F025710099271A /* DayOfMonth.swift in Sources */ = {isa = PBXBuildFile; fileRef = FD777528219E3F6C00033D58 /* DayOfMonth.swift */; };
		5314E2F525F025C60099271A /* CalendarConfiguration.swift in Sources */ = {isa = PBXBuildFile; fileRef = FDF41ED82141A02200EC527C /* CalendarConfiguration.swift */; };
		5314E30225F0260E0099271A /* AccessibilityContainerView.swift in Sources */ = {isa = PBXBuildFile; fileRef = FD77752A219E455A00033D58 /* AccessibilityContainerView.swift */; };
		5314E30325F0260E0099271A /* AccessibleViewDelegate.swift in Sources */ = {isa = PBXBuildFile; fileRef = FD599D052134A682008845EE /* AccessibleViewDelegate.swift */; };
<<<<<<< HEAD
		5340828E26CFF3CE007716E1 /* MSFDrawerTokens.swift in Sources */ = {isa = PBXBuildFile; fileRef = 5340828C26CFF3CE007716E1 /* MSFDrawerTokens.swift */; };
		5340828F26CFF3CE007716E1 /* MSFDrawerTokens.swift in Sources */ = {isa = PBXBuildFile; fileRef = 5340828C26CFF3CE007716E1 /* MSFDrawerTokens.swift */; };
		5340829226CFF4C8007716E1 /* ActivityIndicator.swift in Sources */ = {isa = PBXBuildFile; fileRef = 5360996526B8B7060069DE71 /* ActivityIndicator.swift */; };
		5340829326CFF4C9007716E1 /* ActivityIndicator.swift in Sources */ = {isa = PBXBuildFile; fileRef = 5360996526B8B7060069DE71 /* ActivityIndicator.swift */; };
		5340829426CFF4CC007716E1 /* ActivityIndicatorModifiers.swift in Sources */ = {isa = PBXBuildFile; fileRef = 5340828326CE027B007716E1 /* ActivityIndicatorModifiers.swift */; };
		5340829526CFF4CC007716E1 /* ActivityIndicatorModifiers.swift in Sources */ = {isa = PBXBuildFile; fileRef = 5340828326CE027B007716E1 /* ActivityIndicatorModifiers.swift */; };
		5340829626CFF4CF007716E1 /* ActivityIndicatorTokens.swift in Sources */ = {isa = PBXBuildFile; fileRef = 5360996326B8B7060069DE71 /* ActivityIndicatorTokens.swift */; };
		5340829726CFF4D0007716E1 /* ActivityIndicatorTokens.swift in Sources */ = {isa = PBXBuildFile; fileRef = 5360996326B8B7060069DE71 /* ActivityIndicatorTokens.swift */; };
		5340829826CFF4D3007716E1 /* MSFActivityIndicatorTokens.generated.swift in Sources */ = {isa = PBXBuildFile; fileRef = 5360996426B8B7060069DE71 /* MSFActivityIndicatorTokens.generated.swift */; };
		5340829A26CFF518007716E1 /* PersonaViewTokens.swift in Sources */ = {isa = PBXBuildFile; fileRef = 0ACD82172620453B0035CD9F /* PersonaViewTokens.swift */; };
		5340829B26CFF58E007716E1 /* MSFListTokens.generated.swift in Sources */ = {isa = PBXBuildFile; fileRef = 5360994826B8B4990069DE71 /* MSFListTokens.generated.swift */; };
		5340829D26CFF58E007716E1 /* HeaderFooterTokens.swift in Sources */ = {isa = PBXBuildFile; fileRef = 5360994926B8B4990069DE71 /* HeaderFooterTokens.swift */; };
		5340829E26CFF58E007716E1 /* ListCell.swift in Sources */ = {isa = PBXBuildFile; fileRef = 5360994726B8B4990069DE71 /* ListCell.swift */; };
		5340829F26CFF58E007716E1 /* MSFHeaderFooterTokens.generated.swift in Sources */ = {isa = PBXBuildFile; fileRef = 5360994326B8B4980069DE71 /* MSFHeaderFooterTokens.generated.swift */; };
		534082A026CFF58E007716E1 /* List.swift in Sources */ = {isa = PBXBuildFile; fileRef = 5360994226B8B4980069DE71 /* List.swift */; };
		534082A126CFF58E007716E1 /* ListTokens.swift in Sources */ = {isa = PBXBuildFile; fileRef = 5360994626B8B4990069DE71 /* ListTokens.swift */; };
		534082A226CFF58E007716E1 /* MSFListCellTokens.generated.swift in Sources */ = {isa = PBXBuildFile; fileRef = 5360994526B8B4990069DE71 /* MSFListCellTokens.generated.swift */; };
		534082A326CFF58F007716E1 /* MSFListTokens.generated.swift in Sources */ = {isa = PBXBuildFile; fileRef = 5360994826B8B4990069DE71 /* MSFListTokens.generated.swift */; };
		534082A426CFF58F007716E1 /* ListHeaderFooter.swift in Sources */ = {isa = PBXBuildFile; fileRef = 5360994426B8B4990069DE71 /* ListHeaderFooter.swift */; };
		534082A526CFF58F007716E1 /* HeaderFooterTokens.swift in Sources */ = {isa = PBXBuildFile; fileRef = 5360994926B8B4990069DE71 /* HeaderFooterTokens.swift */; };
		534082A626CFF58F007716E1 /* ListCell.swift in Sources */ = {isa = PBXBuildFile; fileRef = 5360994726B8B4990069DE71 /* ListCell.swift */; };
		534082A726CFF58F007716E1 /* MSFHeaderFooterTokens.generated.swift in Sources */ = {isa = PBXBuildFile; fileRef = 5360994326B8B4980069DE71 /* MSFHeaderFooterTokens.generated.swift */; };
		534082A826CFF58F007716E1 /* List.swift in Sources */ = {isa = PBXBuildFile; fileRef = 5360994226B8B4980069DE71 /* List.swift */; };
		534082A926CFF58F007716E1 /* ListTokens.swift in Sources */ = {isa = PBXBuildFile; fileRef = 5360994626B8B4990069DE71 /* ListTokens.swift */; };
		534082AA26CFF58F007716E1 /* MSFListCellTokens.generated.swift in Sources */ = {isa = PBXBuildFile; fileRef = 5360994526B8B4990069DE71 /* MSFListCellTokens.generated.swift */; };
		534082AB26CFF5B9007716E1 /* ActivityIndicatorView.swift in Sources */ = {isa = PBXBuildFile; fileRef = B4E782C421793BB900A7DFCE /* ActivityIndicatorView.swift */; };
		534082AC26CFF5BA007716E1 /* ActivityIndicatorView.swift in Sources */ = {isa = PBXBuildFile; fileRef = B4E782C421793BB900A7DFCE /* ActivityIndicatorView.swift */; };
		534082AD26CFF5D2007716E1 /* ButtonLegacy.swift in Sources */ = {isa = PBXBuildFile; fileRef = 5360996C26B8B7130069DE71 /* ButtonLegacy.swift */; };
		534082AE26CFF5D2007716E1 /* ButtonLegacy.swift in Sources */ = {isa = PBXBuildFile; fileRef = 5360996C26B8B7130069DE71 /* ButtonLegacy.swift */; };
		534082AF26CFF5E4007716E1 /* MSFButton.swift in Sources */ = {isa = PBXBuildFile; fileRef = 5340827326C48241007716E1 /* MSFButton.swift */; };
		534082B026CFF5E4007716E1 /* Button.swift in Sources */ = {isa = PBXBuildFile; fileRef = 5360995B26B8B4DE0069DE71 /* Button.swift */; };
		534082B126CFF5E4007716E1 /* ButtonTokens.swift in Sources */ = {isa = PBXBuildFile; fileRef = 5360995A26B8B4DE0069DE71 /* ButtonTokens.swift */; };
		534082B226CFF5E4007716E1 /* ButtonModifiers.swift in Sources */ = {isa = PBXBuildFile; fileRef = 5340827626C48B2B007716E1 /* ButtonModifiers.swift */; };
		534082B326CFF5E4007716E1 /* MSFButtonTokens.generated.swift in Sources */ = {isa = PBXBuildFile; fileRef = 5360995C26B8B4DE0069DE71 /* MSFButtonTokens.generated.swift */; };
		534082B426CFF5E5007716E1 /* MSFButton.swift in Sources */ = {isa = PBXBuildFile; fileRef = 5340827326C48241007716E1 /* MSFButton.swift */; };
		534082B526CFF5E5007716E1 /* Button.swift in Sources */ = {isa = PBXBuildFile; fileRef = 5360995B26B8B4DE0069DE71 /* Button.swift */; };
		534082B626CFF5E5007716E1 /* ButtonTokens.swift in Sources */ = {isa = PBXBuildFile; fileRef = 5360995A26B8B4DE0069DE71 /* ButtonTokens.swift */; };
		534082B726CFF5E5007716E1 /* ButtonModifiers.swift in Sources */ = {isa = PBXBuildFile; fileRef = 5340827626C48B2B007716E1 /* ButtonModifiers.swift */; };
		534082B826CFF5E5007716E1 /* MSFButtonTokens.generated.swift in Sources */ = {isa = PBXBuildFile; fileRef = 5360995C26B8B4DE0069DE71 /* MSFButtonTokens.generated.swift */; };
		534082BD26D0209D007716E1 /* MSFDrawerTokens.generated.swift in Sources */ = {isa = PBXBuildFile; fileRef = 534082BC26D0209D007716E1 /* MSFDrawerTokens.generated.swift */; };
		534082BE26D0209D007716E1 /* MSFDrawerTokens.generated.swift in Sources */ = {isa = PBXBuildFile; fileRef = 534082BC26D0209D007716E1 /* MSFDrawerTokens.generated.swift */; };
		535ADBB826E0285E005E962B /* MSFActivityIndicatorTokens.generated.swift in Sources */ = {isa = PBXBuildFile; fileRef = 5360996426B8B7060069DE71 /* MSFActivityIndicatorTokens.generated.swift */; };
		535ADBB926E02869005E962B /* ListHeaderFooter.swift in Sources */ = {isa = PBXBuildFile; fileRef = 5360994426B8B4990069DE71 /* ListHeaderFooter.swift */; };
=======
		5328D97026FBA3D700F3723B /* IndeterminateProgressBarTokens.swift in Sources */ = {isa = PBXBuildFile; fileRef = 5328D96C26FBA3D600F3723B /* IndeterminateProgressBarTokens.swift */; };
		5328D97126FBA3D700F3723B /* IndeterminateProgressBarTokens.swift in Sources */ = {isa = PBXBuildFile; fileRef = 5328D96C26FBA3D600F3723B /* IndeterminateProgressBarTokens.swift */; };
		5328D97226FBA3D700F3723B /* IndeterminateProgressBarModifiers.swift in Sources */ = {isa = PBXBuildFile; fileRef = 5328D96D26FBA3D600F3723B /* IndeterminateProgressBarModifiers.swift */; };
		5328D97326FBA3D700F3723B /* IndeterminateProgressBarModifiers.swift in Sources */ = {isa = PBXBuildFile; fileRef = 5328D96D26FBA3D600F3723B /* IndeterminateProgressBarModifiers.swift */; };
		5328D97426FBA3D700F3723B /* MSFIndeterminateProgressBarTokens.generated.swift in Sources */ = {isa = PBXBuildFile; fileRef = 5328D96E26FBA3D700F3723B /* MSFIndeterminateProgressBarTokens.generated.swift */; };
		5328D97526FBA3D700F3723B /* MSFIndeterminateProgressBarTokens.generated.swift in Sources */ = {isa = PBXBuildFile; fileRef = 5328D96E26FBA3D700F3723B /* MSFIndeterminateProgressBarTokens.generated.swift */; };
		5328D97626FBA3D700F3723B /* IndeterminateProgressBar.swift in Sources */ = {isa = PBXBuildFile; fileRef = 5328D96F26FBA3D700F3723B /* IndeterminateProgressBar.swift */; };
		5328D97726FBA3D700F3723B /* IndeterminateProgressBar.swift in Sources */ = {isa = PBXBuildFile; fileRef = 5328D96F26FBA3D700F3723B /* IndeterminateProgressBar.swift */; };
>>>>>>> b88f9382
		5360994126B8B2710069DE71 /* PersonaButtonCarousel.swift in Sources */ = {isa = PBXBuildFile; fileRef = 929DD258266ED3B600E8175E /* PersonaButtonCarousel.swift */; };
		537315B325438B15001FD14C /* iOS13_4_compatibility.swift in Sources */ = {isa = PBXBuildFile; fileRef = 537315B225438B15001FD14C /* iOS13_4_compatibility.swift */; };
		5373D5642694D65C0032A3B4 /* AvatarTokens.swift in Sources */ = {isa = PBXBuildFile; fileRef = 5373D5602694D65C0032A3B4 /* AvatarTokens.swift */; };
		5373D5652694D65C0032A3B4 /* AvatarTokens.swift in Sources */ = {isa = PBXBuildFile; fileRef = 5373D5602694D65C0032A3B4 /* AvatarTokens.swift */; };
		5373D5662694D65C0032A3B4 /* Avatar.swift in Sources */ = {isa = PBXBuildFile; fileRef = 5373D5612694D65C0032A3B4 /* Avatar.swift */; };
		5373D5672694D65C0032A3B4 /* Avatar.swift in Sources */ = {isa = PBXBuildFile; fileRef = 5373D5612694D65C0032A3B4 /* Avatar.swift */; };
		5373D5682694D65C0032A3B4 /* MSFAvatarTokens.generated.swift in Sources */ = {isa = PBXBuildFile; fileRef = 5373D5622694D65C0032A3B4 /* MSFAvatarTokens.generated.swift */; };
		5373D5692694D65C0032A3B4 /* MSFAvatarTokens.generated.swift in Sources */ = {isa = PBXBuildFile; fileRef = 5373D5622694D65C0032A3B4 /* MSFAvatarTokens.generated.swift */; };
		5373D56A2694D65C0032A3B4 /* MSFAvatarPresence.swift in Sources */ = {isa = PBXBuildFile; fileRef = 5373D5632694D65C0032A3B4 /* MSFAvatarPresence.swift */; };
		5373D56B2694D65C0032A3B4 /* MSFAvatarPresence.swift in Sources */ = {isa = PBXBuildFile; fileRef = 5373D5632694D65C0032A3B4 /* MSFAvatarPresence.swift */; };
		5373D5702694D66F0032A3B4 /* Theming.swift in Sources */ = {isa = PBXBuildFile; fileRef = 5373D56C2694D66F0032A3B4 /* Theming.swift */; };
		5373D5712694D66F0032A3B4 /* Theming.swift in Sources */ = {isa = PBXBuildFile; fileRef = 5373D56C2694D66F0032A3B4 /* Theming.swift */; };
		5373D5722694D66F0032A3B4 /* UIKit+SwiftUI_interoperability.swift in Sources */ = {isa = PBXBuildFile; fileRef = 5373D56D2694D66F0032A3B4 /* UIKit+SwiftUI_interoperability.swift */; };
		5373D5732694D66F0032A3B4 /* UIKit+SwiftUI_interoperability.swift in Sources */ = {isa = PBXBuildFile; fileRef = 5373D56D2694D66F0032A3B4 /* UIKit+SwiftUI_interoperability.swift */; };
		5373D5742694D66F0032A3B4 /* FluentUIStyle.generated.swift in Sources */ = {isa = PBXBuildFile; fileRef = 5373D56E2694D66F0032A3B4 /* FluentUIStyle.generated.swift */; };
		5373D5752694D66F0032A3B4 /* FluentUIStyle.generated.swift in Sources */ = {isa = PBXBuildFile; fileRef = 5373D56E2694D66F0032A3B4 /* FluentUIStyle.generated.swift */; };
		5373D5762694D66F0032A3B4 /* SwiftUI+ViewModifiers.swift in Sources */ = {isa = PBXBuildFile; fileRef = 5373D56F2694D66F0032A3B4 /* SwiftUI+ViewModifiers.swift */; };
		5373D5772694D66F0032A3B4 /* SwiftUI+ViewModifiers.swift in Sources */ = {isa = PBXBuildFile; fileRef = 5373D56F2694D66F0032A3B4 /* SwiftUI+ViewModifiers.swift */; };
		5373F94926F26E24007F1410 /* IndeterminateProgressBarTokens.swift in Sources */ = {isa = PBXBuildFile; fileRef = 5373F94826F26E24007F1410 /* IndeterminateProgressBarTokens.swift */; };
		5373F94A26F26E24007F1410 /* IndeterminateProgressBarTokens.swift in Sources */ = {isa = PBXBuildFile; fileRef = 5373F94826F26E24007F1410 /* IndeterminateProgressBarTokens.swift */; };
		5373F94C26F26EC8007F1410 /* MSFIndeterminateProgressBarTokens.generated.swift in Sources */ = {isa = PBXBuildFile; fileRef = 5373F94B26F26EC8007F1410 /* MSFIndeterminateProgressBarTokens.generated.swift */; };
		5373F94D26F26EC8007F1410 /* MSFIndeterminateProgressBarTokens.generated.swift in Sources */ = {isa = PBXBuildFile; fileRef = 5373F94B26F26EC8007F1410 /* MSFIndeterminateProgressBarTokens.generated.swift */; };
		5373F94F26F278E2007F1410 /* IndeterminateProgressBar.swift in Sources */ = {isa = PBXBuildFile; fileRef = 5373F94E26F278E2007F1410 /* IndeterminateProgressBar.swift */; };
		5373F95026F278E2007F1410 /* IndeterminateProgressBar.swift in Sources */ = {isa = PBXBuildFile; fileRef = 5373F94E26F278E2007F1410 /* IndeterminateProgressBar.swift */; };
		5373F95226F27D78007F1410 /* IndeterminateProgressBarModifiers.swift in Sources */ = {isa = PBXBuildFile; fileRef = 5373F95126F27D78007F1410 /* IndeterminateProgressBarModifiers.swift */; };
		5373F95326F27D78007F1410 /* IndeterminateProgressBarModifiers.swift in Sources */ = {isa = PBXBuildFile; fileRef = 5373F95126F27D78007F1410 /* IndeterminateProgressBarModifiers.swift */; };
		53BCB0CE253A4E8D00620960 /* Obscurable.swift in Sources */ = {isa = PBXBuildFile; fileRef = 53BCB0CD253A4E8C00620960 /* Obscurable.swift */; };
		7D0931C324AAAC9B0072458A /* SideTabBar.swift in Sources */ = {isa = PBXBuildFile; fileRef = 7D0931C224AAAC8C0072458A /* SideTabBar.swift */; };
		7DC2FB2824C0ED1600367A55 /* TableViewCellFileAccessoryView.swift in Sources */ = {isa = PBXBuildFile; fileRef = 7DC2FB2724C0ED1100367A55 /* TableViewCellFileAccessoryView.swift */; };
		8035CAAC2633A442007B3FD1 /* BottomCommandingController.swift in Sources */ = {isa = PBXBuildFile; fileRef = 8035CAAA2633A442007B3FD1 /* BottomCommandingController.swift */; };
		8035CAB62633A4DB007B3FD1 /* BottomCommandingController.swift in Sources */ = {isa = PBXBuildFile; fileRef = 8035CAAA2633A442007B3FD1 /* BottomCommandingController.swift */; };
		8035CACB26377C14007B3FD1 /* CommandingItem.swift in Sources */ = {isa = PBXBuildFile; fileRef = 8035CACA26377C14007B3FD1 /* CommandingItem.swift */; };
		8035CAD026377C17007B3FD1 /* CommandingItem.swift in Sources */ = {isa = PBXBuildFile; fileRef = 8035CACA26377C14007B3FD1 /* CommandingItem.swift */; };
		8035CADD2638E435007B3FD1 /* CommandingSection.swift in Sources */ = {isa = PBXBuildFile; fileRef = 8035CADC2638E435007B3FD1 /* CommandingSection.swift */; };
		8035CADE2638E435007B3FD1 /* CommandingSection.swift in Sources */ = {isa = PBXBuildFile; fileRef = 8035CADC2638E435007B3FD1 /* CommandingSection.swift */; };
		80AECBD92629F18E005AF2F3 /* BottomSheetController.swift in Sources */ = {isa = PBXBuildFile; fileRef = 80AECBD82629F18E005AF2F3 /* BottomSheetController.swift */; };
		80AECBF2262FC34E005AF2F3 /* BottomSheetPassthroughView.swift in Sources */ = {isa = PBXBuildFile; fileRef = 80AECBF1262FC34E005AF2F3 /* BottomSheetPassthroughView.swift */; };
		80AECC21263339E3005AF2F3 /* BottomSheetController.swift in Sources */ = {isa = PBXBuildFile; fileRef = 80AECBD82629F18E005AF2F3 /* BottomSheetController.swift */; };
		80AECC22263339E5005AF2F3 /* BottomSheetPassthroughView.swift in Sources */ = {isa = PBXBuildFile; fileRef = 80AECBF1262FC34E005AF2F3 /* BottomSheetPassthroughView.swift */; };
		86AF4F7525AFC746005D4253 /* PillButtonStyle.swift in Sources */ = {isa = PBXBuildFile; fileRef = 86AF4F7425AFC746005D4253 /* PillButtonStyle.swift */; };
		8FA3CB5B246B19EA0049E431 /* ColorTests.swift in Sources */ = {isa = PBXBuildFile; fileRef = 8FA3CB5A246B19EA0049E431 /* ColorTests.swift */; };
		8FD01188228A82A600D25925 /* Colors.swift in Sources */ = {isa = PBXBuildFile; fileRef = A5CEC16C20D98EE70016922A /* Colors.swift */; };
		92079C8F26B66E5100D688DA /* CardNudgeModifiers.swift in Sources */ = {isa = PBXBuildFile; fileRef = 92079C8E26B66E5100D688DA /* CardNudgeModifiers.swift */; };
		92079C9026B66E5100D688DA /* CardNudgeModifiers.swift in Sources */ = {isa = PBXBuildFile; fileRef = 92079C8E26B66E5100D688DA /* CardNudgeModifiers.swift */; };
		92088EF82666DB2C003F571A /* PersonaButton.swift in Sources */ = {isa = PBXBuildFile; fileRef = 92088EF72666DB2C003F571A /* PersonaButton.swift */; };
		92088EF92666DB2C003F571A /* PersonaButton.swift in Sources */ = {isa = PBXBuildFile; fileRef = 92088EF72666DB2C003F571A /* PersonaButton.swift */; };
		9275105526815A7100F12730 /* MSFPersonaButtonCarousel.swift in Sources */ = {isa = PBXBuildFile; fileRef = 9275105426815A7100F12730 /* MSFPersonaButtonCarousel.swift */; };
		9275105626815A7100F12730 /* MSFPersonaButtonCarousel.swift in Sources */ = {isa = PBXBuildFile; fileRef = 9275105426815A7100F12730 /* MSFPersonaButtonCarousel.swift */; };
		927E34C72668350800998031 /* PersonaButtonTokens.swift in Sources */ = {isa = PBXBuildFile; fileRef = 927E34C62668350800998031 /* PersonaButtonTokens.swift */; };
		9298798B2669A875002B1EB4 /* PersonaButtonTokens.swift in Sources */ = {isa = PBXBuildFile; fileRef = 927E34C62668350800998031 /* PersonaButtonTokens.swift */; };
		9298798F266A8E1C002B1EB4 /* MSFPersonaButtonTokens.generated.swift in Sources */ = {isa = PBXBuildFile; fileRef = 9298798D266A8E1C002B1EB4 /* MSFPersonaButtonTokens.generated.swift */; };
		92987990266A8E1C002B1EB4 /* MSFPersonaButtonTokens.generated.swift in Sources */ = {isa = PBXBuildFile; fileRef = 9298798D266A8E1C002B1EB4 /* MSFPersonaButtonTokens.generated.swift */; };
		92987991266A8E1C002B1EB4 /* MSFPersonaButtonCarouselTokens.generated.swift in Sources */ = {isa = PBXBuildFile; fileRef = 9298798E266A8E1C002B1EB4 /* MSFPersonaButtonCarouselTokens.generated.swift */; };
		92987992266A8E1C002B1EB4 /* MSFPersonaButtonCarouselTokens.generated.swift in Sources */ = {isa = PBXBuildFile; fileRef = 9298798E266A8E1C002B1EB4 /* MSFPersonaButtonCarouselTokens.generated.swift */; };
		929DD256266ED3AC00E8175E /* PersonaButtonCarouselTokens.swift in Sources */ = {isa = PBXBuildFile; fileRef = 929DD255266ED3AC00E8175E /* PersonaButtonCarouselTokens.swift */; };
		929DD257266ED3AC00E8175E /* PersonaButtonCarouselTokens.swift in Sources */ = {isa = PBXBuildFile; fileRef = 929DD255266ED3AC00E8175E /* PersonaButtonCarouselTokens.swift */; };
		929DD25A266ED3B600E8175E /* PersonaButtonCarousel.swift in Sources */ = {isa = PBXBuildFile; fileRef = 929DD258266ED3B600E8175E /* PersonaButtonCarousel.swift */; };
		92A1E4EC26A741F60007ED60 /* MSFCardNudgeTokens.swift in Sources */ = {isa = PBXBuildFile; fileRef = 92A1E4EB26A741F60007ED60 /* MSFCardNudgeTokens.swift */; };
		92A1E4ED26A741F60007ED60 /* MSFCardNudgeTokens.swift in Sources */ = {isa = PBXBuildFile; fileRef = 92A1E4EB26A741F60007ED60 /* MSFCardNudgeTokens.swift */; };
		92A1E4F426A791590007ED60 /* MSFCardNudge.swift in Sources */ = {isa = PBXBuildFile; fileRef = 92A1E4F326A791590007ED60 /* MSFCardNudge.swift */; };
		92A1E4F526A791590007ED60 /* MSFCardNudge.swift in Sources */ = {isa = PBXBuildFile; fileRef = 92A1E4F326A791590007ED60 /* MSFCardNudge.swift */; };
		92ABB39226BC8E9900BA179A /* MSFCardNudgeTokens.generated.swift in Sources */ = {isa = PBXBuildFile; fileRef = 92ABB39126BC8E9900BA179A /* MSFCardNudgeTokens.generated.swift */; };
		92ABB39326BC8E9900BA179A /* MSFCardNudgeTokens.generated.swift in Sources */ = {isa = PBXBuildFile; fileRef = 92ABB39126BC8E9900BA179A /* MSFCardNudgeTokens.generated.swift */; };
		92B7E6A22684262900EFC15E /* MSFPersonaButton.swift in Sources */ = {isa = PBXBuildFile; fileRef = 92B7E6A12684262900EFC15E /* MSFPersonaButton.swift */; };
		92B7E6A326864AE900EFC15E /* MSFPersonaButton.swift in Sources */ = {isa = PBXBuildFile; fileRef = 92B7E6A12684262900EFC15E /* MSFPersonaButton.swift */; };
		92D5598126A0FD2800328FD3 /* CardNudge.swift in Sources */ = {isa = PBXBuildFile; fileRef = 92D5598026A0FD2800328FD3 /* CardNudge.swift */; };
		92D5598226A0FD2800328FD3 /* CardNudge.swift in Sources */ = {isa = PBXBuildFile; fileRef = 92D5598026A0FD2800328FD3 /* CardNudge.swift */; };
		A257F82A251D98DD002CAA6E /* FluentUI-apple.xcassets in Resources */ = {isa = PBXBuildFile; fileRef = A257F829251D98DD002CAA6E /* FluentUI-apple.xcassets */; };
		A257F82C251D98F3002CAA6E /* FluentUI-ios.xcassets in Resources */ = {isa = PBXBuildFile; fileRef = A257F82B251D98F3002CAA6E /* FluentUI-ios.xcassets */; };
		A5237ACB21DED7030040BF27 /* ResizingHandleView.swift in Sources */ = {isa = PBXBuildFile; fileRef = A5237ACA21DED7030040BF27 /* ResizingHandleView.swift */; };
		A5237ACD21ED6CA70040BF27 /* DrawerShadowView.swift in Sources */ = {isa = PBXBuildFile; fileRef = A5237ACC21ED6CA70040BF27 /* DrawerShadowView.swift */; };
		A52648DC2316F4F9003342A0 /* BarButtonItems.swift in Sources */ = {isa = PBXBuildFile; fileRef = A52648DB2316F4F9003342A0 /* BarButtonItems.swift */; };
		A542A9D3226FBED900204A52 /* FluentUIResources-ios.bundle in Resources */ = {isa = PBXBuildFile; fileRef = A5DA88FC226FAA01000A8EA8 /* FluentUIResources-ios.bundle */; platformFilter = ios; };
		A542A9D7226FC01100204A52 /* Localizable.strings in Resources */ = {isa = PBXBuildFile; fileRef = A559BB81212B6FA40055E107 /* Localizable.strings */; };
		A542A9D8226FC01700204A52 /* Localizable.stringsdict in Resources */ = {isa = PBXBuildFile; fileRef = A5DF1EAD2213B26900CC741A /* Localizable.stringsdict */; };
		A54D97DA217A5FC10072681A /* CALayer+Extensions.swift in Sources */ = {isa = PBXBuildFile; fileRef = A54D97D9217A5FC10072681A /* CALayer+Extensions.swift */; };
		A559BB7E212B6D100055E107 /* String+Extension.swift in Sources */ = {isa = PBXBuildFile; fileRef = A559BB7D212B6D100055E107 /* String+Extension.swift */; };
		A559BB83212B7D870055E107 /* FluentUIFramework.swift in Sources */ = {isa = PBXBuildFile; fileRef = A559BB82212B7D870055E107 /* FluentUIFramework.swift */; };
		A56CE7B622E68A7800AA77EE /* UIColor+Extensions.swift in Sources */ = {isa = PBXBuildFile; fileRef = A56CE7B522E68A7800AA77EE /* UIColor+Extensions.swift */; };
		A589F854211BA03200471C23 /* Label.swift in Sources */ = {isa = PBXBuildFile; fileRef = A589F853211BA03200471C23 /* Label.swift */; };
		A5961F9D218A254D00E2A506 /* PopupMenuController.swift in Sources */ = {isa = PBXBuildFile; fileRef = A5961F9C218A254D00E2A506 /* PopupMenuController.swift */; };
		A5961F9F218A256B00E2A506 /* PopupMenuItem.swift in Sources */ = {isa = PBXBuildFile; fileRef = A5961F9E218A256B00E2A506 /* PopupMenuItem.swift */; };
		A5961FA1218A25C400E2A506 /* PopupMenuSection.swift in Sources */ = {isa = PBXBuildFile; fileRef = A5961FA0218A25C400E2A506 /* PopupMenuSection.swift */; };
		A5961FA3218A25D100E2A506 /* PopupMenuItemCell.swift in Sources */ = {isa = PBXBuildFile; fileRef = A5961FA2218A25D100E2A506 /* PopupMenuItemCell.swift */; };
		A5961FA5218A260500E2A506 /* PopupMenuSectionHeaderView.swift in Sources */ = {isa = PBXBuildFile; fileRef = A5961FA4218A260500E2A506 /* PopupMenuSectionHeaderView.swift */; };
		A5961FA7218A2E4500E2A506 /* UIImage+Extensions.swift in Sources */ = {isa = PBXBuildFile; fileRef = A5961FA6218A2E4500E2A506 /* UIImage+Extensions.swift */; };
		A5B6617323A41E2900E801DD /* NotificationView.swift in Sources */ = {isa = PBXBuildFile; fileRef = A5B6617223A41E2900E801DD /* NotificationView.swift */; };
		A5B87AF1211BD4380038C37C /* UIFont+Extension.swift in Sources */ = {isa = PBXBuildFile; fileRef = A5B87AF0211BD4380038C37C /* UIFont+Extension.swift */; };
		A5B87AF6211E16370038C37C /* DrawerController.swift in Sources */ = {isa = PBXBuildFile; fileRef = A5B87AF3211E16360038C37C /* DrawerController.swift */; };
		A5B87AF7211E16370038C37C /* DrawerTransitionAnimator.swift in Sources */ = {isa = PBXBuildFile; fileRef = A5B87AF4211E16360038C37C /* DrawerTransitionAnimator.swift */; };
		A5B87AF8211E16370038C37C /* DrawerPresentationController.swift in Sources */ = {isa = PBXBuildFile; fileRef = A5B87AF5211E16360038C37C /* DrawerPresentationController.swift */; };
		A5B87B02211E20B50038C37C /* UIScreen+Extension.swift in Sources */ = {isa = PBXBuildFile; fileRef = A5B87B01211E20B50038C37C /* UIScreen+Extension.swift */; };
		A5B87B04211E22B70038C37C /* DimmingView.swift in Sources */ = {isa = PBXBuildFile; fileRef = A5B87B03211E22B70038C37C /* DimmingView.swift */; };
		A5B87B06211E23650038C37C /* UIView+Extensions.swift in Sources */ = {isa = PBXBuildFile; fileRef = A5B87B05211E23650038C37C /* UIView+Extensions.swift */; };
		A5CEC15B20D980B30016922A /* FluentUI.framework in Frameworks */ = {isa = PBXBuildFile; fileRef = A5CEC15120D980B20016922A /* FluentUI.framework */; };
		A5CEC16020D980B30016922A /* FluentUITests.swift in Sources */ = {isa = PBXBuildFile; fileRef = A5CEC15F20D980B30016922A /* FluentUITests.swift */; };
		A5CEC16220D980B30016922A /* FluentUI.h in Headers */ = {isa = PBXBuildFile; fileRef = A5CEC15420D980B20016922A /* FluentUI.h */; settings = {ATTRIBUTES = (Public, ); }; };
		A5CEC16D20D98EE70016922A /* Colors.swift in Sources */ = {isa = PBXBuildFile; fileRef = A5CEC16C20D98EE70016922A /* Colors.swift */; };
		A5CEC16F20D98F340016922A /* Fonts.swift in Sources */ = {isa = PBXBuildFile; fileRef = A5CEC16E20D98F340016922A /* Fonts.swift */; };
		A5DCA76421224026005F4CB7 /* Separator.swift in Sources */ = {isa = PBXBuildFile; fileRef = A5DCA76321224026005F4CB7 /* Separator.swift */; };
		B441478D228CDA130040E88E /* BooleanCell.swift in Sources */ = {isa = PBXBuildFile; fileRef = B441478C228CDA130040E88E /* BooleanCell.swift */; };
		B444D6B12181403C0002B4D4 /* UITableViewCell+Extension.swift in Sources */ = {isa = PBXBuildFile; fileRef = B444D6B02181403C0002B4D4 /* UITableViewCell+Extension.swift */; };
		B444D6B62183A9740002B4D4 /* BadgeView.swift in Sources */ = {isa = PBXBuildFile; fileRef = B444D6B52183A9740002B4D4 /* BadgeView.swift */; };
		B45EB790219E310F008646A2 /* BadgeField.swift in Sources */ = {isa = PBXBuildFile; fileRef = B45EB78F219E310F008646A2 /* BadgeField.swift */; };
		B46D3F932151D95F0029772C /* PersonaCell.swift in Sources */ = {isa = PBXBuildFile; fileRef = B46D3F922151D95F0029772C /* PersonaCell.swift */; };
		B46D3F9D215985AC0029772C /* PersonaListView.swift in Sources */ = {isa = PBXBuildFile; fileRef = B46D3F9C215985AC0029772C /* PersonaListView.swift */; };
		B47B58B822F8E5840078DE38 /* PeoplePicker.swift in Sources */ = {isa = PBXBuildFile; fileRef = B47B58B722F8E5840078DE38 /* PeoplePicker.swift */; };
		B483323321CC71940022B4CC /* HUDView.swift in Sources */ = {isa = PBXBuildFile; fileRef = B483323221CC71940022B4CC /* HUDView.swift */; };
		B483323521DEA8D70022B4CC /* HUD.swift in Sources */ = {isa = PBXBuildFile; fileRef = B483323421DEA8D70022B4CC /* HUD.swift */; };
		B483323721DEB5A00022B4CC /* TouchForwardingView.swift in Sources */ = {isa = PBXBuildFile; fileRef = B483323621DEB5A00022B4CC /* TouchForwardingView.swift */; };
		B498141421E424920077B48D /* TableViewCell.swift in Sources */ = {isa = PBXBuildFile; fileRef = B498141321E424920077B48D /* TableViewCell.swift */; };
		B4A8BBCD21BF6D6900D5E3ED /* BadgeStringExtractor.swift in Sources */ = {isa = PBXBuildFile; fileRef = B4A8BBCC21BF6D6900D5E3ED /* BadgeStringExtractor.swift */; };
		B4BA27882319DC0D0001563C /* PersonaBadgeViewDataSource.swift in Sources */ = {isa = PBXBuildFile; fileRef = B4BA27872319DC0D0001563C /* PersonaBadgeViewDataSource.swift */; };
		B4E782C12176AD5E00A7DFCE /* ActionsCell.swift in Sources */ = {isa = PBXBuildFile; fileRef = B4E782C02176AD5E00A7DFCE /* ActionsCell.swift */; };
		B4E782C321793AB200A7DFCE /* ActivityIndicatorCell.swift in Sources */ = {isa = PBXBuildFile; fileRef = B4E782C221793AB200A7DFCE /* ActivityIndicatorCell.swift */; };
		B4E782C72179509A00A7DFCE /* CenteredLabelCell.swift in Sources */ = {isa = PBXBuildFile; fileRef = B4E782C62179509A00A7DFCE /* CenteredLabelCell.swift */; };
		B4EF66512294A665007FEAB0 /* TableViewHeaderFooterView.swift in Sources */ = {isa = PBXBuildFile; fileRef = B4EF66502294A664007FEAB0 /* TableViewHeaderFooterView.swift */; };
		C0938E44235E8ED500256251 /* AnimationSynchronizer.swift in Sources */ = {isa = PBXBuildFile; fileRef = C0938E43235E8ED500256251 /* AnimationSynchronizer.swift */; };
		C0A0D76E233AEF6C00F432FD /* ShimmerLinesView.swift in Sources */ = {isa = PBXBuildFile; fileRef = C0A0D76B233AEF6C00F432FD /* ShimmerLinesView.swift */; };
		C0EAAEAD2347E1DF00C7244E /* ShimmerView.swift in Sources */ = {isa = PBXBuildFile; fileRef = C0EAAEAC2347E1DF00C7244E /* ShimmerView.swift */; };
		C708B04C260A8696007190FA /* SegmentItem.swift in Sources */ = {isa = PBXBuildFile; fileRef = C708B04B260A8696007190FA /* SegmentItem.swift */; };
		C708B056260A86FA007190FA /* SegmentPillButton.swift in Sources */ = {isa = PBXBuildFile; fileRef = C708B055260A86FA007190FA /* SegmentPillButton.swift */; };
		C708B05F260A8778007190FA /* SegmentPillButton.swift in Sources */ = {isa = PBXBuildFile; fileRef = C708B055260A86FA007190FA /* SegmentPillButton.swift */; };
		C708B064260A87F7007190FA /* SegmentItem.swift in Sources */ = {isa = PBXBuildFile; fileRef = C708B04B260A8696007190FA /* SegmentItem.swift */; };
		C77A04B725F03DD1001B3EB6 /* String+Date.swift in Sources */ = {isa = PBXBuildFile; fileRef = C77A04B625F03DD1001B3EB6 /* String+Date.swift */; };
		C77A04B825F03DD1001B3EB6 /* String+Date.swift in Sources */ = {isa = PBXBuildFile; fileRef = C77A04B625F03DD1001B3EB6 /* String+Date.swift */; };
		C77A04ED25F046EB001B3EB6 /* Date+CellFileAccessoryView.swift in Sources */ = {isa = PBXBuildFile; fileRef = C77A04EC25F046EB001B3EB6 /* Date+CellFileAccessoryView.swift */; };
		C77A04EE25F046EB001B3EB6 /* Date+CellFileAccessoryView.swift in Sources */ = {isa = PBXBuildFile; fileRef = C77A04EC25F046EB001B3EB6 /* Date+CellFileAccessoryView.swift */; };
		CCC18C2C2501B22F00BE830E /* CardView.swift in Sources */ = {isa = PBXBuildFile; fileRef = CCC18C2B2501B22F00BE830E /* CardView.swift */; };
		ECEBA8FC25EDF3380048EE24 /* SegmentedControl.swift in Sources */ = {isa = PBXBuildFile; fileRef = ECEBA8FB25EDF3380048EE24 /* SegmentedControl.swift */; };
		FC414E1F258876FB00069E73 /* CommandBar.swift in Sources */ = {isa = PBXBuildFile; fileRef = FC414E1E258876FB00069E73 /* CommandBar.swift */; };
		FC414E252588798000069E73 /* CommandBarButtonGroupView.swift in Sources */ = {isa = PBXBuildFile; fileRef = FC414E242588798000069E73 /* CommandBarButtonGroupView.swift */; };
		FC414E2B25887A4B00069E73 /* CommandBarButton.swift in Sources */ = {isa = PBXBuildFile; fileRef = FC414E2A25887A4B00069E73 /* CommandBarButton.swift */; };
		FC414E4F2588B65C00069E73 /* CommandBarItem.swift in Sources */ = {isa = PBXBuildFile; fileRef = FC414E4E2588B65C00069E73 /* CommandBarItem.swift */; };
		FD053A352224CA33009B6378 /* DatePickerControllerTests.swift in Sources */ = {isa = PBXBuildFile; fileRef = FD053A342224CA33009B6378 /* DatePickerControllerTests.swift */; };
		FD0D29D62151A3D700E8655E /* CardPresenterNavigationController.swift in Sources */ = {isa = PBXBuildFile; fileRef = FD0D29D52151A3D700E8655E /* CardPresenterNavigationController.swift */; };
		FD1FAE1B2272464B00A5DBA4 /* GenericDateTimePicker.swift in Sources */ = {isa = PBXBuildFile; fileRef = FD1FAE1A2272464B00A5DBA4 /* GenericDateTimePicker.swift */; };
		FD256C5B2183B90B00EC9588 /* DatePickerSelectionManager.swift in Sources */ = {isa = PBXBuildFile; fileRef = FD256C5A2183B90B00EC9588 /* DatePickerSelectionManager.swift */; };
		FD36F1A9216C0A6900CECBC6 /* CardPresentationController.swift in Sources */ = {isa = PBXBuildFile; fileRef = FDA1AF9221487225001AE720 /* CardPresentationController.swift */; };
		FD41C88422DD13230086F899 /* ContentScrollViewTraits.swift in Sources */ = {isa = PBXBuildFile; fileRef = FD41C86E22DD13230086F899 /* ContentScrollViewTraits.swift */; };
		FD41C88622DD13230086F899 /* ShyHeaderController.swift in Sources */ = {isa = PBXBuildFile; fileRef = FD41C87022DD13230086F899 /* ShyHeaderController.swift */; };
		FD41C88822DD13230086F899 /* ShyHeaderView.swift in Sources */ = {isa = PBXBuildFile; fileRef = FD41C87122DD13230086F899 /* ShyHeaderView.swift */; };
		FD41C89422DD13230086F899 /* LargeTitleView.swift in Sources */ = {isa = PBXBuildFile; fileRef = FD41C87A22DD13230086F899 /* LargeTitleView.swift */; };
		FD41C89622DD13230086F899 /* NavigationBar.swift in Sources */ = {isa = PBXBuildFile; fileRef = FD41C87B22DD13230086F899 /* NavigationBar.swift */; };
		FD41C89C22DD13230086F899 /* SearchBar.swift in Sources */ = {isa = PBXBuildFile; fileRef = FD41C87E22DD13230086F899 /* SearchBar.swift */; };
		FD41C89E22DD13230086F899 /* NavigationController.swift in Sources */ = {isa = PBXBuildFile; fileRef = FD41C87F22DD13230086F899 /* NavigationController.swift */; };
		FD41C8A022DD13230086F899 /* NavigationAnimator.swift in Sources */ = {isa = PBXBuildFile; fileRef = FD41C88022DD13230086F899 /* NavigationAnimator.swift */; };
		FD41C8B222DD3BB70086F899 /* UIScrollView+Extensions.swift in Sources */ = {isa = PBXBuildFile; fileRef = FD41C8B122DD3BB70086F899 /* UIScrollView+Extensions.swift */; };
		FD41C8B522DD3EA20086F899 /* NSLayoutConstraint+Extensions.swift in Sources */ = {isa = PBXBuildFile; fileRef = FD41C8B422DD3EA20086F899 /* NSLayoutConstraint+Extensions.swift */; };
		FD41C8BE22DD47120086F899 /* UINavigationItem+Navigation.swift in Sources */ = {isa = PBXBuildFile; fileRef = FD41C8BD22DD47120086F899 /* UINavigationItem+Navigation.swift */; };
		FD4F2A1B2148937100C437D6 /* PageCardPresenterController.swift in Sources */ = {isa = PBXBuildFile; fileRef = FD4F2A1A2148937100C437D6 /* PageCardPresenterController.swift */; };
		FD4F2A20214AE20400C437D6 /* DatePickerController.swift in Sources */ = {isa = PBXBuildFile; fileRef = FD4F2A1F214AE20400C437D6 /* DatePickerController.swift */; };
		FD56FD92219123FE0023C7EA /* DateTimePickerViewComponentTableView.swift in Sources */ = {isa = PBXBuildFile; fileRef = FD9758082191118E00B67319 /* DateTimePickerViewComponentTableView.swift */; };
		FD56FD94219128BF0023C7EA /* DateTimePickerViewDataSource.swift in Sources */ = {isa = PBXBuildFile; fileRef = FD9758072191118E00B67319 /* DateTimePickerViewDataSource.swift */; };
		FD56FD95219131430023C7EA /* DateTimePickerView.swift in Sources */ = {isa = PBXBuildFile; fileRef = FD9758062191118D00B67319 /* DateTimePickerView.swift */; };
		FD56FD962192754B0023C7EA /* DateTimePickerViewComponent.swift in Sources */ = {isa = PBXBuildFile; fileRef = FD9758092191118E00B67319 /* DateTimePickerViewComponent.swift */; };
		FD56FD9A2194E50D0023C7EA /* DateTimePickerController.swift in Sources */ = {isa = PBXBuildFile; fileRef = FD5ADBF32190CDC80005A9AF /* DateTimePickerController.swift */; };
		FD599D0221348439008845EE /* CalendarView.swift in Sources */ = {isa = PBXBuildFile; fileRef = FD599D0121348439008845EE /* CalendarView.swift */; };
		FD599D062134A682008845EE /* AccessibleViewDelegate.swift in Sources */ = {isa = PBXBuildFile; fileRef = FD599D052134A682008845EE /* AccessibleViewDelegate.swift */; };
		FD599D082134AB0E008845EE /* CalendarViewWeekdayHeadingView.swift in Sources */ = {isa = PBXBuildFile; fileRef = FD599D072134AB0E008845EE /* CalendarViewWeekdayHeadingView.swift */; };
		FD599D0A2134AB15008845EE /* CalendarViewLayout.swift in Sources */ = {isa = PBXBuildFile; fileRef = FD599D092134AB15008845EE /* CalendarViewLayout.swift */; };
		FD599D0C2134AB1E008845EE /* CalendarViewDataSource.swift in Sources */ = {isa = PBXBuildFile; fileRef = FD599D0B2134AB1E008845EE /* CalendarViewDataSource.swift */; };
		FD5BBE3B214B2F44008964B4 /* Date+Extensions.swift in Sources */ = {isa = PBXBuildFile; fileRef = FD5BBE3A214B2F44008964B4 /* Date+Extensions.swift */; };
		FD5BBE41214C6AF3008964B4 /* TwoLineTitleView.swift in Sources */ = {isa = PBXBuildFile; fileRef = FD5BBE40214C6AF3008964B4 /* TwoLineTitleView.swift */; };
		FD5BBE43214C73CE008964B4 /* EasyTapButton.swift in Sources */ = {isa = PBXBuildFile; fileRef = FD5BBE42214C73CE008964B4 /* EasyTapButton.swift */; };
		FD7254E72146E946002F4069 /* CalendarViewDayCell.swift in Sources */ = {isa = PBXBuildFile; fileRef = FDFB8AEE21361C9D0046850A /* CalendarViewDayCell.swift */; };
		FD7254E92147059D002F4069 /* Calendar+Extensions.swift in Sources */ = {isa = PBXBuildFile; fileRef = FD7254E82147059D002F4069 /* Calendar+Extensions.swift */; };
		FD777529219E3F6C00033D58 /* DayOfMonth.swift in Sources */ = {isa = PBXBuildFile; fileRef = FD777528219E3F6C00033D58 /* DayOfMonth.swift */; };
		FD77752B219E455A00033D58 /* AccessibilityContainerView.swift in Sources */ = {isa = PBXBuildFile; fileRef = FD77752A219E455A00033D58 /* AccessibilityContainerView.swift */; };
		FD77752D219E62E100033D58 /* DateTimePickerViewLayout.swift in Sources */ = {isa = PBXBuildFile; fileRef = FD77752C219E62E100033D58 /* DateTimePickerViewLayout.swift */; };
		FD77753021A490BA00033D58 /* DateTimePicker.swift in Sources */ = {isa = PBXBuildFile; fileRef = FD77752F21A490BA00033D58 /* DateTimePicker.swift */; };
		FD7DF05C21FA7F5000857267 /* Tooltip.swift in Sources */ = {isa = PBXBuildFile; fileRef = FD7DF05B21FA7F5000857267 /* Tooltip.swift */; };
		FD7DF05E21FA7FC100857267 /* TooltipView.swift in Sources */ = {isa = PBXBuildFile; fileRef = FD7DF05D21FA7FC100857267 /* TooltipView.swift */; };
		FD7DF06021FA83C900857267 /* TooltipPositionController.swift in Sources */ = {isa = PBXBuildFile; fileRef = FD7DF05F21FA83C900857267 /* TooltipPositionController.swift */; };
		FD97580F2191118E00B67319 /* DateTimePickerViewComponentCell.swift in Sources */ = {isa = PBXBuildFile; fileRef = FD97580A2191118E00B67319 /* DateTimePickerViewComponentCell.swift */; };
		FD9A5C872179464F00D224D9 /* DateComponents+Extensions.swift in Sources */ = {isa = PBXBuildFile; fileRef = FD9A5C862179464F00D224D9 /* DateComponents+Extensions.swift */; };
		FD9DA7B5232C33A80013E41B /* UIViewController+Navigation.swift in Sources */ = {isa = PBXBuildFile; fileRef = FD9DA7B4232C33A80013E41B /* UIViewController+Navigation.swift */; };
		FDA1AF8C21484625001AE720 /* BlurringView.swift in Sources */ = {isa = PBXBuildFile; fileRef = FDA1AF8B21484625001AE720 /* BlurringView.swift */; };
		FDA1AF91214871B5001AE720 /* CardTransitionAnimator.swift in Sources */ = {isa = PBXBuildFile; fileRef = FDA1AF90214871B5001AE720 /* CardTransitionAnimator.swift */; };
		FDD454EE21405B390006E84E /* DotView.swift in Sources */ = {isa = PBXBuildFile; fileRef = FDD454ED21405B390006E84E /* DotView.swift */; };
		FDF41ED92141A02200EC527C /* CalendarConfiguration.swift in Sources */ = {isa = PBXBuildFile; fileRef = FDF41ED82141A02200EC527C /* CalendarConfiguration.swift */; };
		FDFB8AEB21361C950046850A /* CalendarViewMonthBannerView.swift in Sources */ = {isa = PBXBuildFile; fileRef = FDFB8AEA21361C950046850A /* CalendarViewMonthBannerView.swift */; };
		FDFB8AF021361C9D0046850A /* CalendarViewDayTodayCell.swift in Sources */ = {isa = PBXBuildFile; fileRef = FDFB8AEC21361C9D0046850A /* CalendarViewDayTodayCell.swift */; };
		FDFB8AF121361C9D0046850A /* CalendarViewDayMonthCell.swift in Sources */ = {isa = PBXBuildFile; fileRef = FDFB8AED21361C9D0046850A /* CalendarViewDayMonthCell.swift */; };
		FDFB8AF321361C9D0046850A /* CalendarViewDayMonthYearCell.swift in Sources */ = {isa = PBXBuildFile; fileRef = FDFB8AEF21361C9D0046850A /* CalendarViewDayMonthYearCell.swift */; };
/* End PBXBuildFile section */

/* Begin PBXContainerItemProxy section */
		8FD011C7228A831700D25925 /* PBXContainerItemProxy */ = {
			isa = PBXContainerItemProxy;
			containerPortal = A5CEC14820D980B20016922A /* Project object */;
			proxyType = 1;
			remoteGlobalIDString = A5DA88FB226FAA01000A8EA8;
			remoteInfo = OfficeUIFabricResources;
		};
		A542A9D4226FBEF000204A52 /* PBXContainerItemProxy */ = {
			isa = PBXContainerItemProxy;
			containerPortal = A5CEC14820D980B20016922A /* Project object */;
			proxyType = 1;
			remoteGlobalIDString = A5DA88FB226FAA01000A8EA8;
			remoteInfo = OfficeUIFabricResources;
		};
		A5CEC15C20D980B30016922A /* PBXContainerItemProxy */ = {
			isa = PBXContainerItemProxy;
			containerPortal = A5CEC14820D980B20016922A /* Project object */;
			proxyType = 1;
			remoteGlobalIDString = A5CEC15020D980B20016922A;
			remoteInfo = OfficeUIFabric;
		};
/* End PBXContainerItemProxy section */

/* Begin PBXFileReference section */
		0AA874142600237A00D47421 /* PersonaView.swift */ = {isa = PBXFileReference; lastKnownFileType = sourcecode.swift; path = PersonaView.swift; sourceTree = "<group>"; };
		0ACD82102620451E0035CD9F /* MSFPersonaViewTokens.generated.swift */ = {isa = PBXFileReference; fileEncoding = 4; lastKnownFileType = sourcecode.swift; path = MSFPersonaViewTokens.generated.swift; sourceTree = "<group>"; };
		0ACD82172620453B0035CD9F /* PersonaViewTokens.swift */ = {isa = PBXFileReference; lastKnownFileType = sourcecode.swift; path = PersonaViewTokens.swift; sourceTree = "<group>"; };
		0AD70F5626E7F2E3008774EC /* MSFCommandBarTokens.generated.swift */ = {isa = PBXFileReference; fileEncoding = 4; lastKnownFileType = sourcecode.swift; path = MSFCommandBarTokens.generated.swift; sourceTree = "<group>"; };
		0AD70F5926E80A5D008774EC /* CommandBarTokens.swift */ = {isa = PBXFileReference; lastKnownFileType = sourcecode.swift; path = CommandBarTokens.swift; sourceTree = "<group>"; };
		0AE866A626BA05D000E92108 /* Locale+Extensions.swift */ = {isa = PBXFileReference; lastKnownFileType = sourcecode.swift; path = "Locale+Extensions.swift"; sourceTree = "<group>"; };
		0BCEFADD2485FEC00088CEE5 /* PopupMenuProtocols.swift */ = {isa = PBXFileReference; lastKnownFileType = sourcecode.swift; path = PopupMenuProtocols.swift; sourceTree = "<group>"; };
		1168630222E131CF0088B302 /* TabBarItemView.swift */ = {isa = PBXFileReference; fileEncoding = 4; lastKnownFileType = sourcecode.swift; path = TabBarItemView.swift; sourceTree = "<group>"; };
		1168630322E131CF0088B302 /* TabBarView.swift */ = {isa = PBXFileReference; fileEncoding = 4; lastKnownFileType = sourcecode.swift; path = TabBarView.swift; sourceTree = "<group>"; };
		118D9847230BBA2300BC0B72 /* TabBarItem.swift */ = {isa = PBXFileReference; lastKnownFileType = sourcecode.swift; path = TabBarItem.swift; sourceTree = "<group>"; };
		22010B6F2523CB2D00FF1F10 /* ActivityViewAnimating.swift */ = {isa = PBXFileReference; fileEncoding = 4; lastKnownFileType = sourcecode.swift; path = ActivityViewAnimating.swift; sourceTree = "<group>"; };
<<<<<<< HEAD
		22EABB192509AAD100C4BE72 /* IndeterminateProgressBarView.swift */ = {isa = PBXFileReference; fileEncoding = 4; lastKnownFileType = sourcecode.swift; path = IndeterminateProgressBarView.swift; sourceTree = "<group>"; };
		3F40E8ED2601CD4400C43730 /* MSFDrawerTokens.generated.swift */ = {isa = PBXFileReference; fileEncoding = 4; lastKnownFileType = sourcecode.swift; path = MSFDrawerTokens.generated.swift; sourceTree = "<group>"; };
		3FC2EDB125F9EA2D007AA0F8 /* MSFDrawerTokens.swift */ = {isa = PBXFileReference; fileEncoding = 4; lastKnownFileType = sourcecode.swift; path = MSFDrawerTokens.swift; sourceTree = "<group>"; };
=======
>>>>>>> b88f9382
		497DC2D724185885008D86F8 /* PillButtonBar.swift */ = {isa = PBXFileReference; fileEncoding = 4; lastKnownFileType = sourcecode.swift; path = PillButtonBar.swift; sourceTree = "<group>"; };
		497DC2D824185885008D86F8 /* PillButton.swift */ = {isa = PBXFileReference; fileEncoding = 4; lastKnownFileType = sourcecode.swift; path = PillButton.swift; sourceTree = "<group>"; };
		5303259926B31B6B00611D05 /* AvatarModifiers.swift */ = {isa = PBXFileReference; fileEncoding = 4; lastKnownFileType = sourcecode.swift; path = AvatarModifiers.swift; sourceTree = "<group>"; };
		5306074F26A1E6A4002D49CF /* AvatarGroupTokens.swift */ = {isa = PBXFileReference; fileEncoding = 4; lastKnownFileType = sourcecode.swift; path = AvatarGroupTokens.swift; sourceTree = "<group>"; };
		5306075026A1E6A4002D49CF /* MSFAvatarGroupTokens.generated.swift */ = {isa = PBXFileReference; fileEncoding = 4; lastKnownFileType = sourcecode.swift; path = MSFAvatarGroupTokens.generated.swift; sourceTree = "<group>"; };
		5306075126A1E6A4002D49CF /* AvatarGroup.swift */ = {isa = PBXFileReference; fileEncoding = 4; lastKnownFileType = sourcecode.swift; path = AvatarGroup.swift; sourceTree = "<group>"; };
<<<<<<< HEAD
		5340827326C48241007716E1 /* MSFButton.swift */ = {isa = PBXFileReference; lastKnownFileType = sourcecode.swift; path = MSFButton.swift; sourceTree = "<group>"; };
		5340827626C48B2B007716E1 /* ButtonModifiers.swift */ = {isa = PBXFileReference; lastKnownFileType = sourcecode.swift; path = ButtonModifiers.swift; sourceTree = "<group>"; };
		5340828326CE027B007716E1 /* ActivityIndicatorModifiers.swift */ = {isa = PBXFileReference; fileEncoding = 4; lastKnownFileType = sourcecode.swift; path = ActivityIndicatorModifiers.swift; sourceTree = "<group>"; };
		5340828C26CFF3CE007716E1 /* MSFDrawerTokens.swift */ = {isa = PBXFileReference; fileEncoding = 4; lastKnownFileType = sourcecode.swift; path = MSFDrawerTokens.swift; sourceTree = "<group>"; };
		534082BC26D0209D007716E1 /* MSFDrawerTokens.generated.swift */ = {isa = PBXFileReference; fileEncoding = 4; lastKnownFileType = sourcecode.swift; path = MSFDrawerTokens.generated.swift; sourceTree = "<group>"; };
		5360994226B8B4980069DE71 /* List.swift */ = {isa = PBXFileReference; fileEncoding = 4; lastKnownFileType = sourcecode.swift; path = List.swift; sourceTree = "<group>"; };
		5360994326B8B4980069DE71 /* MSFHeaderFooterTokens.generated.swift */ = {isa = PBXFileReference; fileEncoding = 4; lastKnownFileType = sourcecode.swift; path = MSFHeaderFooterTokens.generated.swift; sourceTree = "<group>"; };
		5360994426B8B4990069DE71 /* ListHeaderFooter.swift */ = {isa = PBXFileReference; fileEncoding = 4; lastKnownFileType = sourcecode.swift; path = ListHeaderFooter.swift; sourceTree = "<group>"; };
		5360994526B8B4990069DE71 /* MSFListCellTokens.generated.swift */ = {isa = PBXFileReference; fileEncoding = 4; lastKnownFileType = sourcecode.swift; path = MSFListCellTokens.generated.swift; sourceTree = "<group>"; };
		5360994626B8B4990069DE71 /* ListTokens.swift */ = {isa = PBXFileReference; fileEncoding = 4; lastKnownFileType = sourcecode.swift; path = ListTokens.swift; sourceTree = "<group>"; };
		5360994726B8B4990069DE71 /* ListCell.swift */ = {isa = PBXFileReference; fileEncoding = 4; lastKnownFileType = sourcecode.swift; path = ListCell.swift; sourceTree = "<group>"; };
		5360994826B8B4990069DE71 /* MSFListTokens.generated.swift */ = {isa = PBXFileReference; fileEncoding = 4; lastKnownFileType = sourcecode.swift; path = MSFListTokens.generated.swift; sourceTree = "<group>"; };
		5360994926B8B4990069DE71 /* HeaderFooterTokens.swift */ = {isa = PBXFileReference; fileEncoding = 4; lastKnownFileType = sourcecode.swift; path = HeaderFooterTokens.swift; sourceTree = "<group>"; };
		5360995A26B8B4DE0069DE71 /* ButtonTokens.swift */ = {isa = PBXFileReference; fileEncoding = 4; lastKnownFileType = sourcecode.swift; path = ButtonTokens.swift; sourceTree = "<group>"; };
		5360995B26B8B4DE0069DE71 /* Button.swift */ = {isa = PBXFileReference; fileEncoding = 4; lastKnownFileType = sourcecode.swift; path = Button.swift; sourceTree = "<group>"; };
		5360995C26B8B4DE0069DE71 /* MSFButtonTokens.generated.swift */ = {isa = PBXFileReference; fileEncoding = 4; lastKnownFileType = sourcecode.swift; path = MSFButtonTokens.generated.swift; sourceTree = "<group>"; };
		5360996326B8B7060069DE71 /* ActivityIndicatorTokens.swift */ = {isa = PBXFileReference; fileEncoding = 4; lastKnownFileType = sourcecode.swift; path = ActivityIndicatorTokens.swift; sourceTree = "<group>"; };
		5360996426B8B7060069DE71 /* MSFActivityIndicatorTokens.generated.swift */ = {isa = PBXFileReference; fileEncoding = 4; lastKnownFileType = sourcecode.swift; path = MSFActivityIndicatorTokens.generated.swift; sourceTree = "<group>"; };
		5360996526B8B7060069DE71 /* ActivityIndicator.swift */ = {isa = PBXFileReference; fileEncoding = 4; lastKnownFileType = sourcecode.swift; path = ActivityIndicator.swift; sourceTree = "<group>"; };
		5360996C26B8B7130069DE71 /* ButtonLegacy.swift */ = {isa = PBXFileReference; fileEncoding = 4; lastKnownFileType = sourcecode.swift; path = ButtonLegacy.swift; sourceTree = "<group>"; };
=======
		5328D96C26FBA3D600F3723B /* IndeterminateProgressBarTokens.swift */ = {isa = PBXFileReference; fileEncoding = 4; lastKnownFileType = sourcecode.swift; path = IndeterminateProgressBarTokens.swift; sourceTree = "<group>"; };
		5328D96D26FBA3D600F3723B /* IndeterminateProgressBarModifiers.swift */ = {isa = PBXFileReference; fileEncoding = 4; lastKnownFileType = sourcecode.swift; path = IndeterminateProgressBarModifiers.swift; sourceTree = "<group>"; };
		5328D96E26FBA3D700F3723B /* MSFIndeterminateProgressBarTokens.generated.swift */ = {isa = PBXFileReference; fileEncoding = 4; lastKnownFileType = sourcecode.swift; path = MSFIndeterminateProgressBarTokens.generated.swift; sourceTree = "<group>"; };
		5328D96F26FBA3D700F3723B /* IndeterminateProgressBar.swift */ = {isa = PBXFileReference; fileEncoding = 4; lastKnownFileType = sourcecode.swift; path = IndeterminateProgressBar.swift; sourceTree = "<group>"; };
>>>>>>> b88f9382
		537315B225438B15001FD14C /* iOS13_4_compatibility.swift */ = {isa = PBXFileReference; fileEncoding = 4; lastKnownFileType = sourcecode.swift; path = iOS13_4_compatibility.swift; sourceTree = "<group>"; };
		5373D5602694D65C0032A3B4 /* AvatarTokens.swift */ = {isa = PBXFileReference; fileEncoding = 4; lastKnownFileType = sourcecode.swift; path = AvatarTokens.swift; sourceTree = "<group>"; };
		5373D5612694D65C0032A3B4 /* Avatar.swift */ = {isa = PBXFileReference; fileEncoding = 4; lastKnownFileType = sourcecode.swift; path = Avatar.swift; sourceTree = "<group>"; };
		5373D5622694D65C0032A3B4 /* MSFAvatarTokens.generated.swift */ = {isa = PBXFileReference; fileEncoding = 4; lastKnownFileType = sourcecode.swift; path = MSFAvatarTokens.generated.swift; sourceTree = "<group>"; };
		5373D5632694D65C0032A3B4 /* MSFAvatarPresence.swift */ = {isa = PBXFileReference; fileEncoding = 4; lastKnownFileType = sourcecode.swift; path = MSFAvatarPresence.swift; sourceTree = "<group>"; };
		5373D56C2694D66F0032A3B4 /* Theming.swift */ = {isa = PBXFileReference; fileEncoding = 4; lastKnownFileType = sourcecode.swift; path = Theming.swift; sourceTree = "<group>"; };
		5373D56D2694D66F0032A3B4 /* UIKit+SwiftUI_interoperability.swift */ = {isa = PBXFileReference; fileEncoding = 4; lastKnownFileType = sourcecode.swift; path = "UIKit+SwiftUI_interoperability.swift"; sourceTree = "<group>"; };
		5373D56E2694D66F0032A3B4 /* FluentUIStyle.generated.swift */ = {isa = PBXFileReference; fileEncoding = 4; lastKnownFileType = sourcecode.swift; path = FluentUIStyle.generated.swift; sourceTree = "<group>"; };
		5373D56F2694D66F0032A3B4 /* SwiftUI+ViewModifiers.swift */ = {isa = PBXFileReference; fileEncoding = 4; lastKnownFileType = sourcecode.swift; path = "SwiftUI+ViewModifiers.swift"; sourceTree = "<group>"; };
		5373F94826F26E24007F1410 /* IndeterminateProgressBarTokens.swift */ = {isa = PBXFileReference; fileEncoding = 4; lastKnownFileType = sourcecode.swift; path = IndeterminateProgressBarTokens.swift; sourceTree = "<group>"; };
		5373F94B26F26EC8007F1410 /* MSFIndeterminateProgressBarTokens.generated.swift */ = {isa = PBXFileReference; fileEncoding = 4; lastKnownFileType = sourcecode.swift; path = MSFIndeterminateProgressBarTokens.generated.swift; sourceTree = "<group>"; };
		5373F94E26F278E2007F1410 /* IndeterminateProgressBar.swift */ = {isa = PBXFileReference; fileEncoding = 4; lastKnownFileType = sourcecode.swift; path = IndeterminateProgressBar.swift; sourceTree = "<group>"; };
		5373F95126F27D78007F1410 /* IndeterminateProgressBarModifiers.swift */ = {isa = PBXFileReference; fileEncoding = 4; lastKnownFileType = sourcecode.swift; path = IndeterminateProgressBarModifiers.swift; sourceTree = "<group>"; };
		53BCB0CD253A4E8C00620960 /* Obscurable.swift */ = {isa = PBXFileReference; fileEncoding = 4; lastKnownFileType = sourcecode.swift; path = Obscurable.swift; sourceTree = "<group>"; };
		53FC90C02567300A008A06FD /* FluentUI_common.xcconfig */ = {isa = PBXFileReference; lastKnownFileType = text.xcconfig; path = FluentUI_common.xcconfig; sourceTree = "<group>"; };
		53FC90F525673626008A06FD /* FluentUI_release.xcconfig */ = {isa = PBXFileReference; lastKnownFileType = text.xcconfig; path = FluentUI_release.xcconfig; sourceTree = "<group>"; };
		53FC90F625673626008A06FD /* FluentUI_debug.xcconfig */ = {isa = PBXFileReference; lastKnownFileType = text.xcconfig; path = FluentUI_debug.xcconfig; sourceTree = "<group>"; };
		53FC90F725673626008A06FD /* FluentUITests.xcconfig */ = {isa = PBXFileReference; lastKnownFileType = text.xcconfig; path = FluentUITests.xcconfig; sourceTree = "<group>"; };
		53FC90F825673626008A06FD /* FluentUI_framework.xcconfig */ = {isa = PBXFileReference; lastKnownFileType = text.xcconfig; path = FluentUI_framework.xcconfig; sourceTree = "<group>"; };
		53FC90F925673627008A06FD /* FluentUILib.xcconfig */ = {isa = PBXFileReference; lastKnownFileType = text.xcconfig; path = FluentUILib.xcconfig; sourceTree = "<group>"; };
		53FC90FA25673627008A06FD /* FluentUIResources.xcconfig */ = {isa = PBXFileReference; lastKnownFileType = text.xcconfig; path = FluentUIResources.xcconfig; sourceTree = "<group>"; };
		7D0931C224AAAC8C0072458A /* SideTabBar.swift */ = {isa = PBXFileReference; lastKnownFileType = sourcecode.swift; path = SideTabBar.swift; sourceTree = "<group>"; };
		7DC2FB2724C0ED1100367A55 /* TableViewCellFileAccessoryView.swift */ = {isa = PBXFileReference; lastKnownFileType = sourcecode.swift; path = TableViewCellFileAccessoryView.swift; sourceTree = "<group>"; };
		8035CAAA2633A442007B3FD1 /* BottomCommandingController.swift */ = {isa = PBXFileReference; fileEncoding = 4; lastKnownFileType = sourcecode.swift; path = BottomCommandingController.swift; sourceTree = "<group>"; };
		8035CACA26377C14007B3FD1 /* CommandingItem.swift */ = {isa = PBXFileReference; lastKnownFileType = sourcecode.swift; path = CommandingItem.swift; sourceTree = "<group>"; };
		8035CADC2638E435007B3FD1 /* CommandingSection.swift */ = {isa = PBXFileReference; lastKnownFileType = sourcecode.swift; path = CommandingSection.swift; sourceTree = "<group>"; };
		80AECBD82629F18E005AF2F3 /* BottomSheetController.swift */ = {isa = PBXFileReference; fileEncoding = 4; lastKnownFileType = sourcecode.swift; path = BottomSheetController.swift; sourceTree = "<group>"; };
		80AECBF1262FC34E005AF2F3 /* BottomSheetPassthroughView.swift */ = {isa = PBXFileReference; lastKnownFileType = sourcecode.swift; path = BottomSheetPassthroughView.swift; sourceTree = "<group>"; };
		86AF4F7425AFC746005D4253 /* PillButtonStyle.swift */ = {isa = PBXFileReference; lastKnownFileType = sourcecode.swift; path = PillButtonStyle.swift; sourceTree = "<group>"; };
		8FA3CB5A246B19EA0049E431 /* ColorTests.swift */ = {isa = PBXFileReference; lastKnownFileType = sourcecode.swift; path = ColorTests.swift; sourceTree = "<group>"; };
		8FD01166228A820600D25925 /* libFluentUI.a */ = {isa = PBXFileReference; explicitFileType = archive.ar; includeInIndex = 0; path = libFluentUI.a; sourceTree = BUILT_PRODUCTS_DIR; };
		92079C8E26B66E5100D688DA /* CardNudgeModifiers.swift */ = {isa = PBXFileReference; lastKnownFileType = sourcecode.swift; path = CardNudgeModifiers.swift; sourceTree = "<group>"; };
		92088EF72666DB2C003F571A /* PersonaButton.swift */ = {isa = PBXFileReference; lastKnownFileType = sourcecode.swift; path = PersonaButton.swift; sourceTree = "<group>"; };
		9275105426815A7100F12730 /* MSFPersonaButtonCarousel.swift */ = {isa = PBXFileReference; lastKnownFileType = sourcecode.swift; path = MSFPersonaButtonCarousel.swift; sourceTree = "<group>"; };
		927E34C62668350800998031 /* PersonaButtonTokens.swift */ = {isa = PBXFileReference; lastKnownFileType = sourcecode.swift; path = PersonaButtonTokens.swift; sourceTree = "<group>"; };
		9298798D266A8E1C002B1EB4 /* MSFPersonaButtonTokens.generated.swift */ = {isa = PBXFileReference; fileEncoding = 4; lastKnownFileType = sourcecode.swift; path = MSFPersonaButtonTokens.generated.swift; sourceTree = "<group>"; };
		9298798E266A8E1C002B1EB4 /* MSFPersonaButtonCarouselTokens.generated.swift */ = {isa = PBXFileReference; fileEncoding = 4; lastKnownFileType = sourcecode.swift; path = MSFPersonaButtonCarouselTokens.generated.swift; sourceTree = "<group>"; };
		929DD255266ED3AC00E8175E /* PersonaButtonCarouselTokens.swift */ = {isa = PBXFileReference; fileEncoding = 4; lastKnownFileType = sourcecode.swift; path = PersonaButtonCarouselTokens.swift; sourceTree = "<group>"; };
		929DD258266ED3B600E8175E /* PersonaButtonCarousel.swift */ = {isa = PBXFileReference; fileEncoding = 4; lastKnownFileType = sourcecode.swift; path = PersonaButtonCarousel.swift; sourceTree = "<group>"; };
		92A1E4EB26A741F60007ED60 /* MSFCardNudgeTokens.swift */ = {isa = PBXFileReference; lastKnownFileType = sourcecode.swift; path = MSFCardNudgeTokens.swift; sourceTree = "<group>"; };
		92A1E4F326A791590007ED60 /* MSFCardNudge.swift */ = {isa = PBXFileReference; lastKnownFileType = sourcecode.swift; path = MSFCardNudge.swift; sourceTree = "<group>"; };
		92ABB39126BC8E9900BA179A /* MSFCardNudgeTokens.generated.swift */ = {isa = PBXFileReference; fileEncoding = 4; lastKnownFileType = sourcecode.swift; path = MSFCardNudgeTokens.generated.swift; sourceTree = "<group>"; };
		92B7E6A12684262900EFC15E /* MSFPersonaButton.swift */ = {isa = PBXFileReference; lastKnownFileType = sourcecode.swift; path = MSFPersonaButton.swift; sourceTree = "<group>"; };
		92D5598026A0FD2800328FD3 /* CardNudge.swift */ = {isa = PBXFileReference; lastKnownFileType = sourcecode.swift; path = CardNudge.swift; sourceTree = "<group>"; };
		A257F829251D98DD002CAA6E /* FluentUI-apple.xcassets */ = {isa = PBXFileReference; lastKnownFileType = folder.assetcatalog; name = "FluentUI-apple.xcassets"; path = "../apple/Resources/FluentUI-apple.xcassets"; sourceTree = "<group>"; };
		A257F82B251D98F3002CAA6E /* FluentUI-ios.xcassets */ = {isa = PBXFileReference; lastKnownFileType = folder.assetcatalog; name = "FluentUI-ios.xcassets"; path = "FluentUI/Resources/FluentUI-ios.xcassets"; sourceTree = "<group>"; };
		A5237ACA21DED7030040BF27 /* ResizingHandleView.swift */ = {isa = PBXFileReference; lastKnownFileType = sourcecode.swift; path = ResizingHandleView.swift; sourceTree = "<group>"; };
		A5237ACC21ED6CA70040BF27 /* DrawerShadowView.swift */ = {isa = PBXFileReference; lastKnownFileType = sourcecode.swift; path = DrawerShadowView.swift; sourceTree = "<group>"; };
		A52648DB2316F4F9003342A0 /* BarButtonItems.swift */ = {isa = PBXFileReference; lastKnownFileType = sourcecode.swift; path = BarButtonItems.swift; sourceTree = "<group>"; };
		A54D97D9217A5FC10072681A /* CALayer+Extensions.swift */ = {isa = PBXFileReference; lastKnownFileType = sourcecode.swift; path = "CALayer+Extensions.swift"; sourceTree = "<group>"; };
		A559BB7D212B6D100055E107 /* String+Extension.swift */ = {isa = PBXFileReference; lastKnownFileType = sourcecode.swift; path = "String+Extension.swift"; sourceTree = "<group>"; };
		A559BB80212B6FA40055E107 /* en */ = {isa = PBXFileReference; lastKnownFileType = text.plist.strings; name = en; path = en.lproj/Localizable.strings; sourceTree = "<group>"; };
		A559BB82212B7D870055E107 /* FluentUIFramework.swift */ = {isa = PBXFileReference; lastKnownFileType = sourcecode.swift; path = FluentUIFramework.swift; sourceTree = "<group>"; };
		A56CE7B522E68A7800AA77EE /* UIColor+Extensions.swift */ = {isa = PBXFileReference; lastKnownFileType = sourcecode.swift; path = "UIColor+Extensions.swift"; sourceTree = "<group>"; };
		A589F853211BA03200471C23 /* Label.swift */ = {isa = PBXFileReference; lastKnownFileType = sourcecode.swift; path = Label.swift; sourceTree = "<group>"; };
		A5961F9C218A254D00E2A506 /* PopupMenuController.swift */ = {isa = PBXFileReference; lastKnownFileType = sourcecode.swift; path = PopupMenuController.swift; sourceTree = "<group>"; };
		A5961F9E218A256B00E2A506 /* PopupMenuItem.swift */ = {isa = PBXFileReference; lastKnownFileType = sourcecode.swift; path = PopupMenuItem.swift; sourceTree = "<group>"; };
		A5961FA0218A25C400E2A506 /* PopupMenuSection.swift */ = {isa = PBXFileReference; lastKnownFileType = sourcecode.swift; path = PopupMenuSection.swift; sourceTree = "<group>"; };
		A5961FA2218A25D100E2A506 /* PopupMenuItemCell.swift */ = {isa = PBXFileReference; lastKnownFileType = sourcecode.swift; path = PopupMenuItemCell.swift; sourceTree = "<group>"; };
		A5961FA4218A260500E2A506 /* PopupMenuSectionHeaderView.swift */ = {isa = PBXFileReference; lastKnownFileType = sourcecode.swift; path = PopupMenuSectionHeaderView.swift; sourceTree = "<group>"; };
		A5961FA6218A2E4500E2A506 /* UIImage+Extensions.swift */ = {isa = PBXFileReference; lastKnownFileType = sourcecode.swift; path = "UIImage+Extensions.swift"; sourceTree = "<group>"; };
		A5B6617223A41E2900E801DD /* NotificationView.swift */ = {isa = PBXFileReference; lastKnownFileType = sourcecode.swift; path = NotificationView.swift; sourceTree = "<group>"; };
		A5B87AF0211BD4380038C37C /* UIFont+Extension.swift */ = {isa = PBXFileReference; lastKnownFileType = sourcecode.swift; path = "UIFont+Extension.swift"; sourceTree = "<group>"; };
		A5B87AF3211E16360038C37C /* DrawerController.swift */ = {isa = PBXFileReference; fileEncoding = 4; lastKnownFileType = sourcecode.swift; path = DrawerController.swift; sourceTree = "<group>"; };
		A5B87AF4211E16360038C37C /* DrawerTransitionAnimator.swift */ = {isa = PBXFileReference; fileEncoding = 4; lastKnownFileType = sourcecode.swift; path = DrawerTransitionAnimator.swift; sourceTree = "<group>"; };
		A5B87AF5211E16360038C37C /* DrawerPresentationController.swift */ = {isa = PBXFileReference; fileEncoding = 4; lastKnownFileType = sourcecode.swift; path = DrawerPresentationController.swift; sourceTree = "<group>"; };
		A5B87B01211E20B50038C37C /* UIScreen+Extension.swift */ = {isa = PBXFileReference; lastKnownFileType = sourcecode.swift; path = "UIScreen+Extension.swift"; sourceTree = "<group>"; };
		A5B87B03211E22B70038C37C /* DimmingView.swift */ = {isa = PBXFileReference; lastKnownFileType = sourcecode.swift; path = DimmingView.swift; sourceTree = "<group>"; };
		A5B87B05211E23650038C37C /* UIView+Extensions.swift */ = {isa = PBXFileReference; lastKnownFileType = sourcecode.swift; path = "UIView+Extensions.swift"; sourceTree = "<group>"; };
		A5CEC15120D980B20016922A /* FluentUI.framework */ = {isa = PBXFileReference; explicitFileType = wrapper.framework; includeInIndex = 0; path = FluentUI.framework; sourceTree = BUILT_PRODUCTS_DIR; };
		A5CEC15420D980B20016922A /* FluentUI.h */ = {isa = PBXFileReference; lastKnownFileType = sourcecode.c.h; path = FluentUI.h; sourceTree = "<group>"; };
		A5CEC15520D980B20016922A /* Info.plist */ = {isa = PBXFileReference; lastKnownFileType = text.plist.xml; path = Info.plist; sourceTree = "<group>"; };
		A5CEC15A20D980B30016922A /* FluentUITests.xctest */ = {isa = PBXFileReference; explicitFileType = wrapper.cfbundle; includeInIndex = 0; path = FluentUITests.xctest; sourceTree = BUILT_PRODUCTS_DIR; };
		A5CEC15F20D980B30016922A /* FluentUITests.swift */ = {isa = PBXFileReference; lastKnownFileType = sourcecode.swift; path = FluentUITests.swift; sourceTree = "<group>"; };
		A5CEC16120D980B30016922A /* Info.plist */ = {isa = PBXFileReference; lastKnownFileType = text.plist.xml; path = Info.plist; sourceTree = "<group>"; };
		A5CEC16C20D98EE70016922A /* Colors.swift */ = {isa = PBXFileReference; lastKnownFileType = sourcecode.swift; path = Colors.swift; sourceTree = "<group>"; };
		A5CEC16E20D98F340016922A /* Fonts.swift */ = {isa = PBXFileReference; lastKnownFileType = sourcecode.swift; path = Fonts.swift; sourceTree = "<group>"; };
		A5DA88FC226FAA01000A8EA8 /* FluentUIResources-ios.bundle */ = {isa = PBXFileReference; explicitFileType = wrapper.cfbundle; includeInIndex = 0; path = "FluentUIResources-ios.bundle"; sourceTree = BUILT_PRODUCTS_DIR; };
		A5DA88FE226FAA01000A8EA8 /* Info.plist */ = {isa = PBXFileReference; lastKnownFileType = text.plist.xml; path = Info.plist; sourceTree = "<group>"; };
		A5DCA76321224026005F4CB7 /* Separator.swift */ = {isa = PBXFileReference; lastKnownFileType = sourcecode.swift; path = Separator.swift; sourceTree = "<group>"; };
		A5DF1EAC2213B26900CC741A /* en */ = {isa = PBXFileReference; lastKnownFileType = text.plist.stringsdict; name = en; path = en.lproj/Localizable.stringsdict; sourceTree = "<group>"; };
		B441478C228CDA130040E88E /* BooleanCell.swift */ = {isa = PBXFileReference; lastKnownFileType = sourcecode.swift; path = BooleanCell.swift; sourceTree = "<group>"; };
		B444D6B02181403C0002B4D4 /* UITableViewCell+Extension.swift */ = {isa = PBXFileReference; lastKnownFileType = sourcecode.swift; path = "UITableViewCell+Extension.swift"; sourceTree = "<group>"; };
		B444D6B52183A9740002B4D4 /* BadgeView.swift */ = {isa = PBXFileReference; lastKnownFileType = sourcecode.swift; path = BadgeView.swift; sourceTree = "<group>"; };
		B45EB78F219E310F008646A2 /* BadgeField.swift */ = {isa = PBXFileReference; lastKnownFileType = sourcecode.swift; path = BadgeField.swift; sourceTree = "<group>"; };
		B46D3F922151D95F0029772C /* PersonaCell.swift */ = {isa = PBXFileReference; lastKnownFileType = sourcecode.swift; path = PersonaCell.swift; sourceTree = "<group>"; };
		B46D3F9C215985AC0029772C /* PersonaListView.swift */ = {isa = PBXFileReference; lastKnownFileType = sourcecode.swift; path = PersonaListView.swift; sourceTree = "<group>"; };
		B47B58B722F8E5840078DE38 /* PeoplePicker.swift */ = {isa = PBXFileReference; lastKnownFileType = sourcecode.swift; path = PeoplePicker.swift; sourceTree = "<group>"; };
		B483323221CC71940022B4CC /* HUDView.swift */ = {isa = PBXFileReference; lastKnownFileType = sourcecode.swift; path = HUDView.swift; sourceTree = "<group>"; };
		B483323421DEA8D70022B4CC /* HUD.swift */ = {isa = PBXFileReference; lastKnownFileType = sourcecode.swift; path = HUD.swift; sourceTree = "<group>"; };
		B483323621DEB5A00022B4CC /* TouchForwardingView.swift */ = {isa = PBXFileReference; lastKnownFileType = sourcecode.swift; path = TouchForwardingView.swift; sourceTree = "<group>"; };
		B498141321E424920077B48D /* TableViewCell.swift */ = {isa = PBXFileReference; lastKnownFileType = sourcecode.swift; path = TableViewCell.swift; sourceTree = "<group>"; };
		B4A8BBCC21BF6D6900D5E3ED /* BadgeStringExtractor.swift */ = {isa = PBXFileReference; lastKnownFileType = sourcecode.swift; path = BadgeStringExtractor.swift; sourceTree = "<group>"; };
		B4BA27872319DC0D0001563C /* PersonaBadgeViewDataSource.swift */ = {isa = PBXFileReference; lastKnownFileType = sourcecode.swift; path = PersonaBadgeViewDataSource.swift; sourceTree = "<group>"; };
		B4E782C02176AD5E00A7DFCE /* ActionsCell.swift */ = {isa = PBXFileReference; lastKnownFileType = sourcecode.swift; path = ActionsCell.swift; sourceTree = "<group>"; };
		B4E782C221793AB200A7DFCE /* ActivityIndicatorCell.swift */ = {isa = PBXFileReference; lastKnownFileType = sourcecode.swift; path = ActivityIndicatorCell.swift; sourceTree = "<group>"; };
		B4E782C421793BB900A7DFCE /* ActivityIndicatorView.swift */ = {isa = PBXFileReference; lastKnownFileType = sourcecode.swift; path = ActivityIndicatorView.swift; sourceTree = "<group>"; };
		B4E782C62179509A00A7DFCE /* CenteredLabelCell.swift */ = {isa = PBXFileReference; lastKnownFileType = sourcecode.swift; path = CenteredLabelCell.swift; sourceTree = "<group>"; };
		B4EF53C2215AF1AB00573E8F /* Persona.swift */ = {isa = PBXFileReference; lastKnownFileType = sourcecode.swift; path = Persona.swift; sourceTree = "<group>"; };
		B4EF66502294A664007FEAB0 /* TableViewHeaderFooterView.swift */ = {isa = PBXFileReference; lastKnownFileType = sourcecode.swift; path = TableViewHeaderFooterView.swift; sourceTree = "<group>"; };
		C0938E43235E8ED500256251 /* AnimationSynchronizer.swift */ = {isa = PBXFileReference; lastKnownFileType = sourcecode.swift; path = AnimationSynchronizer.swift; sourceTree = "<group>"; };
		C0A0D76B233AEF6C00F432FD /* ShimmerLinesView.swift */ = {isa = PBXFileReference; fileEncoding = 4; lastKnownFileType = sourcecode.swift; path = ShimmerLinesView.swift; sourceTree = "<group>"; };
		C0EAAEAC2347E1DF00C7244E /* ShimmerView.swift */ = {isa = PBXFileReference; lastKnownFileType = sourcecode.swift; path = ShimmerView.swift; sourceTree = "<group>"; };
		C708B04B260A8696007190FA /* SegmentItem.swift */ = {isa = PBXFileReference; lastKnownFileType = sourcecode.swift; path = SegmentItem.swift; sourceTree = "<group>"; };
		C708B055260A86FA007190FA /* SegmentPillButton.swift */ = {isa = PBXFileReference; lastKnownFileType = sourcecode.swift; path = SegmentPillButton.swift; sourceTree = "<group>"; };
		C77A04B625F03DD1001B3EB6 /* String+Date.swift */ = {isa = PBXFileReference; lastKnownFileType = sourcecode.swift; path = "String+Date.swift"; sourceTree = "<group>"; };
		C77A04EC25F046EB001B3EB6 /* Date+CellFileAccessoryView.swift */ = {isa = PBXFileReference; lastKnownFileType = sourcecode.swift; path = "Date+CellFileAccessoryView.swift"; sourceTree = "<group>"; };
		CCC18C2B2501B22F00BE830E /* CardView.swift */ = {isa = PBXFileReference; lastKnownFileType = sourcecode.swift; path = CardView.swift; sourceTree = "<group>"; };
		ECEBA8FB25EDF3380048EE24 /* SegmentedControl.swift */ = {isa = PBXFileReference; fileEncoding = 4; lastKnownFileType = sourcecode.swift; path = SegmentedControl.swift; sourceTree = "<group>"; };
		FC414E1E258876FB00069E73 /* CommandBar.swift */ = {isa = PBXFileReference; lastKnownFileType = sourcecode.swift; path = CommandBar.swift; sourceTree = "<group>"; };
		FC414E242588798000069E73 /* CommandBarButtonGroupView.swift */ = {isa = PBXFileReference; lastKnownFileType = sourcecode.swift; path = CommandBarButtonGroupView.swift; sourceTree = "<group>"; };
		FC414E2A25887A4B00069E73 /* CommandBarButton.swift */ = {isa = PBXFileReference; lastKnownFileType = sourcecode.swift; path = CommandBarButton.swift; sourceTree = "<group>"; };
		FC414E4E2588B65C00069E73 /* CommandBarItem.swift */ = {isa = PBXFileReference; lastKnownFileType = sourcecode.swift; path = CommandBarItem.swift; sourceTree = "<group>"; };
		FD053A342224CA33009B6378 /* DatePickerControllerTests.swift */ = {isa = PBXFileReference; lastKnownFileType = sourcecode.swift; path = DatePickerControllerTests.swift; sourceTree = "<group>"; };
		FD0D29D52151A3D700E8655E /* CardPresenterNavigationController.swift */ = {isa = PBXFileReference; lastKnownFileType = sourcecode.swift; path = CardPresenterNavigationController.swift; sourceTree = "<group>"; };
		FD1FAE1A2272464B00A5DBA4 /* GenericDateTimePicker.swift */ = {isa = PBXFileReference; lastKnownFileType = sourcecode.swift; path = GenericDateTimePicker.swift; sourceTree = "<group>"; };
		FD256C5A2183B90B00EC9588 /* DatePickerSelectionManager.swift */ = {isa = PBXFileReference; lastKnownFileType = sourcecode.swift; path = DatePickerSelectionManager.swift; sourceTree = "<group>"; };
		FD41C86E22DD13230086F899 /* ContentScrollViewTraits.swift */ = {isa = PBXFileReference; fileEncoding = 4; lastKnownFileType = sourcecode.swift; path = ContentScrollViewTraits.swift; sourceTree = "<group>"; };
		FD41C87022DD13230086F899 /* ShyHeaderController.swift */ = {isa = PBXFileReference; fileEncoding = 4; lastKnownFileType = sourcecode.swift; path = ShyHeaderController.swift; sourceTree = "<group>"; };
		FD41C87122DD13230086F899 /* ShyHeaderView.swift */ = {isa = PBXFileReference; fileEncoding = 4; lastKnownFileType = sourcecode.swift; path = ShyHeaderView.swift; sourceTree = "<group>"; };
		FD41C87A22DD13230086F899 /* LargeTitleView.swift */ = {isa = PBXFileReference; fileEncoding = 4; lastKnownFileType = sourcecode.swift; path = LargeTitleView.swift; sourceTree = "<group>"; };
		FD41C87B22DD13230086F899 /* NavigationBar.swift */ = {isa = PBXFileReference; fileEncoding = 4; lastKnownFileType = sourcecode.swift; path = NavigationBar.swift; sourceTree = "<group>"; };
		FD41C87E22DD13230086F899 /* SearchBar.swift */ = {isa = PBXFileReference; fileEncoding = 4; lastKnownFileType = sourcecode.swift; path = SearchBar.swift; sourceTree = "<group>"; };
		FD41C87F22DD13230086F899 /* NavigationController.swift */ = {isa = PBXFileReference; fileEncoding = 4; lastKnownFileType = sourcecode.swift; path = NavigationController.swift; sourceTree = "<group>"; };
		FD41C88022DD13230086F899 /* NavigationAnimator.swift */ = {isa = PBXFileReference; fileEncoding = 4; lastKnownFileType = sourcecode.swift; path = NavigationAnimator.swift; sourceTree = "<group>"; };
		FD41C8B122DD3BB70086F899 /* UIScrollView+Extensions.swift */ = {isa = PBXFileReference; lastKnownFileType = sourcecode.swift; path = "UIScrollView+Extensions.swift"; sourceTree = "<group>"; };
		FD41C8B422DD3EA20086F899 /* NSLayoutConstraint+Extensions.swift */ = {isa = PBXFileReference; lastKnownFileType = sourcecode.swift; path = "NSLayoutConstraint+Extensions.swift"; sourceTree = "<group>"; };
		FD41C8BD22DD47120086F899 /* UINavigationItem+Navigation.swift */ = {isa = PBXFileReference; lastKnownFileType = sourcecode.swift; path = "UINavigationItem+Navigation.swift"; sourceTree = "<group>"; };
		FD4F2A1A2148937100C437D6 /* PageCardPresenterController.swift */ = {isa = PBXFileReference; lastKnownFileType = sourcecode.swift; path = PageCardPresenterController.swift; sourceTree = "<group>"; };
		FD4F2A1F214AE20400C437D6 /* DatePickerController.swift */ = {isa = PBXFileReference; fileEncoding = 4; lastKnownFileType = sourcecode.swift; path = DatePickerController.swift; sourceTree = "<group>"; };
		FD599D0121348439008845EE /* CalendarView.swift */ = {isa = PBXFileReference; lastKnownFileType = sourcecode.swift; path = CalendarView.swift; sourceTree = "<group>"; };
		FD599D052134A682008845EE /* AccessibleViewDelegate.swift */ = {isa = PBXFileReference; fileEncoding = 4; lastKnownFileType = sourcecode.swift; path = AccessibleViewDelegate.swift; sourceTree = "<group>"; };
		FD599D072134AB0E008845EE /* CalendarViewWeekdayHeadingView.swift */ = {isa = PBXFileReference; fileEncoding = 4; lastKnownFileType = sourcecode.swift; path = CalendarViewWeekdayHeadingView.swift; sourceTree = "<group>"; };
		FD599D092134AB15008845EE /* CalendarViewLayout.swift */ = {isa = PBXFileReference; fileEncoding = 4; lastKnownFileType = sourcecode.swift; path = CalendarViewLayout.swift; sourceTree = "<group>"; };
		FD599D0B2134AB1E008845EE /* CalendarViewDataSource.swift */ = {isa = PBXFileReference; fileEncoding = 4; lastKnownFileType = sourcecode.swift; path = CalendarViewDataSource.swift; sourceTree = "<group>"; };
		FD5ADBF32190CDC80005A9AF /* DateTimePickerController.swift */ = {isa = PBXFileReference; lastKnownFileType = sourcecode.swift; path = DateTimePickerController.swift; sourceTree = "<group>"; };
		FD5BBE3A214B2F44008964B4 /* Date+Extensions.swift */ = {isa = PBXFileReference; lastKnownFileType = sourcecode.swift; path = "Date+Extensions.swift"; sourceTree = "<group>"; };
		FD5BBE40214C6AF3008964B4 /* TwoLineTitleView.swift */ = {isa = PBXFileReference; lastKnownFileType = sourcecode.swift; path = TwoLineTitleView.swift; sourceTree = "<group>"; };
		FD5BBE42214C73CE008964B4 /* EasyTapButton.swift */ = {isa = PBXFileReference; lastKnownFileType = sourcecode.swift; path = EasyTapButton.swift; sourceTree = "<group>"; };
		FD7254E82147059D002F4069 /* Calendar+Extensions.swift */ = {isa = PBXFileReference; fileEncoding = 4; lastKnownFileType = sourcecode.swift; path = "Calendar+Extensions.swift"; sourceTree = "<group>"; };
		FD777528219E3F6C00033D58 /* DayOfMonth.swift */ = {isa = PBXFileReference; lastKnownFileType = sourcecode.swift; path = DayOfMonth.swift; sourceTree = "<group>"; };
		FD77752A219E455A00033D58 /* AccessibilityContainerView.swift */ = {isa = PBXFileReference; lastKnownFileType = sourcecode.swift; path = AccessibilityContainerView.swift; sourceTree = "<group>"; };
		FD77752C219E62E100033D58 /* DateTimePickerViewLayout.swift */ = {isa = PBXFileReference; lastKnownFileType = sourcecode.swift; path = DateTimePickerViewLayout.swift; sourceTree = "<group>"; };
		FD77752F21A490BA00033D58 /* DateTimePicker.swift */ = {isa = PBXFileReference; lastKnownFileType = sourcecode.swift; path = DateTimePicker.swift; sourceTree = "<group>"; };
		FD7DF05B21FA7F5000857267 /* Tooltip.swift */ = {isa = PBXFileReference; lastKnownFileType = sourcecode.swift; path = Tooltip.swift; sourceTree = "<group>"; };
		FD7DF05D21FA7FC100857267 /* TooltipView.swift */ = {isa = PBXFileReference; lastKnownFileType = sourcecode.swift; path = TooltipView.swift; sourceTree = "<group>"; };
		FD7DF05F21FA83C900857267 /* TooltipPositionController.swift */ = {isa = PBXFileReference; lastKnownFileType = sourcecode.swift; path = TooltipPositionController.swift; sourceTree = "<group>"; };
		FD8D26422253FF330078E1D3 /* ar */ = {isa = PBXFileReference; lastKnownFileType = text.plist.strings; name = ar; path = ar.lproj/Localizable.strings; sourceTree = "<group>"; };
		FD8D26432253FF330078E1D3 /* ar */ = {isa = PBXFileReference; lastKnownFileType = text.plist.stringsdict; name = ar; path = ar.lproj/Localizable.stringsdict; sourceTree = "<group>"; };
		FD8D26442253FF3E0078E1D3 /* ca */ = {isa = PBXFileReference; lastKnownFileType = text.plist.strings; name = ca; path = ca.lproj/Localizable.strings; sourceTree = "<group>"; };
		FD8D26452253FF3F0078E1D3 /* ca */ = {isa = PBXFileReference; lastKnownFileType = text.plist.stringsdict; name = ca; path = ca.lproj/Localizable.stringsdict; sourceTree = "<group>"; };
		FD8D26462253FF470078E1D3 /* cs */ = {isa = PBXFileReference; lastKnownFileType = text.plist.strings; name = cs; path = cs.lproj/Localizable.strings; sourceTree = "<group>"; };
		FD8D26472253FF470078E1D3 /* cs */ = {isa = PBXFileReference; lastKnownFileType = text.plist.stringsdict; name = cs; path = cs.lproj/Localizable.stringsdict; sourceTree = "<group>"; };
		FD8D26482253FF4F0078E1D3 /* da */ = {isa = PBXFileReference; lastKnownFileType = text.plist.strings; name = da; path = da.lproj/Localizable.strings; sourceTree = "<group>"; };
		FD8D26492253FF500078E1D3 /* da */ = {isa = PBXFileReference; lastKnownFileType = text.plist.stringsdict; name = da; path = da.lproj/Localizable.stringsdict; sourceTree = "<group>"; };
		FD8D264A2254013E0078E1D3 /* de */ = {isa = PBXFileReference; lastKnownFileType = text.plist.strings; name = de; path = de.lproj/Localizable.strings; sourceTree = "<group>"; };
		FD8D264B2254013E0078E1D3 /* de */ = {isa = PBXFileReference; lastKnownFileType = text.plist.stringsdict; name = de; path = de.lproj/Localizable.stringsdict; sourceTree = "<group>"; };
		FD8D264C225401660078E1D3 /* el */ = {isa = PBXFileReference; lastKnownFileType = text.plist.strings; name = el; path = el.lproj/Localizable.strings; sourceTree = "<group>"; };
		FD8D264D225401660078E1D3 /* el */ = {isa = PBXFileReference; lastKnownFileType = text.plist.stringsdict; name = el; path = el.lproj/Localizable.stringsdict; sourceTree = "<group>"; };
		FD8D264E225401880078E1D3 /* en-GB */ = {isa = PBXFileReference; lastKnownFileType = text.plist.strings; name = "en-GB"; path = "en-GB.lproj/Localizable.strings"; sourceTree = "<group>"; };
		FD8D264F225401880078E1D3 /* en-GB */ = {isa = PBXFileReference; lastKnownFileType = text.plist.stringsdict; name = "en-GB"; path = "en-GB.lproj/Localizable.stringsdict"; sourceTree = "<group>"; };
		FD8D2650225401A10078E1D3 /* es-MX */ = {isa = PBXFileReference; lastKnownFileType = text.plist.strings; name = "es-MX"; path = "es-MX.lproj/Localizable.strings"; sourceTree = "<group>"; };
		FD8D2651225401A10078E1D3 /* es-MX */ = {isa = PBXFileReference; lastKnownFileType = text.plist.stringsdict; name = "es-MX"; path = "es-MX.lproj/Localizable.stringsdict"; sourceTree = "<group>"; };
		FD8D2652225401AA0078E1D3 /* es */ = {isa = PBXFileReference; lastKnownFileType = text.plist.strings; name = es; path = es.lproj/Localizable.strings; sourceTree = "<group>"; };
		FD8D2653225401AA0078E1D3 /* es */ = {isa = PBXFileReference; lastKnownFileType = text.plist.stringsdict; name = es; path = es.lproj/Localizable.stringsdict; sourceTree = "<group>"; };
		FD8D2654225401B90078E1D3 /* fi */ = {isa = PBXFileReference; lastKnownFileType = text.plist.strings; name = fi; path = fi.lproj/Localizable.strings; sourceTree = "<group>"; };
		FD8D2655225401B90078E1D3 /* fi */ = {isa = PBXFileReference; lastKnownFileType = text.plist.stringsdict; name = fi; path = fi.lproj/Localizable.stringsdict; sourceTree = "<group>"; };
		FD8D2656225401C10078E1D3 /* fr */ = {isa = PBXFileReference; lastKnownFileType = text.plist.strings; name = fr; path = fr.lproj/Localizable.strings; sourceTree = "<group>"; };
		FD8D2657225401C20078E1D3 /* fr */ = {isa = PBXFileReference; lastKnownFileType = text.plist.stringsdict; name = fr; path = fr.lproj/Localizable.stringsdict; sourceTree = "<group>"; };
		FD8D2658225401CD0078E1D3 /* he */ = {isa = PBXFileReference; lastKnownFileType = text.plist.strings; name = he; path = he.lproj/Localizable.strings; sourceTree = "<group>"; };
		FD8D2659225401CD0078E1D3 /* he */ = {isa = PBXFileReference; lastKnownFileType = text.plist.stringsdict; name = he; path = he.lproj/Localizable.stringsdict; sourceTree = "<group>"; };
		FD8D265A225401D90078E1D3 /* hi */ = {isa = PBXFileReference; lastKnownFileType = text.plist.strings; name = hi; path = hi.lproj/Localizable.strings; sourceTree = "<group>"; };
		FD8D265B225401D90078E1D3 /* hi */ = {isa = PBXFileReference; lastKnownFileType = text.plist.stringsdict; name = hi; path = hi.lproj/Localizable.stringsdict; sourceTree = "<group>"; };
		FD8D265C225401E50078E1D3 /* hr */ = {isa = PBXFileReference; lastKnownFileType = text.plist.strings; name = hr; path = hr.lproj/Localizable.strings; sourceTree = "<group>"; };
		FD8D265D225401E50078E1D3 /* hr */ = {isa = PBXFileReference; lastKnownFileType = text.plist.stringsdict; name = hr; path = hr.lproj/Localizable.stringsdict; sourceTree = "<group>"; };
		FD8D265E225401F20078E1D3 /* hu */ = {isa = PBXFileReference; lastKnownFileType = text.plist.strings; name = hu; path = hu.lproj/Localizable.strings; sourceTree = "<group>"; };
		FD8D265F225401F30078E1D3 /* hu */ = {isa = PBXFileReference; lastKnownFileType = text.plist.stringsdict; name = hu; path = hu.lproj/Localizable.stringsdict; sourceTree = "<group>"; };
		FD8D2660225401FA0078E1D3 /* id */ = {isa = PBXFileReference; lastKnownFileType = text.plist.strings; name = id; path = id.lproj/Localizable.strings; sourceTree = "<group>"; };
		FD8D2661225401FB0078E1D3 /* id */ = {isa = PBXFileReference; lastKnownFileType = text.plist.stringsdict; name = id; path = id.lproj/Localizable.stringsdict; sourceTree = "<group>"; };
		FD8D2662225402020078E1D3 /* it */ = {isa = PBXFileReference; lastKnownFileType = text.plist.strings; name = it; path = it.lproj/Localizable.strings; sourceTree = "<group>"; };
		FD8D2663225402030078E1D3 /* it */ = {isa = PBXFileReference; lastKnownFileType = text.plist.stringsdict; name = it; path = it.lproj/Localizable.stringsdict; sourceTree = "<group>"; };
		FD8D26642254020E0078E1D3 /* ja */ = {isa = PBXFileReference; lastKnownFileType = text.plist.strings; name = ja; path = ja.lproj/Localizable.strings; sourceTree = "<group>"; };
		FD8D26652254020E0078E1D3 /* ja */ = {isa = PBXFileReference; lastKnownFileType = text.plist.stringsdict; name = ja; path = ja.lproj/Localizable.stringsdict; sourceTree = "<group>"; };
		FD8D2666225402160078E1D3 /* ko */ = {isa = PBXFileReference; lastKnownFileType = text.plist.strings; name = ko; path = ko.lproj/Localizable.strings; sourceTree = "<group>"; };
		FD8D2667225402160078E1D3 /* ko */ = {isa = PBXFileReference; lastKnownFileType = text.plist.stringsdict; name = ko; path = ko.lproj/Localizable.stringsdict; sourceTree = "<group>"; };
		FD8D26682254021D0078E1D3 /* ms */ = {isa = PBXFileReference; lastKnownFileType = text.plist.strings; name = ms; path = ms.lproj/Localizable.strings; sourceTree = "<group>"; };
		FD8D26692254021E0078E1D3 /* ms */ = {isa = PBXFileReference; lastKnownFileType = text.plist.stringsdict; name = ms; path = ms.lproj/Localizable.stringsdict; sourceTree = "<group>"; };
		FD8D266A2254022E0078E1D3 /* nb-NO */ = {isa = PBXFileReference; lastKnownFileType = text.plist.strings; name = "nb-NO"; path = "nb-NO.lproj/Localizable.strings"; sourceTree = "<group>"; };
		FD8D266B2254022E0078E1D3 /* nb-NO */ = {isa = PBXFileReference; lastKnownFileType = text.plist.stringsdict; name = "nb-NO"; path = "nb-NO.lproj/Localizable.stringsdict"; sourceTree = "<group>"; };
		FD8D266C225402DC0078E1D3 /* nl */ = {isa = PBXFileReference; lastKnownFileType = text.plist.strings; name = nl; path = nl.lproj/Localizable.strings; sourceTree = "<group>"; };
		FD8D266D225402DC0078E1D3 /* nl */ = {isa = PBXFileReference; lastKnownFileType = text.plist.stringsdict; name = nl; path = nl.lproj/Localizable.stringsdict; sourceTree = "<group>"; };
		FD8D266E225402E60078E1D3 /* pl */ = {isa = PBXFileReference; lastKnownFileType = text.plist.strings; name = pl; path = pl.lproj/Localizable.strings; sourceTree = "<group>"; };
		FD8D266F225402E60078E1D3 /* pl */ = {isa = PBXFileReference; lastKnownFileType = text.plist.stringsdict; name = pl; path = pl.lproj/Localizable.stringsdict; sourceTree = "<group>"; };
		FD8D2670225402F00078E1D3 /* pt-BR */ = {isa = PBXFileReference; lastKnownFileType = text.plist.strings; name = "pt-BR"; path = "pt-BR.lproj/Localizable.strings"; sourceTree = "<group>"; };
		FD8D2671225402F10078E1D3 /* pt-BR */ = {isa = PBXFileReference; lastKnownFileType = text.plist.stringsdict; name = "pt-BR"; path = "pt-BR.lproj/Localizable.stringsdict"; sourceTree = "<group>"; };
		FD8D2672225402F60078E1D3 /* pt-PT */ = {isa = PBXFileReference; lastKnownFileType = text.plist.strings; name = "pt-PT"; path = "pt-PT.lproj/Localizable.strings"; sourceTree = "<group>"; };
		FD8D2673225402F60078E1D3 /* pt-PT */ = {isa = PBXFileReference; lastKnownFileType = text.plist.stringsdict; name = "pt-PT"; path = "pt-PT.lproj/Localizable.stringsdict"; sourceTree = "<group>"; };
		FD8D2674225403000078E1D3 /* ro */ = {isa = PBXFileReference; lastKnownFileType = text.plist.strings; name = ro; path = ro.lproj/Localizable.strings; sourceTree = "<group>"; };
		FD8D2675225403000078E1D3 /* ro */ = {isa = PBXFileReference; lastKnownFileType = text.plist.stringsdict; name = ro; path = ro.lproj/Localizable.stringsdict; sourceTree = "<group>"; };
		FD8D2676225403070078E1D3 /* ru */ = {isa = PBXFileReference; lastKnownFileType = text.plist.strings; name = ru; path = ru.lproj/Localizable.strings; sourceTree = "<group>"; };
		FD8D2677225403070078E1D3 /* ru */ = {isa = PBXFileReference; lastKnownFileType = text.plist.stringsdict; name = ru; path = ru.lproj/Localizable.stringsdict; sourceTree = "<group>"; };
		FD8D26782254030E0078E1D3 /* sk */ = {isa = PBXFileReference; lastKnownFileType = text.plist.strings; name = sk; path = sk.lproj/Localizable.strings; sourceTree = "<group>"; };
		FD8D26792254030E0078E1D3 /* sk */ = {isa = PBXFileReference; lastKnownFileType = text.plist.stringsdict; name = sk; path = sk.lproj/Localizable.stringsdict; sourceTree = "<group>"; };
		FD8D267A225403160078E1D3 /* sv */ = {isa = PBXFileReference; lastKnownFileType = text.plist.strings; name = sv; path = sv.lproj/Localizable.strings; sourceTree = "<group>"; };
		FD8D267B225403160078E1D3 /* sv */ = {isa = PBXFileReference; lastKnownFileType = text.plist.stringsdict; name = sv; path = sv.lproj/Localizable.stringsdict; sourceTree = "<group>"; };
		FD8D267C2254031B0078E1D3 /* th */ = {isa = PBXFileReference; lastKnownFileType = text.plist.strings; name = th; path = th.lproj/Localizable.strings; sourceTree = "<group>"; };
		FD8D267D2254031B0078E1D3 /* th */ = {isa = PBXFileReference; lastKnownFileType = text.plist.stringsdict; name = th; path = th.lproj/Localizable.stringsdict; sourceTree = "<group>"; };
		FD8D267E225403210078E1D3 /* tr */ = {isa = PBXFileReference; lastKnownFileType = text.plist.strings; name = tr; path = tr.lproj/Localizable.strings; sourceTree = "<group>"; };
		FD8D267F225403220078E1D3 /* tr */ = {isa = PBXFileReference; lastKnownFileType = text.plist.stringsdict; name = tr; path = tr.lproj/Localizable.stringsdict; sourceTree = "<group>"; };
		FD8D2680225403290078E1D3 /* uk */ = {isa = PBXFileReference; lastKnownFileType = text.plist.strings; name = uk; path = uk.lproj/Localizable.strings; sourceTree = "<group>"; };
		FD8D26812254032A0078E1D3 /* uk */ = {isa = PBXFileReference; lastKnownFileType = text.plist.stringsdict; name = uk; path = uk.lproj/Localizable.stringsdict; sourceTree = "<group>"; };
		FD8D2682225403300078E1D3 /* vi */ = {isa = PBXFileReference; lastKnownFileType = text.plist.strings; name = vi; path = vi.lproj/Localizable.strings; sourceTree = "<group>"; };
		FD8D2683225403300078E1D3 /* vi */ = {isa = PBXFileReference; lastKnownFileType = text.plist.stringsdict; name = vi; path = vi.lproj/Localizable.stringsdict; sourceTree = "<group>"; };
		FD8D2684225403360078E1D3 /* zh-Hans */ = {isa = PBXFileReference; lastKnownFileType = text.plist.strings; name = "zh-Hans"; path = "zh-Hans.lproj/Localizable.strings"; sourceTree = "<group>"; };
		FD8D2685225403360078E1D3 /* zh-Hans */ = {isa = PBXFileReference; lastKnownFileType = text.plist.stringsdict; name = "zh-Hans"; path = "zh-Hans.lproj/Localizable.stringsdict"; sourceTree = "<group>"; };
		FD8D26862254033B0078E1D3 /* zh-Hant */ = {isa = PBXFileReference; lastKnownFileType = text.plist.strings; name = "zh-Hant"; path = "zh-Hant.lproj/Localizable.strings"; sourceTree = "<group>"; };
		FD8D26872254033B0078E1D3 /* zh-Hant */ = {isa = PBXFileReference; lastKnownFileType = text.plist.stringsdict; name = "zh-Hant"; path = "zh-Hant.lproj/Localizable.stringsdict"; sourceTree = "<group>"; };
		FD9758062191118D00B67319 /* DateTimePickerView.swift */ = {isa = PBXFileReference; fileEncoding = 4; lastKnownFileType = sourcecode.swift; path = DateTimePickerView.swift; sourceTree = "<group>"; };
		FD9758072191118E00B67319 /* DateTimePickerViewDataSource.swift */ = {isa = PBXFileReference; fileEncoding = 4; lastKnownFileType = sourcecode.swift; path = DateTimePickerViewDataSource.swift; sourceTree = "<group>"; };
		FD9758082191118E00B67319 /* DateTimePickerViewComponentTableView.swift */ = {isa = PBXFileReference; fileEncoding = 4; lastKnownFileType = sourcecode.swift; path = DateTimePickerViewComponentTableView.swift; sourceTree = "<group>"; };
		FD9758092191118E00B67319 /* DateTimePickerViewComponent.swift */ = {isa = PBXFileReference; fileEncoding = 4; lastKnownFileType = sourcecode.swift; path = DateTimePickerViewComponent.swift; sourceTree = "<group>"; };
		FD97580A2191118E00B67319 /* DateTimePickerViewComponentCell.swift */ = {isa = PBXFileReference; fileEncoding = 4; lastKnownFileType = sourcecode.swift; path = DateTimePickerViewComponentCell.swift; sourceTree = "<group>"; };
		FD9A5C862179464F00D224D9 /* DateComponents+Extensions.swift */ = {isa = PBXFileReference; lastKnownFileType = sourcecode.swift; path = "DateComponents+Extensions.swift"; sourceTree = "<group>"; };
		FD9DA7B4232C33A80013E41B /* UIViewController+Navigation.swift */ = {isa = PBXFileReference; fileEncoding = 4; lastKnownFileType = sourcecode.swift; path = "UIViewController+Navigation.swift"; sourceTree = "<group>"; };
		FDA1AF8B21484625001AE720 /* BlurringView.swift */ = {isa = PBXFileReference; fileEncoding = 4; lastKnownFileType = sourcecode.swift; path = BlurringView.swift; sourceTree = "<group>"; };
		FDA1AF90214871B5001AE720 /* CardTransitionAnimator.swift */ = {isa = PBXFileReference; lastKnownFileType = sourcecode.swift; path = CardTransitionAnimator.swift; sourceTree = "<group>"; };
		FDA1AF9221487225001AE720 /* CardPresentationController.swift */ = {isa = PBXFileReference; lastKnownFileType = sourcecode.swift; path = CardPresentationController.swift; sourceTree = "<group>"; };
		FDD454ED21405B390006E84E /* DotView.swift */ = {isa = PBXFileReference; lastKnownFileType = sourcecode.swift; path = DotView.swift; sourceTree = "<group>"; };
		FDF41ED82141A02200EC527C /* CalendarConfiguration.swift */ = {isa = PBXFileReference; lastKnownFileType = sourcecode.swift; path = CalendarConfiguration.swift; sourceTree = "<group>"; };
		FDFB8AEA21361C950046850A /* CalendarViewMonthBannerView.swift */ = {isa = PBXFileReference; fileEncoding = 4; lastKnownFileType = sourcecode.swift; path = CalendarViewMonthBannerView.swift; sourceTree = "<group>"; };
		FDFB8AEC21361C9D0046850A /* CalendarViewDayTodayCell.swift */ = {isa = PBXFileReference; fileEncoding = 4; lastKnownFileType = sourcecode.swift; path = CalendarViewDayTodayCell.swift; sourceTree = "<group>"; };
		FDFB8AED21361C9D0046850A /* CalendarViewDayMonthCell.swift */ = {isa = PBXFileReference; fileEncoding = 4; lastKnownFileType = sourcecode.swift; path = CalendarViewDayMonthCell.swift; sourceTree = "<group>"; };
		FDFB8AEE21361C9D0046850A /* CalendarViewDayCell.swift */ = {isa = PBXFileReference; fileEncoding = 4; lastKnownFileType = sourcecode.swift; path = CalendarViewDayCell.swift; sourceTree = "<group>"; };
		FDFB8AEF21361C9D0046850A /* CalendarViewDayMonthYearCell.swift */ = {isa = PBXFileReference; fileEncoding = 4; lastKnownFileType = sourcecode.swift; path = CalendarViewDayMonthYearCell.swift; sourceTree = "<group>"; };
/* End PBXFileReference section */

/* Begin PBXFrameworksBuildPhase section */
		A5CEC14D20D980B20016922A /* Frameworks */ = {
			isa = PBXFrameworksBuildPhase;
			buildActionMask = 2147483647;
			files = (
			);
			runOnlyForDeploymentPostprocessing = 0;
		};
		A5CEC15720D980B30016922A /* Frameworks */ = {
			isa = PBXFrameworksBuildPhase;
			buildActionMask = 2147483647;
			files = (
				A5CEC15B20D980B30016922A /* FluentUI.framework in Frameworks */,
			);
			runOnlyForDeploymentPostprocessing = 0;
		};
/* End PBXFrameworksBuildPhase section */

/* Begin PBXGroup section */
		0AA8741326001F0500D47421 /* Persona */ = {
			isa = PBXGroup;
			children = (
				0ACD82102620451E0035CD9F /* MSFPersonaViewTokens.generated.swift */,
				0AA874142600237A00D47421 /* PersonaView.swift */,
				0ACD82172620453B0035CD9F /* PersonaViewTokens.swift */,
			);
			path = Persona;
			sourceTree = "<group>";
		};
		1168630122E131A20088B302 /* Tab Bar */ = {
			isa = PBXGroup;
			children = (
				7D0931C224AAAC8C0072458A /* SideTabBar.swift */,
				118D9847230BBA2300BC0B72 /* TabBarItem.swift */,
				1168630222E131CF0088B302 /* TabBarItemView.swift */,
				1168630322E131CF0088B302 /* TabBarView.swift */,
			);
			path = "Tab Bar";
			sourceTree = "<group>";
		};
		497DC2D62418585D008D86F8 /* Pill Button Bar */ = {
			isa = PBXGroup;
			children = (
				497DC2D824185885008D86F8 /* PillButton.swift */,
				497DC2D724185885008D86F8 /* PillButtonBar.swift */,
				86AF4F7425AFC746005D4253 /* PillButtonStyle.swift */,
			);
			path = "Pill Button Bar";
			sourceTree = "<group>";
		};
		5306074E26A1E6A4002D49CF /* AvatarGroup */ = {
			isa = PBXGroup;
			children = (
				5306075126A1E6A4002D49CF /* AvatarGroup.swift */,
				5306074F26A1E6A4002D49CF /* AvatarGroupTokens.swift */,
				5306075026A1E6A4002D49CF /* MSFAvatarGroupTokens.generated.swift */,
			);
			path = AvatarGroup;
			sourceTree = "<group>";
		};
		5314DFE625F000740099271A /* Separator */ = {
			isa = PBXGroup;
			children = (
				A5DCA76321224026005F4CB7 /* Separator.swift */,
			);
			path = Separator;
			sourceTree = "<group>";
		};
		5314DFEB25F002240099271A /* ActivityIndicator */ = {
			isa = PBXGroup;
			children = (
				B4E782C421793BB900A7DFCE /* ActivityIndicatorView.swift */,
			);
			path = ActivityIndicator;
			sourceTree = "<group>";
		};
		5314DFEC25F0029C0099271A /* Button */ = {
			isa = PBXGroup;
			children = (
				5360996C26B8B7130069DE71 /* ButtonLegacy.swift */,
			);
			path = Button;
			sourceTree = "<group>";
		};
		5314DFEF25F003C60099271A /* DotView */ = {
			isa = PBXGroup;
			children = (
				FDD454ED21405B390006E84E /* DotView.swift */,
			);
			path = DotView;
			sourceTree = "<group>";
		};
		5314DFF025F0042E0099271A /* Label */ = {
			isa = PBXGroup;
			children = (
				A589F853211BA03200471C23 /* Label.swift */,
			);
			path = Label;
			sourceTree = "<group>";
		};
		5314DFF325F006060099271A /* TouchForwardingView */ = {
			isa = PBXGroup;
			children = (
				B483323621DEB5A00022B4CC /* TouchForwardingView.swift */,
			);
			path = TouchForwardingView;
			sourceTree = "<group>";
		};
		5314DFF425F0069C0099271A /* IndeterminateProgressBar */ = {
			isa = PBXGroup;
			children = (
				5328D96F26FBA3D700F3723B /* IndeterminateProgressBar.swift */,
				5328D96D26FBA3D600F3723B /* IndeterminateProgressBarModifiers.swift */,
				5328D96C26FBA3D600F3723B /* IndeterminateProgressBarTokens.swift */,
				5328D96E26FBA3D700F3723B /* MSFIndeterminateProgressBarTokens.generated.swift */,
			);
			path = IndeterminateProgressBar;
			sourceTree = "<group>";
		};
		5314DFF525F007020099271A /* EasyTapButton */ = {
			isa = PBXGroup;
			children = (
				FD5BBE42214C73CE008964B4 /* EasyTapButton.swift */,
			);
			path = EasyTapButton;
			sourceTree = "<group>";
		};
		5314DFF625F0079B0099271A /* BarButtonItems */ = {
			isa = PBXGroup;
			children = (
				A52648DB2316F4F9003342A0 /* BarButtonItems.swift */,
			);
			path = BarButtonItems;
			sourceTree = "<group>";
		};
		5314DFF725F007FF0099271A /* ResizingHandleView */ = {
			isa = PBXGroup;
			children = (
				A5237ACA21DED7030040BF27 /* ResizingHandleView.swift */,
			);
			path = ResizingHandleView;
			sourceTree = "<group>";
		};
		5314DFF825F008870099271A /* TwoLineTitleView */ = {
			isa = PBXGroup;
			children = (
				FD5BBE40214C6AF3008964B4 /* TwoLineTitleView.swift */,
			);
			path = TwoLineTitleView;
			sourceTree = "<group>";
		};
		5314DFF925F008F10099271A /* Obscurable */ = {
			isa = PBXGroup;
			children = (
				FDA1AF8B21484625001AE720 /* BlurringView.swift */,
				A5B87B03211E22B70038C37C /* DimmingView.swift */,
				53BCB0CD253A4E8C00620960 /* Obscurable.swift */,
			);
			path = Obscurable;
			sourceTree = "<group>";
		};
		5314E00325F009B70099271A /* ActivityViewAnimating */ = {
			isa = PBXGroup;
			children = (
				22010B6F2523CB2D00FF1F10 /* ActivityViewAnimating.swift */,
			);
			path = ActivityViewAnimating;
			sourceTree = "<group>";
		};
		5340828B26CFF298007716E1 /* Recovered References */ = {
			isa = PBXGroup;
			children = (
				3FC2EDB125F9EA2D007AA0F8 /* MSFDrawerTokens.swift */,
				3F40E8ED2601CD4400C43730 /* MSFDrawerTokens.generated.swift */,
			);
			name = "Recovered References";
			sourceTree = "<group>";
		};
		536AEF2125F1EC0300A36206 /* Vnext */ = {
			isa = PBXGroup;
			children = (
				536DD9F1264C4AB000CD41B5 /* ActivityIndicator */,
				536AEF2E25F1EC0300A36206 /* Button */,
				5373F94426F26BF0007F1410 /* IndeterminateProgressBar */,
				536AEF3225F1EC0300A36206 /* List */,
				0AA8741326001F0500D47421 /* Persona */,
			);
			path = Vnext;
			sourceTree = "<group>";
		};
		536AEF2E25F1EC0300A36206 /* Button */ = {
			isa = PBXGroup;
			children = (
				5360995B26B8B4DE0069DE71 /* Button.swift */,
				5340827626C48B2B007716E1 /* ButtonModifiers.swift */,
				5360995A26B8B4DE0069DE71 /* ButtonTokens.swift */,
				5340827326C48241007716E1 /* MSFButton.swift */,
				5360995C26B8B4DE0069DE71 /* MSFButtonTokens.generated.swift */,
			);
			path = Button;
			sourceTree = "<group>";
		};
		536AEF3225F1EC0300A36206 /* List */ = {
			isa = PBXGroup;
			children = (
				5360994926B8B4990069DE71 /* HeaderFooterTokens.swift */,
				5360994226B8B4980069DE71 /* List.swift */,
				5360994726B8B4990069DE71 /* ListCell.swift */,
				5360994426B8B4990069DE71 /* ListHeaderFooter.swift */,
				5360994626B8B4990069DE71 /* ListTokens.swift */,
				5360994326B8B4980069DE71 /* MSFHeaderFooterTokens.generated.swift */,
				5360994526B8B4990069DE71 /* MSFListCellTokens.generated.swift */,
				5360994826B8B4990069DE71 /* MSFListTokens.generated.swift */,
			);
			path = List;
			sourceTree = "<group>";
		};
		536DD9F1264C4AB000CD41B5 /* ActivityIndicator */ = {
			isa = PBXGroup;
			children = (
				5360996526B8B7060069DE71 /* ActivityIndicator.swift */,
				5340828326CE027B007716E1 /* ActivityIndicatorModifiers.swift */,
				5360996326B8B7060069DE71 /* ActivityIndicatorTokens.swift */,
				5360996426B8B7060069DE71 /* MSFActivityIndicatorTokens.generated.swift */,
			);
			path = ActivityIndicator;
			sourceTree = "<group>";
		};
		5373F94426F26BF0007F1410 /* IndeterminateProgressBar */ = {
			isa = PBXGroup;
			children = (
				5373F94E26F278E2007F1410 /* IndeterminateProgressBar.swift */,
				5373F95126F27D78007F1410 /* IndeterminateProgressBarModifiers.swift */,
				5373F94826F26E24007F1410 /* IndeterminateProgressBarTokens.swift */,
				5373F94B26F26EC8007F1410 /* MSFIndeterminateProgressBarTokens.generated.swift */,
			);
			path = IndeterminateProgressBar;
			sourceTree = "<group>";
		};
		53FC90BE25672F97008A06FD /* xcode */ = {
			isa = PBXGroup;
			children = (
				53FC90C02567300A008A06FD /* FluentUI_common.xcconfig */,
				53FC90F625673626008A06FD /* FluentUI_debug.xcconfig */,
				53FC90F525673626008A06FD /* FluentUI_release.xcconfig */,
				53FC90F825673626008A06FD /* FluentUI_framework.xcconfig */,
				53FC90F925673627008A06FD /* FluentUILib.xcconfig */,
				53FC90FA25673627008A06FD /* FluentUIResources.xcconfig */,
				53FC90F725673626008A06FD /* FluentUITests.xcconfig */,
			);
			path = xcode;
			sourceTree = "<group>";
		};
		80B1F6F52628CDEB004DFEE5 /* Bottom Sheet */ = {
			isa = PBXGroup;
			children = (
				80AECBD82629F18E005AF2F3 /* BottomSheetController.swift */,
				80AECBF1262FC34E005AF2F3 /* BottomSheetPassthroughView.swift */,
			);
			path = "Bottom Sheet";
			sourceTree = "<group>";
		};
		80B52538264CA5BC00E3FD32 /* Bottom Commanding */ = {
			isa = PBXGroup;
			children = (
				8035CAAA2633A442007B3FD1 /* BottomCommandingController.swift */,
				8035CACA26377C14007B3FD1 /* CommandingItem.swift */,
				8035CADC2638E435007B3FD1 /* CommandingSection.swift */,
			);
			path = "Bottom Commanding";
			sourceTree = "<group>";
		};
		922AF01926615B03005DB168 /* PersonaButton */ = {
			isa = PBXGroup;
			children = (
				92B7E6A12684262900EFC15E /* MSFPersonaButton.swift */,
				9298798D266A8E1C002B1EB4 /* MSFPersonaButtonTokens.generated.swift */,
				92088EF72666DB2C003F571A /* PersonaButton.swift */,
				927E34C62668350800998031 /* PersonaButtonTokens.swift */,
			);
			path = PersonaButton;
			sourceTree = "<group>";
		};
		92D5597C26A0FC9700328FD3 /* Card Nudge */ = {
			isa = PBXGroup;
			children = (
				92D5598026A0FD2800328FD3 /* CardNudge.swift */,
				92079C8E26B66E5100D688DA /* CardNudgeModifiers.swift */,
				92A1E4EB26A741F60007ED60 /* MSFCardNudgeTokens.swift */,
				92A1E4F326A791590007ED60 /* MSFCardNudge.swift */,
				92ABB39126BC8E9900BA179A /* MSFCardNudgeTokens.generated.swift */,
			);
			path = "Card Nudge";
			sourceTree = "<group>";
		};
		92F2C5FD267287CF0087C65B /* PersonaButtonCarousel */ = {
			isa = PBXGroup;
			children = (
				9275105426815A7100F12730 /* MSFPersonaButtonCarousel.swift */,
				9298798E266A8E1C002B1EB4 /* MSFPersonaButtonCarouselTokens.generated.swift */,
				929DD258266ED3B600E8175E /* PersonaButtonCarousel.swift */,
				929DD255266ED3AC00E8175E /* PersonaButtonCarouselTokens.swift */,
			);
			path = PersonaButtonCarousel;
			sourceTree = "<group>";
		};
		A5961F9B218A251E00E2A506 /* Popup Menu */ = {
			isa = PBXGroup;
			children = (
				A5961F9C218A254D00E2A506 /* PopupMenuController.swift */,
				A5961F9E218A256B00E2A506 /* PopupMenuItem.swift */,
				A5961FA0218A25C400E2A506 /* PopupMenuSection.swift */,
				A5961FA2218A25D100E2A506 /* PopupMenuItemCell.swift */,
				A5961FA4218A260500E2A506 /* PopupMenuSectionHeaderView.swift */,
				0BCEFADD2485FEC00088CEE5 /* PopupMenuProtocols.swift */,
			);
			path = "Popup Menu";
			sourceTree = "<group>";
		};
		A5B6617123A41DEC00E801DD /* Notification */ = {
			isa = PBXGroup;
			children = (
				A5B6617223A41E2900E801DD /* NotificationView.swift */,
			);
			path = Notification;
			sourceTree = "<group>";
		};
		A5B87AED211BCA4A0038C37C /* Extensions */ = {
			isa = PBXGroup;
			children = (
				0AE866A626BA05D000E92108 /* Locale+Extensions.swift */,
				FD41C8B422DD3EA20086F899 /* NSLayoutConstraint+Extensions.swift */,
				A559BB7D212B6D100055E107 /* String+Extension.swift */,
				A56CE7B522E68A7800AA77EE /* UIColor+Extensions.swift */,
				A5B87AF0211BD4380038C37C /* UIFont+Extension.swift */,
				A5961FA6218A2E4500E2A506 /* UIImage+Extensions.swift */,
				A5B87B01211E20B50038C37C /* UIScreen+Extension.swift */,
				FD41C8B122DD3BB70086F899 /* UIScrollView+Extensions.swift */,
				A5B87B05211E23650038C37C /* UIView+Extensions.swift */,
			);
			path = Extensions;
			sourceTree = "<group>";
		};
		A5B87AF2211E13D00038C37C /* Drawer */ = {
			isa = PBXGroup;
			children = (
				A54D97D9217A5FC10072681A /* CALayer+Extensions.swift */,
				A5B87AF3211E16360038C37C /* DrawerController.swift */,
				A5B87AF5211E16360038C37C /* DrawerPresentationController.swift */,
				A5237ACC21ED6CA70040BF27 /* DrawerShadowView.swift */,
				A5B87AF4211E16360038C37C /* DrawerTransitionAnimator.swift */,
				5340828C26CFF3CE007716E1 /* MSFDrawerTokens.swift */,
				534082BC26D0209D007716E1 /* MSFDrawerTokens.generated.swift */,
			);
			path = Drawer;
			sourceTree = "<group>";
		};
		A5CEC14720D980B20016922A = {
			isa = PBXGroup;
			children = (
				A257F82B251D98F3002CAA6E /* FluentUI-ios.xcassets */,
				A257F829251D98DD002CAA6E /* FluentUI-apple.xcassets */,
				A5CEC15320D980B20016922A /* FluentUI */,
				A5DA88FD226FAA01000A8EA8 /* FluentUI.Resources */,
				A5CEC15E20D980B30016922A /* FluentUI.Tests */,
				53FC90BE25672F97008A06FD /* xcode */,
				A5CEC15220D980B20016922A /* Products */,
				5340828B26CFF298007716E1 /* Recovered References */,
			);
			sourceTree = "<group>";
		};
		A5CEC15220D980B20016922A /* Products */ = {
			isa = PBXGroup;
			children = (
				A5CEC15120D980B20016922A /* FluentUI.framework */,
				A5CEC15A20D980B30016922A /* FluentUITests.xctest */,
				A5DA88FC226FAA01000A8EA8 /* FluentUIResources-ios.bundle */,
				8FD01166228A820600D25925 /* libFluentUI.a */,
			);
			name = Products;
			sourceTree = "<group>";
		};
		A5CEC15320D980B20016922A /* FluentUI */ = {
			isa = PBXGroup;
			children = (
				5314DFEB25F002240099271A /* ActivityIndicator */,
				5314E00325F009B70099271A /* ActivityViewAnimating */,
				C77A04F325F04CFB001B3EB6 /* Avatar */,
				5306074E26A1E6A4002D49CF /* AvatarGroup */,
				5314DFF625F0079B0099271A /* BarButtonItems */,
				80B52538264CA5BC00E3FD32 /* Bottom Commanding */,
				80B1F6F52628CDEB004DFEE5 /* Bottom Sheet */,
				5314DFEC25F0029C0099271A /* Button */,
				CCC18C2A2501B1A900BE830E /* Card */,
				B4F118EA21C8270F00855942 /* Badge Field */,
				FDFB8AE921361C860046850A /* Calendar */,
				92D5597C26A0FC9700328FD3 /* Card Nudge */,
				FC414E1D258876D400069E73 /* Command Bar */,
				A5CEC16B20D98EBF0016922A /* Core */,
				FD599D0021347FA0008845EE /* Date Time Pickers */,
				5314DFEF25F003C60099271A /* DotView */,
				A5B87AF2211E13D00038C37C /* Drawer */,
				5314DFF525F007020099271A /* EasyTapButton */,
				A5B87AED211BCA4A0038C37C /* Extensions */,
				B483323121CC71700022B4CC /* HUD */,
				5314DFF425F0069C0099271A /* IndeterminateProgressBar */,
				5314DFF025F0042E0099271A /* Label */,
				FD41C86D22DD12A20086F899 /* Navigation */,
				A5B6617123A41DEC00E801DD /* Notification */,
				5314DFF925F008F10099271A /* Obscurable */,
				C77A04EB25F0469C001B3EB6 /* Other Cells */,
				B426613C214731AC00E25423 /* People Picker */,
				922AF01926615B03005DB168 /* PersonaButton */,
				92F2C5FD267287CF0087C65B /* PersonaButtonCarousel */,
				497DC2D62418585D008D86F8 /* Pill Button Bar */,
				A5961F9B218A251E00E2A506 /* Popup Menu */,
				FD7254EE2147382D002F4069 /* Presenters */,
				5314DFF725F007FF0099271A /* ResizingHandleView */,
				ECEBA8F625EDEFF70048EE24 /* SegmentedControl */,
				5314DFE625F000740099271A /* Separator */,
				C0A0D75D233AEA9900F432FD /* Shimmer */,
				1168630122E131A20088B302 /* Tab Bar */,
				B444D6B421825B510002B4D4 /* Table View */,
				FD7DF05A21FA7F3200857267 /* Tooltip */,
				5314DFF325F006060099271A /* TouchForwardingView */,
				5314DFF825F008870099271A /* TwoLineTitleView */,
				C0938E42235E8EAF00256251 /* Utilities */,
				536AEF2125F1EC0300A36206 /* Vnext */,
				A5CEC17020D996120016922A /* Resources */,
				A5CEC25720E6A64E0016922A /* Configuration */,
			);
			path = FluentUI;
			sourceTree = "<group>";
		};
		A5CEC15E20D980B30016922A /* FluentUI.Tests */ = {
			isa = PBXGroup;
			children = (
				8FA3CB5A246B19EA0049E431 /* ColorTests.swift */,
				FD053A342224CA33009B6378 /* DatePickerControllerTests.swift */,
				A5CEC15F20D980B30016922A /* FluentUITests.swift */,
				A5CEC16120D980B30016922A /* Info.plist */,
			);
			path = FluentUI.Tests;
			sourceTree = "<group>";
		};
		A5CEC16B20D98EBF0016922A /* Core */ = {
			isa = PBXGroup;
			children = (
				A5CEC16C20D98EE70016922A /* Colors.swift */,
				A559BB82212B7D870055E107 /* FluentUIFramework.swift */,
				5373D56E2694D66F0032A3B4 /* FluentUIStyle.generated.swift */,
				A5CEC16E20D98F340016922A /* Fonts.swift */,
				537315B225438B15001FD14C /* iOS13_4_compatibility.swift */,
				5373D56F2694D66F0032A3B4 /* SwiftUI+ViewModifiers.swift */,
				5373D56C2694D66F0032A3B4 /* Theming.swift */,
				5373D56D2694D66F0032A3B4 /* UIKit+SwiftUI_interoperability.swift */,
			);
			path = Core;
			sourceTree = "<group>";
		};
		A5CEC17020D996120016922A /* Resources */ = {
			isa = PBXGroup;
			children = (
				A5CEC17320D997CF0016922A /* Localization */,
			);
			path = Resources;
			sourceTree = "<group>";
		};
		A5CEC17320D997CF0016922A /* Localization */ = {
			isa = PBXGroup;
			children = (
				A559BB81212B6FA40055E107 /* Localizable.strings */,
				A5DF1EAD2213B26900CC741A /* Localizable.stringsdict */,
			);
			path = Localization;
			sourceTree = "<group>";
		};
		A5CEC25720E6A64E0016922A /* Configuration */ = {
			isa = PBXGroup;
			children = (
				A5CEC15520D980B20016922A /* Info.plist */,
				A5CEC15420D980B20016922A /* FluentUI.h */,
			);
			name = Configuration;
			sourceTree = "<group>";
		};
		A5DA88FD226FAA01000A8EA8 /* FluentUI.Resources */ = {
			isa = PBXGroup;
			children = (
				A5DA88FE226FAA01000A8EA8 /* Info.plist */,
			);
			path = FluentUI.Resources;
			sourceTree = "<group>";
		};
		B426613C214731AC00E25423 /* People Picker */ = {
			isa = PBXGroup;
			children = (
				B47B58B722F8E5840078DE38 /* PeoplePicker.swift */,
				B4BA27872319DC0D0001563C /* PersonaBadgeViewDataSource.swift */,
				B46D3F922151D95F0029772C /* PersonaCell.swift */,
				B46D3F9C215985AC0029772C /* PersonaListView.swift */,
			);
			path = "People Picker";
			sourceTree = "<group>";
		};
		B444D6B421825B510002B4D4 /* Table View */ = {
			isa = PBXGroup;
			children = (
				B498141321E424920077B48D /* TableViewCell.swift */,
				B4EF66502294A664007FEAB0 /* TableViewHeaderFooterView.swift */,
				B444D6B02181403C0002B4D4 /* UITableViewCell+Extension.swift */,
			);
			path = "Table View";
			sourceTree = "<group>";
		};
		B483323121CC71700022B4CC /* HUD */ = {
			isa = PBXGroup;
			children = (
				B483323421DEA8D70022B4CC /* HUD.swift */,
				B483323221CC71940022B4CC /* HUDView.swift */,
			);
			path = HUD;
			sourceTree = "<group>";
		};
		B4F118EA21C8270F00855942 /* Badge Field */ = {
			isa = PBXGroup;
			children = (
				B45EB78F219E310F008646A2 /* BadgeField.swift */,
				B4A8BBCC21BF6D6900D5E3ED /* BadgeStringExtractor.swift */,
				B444D6B52183A9740002B4D4 /* BadgeView.swift */,
			);
			path = "Badge Field";
			sourceTree = "<group>";
		};
		C0938E42235E8EAF00256251 /* Utilities */ = {
			isa = PBXGroup;
			children = (
				C0938E43235E8ED500256251 /* AnimationSynchronizer.swift */,
			);
			path = Utilities;
			sourceTree = "<group>";
		};
		C0A0D75D233AEA9900F432FD /* Shimmer */ = {
			isa = PBXGroup;
			children = (
				C0EAAEAC2347E1DF00C7244E /* ShimmerView.swift */,
				C0A0D76B233AEF6C00F432FD /* ShimmerLinesView.swift */,
			);
			path = Shimmer;
			sourceTree = "<group>";
		};
		C77A04EB25F0469C001B3EB6 /* Other Cells */ = {
			isa = PBXGroup;
			children = (
				B4E782C02176AD5E00A7DFCE /* ActionsCell.swift */,
				B4E782C221793AB200A7DFCE /* ActivityIndicatorCell.swift */,
				B441478C228CDA130040E88E /* BooleanCell.swift */,
				B4E782C62179509A00A7DFCE /* CenteredLabelCell.swift */,
				7DC2FB2724C0ED1100367A55 /* TableViewCellFileAccessoryView.swift */,
				C77A04EC25F046EB001B3EB6 /* Date+CellFileAccessoryView.swift */,
			);
			path = "Other Cells";
			sourceTree = "<group>";
		};
		C77A04F325F04CFB001B3EB6 /* Avatar */ = {
			isa = PBXGroup;
			children = (
				5373D5612694D65C0032A3B4 /* Avatar.swift */,
				5303259926B31B6B00611D05 /* AvatarModifiers.swift */,
				5373D5602694D65C0032A3B4 /* AvatarTokens.swift */,
				5373D5632694D65C0032A3B4 /* MSFAvatarPresence.swift */,
				5373D5622694D65C0032A3B4 /* MSFAvatarTokens.generated.swift */,
				B4EF53C2215AF1AB00573E8F /* Persona.swift */,
			);
			path = Avatar;
			sourceTree = "<group>";
		};
		CCC18C2A2501B1A900BE830E /* Card */ = {
			isa = PBXGroup;
			children = (
				CCC18C2B2501B22F00BE830E /* CardView.swift */,
			);
			path = Card;
			sourceTree = "<group>";
		};
		ECEBA8F625EDEFF70048EE24 /* SegmentedControl */ = {
			isa = PBXGroup;
			children = (
				ECEBA8FB25EDF3380048EE24 /* SegmentedControl.swift */,
				C708B04B260A8696007190FA /* SegmentItem.swift */,
				C708B055260A86FA007190FA /* SegmentPillButton.swift */,
			);
			path = SegmentedControl;
			sourceTree = "<group>";
		};
		FC414E1D258876D400069E73 /* Command Bar */ = {
			isa = PBXGroup;
			children = (
				0AD70F5626E7F2E3008774EC /* MSFCommandBarTokens.generated.swift */,
				FC414E1E258876FB00069E73 /* CommandBar.swift */,
				FC414E4E2588B65C00069E73 /* CommandBarItem.swift */,
				FC414E2A25887A4B00069E73 /* CommandBarButton.swift */,
				FC414E242588798000069E73 /* CommandBarButtonGroupView.swift */,
				0AD70F5926E80A5D008774EC /* CommandBarTokens.swift */,
			);
			path = "Command Bar";
			sourceTree = "<group>";
		};
		FD256C5C2183D77900EC9588 /* Views */ = {
			isa = PBXGroup;
			children = (
				FDFB8AEE21361C9D0046850A /* CalendarViewDayCell.swift */,
				FDFB8AED21361C9D0046850A /* CalendarViewDayMonthCell.swift */,
				FDFB8AEF21361C9D0046850A /* CalendarViewDayMonthYearCell.swift */,
				FDFB8AEC21361C9D0046850A /* CalendarViewDayTodayCell.swift */,
				FDFB8AEA21361C950046850A /* CalendarViewMonthBannerView.swift */,
				FD599D072134AB0E008845EE /* CalendarViewWeekdayHeadingView.swift */,
			);
			path = Views;
			sourceTree = "<group>";
		};
		FD41C86D22DD12A20086F899 /* Navigation */ = {
			isa = PBXGroup;
			children = (
				FD41C87F22DD13230086F899 /* NavigationController.swift */,
				FD41C87B22DD13230086F899 /* NavigationBar.swift */,
				FD41C87E22DD13230086F899 /* SearchBar.swift */,
				FD41C8BD22DD47120086F899 /* UINavigationItem+Navigation.swift */,
				FD9DA7B4232C33A80013E41B /* UIViewController+Navigation.swift */,
				FD41C87222DD13230086F899 /* Helpers */,
				FD41C86F22DD13230086F899 /* Shy Header */,
				FD41C87922DD13230086F899 /* Views */,
			);
			path = Navigation;
			sourceTree = "<group>";
		};
		FD41C86F22DD13230086F899 /* Shy Header */ = {
			isa = PBXGroup;
			children = (
				FD41C87022DD13230086F899 /* ShyHeaderController.swift */,
				FD41C87122DD13230086F899 /* ShyHeaderView.swift */,
			);
			path = "Shy Header";
			sourceTree = "<group>";
		};
		FD41C87222DD13230086F899 /* Helpers */ = {
			isa = PBXGroup;
			children = (
				FD41C86E22DD13230086F899 /* ContentScrollViewTraits.swift */,
				FD41C88022DD13230086F899 /* NavigationAnimator.swift */,
			);
			path = Helpers;
			sourceTree = "<group>";
		};
		FD41C87922DD13230086F899 /* Views */ = {
			isa = PBXGroup;
			children = (
				FD41C87A22DD13230086F899 /* LargeTitleView.swift */,
			);
			path = Views;
			sourceTree = "<group>";
		};
		FD4F2A1C214ADBBF00C437D6 /* Date Picker */ = {
			isa = PBXGroup;
			children = (
				FD4F2A1F214AE20400C437D6 /* DatePickerController.swift */,
				FD256C5A2183B90B00EC9588 /* DatePickerSelectionManager.swift */,
			);
			path = "Date Picker";
			sourceTree = "<group>";
		};
		FD599D0021347FA0008845EE /* Date Time Pickers */ = {
			isa = PBXGroup;
			children = (
				FD5BBE3A214B2F44008964B4 /* Date+Extensions.swift */,
				FD9A5C862179464F00D224D9 /* DateComponents+Extensions.swift */,
				FD77752F21A490BA00033D58 /* DateTimePicker.swift */,
				FD777528219E3F6C00033D58 /* DayOfMonth.swift */,
				FD1FAE1A2272464B00A5DBA4 /* GenericDateTimePicker.swift */,
				C77A04B625F03DD1001B3EB6 /* String+Date.swift */,
				FD4F2A1C214ADBBF00C437D6 /* Date Picker */,
				FD5C8C2A2190C3470063562C /* Date Time Picker */,
			);
			path = "Date Time Pickers";
			sourceTree = "<group>";
		};
		FD5C8C2A2190C3470063562C /* Date Time Picker */ = {
			isa = PBXGroup;
			children = (
				FD5ADBF32190CDC80005A9AF /* DateTimePickerController.swift */,
				FD97580521910FE800B67319 /* Views */,
			);
			path = "Date Time Picker";
			sourceTree = "<group>";
		};
		FD7254EE2147382D002F4069 /* Presenters */ = {
			isa = PBXGroup;
			children = (
				FDA1AF9221487225001AE720 /* CardPresentationController.swift */,
				FD0D29D52151A3D700E8655E /* CardPresenterNavigationController.swift */,
				FDA1AF90214871B5001AE720 /* CardTransitionAnimator.swift */,
				FD4F2A1A2148937100C437D6 /* PageCardPresenterController.swift */,
			);
			path = Presenters;
			sourceTree = "<group>";
		};
		FD7DF05A21FA7F3200857267 /* Tooltip */ = {
			isa = PBXGroup;
			children = (
				FD7DF05B21FA7F5000857267 /* Tooltip.swift */,
				FD7DF05F21FA83C900857267 /* TooltipPositionController.swift */,
				FD7DF05D21FA7FC100857267 /* TooltipView.swift */,
			);
			path = Tooltip;
			sourceTree = "<group>";
		};
		FD97580521910FE800B67319 /* Views */ = {
			isa = PBXGroup;
			children = (
				FD9758062191118D00B67319 /* DateTimePickerView.swift */,
				FD9758092191118E00B67319 /* DateTimePickerViewComponent.swift */,
				FD97580A2191118E00B67319 /* DateTimePickerViewComponentCell.swift */,
				FD9758082191118E00B67319 /* DateTimePickerViewComponentTableView.swift */,
				FD9758072191118E00B67319 /* DateTimePickerViewDataSource.swift */,
				FD77752C219E62E100033D58 /* DateTimePickerViewLayout.swift */,
			);
			path = Views;
			sourceTree = "<group>";
		};
		FDFB8AE921361C860046850A /* Calendar */ = {
			isa = PBXGroup;
			children = (
				FD77752A219E455A00033D58 /* AccessibilityContainerView.swift */,
				FD599D052134A682008845EE /* AccessibleViewDelegate.swift */,
				FD7254E82147059D002F4069 /* Calendar+Extensions.swift */,
				FDF41ED82141A02200EC527C /* CalendarConfiguration.swift */,
				FD599D0121348439008845EE /* CalendarView.swift */,
				FD599D0B2134AB1E008845EE /* CalendarViewDataSource.swift */,
				FD599D092134AB15008845EE /* CalendarViewLayout.swift */,
				FD256C5C2183D77900EC9588 /* Views */,
			);
			path = Calendar;
			sourceTree = "<group>";
		};
/* End PBXGroup section */

/* Begin PBXHeadersBuildPhase section */
		A5CEC14E20D980B20016922A /* Headers */ = {
			isa = PBXHeadersBuildPhase;
			buildActionMask = 2147483647;
			files = (
				A5CEC16220D980B30016922A /* FluentUI.h in Headers */,
			);
			runOnlyForDeploymentPostprocessing = 0;
		};
/* End PBXHeadersBuildPhase section */

/* Begin PBXNativeTarget section */
		8FD01165228A820600D25925 /* FluentUILib */ = {
			isa = PBXNativeTarget;
			buildConfigurationList = 8FD0116A228A820600D25925 /* Build configuration list for PBXNativeTarget "FluentUILib" */;
			buildPhases = (
				8FD01162228A820600D25925 /* Sources */,
			);
			buildRules = (
			);
			dependencies = (
				8FD011C8228A831700D25925 /* PBXTargetDependency */,
			);
			name = FluentUILib;
			productName = OfficeUIFabricStaticLib;
			productReference = 8FD01166228A820600D25925 /* libFluentUI.a */;
			productType = "com.apple.product-type.library.static";
		};
		A5CEC15020D980B20016922A /* FluentUI */ = {
			isa = PBXNativeTarget;
			buildConfigurationList = A5CEC16520D980B30016922A /* Build configuration list for PBXNativeTarget "FluentUI" */;
			buildPhases = (
				A5CEC14C20D980B20016922A /* Sources */,
				A5CEC14D20D980B20016922A /* Frameworks */,
				A5CEC14E20D980B20016922A /* Headers */,
				A5CEC14F20D980B20016922A /* Resources */,
				FD256C59218392B800EC9588 /* Run swiftlint */,
			);
			buildRules = (
			);
			dependencies = (
				A542A9D5226FBEF000204A52 /* PBXTargetDependency */,
			);
			name = FluentUI;
			productName = OfficeUIFabric;
			productReference = A5CEC15120D980B20016922A /* FluentUI.framework */;
			productType = "com.apple.product-type.framework";
		};
		A5CEC15920D980B30016922A /* FluentUITests */ = {
			isa = PBXNativeTarget;
			buildConfigurationList = A5CEC16820D980B30016922A /* Build configuration list for PBXNativeTarget "FluentUITests" */;
			buildPhases = (
				A5CEC15620D980B30016922A /* Sources */,
				A5CEC15720D980B30016922A /* Frameworks */,
				A5CEC15820D980B30016922A /* Resources */,
			);
			buildRules = (
			);
			dependencies = (
				A5CEC15D20D980B30016922A /* PBXTargetDependency */,
			);
			name = FluentUITests;
			productName = OfficeUIFabricTests;
			productReference = A5CEC15A20D980B30016922A /* FluentUITests.xctest */;
			productType = "com.apple.product-type.bundle.unit-test";
		};
		A5DA88FB226FAA01000A8EA8 /* FluentUIResources */ = {
			isa = PBXNativeTarget;
			buildConfigurationList = A5DA88FF226FAA01000A8EA8 /* Build configuration list for PBXNativeTarget "FluentUIResources" */;
			buildPhases = (
				A5DA88FA226FAA01000A8EA8 /* Resources */,
			);
			buildRules = (
			);
			dependencies = (
			);
			name = FluentUIResources;
			productName = OfficeUIFabricResources;
			productReference = A5DA88FC226FAA01000A8EA8 /* FluentUIResources-ios.bundle */;
			productType = "com.apple.product-type.bundle";
		};
/* End PBXNativeTarget section */

/* Begin PBXProject section */
		A5CEC14820D980B20016922A /* Project object */ = {
			isa = PBXProject;
			attributes = {
				LastSwiftUpdateCheck = 1020;
				LastUpgradeCheck = 1240;
				ORGANIZATIONNAME = "Microsoft Corporation";
				TargetAttributes = {
					8FD01165228A820600D25925 = {
						CreatedOnToolsVersion = 10.2.1;
						LastSwiftMigration = 1020;
					};
					A5CEC15020D980B20016922A = {
						CreatedOnToolsVersion = 9.4.1;
						LastSwiftMigration = 1020;
					};
					A5CEC15920D980B30016922A = {
						CreatedOnToolsVersion = 9.4.1;
						LastSwiftMigration = 1020;
					};
					A5DA88FB226FAA01000A8EA8 = {
						CreatedOnToolsVersion = 10.2.1;
					};
				};
			};
			buildConfigurationList = A5CEC14B20D980B20016922A /* Build configuration list for PBXProject "FluentUI" */;
			compatibilityVersion = "Xcode 9.3";
			developmentRegion = en;
			hasScannedForEncodings = 0;
			knownRegions = (
				en,
				Base,
				ar,
				ca,
				cs,
				da,
				de,
				el,
				"en-GB",
				"es-MX",
				es,
				fi,
				fr,
				he,
				hi,
				hr,
				hu,
				id,
				it,
				ja,
				ko,
				ms,
				"nb-NO",
				nl,
				pl,
				"pt-BR",
				"pt-PT",
				ro,
				ru,
				sk,
				sv,
				th,
				tr,
				uk,
				vi,
				"zh-Hans",
				"zh-Hant",
			);
			mainGroup = A5CEC14720D980B20016922A;
			productRefGroup = A5CEC15220D980B20016922A /* Products */;
			projectDirPath = "";
			projectRoot = "";
			targets = (
				A5CEC15020D980B20016922A /* FluentUI */,
				A5DA88FB226FAA01000A8EA8 /* FluentUIResources */,
				8FD01165228A820600D25925 /* FluentUILib */,
				A5CEC15920D980B30016922A /* FluentUITests */,
			);
		};
/* End PBXProject section */

/* Begin PBXResourcesBuildPhase section */
		A5CEC14F20D980B20016922A /* Resources */ = {
			isa = PBXResourcesBuildPhase;
			buildActionMask = 2147483647;
			files = (
				A542A9D3226FBED900204A52 /* FluentUIResources-ios.bundle in Resources */,
			);
			runOnlyForDeploymentPostprocessing = 0;
		};
		A5CEC15820D980B30016922A /* Resources */ = {
			isa = PBXResourcesBuildPhase;
			buildActionMask = 2147483647;
			files = (
			);
			runOnlyForDeploymentPostprocessing = 0;
		};
		A5DA88FA226FAA01000A8EA8 /* Resources */ = {
			isa = PBXResourcesBuildPhase;
			buildActionMask = 2147483647;
			files = (
				A542A9D7226FC01100204A52 /* Localizable.strings in Resources */,
				A542A9D8226FC01700204A52 /* Localizable.stringsdict in Resources */,
				A257F82A251D98DD002CAA6E /* FluentUI-apple.xcassets in Resources */,
				A257F82C251D98F3002CAA6E /* FluentUI-ios.xcassets in Resources */,
			);
			runOnlyForDeploymentPostprocessing = 0;
		};
/* End PBXResourcesBuildPhase section */

/* Begin PBXShellScriptBuildPhase section */
		FD256C59218392B800EC9588 /* Run swiftlint */ = {
			isa = PBXShellScriptBuildPhase;
			buildActionMask = 2147483647;
			files = (
			);
			inputPaths = (
			);
			name = "Run swiftlint";
			outputPaths = (
			);
			runOnlyForDeploymentPostprocessing = 0;
			shellPath = /bin/sh;
			shellScript = "# Adds support for Apple Silicon brew directory\nexport PATH=\"$PATH:/opt/homebrew/bin\"\n\nif which swiftlint >/dev/null; then\n    export LINTPATH=\"${LOCROOT}/./\"\n    swiftlint --config ../.swiftlint.yml\nelse\n    echo \"warning: SwiftLint not installed, download from https://github.com/realm/SwiftLint\"\nfi\n";
		};
/* End PBXShellScriptBuildPhase section */

/* Begin PBXSourcesBuildPhase section */
		8FD01162228A820600D25925 /* Sources */ = {
			isa = PBXSourcesBuildPhase;
			buildActionMask = 2147483647;
			files = (
				5314E0ED25F012C40099271A /* ContentScrollViewTraits.swift in Sources */,
				5340829F26CFF58E007716E1 /* MSFHeaderFooterTokens.generated.swift in Sources */,
				5314E03A25F00E3D0099271A /* BadgeView.swift in Sources */,
				5314E1A325F01A7C0099271A /* TableViewHeaderFooterView.swift in Sources */,
				5340829B26CFF58E007716E1 /* MSFListTokens.generated.swift in Sources */,
				534082B626CFF5E5007716E1 /* ButtonTokens.swift in Sources */,
				5373F95326F27D78007F1410 /* IndeterminateProgressBarModifiers.swift in Sources */,
				5314E30325F0260E0099271A /* AccessibleViewDelegate.swift in Sources */,
				5314E1A725F01A7C0099271A /* ActionsCell.swift in Sources */,
				5314E07B25F00F1A0099271A /* DateTimePickerViewDataSource.swift in Sources */,
				5314E2F525F025C60099271A /* CalendarConfiguration.swift in Sources */,
				5314E06B25F00F100099271A /* DateTimePicker.swift in Sources */,
				5314E2BB25F024C60099271A /* CALayer+Extensions.swift in Sources */,
				5314E12B25F016230099271A /* PillButtonBar.swift in Sources */,
				5314E07E25F00F1A0099271A /* DateTimePickerView.swift in Sources */,
				5328D97726FBA3D700F3723B /* IndeterminateProgressBar.swift in Sources */,
				5314E07625F00F160099271A /* DateTimePickerController.swift in Sources */,
				5314E14525F016860099271A /* CardPresentationController.swift in Sources */,
				92A1E4ED26A741F60007ED60 /* MSFCardNudgeTokens.swift in Sources */,
				5314E0A925F010070099271A /* DrawerTransitionAnimator.swift in Sources */,
				5314E00425F00A300099271A /* ActivityViewAnimating.swift in Sources */,
				5314E06525F00EFD0099271A /* CalendarViewDayMonthCell.swift in Sources */,
				5373F94A26F26E24007F1410 /* IndeterminateProgressBarTokens.swift in Sources */,
				5373F94D26F26EC8007F1410 /* MSFIndeterminateProgressBarTokens.generated.swift in Sources */,
				5340829526CFF4CC007716E1 /* ActivityIndicatorModifiers.swift in Sources */,
				534082A226CFF58E007716E1 /* MSFListCellTokens.generated.swift in Sources */,
				92987990266A8E1C002B1EB4 /* MSFPersonaButtonTokens.generated.swift in Sources */,
				5314E08B25F00F2D0099271A /* CommandBarItem.swift in Sources */,
				5314E06225F00EFD0099271A /* CalendarViewDayTodayCell.swift in Sources */,
				5314E08025F00F1A0099271A /* DateTimePickerViewComponent.swift in Sources */,
				5314E06325F00EFD0099271A /* CalendarViewDayMonthYearCell.swift in Sources */,
				5314E1A225F01A7C0099271A /* ActivityIndicatorCell.swift in Sources */,
				5373D5652694D65C0032A3B4 /* AvatarTokens.swift in Sources */,
				5314E06125F00EFD0099271A /* CalendarViewDayCell.swift in Sources */,
				0AD70F5826E7F2E3008774EC /* MSFCommandBarTokens.generated.swift in Sources */,
				929DD25A266ED3B600E8175E /* PersonaButtonCarousel.swift in Sources */,
				5314E12A25F016230099271A /* PillButton.swift in Sources */,
				5314E0E525F012C00099271A /* NavigationBar.swift in Sources */,
				C708B064260A87F7007190FA /* SegmentItem.swift in Sources */,
				5328D97126FBA3D700F3723B /* IndeterminateProgressBarTokens.swift in Sources */,
				5314E14325F016860099271A /* CardTransitionAnimator.swift in Sources */,
				5340829D26CFF58E007716E1 /* HeaderFooterTokens.swift in Sources */,
				5314E0F825F012CB0099271A /* LargeTitleView.swift in Sources */,
				8035CAB62633A4DB007B3FD1 /* BottomCommandingController.swift in Sources */,
				5314E13725F016370099271A /* PopupMenuProtocols.swift in Sources */,
				5314E19725F019650099271A /* TabBarItem.swift in Sources */,
				92B7E6A326864AE900EFC15E /* MSFPersonaButton.swift in Sources */,
				92987992266A8E1C002B1EB4 /* MSFPersonaButtonCarouselTokens.generated.swift in Sources */,
				5314E1BB25F01B070099271A /* TouchForwardingView.swift in Sources */,
				534082B826CFF5E5007716E1 /* MSFButtonTokens.generated.swift in Sources */,
				5314E2EC25F025710099271A /* DayOfMonth.swift in Sources */,
				5306075526A1E6A4002D49CF /* MSFAvatarGroupTokens.generated.swift in Sources */,
				5314E0B325F010400099271A /* EasyTapButton.swift in Sources */,
				5340829E26CFF58E007716E1 /* ListCell.swift in Sources */,
				5314E19625F019650099271A /* TabBarView.swift in Sources */,
				5373D5752694D66F0032A3B4 /* FluentUIStyle.generated.swift in Sources */,
				C708B05F260A8778007190FA /* SegmentPillButton.swift in Sources */,
				534082B426CFF5E5007716E1 /* MSFButton.swift in Sources */,
				5314E13525F016370099271A /* PopupMenuItemCell.swift in Sources */,
				5314E2A025F024860099271A /* NSLayoutConstraint+Extensions.swift in Sources */,
				929DD257266ED3AC00E8175E /* PersonaButtonCarouselTokens.swift in Sources */,
				5373F95026F278E2007F1410 /* IndeterminateProgressBar.swift in Sources */,
				0AD70F5B26E80A5D008774EC /* CommandBarTokens.swift in Sources */,
				5314E26625F023B20099271A /* UIColor+Extensions.swift in Sources */,
				5314E30225F0260E0099271A /* AccessibilityContainerView.swift in Sources */,
				8035CAD026377C17007B3FD1 /* CommandingItem.swift in Sources */,
				8FD01188228A82A600D25925 /* Colors.swift in Sources */,
				5314E0F325F012C80099271A /* ShyHeaderController.swift in Sources */,
				5314E1B125F01A980099271A /* TooltipView.swift in Sources */,
				5314E19525F019650099271A /* TabBarItemView.swift in Sources */,
				5314E03C25F00E3D0099271A /* BadgeField.swift in Sources */,
				5314E05B25F00EF50099271A /* CalendarView.swift in Sources */,
				534082B726CFF5E5007716E1 /* ButtonModifiers.swift in Sources */,
				5314E28125F0240D0099271A /* DateComponents+Extensions.swift in Sources */,
				5314E07025F00F140099271A /* DatePickerController.swift in Sources */,
				534082AE26CFF5D2007716E1 /* ButtonLegacy.swift in Sources */,
				5373D5692694D65C0032A3B4 /* MSFAvatarTokens.generated.swift in Sources */,
				5373D56B2694D65C0032A3B4 /* MSFAvatarPresence.swift in Sources */,
				5314E0AA25F010070099271A /* DrawerShadowView.swift in Sources */,
				5314E0E725F012C00099271A /* UINavigationItem+Navigation.swift in Sources */,
				5314E25D25F0238E0099271A /* UIFont+Extension.swift in Sources */,
				C77A04B825F03DD1001B3EB6 /* String+Date.swift in Sources */,
				5314E10125F012E60099271A /* NotificationView.swift in Sources */,
				5314E14425F016860099271A /* PageCardPresenterController.swift in Sources */,
				5314E11B25F015EA0099271A /* PersonaListView.swift in Sources */,
				5314E28E25F024590099271A /* Date+Extensions.swift in Sources */,
				5306076126A201C8002D49CF /* Persona.swift in Sources */,
				5314E2D125F0251E0099271A /* iOS13_4_compatibility.swift in Sources */,
				5314E14E25F016CD0099271A /* ResizingHandleView.swift in Sources */,
				5314E1A625F01A7C0099271A /* BooleanCell.swift in Sources */,
				9275105626815A7100F12730 /* MSFPersonaButtonCarousel.swift in Sources */,
				5314E0BC25F0106F0099271A /* HUDView.swift in Sources */,
				5314E0F225F012C80099271A /* ShyHeaderView.swift in Sources */,
				5314E02825F00DA80099271A /* BlurringView.swift in Sources */,
				5314E13625F016370099271A /* PopupMenuSectionHeaderView.swift in Sources */,
				5314E05925F00EF50099271A /* CalendarViewDataSource.swift in Sources */,
				5340829326CFF4C9007716E1 /* ActivityIndicator.swift in Sources */,
				5314E01625F00CF70099271A /* BarButtonItems.swift in Sources */,
				5314E25425F023650099271A /* UIImage+Extensions.swift in Sources */,
				92D5598226A0FD2800328FD3 /* CardNudge.swift in Sources */,
				5314E22725F022310099271A /* UITableViewCell+Extension.swift in Sources */,
				5314E0E625F012C00099271A /* UIViewController+Navigation.swift in Sources */,
				5314E29725F024760099271A /* String+Extension.swift in Sources */,
				5314E12925F016230099271A /* PillButtonStyle.swift in Sources */,
				5306075726A1E6A4002D49CF /* AvatarGroup.swift in Sources */,
				92A1E4F526A791590007ED60 /* MSFCardNudge.swift in Sources */,
				5328D97526FBA3D700F3723B /* MSFIndeterminateProgressBarTokens.generated.swift in Sources */,
				5314E1C425F01B4E0099271A /* TwoLineTitleView.swift in Sources */,
				5314E0CF25F011F10099271A /* Label.swift in Sources */,
				5314E13925F016370099271A /* PopupMenuController.swift in Sources */,
				9298798B2669A875002B1EB4 /* PersonaButtonTokens.swift in Sources */,
				5314E0A725F010070099271A /* DrawerController.swift in Sources */,
				5314E07125F00F140099271A /* DatePickerSelectionManager.swift in Sources */,
				5373D5672694D65C0032A3B4 /* Avatar.swift in Sources */,
				5314E1A425F01A7C0099271A /* CenteredLabelCell.swift in Sources */,
				5314E1A125F01A7C0099271A /* TableViewCellFileAccessoryView.swift in Sources */,
				5314E1D625F01E4A0099271A /* SearchBar.swift in Sources */,
				5314E0A825F010070099271A /* DrawerPresentationController.swift in Sources */,
				5314E06425F00EFD0099271A /* CalendarViewMonthBannerView.swift in Sources */,
				5340829726CFF4D0007716E1 /* ActivityIndicatorTokens.swift in Sources */,
				5314E18E25F0195C0099271A /* ShimmerLinesView.swift in Sources */,
				0AE866A826BA05D000E92108 /* Locale+Extensions.swift in Sources */,
				80AECC21263339E3005AF2F3 /* BottomSheetController.swift in Sources */,
				92079C9026B66E5100D688DA /* CardNudgeModifiers.swift in Sources */,
				5314E24B25F0232F0099271A /* UIScreen+Extension.swift in Sources */,
				5314E2E325F025500099271A /* FluentUIFramework.swift in Sources */,
				5314E0EC25F012C40099271A /* NavigationAnimator.swift in Sources */,
				5314E17225F0191C0099271A /* Separator.swift in Sources */,
				534082BE26D0209D007716E1 /* MSFDrawerTokens.generated.swift in Sources */,
				5314E14225F016860099271A /* CardPresenterNavigationController.swift in Sources */,
				535ADBB826E0285E005E962B /* MSFActivityIndicatorTokens.generated.swift in Sources */,
				5314E11725F015EA0099271A /* PersonaCell.swift in Sources */,
				5314E23025F022C80099271A /* UIScrollView+Extensions.swift in Sources */,
				534082A026CFF58E007716E1 /* List.swift in Sources */,
				5314E16925F017940099271A /* SegmentedControl.swift in Sources */,
				C77A04EE25F046EB001B3EB6 /* Date+CellFileAccessoryView.swift in Sources */,
				5373D5732694D66F0032A3B4 /* UIKit+SwiftUI_interoperability.swift in Sources */,
				5314E09E25F00FE20099271A /* DotView.swift in Sources */,
				534082B526CFF5E5007716E1 /* Button.swift in Sources */,
				5314E1A525F01A7C0099271A /* TableViewCell.swift in Sources */,
				5314E09525F00FA30099271A /* DimmingView.swift in Sources */,
				5306075326A1E6A4002D49CF /* AvatarGroupTokens.swift in Sources */,
				5314E11825F015EA0099271A /* PeoplePicker.swift in Sources */,
				5303259B26B31B6B00611D05 /* AvatarModifiers.swift in Sources */,
				5314E2B225F024B60099271A /* Calendar+Extensions.swift in Sources */,
				92ABB39326BC8E9900BA179A /* MSFCardNudgeTokens.generated.swift in Sources */,
				5314E1B225F01A980099271A /* TooltipPositionController.swift in Sources */,
				5314E08A25F00F2D0099271A /* CommandBar.swift in Sources */,
				5314E18D25F0195C0099271A /* ShimmerView.swift in Sources */,
				5340828F26CFF3CE007716E1 /* MSFDrawerTokens.swift in Sources */,
				80AECC22263339E5005AF2F3 /* BottomSheetPassthroughView.swift in Sources */,
				5314E1CD25F01B730099271A /* AnimationSynchronizer.swift in Sources */,
				92088EF92666DB2C003F571A /* PersonaButton.swift in Sources */,
				5314E13425F016370099271A /* PopupMenuItem.swift in Sources */,
				5314E13825F016370099271A /* PopupMenuSection.swift in Sources */,
				5314E07C25F00F1A0099271A /* DateTimePickerViewLayout.swift in Sources */,
				5314E11625F015EA0099271A /* PersonaBadgeViewDataSource.swift in Sources */,
				535ADBB926E02869005E962B /* ListHeaderFooter.swift in Sources */,
				0ACD82192620453B0035CD9F /* PersonaViewTokens.swift in Sources */,
				5314E2DA25F025370099271A /* Fonts.swift in Sources */,
				5373D5772694D66F0032A3B4 /* SwiftUI+ViewModifiers.swift in Sources */,
				5314E07F25F00F1A0099271A /* DateTimePickerViewComponentCell.swift in Sources */,
				0AA874162600237A00D47421 /* PersonaView.swift in Sources */,
				8035CADE2638E435007B3FD1 /* CommandingSection.swift in Sources */,
				5314E0E425F012C00099271A /* NavigationController.swift in Sources */,
				5373D5712694D66F0032A3B4 /* Theming.swift in Sources */,
				5328D97326FBA3D700F3723B /* IndeterminateProgressBarModifiers.swift in Sources */,
				5314E03B25F00E3D0099271A /* BadgeStringExtractor.swift in Sources */,
				5314E19825F019650099271A /* SideTabBar.swift in Sources */,
				5314E10A25F014600099271A /* Obscurable.swift in Sources */,
				5314E07D25F00F1A0099271A /* DateTimePickerViewComponentTableView.swift in Sources */,
				534082AC26CFF5BA007716E1 /* ActivityIndicatorView.swift in Sources */,
				5314E03125F00DDD0099271A /* CardView.swift in Sources */,
				5314E08925F00F2D0099271A /* CommandBarButtonGroupView.swift in Sources */,
				5314E08C25F00F2D0099271A /* CommandBarButton.swift in Sources */,
				5314E21E25F022120099271A /* UIView+Extensions.swift in Sources */,
				5314E0BD25F0106F0099271A /* HUD.swift in Sources */,
				5314E06A25F00F100099271A /* GenericDateTimePicker.swift in Sources */,
				5314E06025F00EFD0099271A /* CalendarViewWeekdayHeadingView.swift in Sources */,
				5314E05A25F00EF50099271A /* CalendarViewLayout.swift in Sources */,
				534082A126CFF58E007716E1 /* ListTokens.swift in Sources */,
				0ACD82122620451F0035CD9F /* MSFPersonaViewTokens.generated.swift in Sources */,
				5314E1B025F01A980099271A /* Tooltip.swift in Sources */,
			);
			runOnlyForDeploymentPostprocessing = 0;
		};
		A5CEC14C20D980B20016922A /* Sources */ = {
			isa = PBXSourcesBuildPhase;
			buildActionMask = 2147483647;
			files = (
				A5961FA3218A25D100E2A506 /* PopupMenuItemCell.swift in Sources */,
				FD599D0221348439008845EE /* CalendarView.swift in Sources */,
				A559BB83212B7D870055E107 /* FluentUIFramework.swift in Sources */,
				1168630622E131CF0088B302 /* TabBarView.swift in Sources */,
				FD599D082134AB0E008845EE /* CalendarViewWeekdayHeadingView.swift in Sources */,
				FDFB8AF321361C9D0046850A /* CalendarViewDayMonthYearCell.swift in Sources */,
				A5961F9D218A254D00E2A506 /* PopupMenuController.swift in Sources */,
				5373F95226F27D78007F1410 /* IndeterminateProgressBarModifiers.swift in Sources */,
				FD56FD92219123FE0023C7EA /* DateTimePickerViewComponentTableView.swift in Sources */,
				A52648DC2316F4F9003342A0 /* BarButtonItems.swift in Sources */,
				FD5BBE41214C6AF3008964B4 /* TwoLineTitleView.swift in Sources */,
<<<<<<< HEAD
				5340829826CFF4D3007716E1 /* MSFActivityIndicatorTokens.generated.swift in Sources */,
=======
				5328D97626FBA3D700F3723B /* IndeterminateProgressBar.swift in Sources */,
>>>>>>> b88f9382
				A5B87AF1211BD4380038C37C /* UIFont+Extension.swift in Sources */,
				534082B326CFF5E4007716E1 /* MSFButtonTokens.generated.swift in Sources */,
				FD41C89C22DD13230086F899 /* SearchBar.swift in Sources */,
				A5B87AF8211E16370038C37C /* DrawerPresentationController.swift in Sources */,
				FD36F1A9216C0A6900CECBC6 /* CardPresentationController.swift in Sources */,
				FC414E252588798000069E73 /* CommandBarButtonGroupView.swift in Sources */,
				92A1E4EC26A741F60007ED60 /* MSFCardNudgeTokens.swift in Sources */,
				534082A626CFF58F007716E1 /* ListCell.swift in Sources */,
				A5B87B02211E20B50038C37C /* UIScreen+Extension.swift in Sources */,
				FD77752D219E62E100033D58 /* DateTimePickerViewLayout.swift in Sources */,
				5373F94926F26E24007F1410 /* IndeterminateProgressBarTokens.swift in Sources */,
				5373F94C26F26EC8007F1410 /* MSFIndeterminateProgressBarTokens.generated.swift in Sources */,
				927E34C72668350800998031 /* PersonaButtonTokens.swift in Sources */,
				9298798F266A8E1C002B1EB4 /* MSFPersonaButtonTokens.generated.swift in Sources */,
				FD7DF05C21FA7F5000857267 /* Tooltip.swift in Sources */,
				497DC2DB24185885008D86F8 /* PillButton.swift in Sources */,
				53BCB0CE253A4E8D00620960 /* Obscurable.swift in Sources */,
				FD41C8BE22DD47120086F899 /* UINavigationItem+Navigation.swift in Sources */,
				B4E782C12176AD5E00A7DFCE /* ActionsCell.swift in Sources */,
				5373D5642694D65C0032A3B4 /* AvatarTokens.swift in Sources */,
				FD56FD962192754B0023C7EA /* DateTimePickerViewComponent.swift in Sources */,
				FDFB8AF021361C9D0046850A /* CalendarViewDayTodayCell.swift in Sources */,
				0AD70F5726E7F2E3008774EC /* MSFCommandBarTokens.generated.swift in Sources */,
				FD41C88422DD13230086F899 /* ContentScrollViewTraits.swift in Sources */,
<<<<<<< HEAD
				5340828E26CFF3CE007716E1 /* MSFDrawerTokens.swift in Sources */,
=======
				5328D97026FBA3D700F3723B /* IndeterminateProgressBarTokens.swift in Sources */,
>>>>>>> b88f9382
				FD97580F2191118E00B67319 /* DateTimePickerViewComponentCell.swift in Sources */,
				A5B6617323A41E2900E801DD /* NotificationView.swift in Sources */,
				534082AF26CFF5E4007716E1 /* MSFButton.swift in Sources */,
				C708B04C260A8696007190FA /* SegmentItem.swift in Sources */,
				FD41C88622DD13230086F899 /* ShyHeaderController.swift in Sources */,
				8035CAAC2633A442007B3FD1 /* BottomCommandingController.swift in Sources */,
				92B7E6A22684262900EFC15E /* MSFPersonaButton.swift in Sources */,
				92987991266A8E1C002B1EB4 /* MSFPersonaButtonCarouselTokens.generated.swift in Sources */,
				537315B325438B15001FD14C /* iOS13_4_compatibility.swift in Sources */,
				FDFB8AF121361C9D0046850A /* CalendarViewDayMonthCell.swift in Sources */,
				B47B58B822F8E5840078DE38 /* PeoplePicker.swift in Sources */,
				FD41C89E22DD13230086F899 /* NavigationController.swift in Sources */,
				5306075426A1E6A4002D49CF /* MSFAvatarGroupTokens.generated.swift in Sources */,
				FD4F2A20214AE20400C437D6 /* DatePickerController.swift in Sources */,
<<<<<<< HEAD
				22EABB1A2509AAD100C4BE72 /* IndeterminateProgressBarView.swift in Sources */,
				534082A526CFF58F007716E1 /* HeaderFooterTokens.swift in Sources */,
=======
>>>>>>> b88f9382
				5373D5742694D66F0032A3B4 /* FluentUIStyle.generated.swift in Sources */,
				B45EB790219E310F008646A2 /* BadgeField.swift in Sources */,
				929DD256266ED3AC00E8175E /* PersonaButtonCarouselTokens.swift in Sources */,
				534082A726CFF58F007716E1 /* MSFHeaderFooterTokens.generated.swift in Sources */,
				497DC2D924185885008D86F8 /* PillButtonBar.swift in Sources */,
				FDFB8AEB21361C950046850A /* CalendarViewMonthBannerView.swift in Sources */,
				B4EF66512294A665007FEAB0 /* TableViewHeaderFooterView.swift in Sources */,
				5373F94F26F278E2007F1410 /* IndeterminateProgressBar.swift in Sources */,
				0AD70F5A26E80A5D008774EC /* CommandBarTokens.swift in Sources */,
				5360994126B8B2710069DE71 /* PersonaButtonCarousel.swift in Sources */,
				FD41C8B222DD3BB70086F899 /* UIScrollView+Extensions.swift in Sources */,
				5340829A26CFF518007716E1 /* PersonaViewTokens.swift in Sources */,
				8035CACB26377C14007B3FD1 /* CommandingItem.swift in Sources */,
				B483323321CC71940022B4CC /* HUDView.swift in Sources */,
				5340829626CFF4CF007716E1 /* ActivityIndicatorTokens.swift in Sources */,
				FD41C89422DD13230086F899 /* LargeTitleView.swift in Sources */,
				C0938E44235E8ED500256251 /* AnimationSynchronizer.swift in Sources */,
				80AECBD92629F18E005AF2F3 /* BottomSheetController.swift in Sources */,
				B483323521DEA8D70022B4CC /* HUD.swift in Sources */,
				C708B056260A86FA007190FA /* SegmentPillButton.swift in Sources */,
				534082A826CFF58F007716E1 /* List.swift in Sources */,
				A5B87B06211E23650038C37C /* UIView+Extensions.swift in Sources */,
				7D0931C324AAAC9B0072458A /* SideTabBar.swift in Sources */,
				5373D5682694D65C0032A3B4 /* MSFAvatarTokens.generated.swift in Sources */,
				534082AB26CFF5B9007716E1 /* ActivityIndicatorView.swift in Sources */,
				A5961FA7218A2E4500E2A506 /* UIImage+Extensions.swift in Sources */,
				B4BA27882319DC0D0001563C /* PersonaBadgeViewDataSource.swift in Sources */,
				5373D56A2694D65C0032A3B4 /* MSFAvatarPresence.swift in Sources */,
				FD7DF06021FA83C900857267 /* TooltipPositionController.swift in Sources */,
				FD56FD94219128BF0023C7EA /* DateTimePickerViewDataSource.swift in Sources */,
				FD41C88822DD13230086F899 /* ShyHeaderView.swift in Sources */,
				C0A0D76E233AEF6C00F432FD /* ShimmerLinesView.swift in Sources */,
				C77A04B725F03DD1001B3EB6 /* String+Date.swift in Sources */,
				118D9848230BBA2300BC0B72 /* TabBarItem.swift in Sources */,
				1168630422E131CF0088B302 /* TabBarItemView.swift in Sources */,
				5306076026A201C7002D49CF /* Persona.swift in Sources */,
				0BCEFADE2485FEC00088CEE5 /* PopupMenuProtocols.swift in Sources */,
				534082AD26CFF5D2007716E1 /* ButtonLegacy.swift in Sources */,
				B444D6B62183A9740002B4D4 /* BadgeView.swift in Sources */,
				FD7254E72146E946002F4069 /* CalendarViewDayCell.swift in Sources */,
				9275105526815A7100F12730 /* MSFPersonaButtonCarousel.swift in Sources */,
				A589F854211BA03200471C23 /* Label.swift in Sources */,
				A56CE7B622E68A7800AA77EE /* UIColor+Extensions.swift in Sources */,
				A5237ACB21DED7030040BF27 /* ResizingHandleView.swift in Sources */,
				B4E782C72179509A00A7DFCE /* CenteredLabelCell.swift in Sources */,
				534082B126CFF5E4007716E1 /* ButtonTokens.swift in Sources */,
				534082B026CFF5E4007716E1 /* Button.swift in Sources */,
				FD9A5C872179464F00D224D9 /* DateComponents+Extensions.swift in Sources */,
				92ABB39226BC8E9900BA179A /* MSFCardNudgeTokens.generated.swift in Sources */,
				A5B87AF7211E16370038C37C /* DrawerTransitionAnimator.swift in Sources */,
				92D5598126A0FD2800328FD3 /* CardNudge.swift in Sources */,
				B46D3F932151D95F0029772C /* PersonaCell.swift in Sources */,
				B444D6B12181403C0002B4D4 /* UITableViewCell+Extension.swift in Sources */,
				FD777529219E3F6C00033D58 /* DayOfMonth.swift in Sources */,
				5328D97426FBA3D700F3723B /* MSFIndeterminateProgressBarTokens.generated.swift in Sources */,
				FD1FAE1B2272464B00A5DBA4 /* GenericDateTimePicker.swift in Sources */,
				534082A426CFF58F007716E1 /* ListHeaderFooter.swift in Sources */,
				5306075626A1E6A4002D49CF /* AvatarGroup.swift in Sources */,
				92A1E4F426A791590007ED60 /* MSFCardNudge.swift in Sources */,
				A54D97DA217A5FC10072681A /* CALayer+Extensions.swift in Sources */,
				B483323721DEB5A00022B4CC /* TouchForwardingView.swift in Sources */,
				FD41C8A022DD13230086F899 /* NavigationAnimator.swift in Sources */,
				CCC18C2C2501B22F00BE830E /* CardView.swift in Sources */,
				FDA1AF91214871B5001AE720 /* CardTransitionAnimator.swift in Sources */,
				5373D5662694D65C0032A3B4 /* Avatar.swift in Sources */,
				A5237ACD21ED6CA70040BF27 /* DrawerShadowView.swift in Sources */,
				FD9DA7B5232C33A80013E41B /* UIViewController+Navigation.swift in Sources */,
				FD7DF05E21FA7FC100857267 /* TooltipView.swift in Sources */,
				A5CEC16F20D98F340016922A /* Fonts.swift in Sources */,
				FD599D0C2134AB1E008845EE /* CalendarViewDataSource.swift in Sources */,
				534082AA26CFF58F007716E1 /* MSFListCellTokens.generated.swift in Sources */,
				A5B87B04211E22B70038C37C /* DimmingView.swift in Sources */,
				A5961F9F218A256B00E2A506 /* PopupMenuItem.swift in Sources */,
				B4E782C321793AB200A7DFCE /* ActivityIndicatorCell.swift in Sources */,
				0AE866A726BA05D000E92108 /* Locale+Extensions.swift in Sources */,
				92079C8F26B66E5100D688DA /* CardNudgeModifiers.swift in Sources */,
				B4A8BBCD21BF6D6900D5E3ED /* BadgeStringExtractor.swift in Sources */,
				FD599D0A2134AB15008845EE /* CalendarViewLayout.swift in Sources */,
				FDD454EE21405B390006E84E /* DotView.swift in Sources */,
				C0EAAEAD2347E1DF00C7244E /* ShimmerView.swift in Sources */,
				FC414E1F258876FB00069E73 /* CommandBar.swift in Sources */,
				C77A04ED25F046EB001B3EB6 /* Date+CellFileAccessoryView.swift in Sources */,
				5373D5722694D66F0032A3B4 /* UIKit+SwiftUI_interoperability.swift in Sources */,
				FD256C5B2183B90B00EC9588 /* DatePickerSelectionManager.swift in Sources */,
				86AF4F7525AFC746005D4253 /* PillButtonStyle.swift in Sources */,
				5306075226A1E6A4002D49CF /* AvatarGroupTokens.swift in Sources */,
				ECEBA8FC25EDF3380048EE24 /* SegmentedControl.swift in Sources */,
				FC414E4F2588B65C00069E73 /* CommandBarItem.swift in Sources */,
				5303259A26B31B6B00611D05 /* AvatarModifiers.swift in Sources */,
				FD56FD95219131430023C7EA /* DateTimePickerView.swift in Sources */,
				FDA1AF8C21484625001AE720 /* BlurringView.swift in Sources */,
				A5961FA1218A25C400E2A506 /* PopupMenuSection.swift in Sources */,
				80AECBF2262FC34E005AF2F3 /* BottomSheetPassthroughView.swift in Sources */,
				A5B87AF6211E16370038C37C /* DrawerController.swift in Sources */,
				534082B226CFF5E4007716E1 /* ButtonModifiers.swift in Sources */,
				92088EF82666DB2C003F571A /* PersonaButton.swift in Sources */,
				FD41C89622DD13230086F899 /* NavigationBar.swift in Sources */,
				A5CEC16D20D98EE70016922A /* Colors.swift in Sources */,
				FC414E2B25887A4B00069E73 /* CommandBarButton.swift in Sources */,
				FD0D29D62151A3D700E8655E /* CardPresenterNavigationController.swift in Sources */,
				5373D5762694D66F0032A3B4 /* SwiftUI+ViewModifiers.swift in Sources */,
				FD4F2A1B2148937100C437D6 /* PageCardPresenterController.swift in Sources */,
				0AA874152600237A00D47421 /* PersonaView.swift in Sources */,
				8035CADD2638E435007B3FD1 /* CommandingSection.swift in Sources */,
				FD5BBE3B214B2F44008964B4 /* Date+Extensions.swift in Sources */,
				5340829426CFF4CC007716E1 /* ActivityIndicatorModifiers.swift in Sources */,
				FD5BBE43214C73CE008964B4 /* EasyTapButton.swift in Sources */,
				5373D5702694D66F0032A3B4 /* Theming.swift in Sources */,
				5340829226CFF4C8007716E1 /* ActivityIndicator.swift in Sources */,
				B498141421E424920077B48D /* TableViewCell.swift in Sources */,
				FD41C8B522DD3EA20086F899 /* NSLayoutConstraint+Extensions.swift in Sources */,
<<<<<<< HEAD
				534082A326CFF58F007716E1 /* MSFListTokens.generated.swift in Sources */,
=======
				5328D97226FBA3D700F3723B /* IndeterminateProgressBarModifiers.swift in Sources */,
>>>>>>> b88f9382
				FD77752B219E455A00033D58 /* AccessibilityContainerView.swift in Sources */,
				B441478D228CDA130040E88E /* BooleanCell.swift in Sources */,
				FDF41ED92141A02200EC527C /* CalendarConfiguration.swift in Sources */,
				534082BD26D0209D007716E1 /* MSFDrawerTokens.generated.swift in Sources */,
				FD77753021A490BA00033D58 /* DateTimePicker.swift in Sources */,
				22010B702523CB2D00FF1F10 /* ActivityViewAnimating.swift in Sources */,
				FD7254E92147059D002F4069 /* Calendar+Extensions.swift in Sources */,
				A559BB7E212B6D100055E107 /* String+Extension.swift in Sources */,
				534082A926CFF58F007716E1 /* ListTokens.swift in Sources */,
				A5961FA5218A260500E2A506 /* PopupMenuSectionHeaderView.swift in Sources */,
				FD56FD9A2194E50D0023C7EA /* DateTimePickerController.swift in Sources */,
				B46D3F9D215985AC0029772C /* PersonaListView.swift in Sources */,
				7DC2FB2824C0ED1600367A55 /* TableViewCellFileAccessoryView.swift in Sources */,
				A5DCA76421224026005F4CB7 /* Separator.swift in Sources */,
				0ACD82112620451F0035CD9F /* MSFPersonaViewTokens.generated.swift in Sources */,
				FD599D062134A682008845EE /* AccessibleViewDelegate.swift in Sources */,
			);
			runOnlyForDeploymentPostprocessing = 0;
		};
		A5CEC15620D980B30016922A /* Sources */ = {
			isa = PBXSourcesBuildPhase;
			buildActionMask = 2147483647;
			files = (
				A5CEC16020D980B30016922A /* FluentUITests.swift in Sources */,
				8FA3CB5B246B19EA0049E431 /* ColorTests.swift in Sources */,
				FD053A352224CA33009B6378 /* DatePickerControllerTests.swift in Sources */,
			);
			runOnlyForDeploymentPostprocessing = 0;
		};
/* End PBXSourcesBuildPhase section */

/* Begin PBXTargetDependency section */
		8FD011C8228A831700D25925 /* PBXTargetDependency */ = {
			isa = PBXTargetDependency;
			target = A5DA88FB226FAA01000A8EA8 /* FluentUIResources */;
			targetProxy = 8FD011C7228A831700D25925 /* PBXContainerItemProxy */;
		};
		A542A9D5226FBEF000204A52 /* PBXTargetDependency */ = {
			isa = PBXTargetDependency;
			platformFilter = ios;
			target = A5DA88FB226FAA01000A8EA8 /* FluentUIResources */;
			targetProxy = A542A9D4226FBEF000204A52 /* PBXContainerItemProxy */;
		};
		A5CEC15D20D980B30016922A /* PBXTargetDependency */ = {
			isa = PBXTargetDependency;
			target = A5CEC15020D980B20016922A /* FluentUI */;
			targetProxy = A5CEC15C20D980B30016922A /* PBXContainerItemProxy */;
		};
/* End PBXTargetDependency section */

/* Begin PBXVariantGroup section */
		A559BB81212B6FA40055E107 /* Localizable.strings */ = {
			isa = PBXVariantGroup;
			children = (
				A559BB80212B6FA40055E107 /* en */,
				FD8D26422253FF330078E1D3 /* ar */,
				FD8D26442253FF3E0078E1D3 /* ca */,
				FD8D26462253FF470078E1D3 /* cs */,
				FD8D26482253FF4F0078E1D3 /* da */,
				FD8D264A2254013E0078E1D3 /* de */,
				FD8D264C225401660078E1D3 /* el */,
				FD8D264E225401880078E1D3 /* en-GB */,
				FD8D2650225401A10078E1D3 /* es-MX */,
				FD8D2652225401AA0078E1D3 /* es */,
				FD8D2654225401B90078E1D3 /* fi */,
				FD8D2656225401C10078E1D3 /* fr */,
				FD8D2658225401CD0078E1D3 /* he */,
				FD8D265A225401D90078E1D3 /* hi */,
				FD8D265C225401E50078E1D3 /* hr */,
				FD8D265E225401F20078E1D3 /* hu */,
				FD8D2660225401FA0078E1D3 /* id */,
				FD8D2662225402020078E1D3 /* it */,
				FD8D26642254020E0078E1D3 /* ja */,
				FD8D2666225402160078E1D3 /* ko */,
				FD8D26682254021D0078E1D3 /* ms */,
				FD8D266A2254022E0078E1D3 /* nb-NO */,
				FD8D266C225402DC0078E1D3 /* nl */,
				FD8D266E225402E60078E1D3 /* pl */,
				FD8D2670225402F00078E1D3 /* pt-BR */,
				FD8D2672225402F60078E1D3 /* pt-PT */,
				FD8D2674225403000078E1D3 /* ro */,
				FD8D2676225403070078E1D3 /* ru */,
				FD8D26782254030E0078E1D3 /* sk */,
				FD8D267A225403160078E1D3 /* sv */,
				FD8D267C2254031B0078E1D3 /* th */,
				FD8D267E225403210078E1D3 /* tr */,
				FD8D2680225403290078E1D3 /* uk */,
				FD8D2682225403300078E1D3 /* vi */,
				FD8D2684225403360078E1D3 /* zh-Hans */,
				FD8D26862254033B0078E1D3 /* zh-Hant */,
			);
			name = Localizable.strings;
			sourceTree = "<group>";
		};
		A5DF1EAD2213B26900CC741A /* Localizable.stringsdict */ = {
			isa = PBXVariantGroup;
			children = (
				A5DF1EAC2213B26900CC741A /* en */,
				FD8D26432253FF330078E1D3 /* ar */,
				FD8D26452253FF3F0078E1D3 /* ca */,
				FD8D26472253FF470078E1D3 /* cs */,
				FD8D26492253FF500078E1D3 /* da */,
				FD8D264B2254013E0078E1D3 /* de */,
				FD8D264D225401660078E1D3 /* el */,
				FD8D264F225401880078E1D3 /* en-GB */,
				FD8D2651225401A10078E1D3 /* es-MX */,
				FD8D2653225401AA0078E1D3 /* es */,
				FD8D2655225401B90078E1D3 /* fi */,
				FD8D2657225401C20078E1D3 /* fr */,
				FD8D2659225401CD0078E1D3 /* he */,
				FD8D265B225401D90078E1D3 /* hi */,
				FD8D265D225401E50078E1D3 /* hr */,
				FD8D265F225401F30078E1D3 /* hu */,
				FD8D2661225401FB0078E1D3 /* id */,
				FD8D2663225402030078E1D3 /* it */,
				FD8D26652254020E0078E1D3 /* ja */,
				FD8D2667225402160078E1D3 /* ko */,
				FD8D26692254021E0078E1D3 /* ms */,
				FD8D266B2254022E0078E1D3 /* nb-NO */,
				FD8D266D225402DC0078E1D3 /* nl */,
				FD8D266F225402E60078E1D3 /* pl */,
				FD8D2671225402F10078E1D3 /* pt-BR */,
				FD8D2673225402F60078E1D3 /* pt-PT */,
				FD8D2675225403000078E1D3 /* ro */,
				FD8D2677225403070078E1D3 /* ru */,
				FD8D26792254030E0078E1D3 /* sk */,
				FD8D267B225403160078E1D3 /* sv */,
				FD8D267D2254031B0078E1D3 /* th */,
				FD8D267F225403220078E1D3 /* tr */,
				FD8D26812254032A0078E1D3 /* uk */,
				FD8D2683225403300078E1D3 /* vi */,
				FD8D2685225403360078E1D3 /* zh-Hans */,
				FD8D26872254033B0078E1D3 /* zh-Hant */,
			);
			name = Localizable.stringsdict;
			sourceTree = "<group>";
		};
/* End PBXVariantGroup section */

/* Begin XCBuildConfiguration section */
		8FD0116B228A820600D25925 /* Debug */ = {
			isa = XCBuildConfiguration;
			baseConfigurationReference = 53FC90F925673627008A06FD /* FluentUILib.xcconfig */;
			buildSettings = {
			};
			name = Debug;
		};
		8FD0116C228A820600D25925 /* Release */ = {
			isa = XCBuildConfiguration;
			baseConfigurationReference = 53FC90F925673627008A06FD /* FluentUILib.xcconfig */;
			buildSettings = {
			};
			name = Release;
		};
		8FD0116D228A820600D25925 /* Dogfood */ = {
			isa = XCBuildConfiguration;
			baseConfigurationReference = 53FC90F925673627008A06FD /* FluentUILib.xcconfig */;
			buildSettings = {
			};
			name = Dogfood;
		};
		A52B637B2138745C009F7ADF /* Dogfood */ = {
			isa = XCBuildConfiguration;
			baseConfigurationReference = 53FC90F525673626008A06FD /* FluentUI_release.xcconfig */;
			buildSettings = {
				CLANG_WARN_QUOTED_INCLUDE_IN_FRAMEWORK_HEADER = YES;
			};
			name = Dogfood;
		};
		A52B637C2138745C009F7ADF /* Dogfood */ = {
			isa = XCBuildConfiguration;
			baseConfigurationReference = 53FC90F825673626008A06FD /* FluentUI_framework.xcconfig */;
			buildSettings = {
				EXCLUDED_ARCHS = "";
			};
			name = Dogfood;
		};
		A52B637D2138745C009F7ADF /* Dogfood */ = {
			isa = XCBuildConfiguration;
			baseConfigurationReference = 53FC90F725673626008A06FD /* FluentUITests.xcconfig */;
			buildSettings = {
			};
			name = Dogfood;
		};
		A5CEC16320D980B30016922A /* Debug */ = {
			isa = XCBuildConfiguration;
			baseConfigurationReference = 53FC90F625673626008A06FD /* FluentUI_debug.xcconfig */;
			buildSettings = {
				CLANG_WARN_QUOTED_INCLUDE_IN_FRAMEWORK_HEADER = YES;
			};
			name = Debug;
		};
		A5CEC16420D980B30016922A /* Release */ = {
			isa = XCBuildConfiguration;
			baseConfigurationReference = 53FC90F525673626008A06FD /* FluentUI_release.xcconfig */;
			buildSettings = {
				CLANG_WARN_QUOTED_INCLUDE_IN_FRAMEWORK_HEADER = YES;
			};
			name = Release;
		};
		A5CEC16620D980B30016922A /* Debug */ = {
			isa = XCBuildConfiguration;
			baseConfigurationReference = 53FC90F825673626008A06FD /* FluentUI_framework.xcconfig */;
			buildSettings = {
				EXCLUDED_ARCHS = "";
			};
			name = Debug;
		};
		A5CEC16720D980B30016922A /* Release */ = {
			isa = XCBuildConfiguration;
			baseConfigurationReference = 53FC90F825673626008A06FD /* FluentUI_framework.xcconfig */;
			buildSettings = {
				EXCLUDED_ARCHS = "";
			};
			name = Release;
		};
		A5CEC16920D980B30016922A /* Debug */ = {
			isa = XCBuildConfiguration;
			baseConfigurationReference = 53FC90F725673626008A06FD /* FluentUITests.xcconfig */;
			buildSettings = {
			};
			name = Debug;
		};
		A5CEC16A20D980B30016922A /* Release */ = {
			isa = XCBuildConfiguration;
			baseConfigurationReference = 53FC90F725673626008A06FD /* FluentUITests.xcconfig */;
			buildSettings = {
			};
			name = Release;
		};
		A5DA8900226FAA01000A8EA8 /* Debug */ = {
			isa = XCBuildConfiguration;
			baseConfigurationReference = 53FC90FA25673627008A06FD /* FluentUIResources.xcconfig */;
			buildSettings = {
			};
			name = Debug;
		};
		A5DA8901226FAA01000A8EA8 /* Release */ = {
			isa = XCBuildConfiguration;
			baseConfigurationReference = 53FC90FA25673627008A06FD /* FluentUIResources.xcconfig */;
			buildSettings = {
			};
			name = Release;
		};
		A5DA8902226FAA01000A8EA8 /* Dogfood */ = {
			isa = XCBuildConfiguration;
			baseConfigurationReference = 53FC90FA25673627008A06FD /* FluentUIResources.xcconfig */;
			buildSettings = {
			};
			name = Dogfood;
		};
/* End XCBuildConfiguration section */

/* Begin XCConfigurationList section */
		8FD0116A228A820600D25925 /* Build configuration list for PBXNativeTarget "FluentUILib" */ = {
			isa = XCConfigurationList;
			buildConfigurations = (
				8FD0116B228A820600D25925 /* Debug */,
				8FD0116C228A820600D25925 /* Release */,
				8FD0116D228A820600D25925 /* Dogfood */,
			);
			defaultConfigurationIsVisible = 0;
			defaultConfigurationName = Release;
		};
		A5CEC14B20D980B20016922A /* Build configuration list for PBXProject "FluentUI" */ = {
			isa = XCConfigurationList;
			buildConfigurations = (
				A5CEC16320D980B30016922A /* Debug */,
				A5CEC16420D980B30016922A /* Release */,
				A52B637B2138745C009F7ADF /* Dogfood */,
			);
			defaultConfigurationIsVisible = 0;
			defaultConfigurationName = Release;
		};
		A5CEC16520D980B30016922A /* Build configuration list for PBXNativeTarget "FluentUI" */ = {
			isa = XCConfigurationList;
			buildConfigurations = (
				A5CEC16620D980B30016922A /* Debug */,
				A5CEC16720D980B30016922A /* Release */,
				A52B637C2138745C009F7ADF /* Dogfood */,
			);
			defaultConfigurationIsVisible = 0;
			defaultConfigurationName = Release;
		};
		A5CEC16820D980B30016922A /* Build configuration list for PBXNativeTarget "FluentUITests" */ = {
			isa = XCConfigurationList;
			buildConfigurations = (
				A5CEC16920D980B30016922A /* Debug */,
				A5CEC16A20D980B30016922A /* Release */,
				A52B637D2138745C009F7ADF /* Dogfood */,
			);
			defaultConfigurationIsVisible = 0;
			defaultConfigurationName = Release;
		};
		A5DA88FF226FAA01000A8EA8 /* Build configuration list for PBXNativeTarget "FluentUIResources" */ = {
			isa = XCConfigurationList;
			buildConfigurations = (
				A5DA8900226FAA01000A8EA8 /* Debug */,
				A5DA8901226FAA01000A8EA8 /* Release */,
				A5DA8902226FAA01000A8EA8 /* Dogfood */,
			);
			defaultConfigurationIsVisible = 0;
			defaultConfigurationName = Release;
		};
/* End XCConfigurationList section */
	};
	rootObject = A5CEC14820D980B20016922A /* Project object */;
}<|MERGE_RESOLUTION|>--- conflicted
+++ resolved
@@ -35,6 +35,49 @@
 		5306075726A1E6A4002D49CF /* AvatarGroup.swift in Sources */ = {isa = PBXBuildFile; fileRef = 5306075126A1E6A4002D49CF /* AvatarGroup.swift */; };
 		5306076026A201C7002D49CF /* Persona.swift in Sources */ = {isa = PBXBuildFile; fileRef = B4EF53C2215AF1AB00573E8F /* Persona.swift */; };
 		5306076126A201C8002D49CF /* Persona.swift in Sources */ = {isa = PBXBuildFile; fileRef = B4EF53C2215AF1AB00573E8F /* Persona.swift */; };
+		53097CF2270288E000A6E4DC /* PersonaViewTokens.swift in Sources */ = {isa = PBXBuildFile; fileRef = 0ACD82172620453B0035CD9F /* PersonaViewTokens.swift */; };
+		53097CF7270288ED00A6E4DC /* ActivityIndicatorModifiers.swift in Sources */ = {isa = PBXBuildFile; fileRef = 53097CF3270288ED00A6E4DC /* ActivityIndicatorModifiers.swift */; };
+		53097CF8270288ED00A6E4DC /* ActivityIndicatorModifiers.swift in Sources */ = {isa = PBXBuildFile; fileRef = 53097CF3270288ED00A6E4DC /* ActivityIndicatorModifiers.swift */; };
+		53097CF9270288ED00A6E4DC /* MSFActivityIndicatorTokens.generated.swift in Sources */ = {isa = PBXBuildFile; fileRef = 53097CF4270288ED00A6E4DC /* MSFActivityIndicatorTokens.generated.swift */; };
+		53097CFA270288ED00A6E4DC /* MSFActivityIndicatorTokens.generated.swift in Sources */ = {isa = PBXBuildFile; fileRef = 53097CF4270288ED00A6E4DC /* MSFActivityIndicatorTokens.generated.swift */; };
+		53097CFB270288ED00A6E4DC /* ActivityIndicatorTokens.swift in Sources */ = {isa = PBXBuildFile; fileRef = 53097CF5270288ED00A6E4DC /* ActivityIndicatorTokens.swift */; };
+		53097CFC270288ED00A6E4DC /* ActivityIndicatorTokens.swift in Sources */ = {isa = PBXBuildFile; fileRef = 53097CF5270288ED00A6E4DC /* ActivityIndicatorTokens.swift */; };
+		53097CFD270288ED00A6E4DC /* ActivityIndicator.swift in Sources */ = {isa = PBXBuildFile; fileRef = 53097CF6270288ED00A6E4DC /* ActivityIndicator.swift */; };
+		53097CFE270288ED00A6E4DC /* ActivityIndicator.swift in Sources */ = {isa = PBXBuildFile; fileRef = 53097CF6270288ED00A6E4DC /* ActivityIndicator.swift */; };
+		53097D04270288FB00A6E4DC /* MSFButton.swift in Sources */ = {isa = PBXBuildFile; fileRef = 53097CFF270288FB00A6E4DC /* MSFButton.swift */; };
+		53097D05270288FB00A6E4DC /* MSFButton.swift in Sources */ = {isa = PBXBuildFile; fileRef = 53097CFF270288FB00A6E4DC /* MSFButton.swift */; };
+		53097D06270288FB00A6E4DC /* MSFButtonTokens.generated.swift in Sources */ = {isa = PBXBuildFile; fileRef = 53097D00270288FB00A6E4DC /* MSFButtonTokens.generated.swift */; };
+		53097D07270288FB00A6E4DC /* MSFButtonTokens.generated.swift in Sources */ = {isa = PBXBuildFile; fileRef = 53097D00270288FB00A6E4DC /* MSFButtonTokens.generated.swift */; };
+		53097D08270288FB00A6E4DC /* Button.swift in Sources */ = {isa = PBXBuildFile; fileRef = 53097D01270288FB00A6E4DC /* Button.swift */; };
+		53097D09270288FB00A6E4DC /* Button.swift in Sources */ = {isa = PBXBuildFile; fileRef = 53097D01270288FB00A6E4DC /* Button.swift */; };
+		53097D0A270288FB00A6E4DC /* ButtonModifiers.swift in Sources */ = {isa = PBXBuildFile; fileRef = 53097D02270288FB00A6E4DC /* ButtonModifiers.swift */; };
+		53097D0B270288FB00A6E4DC /* ButtonModifiers.swift in Sources */ = {isa = PBXBuildFile; fileRef = 53097D02270288FB00A6E4DC /* ButtonModifiers.swift */; };
+		53097D0C270288FB00A6E4DC /* ButtonTokens.swift in Sources */ = {isa = PBXBuildFile; fileRef = 53097D03270288FB00A6E4DC /* ButtonTokens.swift */; };
+		53097D0D270288FB00A6E4DC /* ButtonTokens.swift in Sources */ = {isa = PBXBuildFile; fileRef = 53097D03270288FB00A6E4DC /* ButtonTokens.swift */; };
+		53097D162702890900A6E4DC /* HeaderFooterTokens.swift in Sources */ = {isa = PBXBuildFile; fileRef = 53097D0E2702890800A6E4DC /* HeaderFooterTokens.swift */; };
+		53097D172702890900A6E4DC /* HeaderFooterTokens.swift in Sources */ = {isa = PBXBuildFile; fileRef = 53097D0E2702890800A6E4DC /* HeaderFooterTokens.swift */; };
+		53097D182702890900A6E4DC /* List.swift in Sources */ = {isa = PBXBuildFile; fileRef = 53097D0F2702890800A6E4DC /* List.swift */; };
+		53097D192702890900A6E4DC /* List.swift in Sources */ = {isa = PBXBuildFile; fileRef = 53097D0F2702890800A6E4DC /* List.swift */; };
+		53097D1A2702890900A6E4DC /* MSFListCellTokens.generated.swift in Sources */ = {isa = PBXBuildFile; fileRef = 53097D102702890800A6E4DC /* MSFListCellTokens.generated.swift */; };
+		53097D1B2702890900A6E4DC /* MSFListCellTokens.generated.swift in Sources */ = {isa = PBXBuildFile; fileRef = 53097D102702890800A6E4DC /* MSFListCellTokens.generated.swift */; };
+		53097D1C2702890900A6E4DC /* ListTokens.swift in Sources */ = {isa = PBXBuildFile; fileRef = 53097D112702890800A6E4DC /* ListTokens.swift */; };
+		53097D1D2702890900A6E4DC /* ListTokens.swift in Sources */ = {isa = PBXBuildFile; fileRef = 53097D112702890800A6E4DC /* ListTokens.swift */; };
+		53097D1E2702890900A6E4DC /* MSFHeaderFooterTokens.generated.swift in Sources */ = {isa = PBXBuildFile; fileRef = 53097D122702890800A6E4DC /* MSFHeaderFooterTokens.generated.swift */; };
+		53097D1F2702890900A6E4DC /* MSFHeaderFooterTokens.generated.swift in Sources */ = {isa = PBXBuildFile; fileRef = 53097D122702890800A6E4DC /* MSFHeaderFooterTokens.generated.swift */; };
+		53097D202702890900A6E4DC /* ListHeaderFooter.swift in Sources */ = {isa = PBXBuildFile; fileRef = 53097D132702890800A6E4DC /* ListHeaderFooter.swift */; };
+		53097D212702890900A6E4DC /* ListHeaderFooter.swift in Sources */ = {isa = PBXBuildFile; fileRef = 53097D132702890800A6E4DC /* ListHeaderFooter.swift */; };
+		53097D222702890900A6E4DC /* MSFListTokens.generated.swift in Sources */ = {isa = PBXBuildFile; fileRef = 53097D142702890800A6E4DC /* MSFListTokens.generated.swift */; };
+		53097D232702890900A6E4DC /* MSFListTokens.generated.swift in Sources */ = {isa = PBXBuildFile; fileRef = 53097D142702890800A6E4DC /* MSFListTokens.generated.swift */; };
+		53097D242702890900A6E4DC /* ListCell.swift in Sources */ = {isa = PBXBuildFile; fileRef = 53097D152702890900A6E4DC /* ListCell.swift */; };
+		53097D252702890900A6E4DC /* ListCell.swift in Sources */ = {isa = PBXBuildFile; fileRef = 53097D152702890900A6E4DC /* ListCell.swift */; };
+		53097D282702895500A6E4DC /* MSFDrawerTokens.swift in Sources */ = {isa = PBXBuildFile; fileRef = 53097D262702895500A6E4DC /* MSFDrawerTokens.swift */; };
+		53097D292702895500A6E4DC /* MSFDrawerTokens.swift in Sources */ = {isa = PBXBuildFile; fileRef = 53097D262702895500A6E4DC /* MSFDrawerTokens.swift */; };
+		53097D2A2702895500A6E4DC /* MSFDrawerTokens.generated.swift in Sources */ = {isa = PBXBuildFile; fileRef = 53097D272702895500A6E4DC /* MSFDrawerTokens.generated.swift */; };
+		53097D2B2702895500A6E4DC /* MSFDrawerTokens.generated.swift in Sources */ = {isa = PBXBuildFile; fileRef = 53097D272702895500A6E4DC /* MSFDrawerTokens.generated.swift */; };
+		53097D4627028B1200A6E4DC /* ButtonLegacy.swift in Sources */ = {isa = PBXBuildFile; fileRef = 53097D4527028B1100A6E4DC /* ButtonLegacy.swift */; };
+		53097D4727028B1200A6E4DC /* ButtonLegacy.swift in Sources */ = {isa = PBXBuildFile; fileRef = 53097D4527028B1100A6E4DC /* ButtonLegacy.swift */; };
+		53097D4827028B2800A6E4DC /* ActivityIndicatorView.swift in Sources */ = {isa = PBXBuildFile; fileRef = B4E782C421793BB900A7DFCE /* ActivityIndicatorView.swift */; };
+		53097D4927028B2900A6E4DC /* ActivityIndicatorView.swift in Sources */ = {isa = PBXBuildFile; fileRef = B4E782C421793BB900A7DFCE /* ActivityIndicatorView.swift */; };
 		5314E00425F00A300099271A /* ActivityViewAnimating.swift in Sources */ = {isa = PBXBuildFile; fileRef = 22010B6F2523CB2D00FF1F10 /* ActivityViewAnimating.swift */; };
 		5314E01625F00CF70099271A /* BarButtonItems.swift in Sources */ = {isa = PBXBuildFile; fileRef = A52648DB2316F4F9003342A0 /* BarButtonItems.swift */; };
 		5314E02825F00DA80099271A /* BlurringView.swift in Sources */ = {isa = PBXBuildFile; fileRef = FDA1AF8B21484625001AE720 /* BlurringView.swift */; };
@@ -147,51 +190,6 @@
 		5314E2F525F025C60099271A /* CalendarConfiguration.swift in Sources */ = {isa = PBXBuildFile; fileRef = FDF41ED82141A02200EC527C /* CalendarConfiguration.swift */; };
 		5314E30225F0260E0099271A /* AccessibilityContainerView.swift in Sources */ = {isa = PBXBuildFile; fileRef = FD77752A219E455A00033D58 /* AccessibilityContainerView.swift */; };
 		5314E30325F0260E0099271A /* AccessibleViewDelegate.swift in Sources */ = {isa = PBXBuildFile; fileRef = FD599D052134A682008845EE /* AccessibleViewDelegate.swift */; };
-<<<<<<< HEAD
-		5340828E26CFF3CE007716E1 /* MSFDrawerTokens.swift in Sources */ = {isa = PBXBuildFile; fileRef = 5340828C26CFF3CE007716E1 /* MSFDrawerTokens.swift */; };
-		5340828F26CFF3CE007716E1 /* MSFDrawerTokens.swift in Sources */ = {isa = PBXBuildFile; fileRef = 5340828C26CFF3CE007716E1 /* MSFDrawerTokens.swift */; };
-		5340829226CFF4C8007716E1 /* ActivityIndicator.swift in Sources */ = {isa = PBXBuildFile; fileRef = 5360996526B8B7060069DE71 /* ActivityIndicator.swift */; };
-		5340829326CFF4C9007716E1 /* ActivityIndicator.swift in Sources */ = {isa = PBXBuildFile; fileRef = 5360996526B8B7060069DE71 /* ActivityIndicator.swift */; };
-		5340829426CFF4CC007716E1 /* ActivityIndicatorModifiers.swift in Sources */ = {isa = PBXBuildFile; fileRef = 5340828326CE027B007716E1 /* ActivityIndicatorModifiers.swift */; };
-		5340829526CFF4CC007716E1 /* ActivityIndicatorModifiers.swift in Sources */ = {isa = PBXBuildFile; fileRef = 5340828326CE027B007716E1 /* ActivityIndicatorModifiers.swift */; };
-		5340829626CFF4CF007716E1 /* ActivityIndicatorTokens.swift in Sources */ = {isa = PBXBuildFile; fileRef = 5360996326B8B7060069DE71 /* ActivityIndicatorTokens.swift */; };
-		5340829726CFF4D0007716E1 /* ActivityIndicatorTokens.swift in Sources */ = {isa = PBXBuildFile; fileRef = 5360996326B8B7060069DE71 /* ActivityIndicatorTokens.swift */; };
-		5340829826CFF4D3007716E1 /* MSFActivityIndicatorTokens.generated.swift in Sources */ = {isa = PBXBuildFile; fileRef = 5360996426B8B7060069DE71 /* MSFActivityIndicatorTokens.generated.swift */; };
-		5340829A26CFF518007716E1 /* PersonaViewTokens.swift in Sources */ = {isa = PBXBuildFile; fileRef = 0ACD82172620453B0035CD9F /* PersonaViewTokens.swift */; };
-		5340829B26CFF58E007716E1 /* MSFListTokens.generated.swift in Sources */ = {isa = PBXBuildFile; fileRef = 5360994826B8B4990069DE71 /* MSFListTokens.generated.swift */; };
-		5340829D26CFF58E007716E1 /* HeaderFooterTokens.swift in Sources */ = {isa = PBXBuildFile; fileRef = 5360994926B8B4990069DE71 /* HeaderFooterTokens.swift */; };
-		5340829E26CFF58E007716E1 /* ListCell.swift in Sources */ = {isa = PBXBuildFile; fileRef = 5360994726B8B4990069DE71 /* ListCell.swift */; };
-		5340829F26CFF58E007716E1 /* MSFHeaderFooterTokens.generated.swift in Sources */ = {isa = PBXBuildFile; fileRef = 5360994326B8B4980069DE71 /* MSFHeaderFooterTokens.generated.swift */; };
-		534082A026CFF58E007716E1 /* List.swift in Sources */ = {isa = PBXBuildFile; fileRef = 5360994226B8B4980069DE71 /* List.swift */; };
-		534082A126CFF58E007716E1 /* ListTokens.swift in Sources */ = {isa = PBXBuildFile; fileRef = 5360994626B8B4990069DE71 /* ListTokens.swift */; };
-		534082A226CFF58E007716E1 /* MSFListCellTokens.generated.swift in Sources */ = {isa = PBXBuildFile; fileRef = 5360994526B8B4990069DE71 /* MSFListCellTokens.generated.swift */; };
-		534082A326CFF58F007716E1 /* MSFListTokens.generated.swift in Sources */ = {isa = PBXBuildFile; fileRef = 5360994826B8B4990069DE71 /* MSFListTokens.generated.swift */; };
-		534082A426CFF58F007716E1 /* ListHeaderFooter.swift in Sources */ = {isa = PBXBuildFile; fileRef = 5360994426B8B4990069DE71 /* ListHeaderFooter.swift */; };
-		534082A526CFF58F007716E1 /* HeaderFooterTokens.swift in Sources */ = {isa = PBXBuildFile; fileRef = 5360994926B8B4990069DE71 /* HeaderFooterTokens.swift */; };
-		534082A626CFF58F007716E1 /* ListCell.swift in Sources */ = {isa = PBXBuildFile; fileRef = 5360994726B8B4990069DE71 /* ListCell.swift */; };
-		534082A726CFF58F007716E1 /* MSFHeaderFooterTokens.generated.swift in Sources */ = {isa = PBXBuildFile; fileRef = 5360994326B8B4980069DE71 /* MSFHeaderFooterTokens.generated.swift */; };
-		534082A826CFF58F007716E1 /* List.swift in Sources */ = {isa = PBXBuildFile; fileRef = 5360994226B8B4980069DE71 /* List.swift */; };
-		534082A926CFF58F007716E1 /* ListTokens.swift in Sources */ = {isa = PBXBuildFile; fileRef = 5360994626B8B4990069DE71 /* ListTokens.swift */; };
-		534082AA26CFF58F007716E1 /* MSFListCellTokens.generated.swift in Sources */ = {isa = PBXBuildFile; fileRef = 5360994526B8B4990069DE71 /* MSFListCellTokens.generated.swift */; };
-		534082AB26CFF5B9007716E1 /* ActivityIndicatorView.swift in Sources */ = {isa = PBXBuildFile; fileRef = B4E782C421793BB900A7DFCE /* ActivityIndicatorView.swift */; };
-		534082AC26CFF5BA007716E1 /* ActivityIndicatorView.swift in Sources */ = {isa = PBXBuildFile; fileRef = B4E782C421793BB900A7DFCE /* ActivityIndicatorView.swift */; };
-		534082AD26CFF5D2007716E1 /* ButtonLegacy.swift in Sources */ = {isa = PBXBuildFile; fileRef = 5360996C26B8B7130069DE71 /* ButtonLegacy.swift */; };
-		534082AE26CFF5D2007716E1 /* ButtonLegacy.swift in Sources */ = {isa = PBXBuildFile; fileRef = 5360996C26B8B7130069DE71 /* ButtonLegacy.swift */; };
-		534082AF26CFF5E4007716E1 /* MSFButton.swift in Sources */ = {isa = PBXBuildFile; fileRef = 5340827326C48241007716E1 /* MSFButton.swift */; };
-		534082B026CFF5E4007716E1 /* Button.swift in Sources */ = {isa = PBXBuildFile; fileRef = 5360995B26B8B4DE0069DE71 /* Button.swift */; };
-		534082B126CFF5E4007716E1 /* ButtonTokens.swift in Sources */ = {isa = PBXBuildFile; fileRef = 5360995A26B8B4DE0069DE71 /* ButtonTokens.swift */; };
-		534082B226CFF5E4007716E1 /* ButtonModifiers.swift in Sources */ = {isa = PBXBuildFile; fileRef = 5340827626C48B2B007716E1 /* ButtonModifiers.swift */; };
-		534082B326CFF5E4007716E1 /* MSFButtonTokens.generated.swift in Sources */ = {isa = PBXBuildFile; fileRef = 5360995C26B8B4DE0069DE71 /* MSFButtonTokens.generated.swift */; };
-		534082B426CFF5E5007716E1 /* MSFButton.swift in Sources */ = {isa = PBXBuildFile; fileRef = 5340827326C48241007716E1 /* MSFButton.swift */; };
-		534082B526CFF5E5007716E1 /* Button.swift in Sources */ = {isa = PBXBuildFile; fileRef = 5360995B26B8B4DE0069DE71 /* Button.swift */; };
-		534082B626CFF5E5007716E1 /* ButtonTokens.swift in Sources */ = {isa = PBXBuildFile; fileRef = 5360995A26B8B4DE0069DE71 /* ButtonTokens.swift */; };
-		534082B726CFF5E5007716E1 /* ButtonModifiers.swift in Sources */ = {isa = PBXBuildFile; fileRef = 5340827626C48B2B007716E1 /* ButtonModifiers.swift */; };
-		534082B826CFF5E5007716E1 /* MSFButtonTokens.generated.swift in Sources */ = {isa = PBXBuildFile; fileRef = 5360995C26B8B4DE0069DE71 /* MSFButtonTokens.generated.swift */; };
-		534082BD26D0209D007716E1 /* MSFDrawerTokens.generated.swift in Sources */ = {isa = PBXBuildFile; fileRef = 534082BC26D0209D007716E1 /* MSFDrawerTokens.generated.swift */; };
-		534082BE26D0209D007716E1 /* MSFDrawerTokens.generated.swift in Sources */ = {isa = PBXBuildFile; fileRef = 534082BC26D0209D007716E1 /* MSFDrawerTokens.generated.swift */; };
-		535ADBB826E0285E005E962B /* MSFActivityIndicatorTokens.generated.swift in Sources */ = {isa = PBXBuildFile; fileRef = 5360996426B8B7060069DE71 /* MSFActivityIndicatorTokens.generated.swift */; };
-		535ADBB926E02869005E962B /* ListHeaderFooter.swift in Sources */ = {isa = PBXBuildFile; fileRef = 5360994426B8B4990069DE71 /* ListHeaderFooter.swift */; };
-=======
 		5328D97026FBA3D700F3723B /* IndeterminateProgressBarTokens.swift in Sources */ = {isa = PBXBuildFile; fileRef = 5328D96C26FBA3D600F3723B /* IndeterminateProgressBarTokens.swift */; };
 		5328D97126FBA3D700F3723B /* IndeterminateProgressBarTokens.swift in Sources */ = {isa = PBXBuildFile; fileRef = 5328D96C26FBA3D600F3723B /* IndeterminateProgressBarTokens.swift */; };
 		5328D97226FBA3D700F3723B /* IndeterminateProgressBarModifiers.swift in Sources */ = {isa = PBXBuildFile; fileRef = 5328D96D26FBA3D600F3723B /* IndeterminateProgressBarModifiers.swift */; };
@@ -200,7 +198,6 @@
 		5328D97526FBA3D700F3723B /* MSFIndeterminateProgressBarTokens.generated.swift in Sources */ = {isa = PBXBuildFile; fileRef = 5328D96E26FBA3D700F3723B /* MSFIndeterminateProgressBarTokens.generated.swift */; };
 		5328D97626FBA3D700F3723B /* IndeterminateProgressBar.swift in Sources */ = {isa = PBXBuildFile; fileRef = 5328D96F26FBA3D700F3723B /* IndeterminateProgressBar.swift */; };
 		5328D97726FBA3D700F3723B /* IndeterminateProgressBar.swift in Sources */ = {isa = PBXBuildFile; fileRef = 5328D96F26FBA3D700F3723B /* IndeterminateProgressBar.swift */; };
->>>>>>> b88f9382
 		5360994126B8B2710069DE71 /* PersonaButtonCarousel.swift in Sources */ = {isa = PBXBuildFile; fileRef = 929DD258266ED3B600E8175E /* PersonaButtonCarousel.swift */; };
 		537315B325438B15001FD14C /* iOS13_4_compatibility.swift in Sources */ = {isa = PBXBuildFile; fileRef = 537315B225438B15001FD14C /* iOS13_4_compatibility.swift */; };
 		5373D5642694D65C0032A3B4 /* AvatarTokens.swift in Sources */ = {isa = PBXBuildFile; fileRef = 5373D5602694D65C0032A3B4 /* AvatarTokens.swift */; };
@@ -219,14 +216,6 @@
 		5373D5752694D66F0032A3B4 /* FluentUIStyle.generated.swift in Sources */ = {isa = PBXBuildFile; fileRef = 5373D56E2694D66F0032A3B4 /* FluentUIStyle.generated.swift */; };
 		5373D5762694D66F0032A3B4 /* SwiftUI+ViewModifiers.swift in Sources */ = {isa = PBXBuildFile; fileRef = 5373D56F2694D66F0032A3B4 /* SwiftUI+ViewModifiers.swift */; };
 		5373D5772694D66F0032A3B4 /* SwiftUI+ViewModifiers.swift in Sources */ = {isa = PBXBuildFile; fileRef = 5373D56F2694D66F0032A3B4 /* SwiftUI+ViewModifiers.swift */; };
-		5373F94926F26E24007F1410 /* IndeterminateProgressBarTokens.swift in Sources */ = {isa = PBXBuildFile; fileRef = 5373F94826F26E24007F1410 /* IndeterminateProgressBarTokens.swift */; };
-		5373F94A26F26E24007F1410 /* IndeterminateProgressBarTokens.swift in Sources */ = {isa = PBXBuildFile; fileRef = 5373F94826F26E24007F1410 /* IndeterminateProgressBarTokens.swift */; };
-		5373F94C26F26EC8007F1410 /* MSFIndeterminateProgressBarTokens.generated.swift in Sources */ = {isa = PBXBuildFile; fileRef = 5373F94B26F26EC8007F1410 /* MSFIndeterminateProgressBarTokens.generated.swift */; };
-		5373F94D26F26EC8007F1410 /* MSFIndeterminateProgressBarTokens.generated.swift in Sources */ = {isa = PBXBuildFile; fileRef = 5373F94B26F26EC8007F1410 /* MSFIndeterminateProgressBarTokens.generated.swift */; };
-		5373F94F26F278E2007F1410 /* IndeterminateProgressBar.swift in Sources */ = {isa = PBXBuildFile; fileRef = 5373F94E26F278E2007F1410 /* IndeterminateProgressBar.swift */; };
-		5373F95026F278E2007F1410 /* IndeterminateProgressBar.swift in Sources */ = {isa = PBXBuildFile; fileRef = 5373F94E26F278E2007F1410 /* IndeterminateProgressBar.swift */; };
-		5373F95226F27D78007F1410 /* IndeterminateProgressBarModifiers.swift in Sources */ = {isa = PBXBuildFile; fileRef = 5373F95126F27D78007F1410 /* IndeterminateProgressBarModifiers.swift */; };
-		5373F95326F27D78007F1410 /* IndeterminateProgressBarModifiers.swift in Sources */ = {isa = PBXBuildFile; fileRef = 5373F95126F27D78007F1410 /* IndeterminateProgressBarModifiers.swift */; };
 		53BCB0CE253A4E8D00620960 /* Obscurable.swift in Sources */ = {isa = PBXBuildFile; fileRef = 53BCB0CD253A4E8C00620960 /* Obscurable.swift */; };
 		7D0931C324AAAC9B0072458A /* SideTabBar.swift in Sources */ = {isa = PBXBuildFile; fileRef = 7D0931C224AAAC8C0072458A /* SideTabBar.swift */; };
 		7DC2FB2824C0ED1600367A55 /* TableViewCellFileAccessoryView.swift in Sources */ = {isa = PBXBuildFile; fileRef = 7DC2FB2724C0ED1100367A55 /* TableViewCellFileAccessoryView.swift */; };
@@ -424,45 +413,36 @@
 		1168630322E131CF0088B302 /* TabBarView.swift */ = {isa = PBXFileReference; fileEncoding = 4; lastKnownFileType = sourcecode.swift; path = TabBarView.swift; sourceTree = "<group>"; };
 		118D9847230BBA2300BC0B72 /* TabBarItem.swift */ = {isa = PBXFileReference; lastKnownFileType = sourcecode.swift; path = TabBarItem.swift; sourceTree = "<group>"; };
 		22010B6F2523CB2D00FF1F10 /* ActivityViewAnimating.swift */ = {isa = PBXFileReference; fileEncoding = 4; lastKnownFileType = sourcecode.swift; path = ActivityViewAnimating.swift; sourceTree = "<group>"; };
-<<<<<<< HEAD
-		22EABB192509AAD100C4BE72 /* IndeterminateProgressBarView.swift */ = {isa = PBXFileReference; fileEncoding = 4; lastKnownFileType = sourcecode.swift; path = IndeterminateProgressBarView.swift; sourceTree = "<group>"; };
-		3F40E8ED2601CD4400C43730 /* MSFDrawerTokens.generated.swift */ = {isa = PBXFileReference; fileEncoding = 4; lastKnownFileType = sourcecode.swift; path = MSFDrawerTokens.generated.swift; sourceTree = "<group>"; };
-		3FC2EDB125F9EA2D007AA0F8 /* MSFDrawerTokens.swift */ = {isa = PBXFileReference; fileEncoding = 4; lastKnownFileType = sourcecode.swift; path = MSFDrawerTokens.swift; sourceTree = "<group>"; };
-=======
->>>>>>> b88f9382
 		497DC2D724185885008D86F8 /* PillButtonBar.swift */ = {isa = PBXFileReference; fileEncoding = 4; lastKnownFileType = sourcecode.swift; path = PillButtonBar.swift; sourceTree = "<group>"; };
 		497DC2D824185885008D86F8 /* PillButton.swift */ = {isa = PBXFileReference; fileEncoding = 4; lastKnownFileType = sourcecode.swift; path = PillButton.swift; sourceTree = "<group>"; };
 		5303259926B31B6B00611D05 /* AvatarModifiers.swift */ = {isa = PBXFileReference; fileEncoding = 4; lastKnownFileType = sourcecode.swift; path = AvatarModifiers.swift; sourceTree = "<group>"; };
 		5306074F26A1E6A4002D49CF /* AvatarGroupTokens.swift */ = {isa = PBXFileReference; fileEncoding = 4; lastKnownFileType = sourcecode.swift; path = AvatarGroupTokens.swift; sourceTree = "<group>"; };
 		5306075026A1E6A4002D49CF /* MSFAvatarGroupTokens.generated.swift */ = {isa = PBXFileReference; fileEncoding = 4; lastKnownFileType = sourcecode.swift; path = MSFAvatarGroupTokens.generated.swift; sourceTree = "<group>"; };
 		5306075126A1E6A4002D49CF /* AvatarGroup.swift */ = {isa = PBXFileReference; fileEncoding = 4; lastKnownFileType = sourcecode.swift; path = AvatarGroup.swift; sourceTree = "<group>"; };
-<<<<<<< HEAD
-		5340827326C48241007716E1 /* MSFButton.swift */ = {isa = PBXFileReference; lastKnownFileType = sourcecode.swift; path = MSFButton.swift; sourceTree = "<group>"; };
-		5340827626C48B2B007716E1 /* ButtonModifiers.swift */ = {isa = PBXFileReference; lastKnownFileType = sourcecode.swift; path = ButtonModifiers.swift; sourceTree = "<group>"; };
-		5340828326CE027B007716E1 /* ActivityIndicatorModifiers.swift */ = {isa = PBXFileReference; fileEncoding = 4; lastKnownFileType = sourcecode.swift; path = ActivityIndicatorModifiers.swift; sourceTree = "<group>"; };
-		5340828C26CFF3CE007716E1 /* MSFDrawerTokens.swift */ = {isa = PBXFileReference; fileEncoding = 4; lastKnownFileType = sourcecode.swift; path = MSFDrawerTokens.swift; sourceTree = "<group>"; };
-		534082BC26D0209D007716E1 /* MSFDrawerTokens.generated.swift */ = {isa = PBXFileReference; fileEncoding = 4; lastKnownFileType = sourcecode.swift; path = MSFDrawerTokens.generated.swift; sourceTree = "<group>"; };
-		5360994226B8B4980069DE71 /* List.swift */ = {isa = PBXFileReference; fileEncoding = 4; lastKnownFileType = sourcecode.swift; path = List.swift; sourceTree = "<group>"; };
-		5360994326B8B4980069DE71 /* MSFHeaderFooterTokens.generated.swift */ = {isa = PBXFileReference; fileEncoding = 4; lastKnownFileType = sourcecode.swift; path = MSFHeaderFooterTokens.generated.swift; sourceTree = "<group>"; };
-		5360994426B8B4990069DE71 /* ListHeaderFooter.swift */ = {isa = PBXFileReference; fileEncoding = 4; lastKnownFileType = sourcecode.swift; path = ListHeaderFooter.swift; sourceTree = "<group>"; };
-		5360994526B8B4990069DE71 /* MSFListCellTokens.generated.swift */ = {isa = PBXFileReference; fileEncoding = 4; lastKnownFileType = sourcecode.swift; path = MSFListCellTokens.generated.swift; sourceTree = "<group>"; };
-		5360994626B8B4990069DE71 /* ListTokens.swift */ = {isa = PBXFileReference; fileEncoding = 4; lastKnownFileType = sourcecode.swift; path = ListTokens.swift; sourceTree = "<group>"; };
-		5360994726B8B4990069DE71 /* ListCell.swift */ = {isa = PBXFileReference; fileEncoding = 4; lastKnownFileType = sourcecode.swift; path = ListCell.swift; sourceTree = "<group>"; };
-		5360994826B8B4990069DE71 /* MSFListTokens.generated.swift */ = {isa = PBXFileReference; fileEncoding = 4; lastKnownFileType = sourcecode.swift; path = MSFListTokens.generated.swift; sourceTree = "<group>"; };
-		5360994926B8B4990069DE71 /* HeaderFooterTokens.swift */ = {isa = PBXFileReference; fileEncoding = 4; lastKnownFileType = sourcecode.swift; path = HeaderFooterTokens.swift; sourceTree = "<group>"; };
-		5360995A26B8B4DE0069DE71 /* ButtonTokens.swift */ = {isa = PBXFileReference; fileEncoding = 4; lastKnownFileType = sourcecode.swift; path = ButtonTokens.swift; sourceTree = "<group>"; };
-		5360995B26B8B4DE0069DE71 /* Button.swift */ = {isa = PBXFileReference; fileEncoding = 4; lastKnownFileType = sourcecode.swift; path = Button.swift; sourceTree = "<group>"; };
-		5360995C26B8B4DE0069DE71 /* MSFButtonTokens.generated.swift */ = {isa = PBXFileReference; fileEncoding = 4; lastKnownFileType = sourcecode.swift; path = MSFButtonTokens.generated.swift; sourceTree = "<group>"; };
-		5360996326B8B7060069DE71 /* ActivityIndicatorTokens.swift */ = {isa = PBXFileReference; fileEncoding = 4; lastKnownFileType = sourcecode.swift; path = ActivityIndicatorTokens.swift; sourceTree = "<group>"; };
-		5360996426B8B7060069DE71 /* MSFActivityIndicatorTokens.generated.swift */ = {isa = PBXFileReference; fileEncoding = 4; lastKnownFileType = sourcecode.swift; path = MSFActivityIndicatorTokens.generated.swift; sourceTree = "<group>"; };
-		5360996526B8B7060069DE71 /* ActivityIndicator.swift */ = {isa = PBXFileReference; fileEncoding = 4; lastKnownFileType = sourcecode.swift; path = ActivityIndicator.swift; sourceTree = "<group>"; };
-		5360996C26B8B7130069DE71 /* ButtonLegacy.swift */ = {isa = PBXFileReference; fileEncoding = 4; lastKnownFileType = sourcecode.swift; path = ButtonLegacy.swift; sourceTree = "<group>"; };
-=======
+		53097CF3270288ED00A6E4DC /* ActivityIndicatorModifiers.swift */ = {isa = PBXFileReference; fileEncoding = 4; lastKnownFileType = sourcecode.swift; path = ActivityIndicatorModifiers.swift; sourceTree = "<group>"; };
+		53097CF4270288ED00A6E4DC /* MSFActivityIndicatorTokens.generated.swift */ = {isa = PBXFileReference; fileEncoding = 4; lastKnownFileType = sourcecode.swift; path = MSFActivityIndicatorTokens.generated.swift; sourceTree = "<group>"; };
+		53097CF5270288ED00A6E4DC /* ActivityIndicatorTokens.swift */ = {isa = PBXFileReference; fileEncoding = 4; lastKnownFileType = sourcecode.swift; path = ActivityIndicatorTokens.swift; sourceTree = "<group>"; };
+		53097CF6270288ED00A6E4DC /* ActivityIndicator.swift */ = {isa = PBXFileReference; fileEncoding = 4; lastKnownFileType = sourcecode.swift; path = ActivityIndicator.swift; sourceTree = "<group>"; };
+		53097CFF270288FB00A6E4DC /* MSFButton.swift */ = {isa = PBXFileReference; fileEncoding = 4; lastKnownFileType = sourcecode.swift; path = MSFButton.swift; sourceTree = "<group>"; };
+		53097D00270288FB00A6E4DC /* MSFButtonTokens.generated.swift */ = {isa = PBXFileReference; fileEncoding = 4; lastKnownFileType = sourcecode.swift; path = MSFButtonTokens.generated.swift; sourceTree = "<group>"; };
+		53097D01270288FB00A6E4DC /* Button.swift */ = {isa = PBXFileReference; fileEncoding = 4; lastKnownFileType = sourcecode.swift; path = Button.swift; sourceTree = "<group>"; };
+		53097D02270288FB00A6E4DC /* ButtonModifiers.swift */ = {isa = PBXFileReference; fileEncoding = 4; lastKnownFileType = sourcecode.swift; path = ButtonModifiers.swift; sourceTree = "<group>"; };
+		53097D03270288FB00A6E4DC /* ButtonTokens.swift */ = {isa = PBXFileReference; fileEncoding = 4; lastKnownFileType = sourcecode.swift; path = ButtonTokens.swift; sourceTree = "<group>"; };
+		53097D0E2702890800A6E4DC /* HeaderFooterTokens.swift */ = {isa = PBXFileReference; fileEncoding = 4; lastKnownFileType = sourcecode.swift; path = HeaderFooterTokens.swift; sourceTree = "<group>"; };
+		53097D0F2702890800A6E4DC /* List.swift */ = {isa = PBXFileReference; fileEncoding = 4; lastKnownFileType = sourcecode.swift; path = List.swift; sourceTree = "<group>"; };
+		53097D102702890800A6E4DC /* MSFListCellTokens.generated.swift */ = {isa = PBXFileReference; fileEncoding = 4; lastKnownFileType = sourcecode.swift; path = MSFListCellTokens.generated.swift; sourceTree = "<group>"; };
+		53097D112702890800A6E4DC /* ListTokens.swift */ = {isa = PBXFileReference; fileEncoding = 4; lastKnownFileType = sourcecode.swift; path = ListTokens.swift; sourceTree = "<group>"; };
+		53097D122702890800A6E4DC /* MSFHeaderFooterTokens.generated.swift */ = {isa = PBXFileReference; fileEncoding = 4; lastKnownFileType = sourcecode.swift; path = MSFHeaderFooterTokens.generated.swift; sourceTree = "<group>"; };
+		53097D132702890800A6E4DC /* ListHeaderFooter.swift */ = {isa = PBXFileReference; fileEncoding = 4; lastKnownFileType = sourcecode.swift; path = ListHeaderFooter.swift; sourceTree = "<group>"; };
+		53097D142702890800A6E4DC /* MSFListTokens.generated.swift */ = {isa = PBXFileReference; fileEncoding = 4; lastKnownFileType = sourcecode.swift; path = MSFListTokens.generated.swift; sourceTree = "<group>"; };
+		53097D152702890900A6E4DC /* ListCell.swift */ = {isa = PBXFileReference; fileEncoding = 4; lastKnownFileType = sourcecode.swift; path = ListCell.swift; sourceTree = "<group>"; };
+		53097D262702895500A6E4DC /* MSFDrawerTokens.swift */ = {isa = PBXFileReference; fileEncoding = 4; lastKnownFileType = sourcecode.swift; path = MSFDrawerTokens.swift; sourceTree = "<group>"; };
+		53097D272702895500A6E4DC /* MSFDrawerTokens.generated.swift */ = {isa = PBXFileReference; fileEncoding = 4; lastKnownFileType = sourcecode.swift; path = MSFDrawerTokens.generated.swift; sourceTree = "<group>"; };
+		53097D4527028B1100A6E4DC /* ButtonLegacy.swift */ = {isa = PBXFileReference; fileEncoding = 4; lastKnownFileType = sourcecode.swift; path = ButtonLegacy.swift; sourceTree = "<group>"; };
 		5328D96C26FBA3D600F3723B /* IndeterminateProgressBarTokens.swift */ = {isa = PBXFileReference; fileEncoding = 4; lastKnownFileType = sourcecode.swift; path = IndeterminateProgressBarTokens.swift; sourceTree = "<group>"; };
 		5328D96D26FBA3D600F3723B /* IndeterminateProgressBarModifiers.swift */ = {isa = PBXFileReference; fileEncoding = 4; lastKnownFileType = sourcecode.swift; path = IndeterminateProgressBarModifiers.swift; sourceTree = "<group>"; };
 		5328D96E26FBA3D700F3723B /* MSFIndeterminateProgressBarTokens.generated.swift */ = {isa = PBXFileReference; fileEncoding = 4; lastKnownFileType = sourcecode.swift; path = MSFIndeterminateProgressBarTokens.generated.swift; sourceTree = "<group>"; };
 		5328D96F26FBA3D700F3723B /* IndeterminateProgressBar.swift */ = {isa = PBXFileReference; fileEncoding = 4; lastKnownFileType = sourcecode.swift; path = IndeterminateProgressBar.swift; sourceTree = "<group>"; };
->>>>>>> b88f9382
 		537315B225438B15001FD14C /* iOS13_4_compatibility.swift */ = {isa = PBXFileReference; fileEncoding = 4; lastKnownFileType = sourcecode.swift; path = iOS13_4_compatibility.swift; sourceTree = "<group>"; };
 		5373D5602694D65C0032A3B4 /* AvatarTokens.swift */ = {isa = PBXFileReference; fileEncoding = 4; lastKnownFileType = sourcecode.swift; path = AvatarTokens.swift; sourceTree = "<group>"; };
 		5373D5612694D65C0032A3B4 /* Avatar.swift */ = {isa = PBXFileReference; fileEncoding = 4; lastKnownFileType = sourcecode.swift; path = Avatar.swift; sourceTree = "<group>"; };
@@ -472,10 +452,6 @@
 		5373D56D2694D66F0032A3B4 /* UIKit+SwiftUI_interoperability.swift */ = {isa = PBXFileReference; fileEncoding = 4; lastKnownFileType = sourcecode.swift; path = "UIKit+SwiftUI_interoperability.swift"; sourceTree = "<group>"; };
 		5373D56E2694D66F0032A3B4 /* FluentUIStyle.generated.swift */ = {isa = PBXFileReference; fileEncoding = 4; lastKnownFileType = sourcecode.swift; path = FluentUIStyle.generated.swift; sourceTree = "<group>"; };
 		5373D56F2694D66F0032A3B4 /* SwiftUI+ViewModifiers.swift */ = {isa = PBXFileReference; fileEncoding = 4; lastKnownFileType = sourcecode.swift; path = "SwiftUI+ViewModifiers.swift"; sourceTree = "<group>"; };
-		5373F94826F26E24007F1410 /* IndeterminateProgressBarTokens.swift */ = {isa = PBXFileReference; fileEncoding = 4; lastKnownFileType = sourcecode.swift; path = IndeterminateProgressBarTokens.swift; sourceTree = "<group>"; };
-		5373F94B26F26EC8007F1410 /* MSFIndeterminateProgressBarTokens.generated.swift */ = {isa = PBXFileReference; fileEncoding = 4; lastKnownFileType = sourcecode.swift; path = MSFIndeterminateProgressBarTokens.generated.swift; sourceTree = "<group>"; };
-		5373F94E26F278E2007F1410 /* IndeterminateProgressBar.swift */ = {isa = PBXFileReference; fileEncoding = 4; lastKnownFileType = sourcecode.swift; path = IndeterminateProgressBar.swift; sourceTree = "<group>"; };
-		5373F95126F27D78007F1410 /* IndeterminateProgressBarModifiers.swift */ = {isa = PBXFileReference; fileEncoding = 4; lastKnownFileType = sourcecode.swift; path = IndeterminateProgressBarModifiers.swift; sourceTree = "<group>"; };
 		53BCB0CD253A4E8C00620960 /* Obscurable.swift */ = {isa = PBXFileReference; fileEncoding = 4; lastKnownFileType = sourcecode.swift; path = Obscurable.swift; sourceTree = "<group>"; };
 		53FC90C02567300A008A06FD /* FluentUI_common.xcconfig */ = {isa = PBXFileReference; lastKnownFileType = text.xcconfig; path = FluentUI_common.xcconfig; sourceTree = "<group>"; };
 		53FC90F525673626008A06FD /* FluentUI_release.xcconfig */ = {isa = PBXFileReference; lastKnownFileType = text.xcconfig; path = FluentUI_release.xcconfig; sourceTree = "<group>"; };
@@ -778,7 +754,7 @@
 		5314DFEC25F0029C0099271A /* Button */ = {
 			isa = PBXGroup;
 			children = (
-				5360996C26B8B7130069DE71 /* ButtonLegacy.swift */,
+				53097D4527028B1100A6E4DC /* ButtonLegacy.swift */,
 			);
 			path = Button;
 			sourceTree = "<group>";
@@ -871,8 +847,6 @@
 		5340828B26CFF298007716E1 /* Recovered References */ = {
 			isa = PBXGroup;
 			children = (
-				3FC2EDB125F9EA2D007AA0F8 /* MSFDrawerTokens.swift */,
-				3F40E8ED2601CD4400C43730 /* MSFDrawerTokens.generated.swift */,
 			);
 			name = "Recovered References";
 			sourceTree = "<group>";
@@ -882,7 +856,6 @@
 			children = (
 				536DD9F1264C4AB000CD41B5 /* ActivityIndicator */,
 				536AEF2E25F1EC0300A36206 /* Button */,
-				5373F94426F26BF0007F1410 /* IndeterminateProgressBar */,
 				536AEF3225F1EC0300A36206 /* List */,
 				0AA8741326001F0500D47421 /* Persona */,
 			);
@@ -892,11 +865,11 @@
 		536AEF2E25F1EC0300A36206 /* Button */ = {
 			isa = PBXGroup;
 			children = (
-				5360995B26B8B4DE0069DE71 /* Button.swift */,
-				5340827626C48B2B007716E1 /* ButtonModifiers.swift */,
-				5360995A26B8B4DE0069DE71 /* ButtonTokens.swift */,
-				5340827326C48241007716E1 /* MSFButton.swift */,
-				5360995C26B8B4DE0069DE71 /* MSFButtonTokens.generated.swift */,
+				53097D01270288FB00A6E4DC /* Button.swift */,
+				53097D02270288FB00A6E4DC /* ButtonModifiers.swift */,
+				53097D03270288FB00A6E4DC /* ButtonTokens.swift */,
+				53097CFF270288FB00A6E4DC /* MSFButton.swift */,
+				53097D00270288FB00A6E4DC /* MSFButtonTokens.generated.swift */,
 			);
 			path = Button;
 			sourceTree = "<group>";
@@ -904,14 +877,14 @@
 		536AEF3225F1EC0300A36206 /* List */ = {
 			isa = PBXGroup;
 			children = (
-				5360994926B8B4990069DE71 /* HeaderFooterTokens.swift */,
-				5360994226B8B4980069DE71 /* List.swift */,
-				5360994726B8B4990069DE71 /* ListCell.swift */,
-				5360994426B8B4990069DE71 /* ListHeaderFooter.swift */,
-				5360994626B8B4990069DE71 /* ListTokens.swift */,
-				5360994326B8B4980069DE71 /* MSFHeaderFooterTokens.generated.swift */,
-				5360994526B8B4990069DE71 /* MSFListCellTokens.generated.swift */,
-				5360994826B8B4990069DE71 /* MSFListTokens.generated.swift */,
+				53097D0E2702890800A6E4DC /* HeaderFooterTokens.swift */,
+				53097D0F2702890800A6E4DC /* List.swift */,
+				53097D152702890900A6E4DC /* ListCell.swift */,
+				53097D132702890800A6E4DC /* ListHeaderFooter.swift */,
+				53097D112702890800A6E4DC /* ListTokens.swift */,
+				53097D122702890800A6E4DC /* MSFHeaderFooterTokens.generated.swift */,
+				53097D102702890800A6E4DC /* MSFListCellTokens.generated.swift */,
+				53097D142702890800A6E4DC /* MSFListTokens.generated.swift */,
 			);
 			path = List;
 			sourceTree = "<group>";
@@ -919,23 +892,12 @@
 		536DD9F1264C4AB000CD41B5 /* ActivityIndicator */ = {
 			isa = PBXGroup;
 			children = (
-				5360996526B8B7060069DE71 /* ActivityIndicator.swift */,
-				5340828326CE027B007716E1 /* ActivityIndicatorModifiers.swift */,
-				5360996326B8B7060069DE71 /* ActivityIndicatorTokens.swift */,
-				5360996426B8B7060069DE71 /* MSFActivityIndicatorTokens.generated.swift */,
+				53097CF6270288ED00A6E4DC /* ActivityIndicator.swift */,
+				53097CF3270288ED00A6E4DC /* ActivityIndicatorModifiers.swift */,
+				53097CF5270288ED00A6E4DC /* ActivityIndicatorTokens.swift */,
+				53097CF4270288ED00A6E4DC /* MSFActivityIndicatorTokens.generated.swift */,
 			);
 			path = ActivityIndicator;
-			sourceTree = "<group>";
-		};
-		5373F94426F26BF0007F1410 /* IndeterminateProgressBar */ = {
-			isa = PBXGroup;
-			children = (
-				5373F94E26F278E2007F1410 /* IndeterminateProgressBar.swift */,
-				5373F95126F27D78007F1410 /* IndeterminateProgressBarModifiers.swift */,
-				5373F94826F26E24007F1410 /* IndeterminateProgressBarTokens.swift */,
-				5373F94B26F26EC8007F1410 /* MSFIndeterminateProgressBarTokens.generated.swift */,
-			);
-			path = IndeterminateProgressBar;
 			sourceTree = "<group>";
 		};
 		53FC90BE25672F97008A06FD /* xcode */ = {
@@ -1050,8 +1012,8 @@
 				A5B87AF5211E16360038C37C /* DrawerPresentationController.swift */,
 				A5237ACC21ED6CA70040BF27 /* DrawerShadowView.swift */,
 				A5B87AF4211E16360038C37C /* DrawerTransitionAnimator.swift */,
-				5340828C26CFF3CE007716E1 /* MSFDrawerTokens.swift */,
-				534082BC26D0209D007716E1 /* MSFDrawerTokens.generated.swift */,
+				53097D272702895500A6E4DC /* MSFDrawerTokens.generated.swift */,
+				53097D262702895500A6E4DC /* MSFDrawerTokens.swift */,
 			);
 			path = Drawer;
 			sourceTree = "<group>";
@@ -1661,12 +1623,9 @@
 			buildActionMask = 2147483647;
 			files = (
 				5314E0ED25F012C40099271A /* ContentScrollViewTraits.swift in Sources */,
-				5340829F26CFF58E007716E1 /* MSFHeaderFooterTokens.generated.swift in Sources */,
 				5314E03A25F00E3D0099271A /* BadgeView.swift in Sources */,
+				53097D4727028B1200A6E4DC /* ButtonLegacy.swift in Sources */,
 				5314E1A325F01A7C0099271A /* TableViewHeaderFooterView.swift in Sources */,
-				5340829B26CFF58E007716E1 /* MSFListTokens.generated.swift in Sources */,
-				534082B626CFF5E5007716E1 /* ButtonTokens.swift in Sources */,
-				5373F95326F27D78007F1410 /* IndeterminateProgressBarModifiers.swift in Sources */,
 				5314E30325F0260E0099271A /* AccessibleViewDelegate.swift in Sources */,
 				5314E1A725F01A7C0099271A /* ActionsCell.swift in Sources */,
 				5314E07B25F00F1A0099271A /* DateTimePickerViewDataSource.swift in Sources */,
@@ -1674,6 +1633,8 @@
 				5314E06B25F00F100099271A /* DateTimePicker.swift in Sources */,
 				5314E2BB25F024C60099271A /* CALayer+Extensions.swift in Sources */,
 				5314E12B25F016230099271A /* PillButtonBar.swift in Sources */,
+				53097D09270288FB00A6E4DC /* Button.swift in Sources */,
+				53097D1F2702890900A6E4DC /* MSFHeaderFooterTokens.generated.swift in Sources */,
 				5314E07E25F00F1A0099271A /* DateTimePickerView.swift in Sources */,
 				5328D97726FBA3D700F3723B /* IndeterminateProgressBar.swift in Sources */,
 				5314E07625F00F160099271A /* DateTimePickerController.swift in Sources */,
@@ -1682,16 +1643,13 @@
 				5314E0A925F010070099271A /* DrawerTransitionAnimator.swift in Sources */,
 				5314E00425F00A300099271A /* ActivityViewAnimating.swift in Sources */,
 				5314E06525F00EFD0099271A /* CalendarViewDayMonthCell.swift in Sources */,
-				5373F94A26F26E24007F1410 /* IndeterminateProgressBarTokens.swift in Sources */,
-				5373F94D26F26EC8007F1410 /* MSFIndeterminateProgressBarTokens.generated.swift in Sources */,
-				5340829526CFF4CC007716E1 /* ActivityIndicatorModifiers.swift in Sources */,
-				534082A226CFF58E007716E1 /* MSFListCellTokens.generated.swift in Sources */,
 				92987990266A8E1C002B1EB4 /* MSFPersonaButtonTokens.generated.swift in Sources */,
 				5314E08B25F00F2D0099271A /* CommandBarItem.swift in Sources */,
 				5314E06225F00EFD0099271A /* CalendarViewDayTodayCell.swift in Sources */,
 				5314E08025F00F1A0099271A /* DateTimePickerViewComponent.swift in Sources */,
 				5314E06325F00EFD0099271A /* CalendarViewDayMonthYearCell.swift in Sources */,
 				5314E1A225F01A7C0099271A /* ActivityIndicatorCell.swift in Sources */,
+				53097CFC270288ED00A6E4DC /* ActivityIndicatorTokens.swift in Sources */,
 				5373D5652694D65C0032A3B4 /* AvatarTokens.swift in Sources */,
 				5314E06125F00EFD0099271A /* CalendarViewDayCell.swift in Sources */,
 				0AD70F5826E7F2E3008774EC /* MSFCommandBarTokens.generated.swift in Sources */,
@@ -1701,7 +1659,6 @@
 				C708B064260A87F7007190FA /* SegmentItem.swift in Sources */,
 				5328D97126FBA3D700F3723B /* IndeterminateProgressBarTokens.swift in Sources */,
 				5314E14325F016860099271A /* CardTransitionAnimator.swift in Sources */,
-				5340829D26CFF58E007716E1 /* HeaderFooterTokens.swift in Sources */,
 				5314E0F825F012CB0099271A /* LargeTitleView.swift in Sources */,
 				8035CAB62633A4DB007B3FD1 /* BottomCommandingController.swift in Sources */,
 				5314E13725F016370099271A /* PopupMenuProtocols.swift in Sources */,
@@ -1709,22 +1666,19 @@
 				92B7E6A326864AE900EFC15E /* MSFPersonaButton.swift in Sources */,
 				92987992266A8E1C002B1EB4 /* MSFPersonaButtonCarouselTokens.generated.swift in Sources */,
 				5314E1BB25F01B070099271A /* TouchForwardingView.swift in Sources */,
-				534082B826CFF5E5007716E1 /* MSFButtonTokens.generated.swift in Sources */,
 				5314E2EC25F025710099271A /* DayOfMonth.swift in Sources */,
 				5306075526A1E6A4002D49CF /* MSFAvatarGroupTokens.generated.swift in Sources */,
 				5314E0B325F010400099271A /* EasyTapButton.swift in Sources */,
-				5340829E26CFF58E007716E1 /* ListCell.swift in Sources */,
 				5314E19625F019650099271A /* TabBarView.swift in Sources */,
 				5373D5752694D66F0032A3B4 /* FluentUIStyle.generated.swift in Sources */,
 				C708B05F260A8778007190FA /* SegmentPillButton.swift in Sources */,
-				534082B426CFF5E5007716E1 /* MSFButton.swift in Sources */,
 				5314E13525F016370099271A /* PopupMenuItemCell.swift in Sources */,
 				5314E2A025F024860099271A /* NSLayoutConstraint+Extensions.swift in Sources */,
 				929DD257266ED3AC00E8175E /* PersonaButtonCarouselTokens.swift in Sources */,
-				5373F95026F278E2007F1410 /* IndeterminateProgressBar.swift in Sources */,
 				0AD70F5B26E80A5D008774EC /* CommandBarTokens.swift in Sources */,
 				5314E26625F023B20099271A /* UIColor+Extensions.swift in Sources */,
 				5314E30225F0260E0099271A /* AccessibilityContainerView.swift in Sources */,
+				53097D05270288FB00A6E4DC /* MSFButton.swift in Sources */,
 				8035CAD026377C17007B3FD1 /* CommandingItem.swift in Sources */,
 				8FD01188228A82A600D25925 /* Colors.swift in Sources */,
 				5314E0F325F012C80099271A /* ShyHeaderController.swift in Sources */,
@@ -1732,31 +1686,33 @@
 				5314E19525F019650099271A /* TabBarItemView.swift in Sources */,
 				5314E03C25F00E3D0099271A /* BadgeField.swift in Sources */,
 				5314E05B25F00EF50099271A /* CalendarView.swift in Sources */,
-				534082B726CFF5E5007716E1 /* ButtonModifiers.swift in Sources */,
+				53097D0B270288FB00A6E4DC /* ButtonModifiers.swift in Sources */,
 				5314E28125F0240D0099271A /* DateComponents+Extensions.swift in Sources */,
 				5314E07025F00F140099271A /* DatePickerController.swift in Sources */,
-				534082AE26CFF5D2007716E1 /* ButtonLegacy.swift in Sources */,
 				5373D5692694D65C0032A3B4 /* MSFAvatarTokens.generated.swift in Sources */,
 				5373D56B2694D65C0032A3B4 /* MSFAvatarPresence.swift in Sources */,
+				53097D07270288FB00A6E4DC /* MSFButtonTokens.generated.swift in Sources */,
 				5314E0AA25F010070099271A /* DrawerShadowView.swift in Sources */,
 				5314E0E725F012C00099271A /* UINavigationItem+Navigation.swift in Sources */,
 				5314E25D25F0238E0099271A /* UIFont+Extension.swift in Sources */,
 				C77A04B825F03DD1001B3EB6 /* String+Date.swift in Sources */,
 				5314E10125F012E60099271A /* NotificationView.swift in Sources */,
 				5314E14425F016860099271A /* PageCardPresenterController.swift in Sources */,
+				53097CFE270288ED00A6E4DC /* ActivityIndicator.swift in Sources */,
 				5314E11B25F015EA0099271A /* PersonaListView.swift in Sources */,
 				5314E28E25F024590099271A /* Date+Extensions.swift in Sources */,
 				5306076126A201C8002D49CF /* Persona.swift in Sources */,
+				53097D292702895500A6E4DC /* MSFDrawerTokens.swift in Sources */,
 				5314E2D125F0251E0099271A /* iOS13_4_compatibility.swift in Sources */,
 				5314E14E25F016CD0099271A /* ResizingHandleView.swift in Sources */,
 				5314E1A625F01A7C0099271A /* BooleanCell.swift in Sources */,
 				9275105626815A7100F12730 /* MSFPersonaButtonCarousel.swift in Sources */,
 				5314E0BC25F0106F0099271A /* HUDView.swift in Sources */,
 				5314E0F225F012C80099271A /* ShyHeaderView.swift in Sources */,
+				53097D232702890900A6E4DC /* MSFListTokens.generated.swift in Sources */,
 				5314E02825F00DA80099271A /* BlurringView.swift in Sources */,
 				5314E13625F016370099271A /* PopupMenuSectionHeaderView.swift in Sources */,
 				5314E05925F00EF50099271A /* CalendarViewDataSource.swift in Sources */,
-				5340829326CFF4C9007716E1 /* ActivityIndicator.swift in Sources */,
 				5314E01625F00CF70099271A /* BarButtonItems.swift in Sources */,
 				5314E25425F023650099271A /* UIImage+Extensions.swift in Sources */,
 				92D5598226A0FD2800328FD3 /* CardNudge.swift in Sources */,
@@ -1778,9 +1734,11 @@
 				5314E1A125F01A7C0099271A /* TableViewCellFileAccessoryView.swift in Sources */,
 				5314E1D625F01E4A0099271A /* SearchBar.swift in Sources */,
 				5314E0A825F010070099271A /* DrawerPresentationController.swift in Sources */,
+				53097CFA270288ED00A6E4DC /* MSFActivityIndicatorTokens.generated.swift in Sources */,
 				5314E06425F00EFD0099271A /* CalendarViewMonthBannerView.swift in Sources */,
-				5340829726CFF4D0007716E1 /* ActivityIndicatorTokens.swift in Sources */,
 				5314E18E25F0195C0099271A /* ShimmerLinesView.swift in Sources */,
+				53097D1B2702890900A6E4DC /* MSFListCellTokens.generated.swift in Sources */,
+				53097D172702890900A6E4DC /* HeaderFooterTokens.swift in Sources */,
 				0AE866A826BA05D000E92108 /* Locale+Extensions.swift in Sources */,
 				80AECC21263339E3005AF2F3 /* BottomSheetController.swift in Sources */,
 				92079C9026B66E5100D688DA /* CardNudgeModifiers.swift in Sources */,
@@ -1788,18 +1746,17 @@
 				5314E2E325F025500099271A /* FluentUIFramework.swift in Sources */,
 				5314E0EC25F012C40099271A /* NavigationAnimator.swift in Sources */,
 				5314E17225F0191C0099271A /* Separator.swift in Sources */,
-				534082BE26D0209D007716E1 /* MSFDrawerTokens.generated.swift in Sources */,
 				5314E14225F016860099271A /* CardPresenterNavigationController.swift in Sources */,
-				535ADBB826E0285E005E962B /* MSFActivityIndicatorTokens.generated.swift in Sources */,
 				5314E11725F015EA0099271A /* PersonaCell.swift in Sources */,
+				53097D192702890900A6E4DC /* List.swift in Sources */,
 				5314E23025F022C80099271A /* UIScrollView+Extensions.swift in Sources */,
-				534082A026CFF58E007716E1 /* List.swift in Sources */,
+				53097D4927028B2900A6E4DC /* ActivityIndicatorView.swift in Sources */,
 				5314E16925F017940099271A /* SegmentedControl.swift in Sources */,
 				C77A04EE25F046EB001B3EB6 /* Date+CellFileAccessoryView.swift in Sources */,
 				5373D5732694D66F0032A3B4 /* UIKit+SwiftUI_interoperability.swift in Sources */,
 				5314E09E25F00FE20099271A /* DotView.swift in Sources */,
-				534082B526CFF5E5007716E1 /* Button.swift in Sources */,
 				5314E1A525F01A7C0099271A /* TableViewCell.swift in Sources */,
+				53097D0D270288FB00A6E4DC /* ButtonTokens.swift in Sources */,
 				5314E09525F00FA30099271A /* DimmingView.swift in Sources */,
 				5306075326A1E6A4002D49CF /* AvatarGroupTokens.swift in Sources */,
 				5314E11825F015EA0099271A /* PeoplePicker.swift in Sources */,
@@ -1809,18 +1766,18 @@
 				5314E1B225F01A980099271A /* TooltipPositionController.swift in Sources */,
 				5314E08A25F00F2D0099271A /* CommandBar.swift in Sources */,
 				5314E18D25F0195C0099271A /* ShimmerView.swift in Sources */,
-				5340828F26CFF3CE007716E1 /* MSFDrawerTokens.swift in Sources */,
 				80AECC22263339E5005AF2F3 /* BottomSheetPassthroughView.swift in Sources */,
 				5314E1CD25F01B730099271A /* AnimationSynchronizer.swift in Sources */,
+				53097D252702890900A6E4DC /* ListCell.swift in Sources */,
 				92088EF92666DB2C003F571A /* PersonaButton.swift in Sources */,
 				5314E13425F016370099271A /* PopupMenuItem.swift in Sources */,
 				5314E13825F016370099271A /* PopupMenuSection.swift in Sources */,
 				5314E07C25F00F1A0099271A /* DateTimePickerViewLayout.swift in Sources */,
 				5314E11625F015EA0099271A /* PersonaBadgeViewDataSource.swift in Sources */,
-				535ADBB926E02869005E962B /* ListHeaderFooter.swift in Sources */,
 				0ACD82192620453B0035CD9F /* PersonaViewTokens.swift in Sources */,
 				5314E2DA25F025370099271A /* Fonts.swift in Sources */,
 				5373D5772694D66F0032A3B4 /* SwiftUI+ViewModifiers.swift in Sources */,
+				53097CF8270288ED00A6E4DC /* ActivityIndicatorModifiers.swift in Sources */,
 				5314E07F25F00F1A0099271A /* DateTimePickerViewComponentCell.swift in Sources */,
 				0AA874162600237A00D47421 /* PersonaView.swift in Sources */,
 				8035CADE2638E435007B3FD1 /* CommandingSection.swift in Sources */,
@@ -1830,8 +1787,9 @@
 				5314E03B25F00E3D0099271A /* BadgeStringExtractor.swift in Sources */,
 				5314E19825F019650099271A /* SideTabBar.swift in Sources */,
 				5314E10A25F014600099271A /* Obscurable.swift in Sources */,
+				53097D212702890900A6E4DC /* ListHeaderFooter.swift in Sources */,
+				53097D2B2702895500A6E4DC /* MSFDrawerTokens.generated.swift in Sources */,
 				5314E07D25F00F1A0099271A /* DateTimePickerViewComponentTableView.swift in Sources */,
-				534082AC26CFF5BA007716E1 /* ActivityIndicatorView.swift in Sources */,
 				5314E03125F00DDD0099271A /* CardView.swift in Sources */,
 				5314E08925F00F2D0099271A /* CommandBarButtonGroupView.swift in Sources */,
 				5314E08C25F00F2D0099271A /* CommandBarButton.swift in Sources */,
@@ -1839,8 +1797,8 @@
 				5314E0BD25F0106F0099271A /* HUD.swift in Sources */,
 				5314E06A25F00F100099271A /* GenericDateTimePicker.swift in Sources */,
 				5314E06025F00EFD0099271A /* CalendarViewWeekdayHeadingView.swift in Sources */,
+				53097D1D2702890900A6E4DC /* ListTokens.swift in Sources */,
 				5314E05A25F00EF50099271A /* CalendarViewLayout.swift in Sources */,
-				534082A126CFF58E007716E1 /* ListTokens.swift in Sources */,
 				0ACD82122620451F0035CD9F /* MSFPersonaViewTokens.generated.swift in Sources */,
 				5314E1B025F01A980099271A /* Tooltip.swift in Sources */,
 			);
@@ -1852,37 +1810,32 @@
 			files = (
 				A5961FA3218A25D100E2A506 /* PopupMenuItemCell.swift in Sources */,
 				FD599D0221348439008845EE /* CalendarView.swift in Sources */,
+				53097D4627028B1200A6E4DC /* ButtonLegacy.swift in Sources */,
 				A559BB83212B7D870055E107 /* FluentUIFramework.swift in Sources */,
 				1168630622E131CF0088B302 /* TabBarView.swift in Sources */,
 				FD599D082134AB0E008845EE /* CalendarViewWeekdayHeadingView.swift in Sources */,
 				FDFB8AF321361C9D0046850A /* CalendarViewDayMonthYearCell.swift in Sources */,
 				A5961F9D218A254D00E2A506 /* PopupMenuController.swift in Sources */,
-				5373F95226F27D78007F1410 /* IndeterminateProgressBarModifiers.swift in Sources */,
 				FD56FD92219123FE0023C7EA /* DateTimePickerViewComponentTableView.swift in Sources */,
 				A52648DC2316F4F9003342A0 /* BarButtonItems.swift in Sources */,
 				FD5BBE41214C6AF3008964B4 /* TwoLineTitleView.swift in Sources */,
-<<<<<<< HEAD
-				5340829826CFF4D3007716E1 /* MSFActivityIndicatorTokens.generated.swift in Sources */,
-=======
+				53097D08270288FB00A6E4DC /* Button.swift in Sources */,
+				53097D1E2702890900A6E4DC /* MSFHeaderFooterTokens.generated.swift in Sources */,
 				5328D97626FBA3D700F3723B /* IndeterminateProgressBar.swift in Sources */,
->>>>>>> b88f9382
 				A5B87AF1211BD4380038C37C /* UIFont+Extension.swift in Sources */,
-				534082B326CFF5E4007716E1 /* MSFButtonTokens.generated.swift in Sources */,
 				FD41C89C22DD13230086F899 /* SearchBar.swift in Sources */,
 				A5B87AF8211E16370038C37C /* DrawerPresentationController.swift in Sources */,
 				FD36F1A9216C0A6900CECBC6 /* CardPresentationController.swift in Sources */,
 				FC414E252588798000069E73 /* CommandBarButtonGroupView.swift in Sources */,
 				92A1E4EC26A741F60007ED60 /* MSFCardNudgeTokens.swift in Sources */,
-				534082A626CFF58F007716E1 /* ListCell.swift in Sources */,
 				A5B87B02211E20B50038C37C /* UIScreen+Extension.swift in Sources */,
 				FD77752D219E62E100033D58 /* DateTimePickerViewLayout.swift in Sources */,
-				5373F94926F26E24007F1410 /* IndeterminateProgressBarTokens.swift in Sources */,
-				5373F94C26F26EC8007F1410 /* MSFIndeterminateProgressBarTokens.generated.swift in Sources */,
 				927E34C72668350800998031 /* PersonaButtonTokens.swift in Sources */,
 				9298798F266A8E1C002B1EB4 /* MSFPersonaButtonTokens.generated.swift in Sources */,
 				FD7DF05C21FA7F5000857267 /* Tooltip.swift in Sources */,
 				497DC2DB24185885008D86F8 /* PillButton.swift in Sources */,
 				53BCB0CE253A4E8D00620960 /* Obscurable.swift in Sources */,
+				53097CFB270288ED00A6E4DC /* ActivityIndicatorTokens.swift in Sources */,
 				FD41C8BE22DD47120086F899 /* UINavigationItem+Navigation.swift in Sources */,
 				B4E782C12176AD5E00A7DFCE /* ActionsCell.swift in Sources */,
 				5373D5642694D65C0032A3B4 /* AvatarTokens.swift in Sources */,
@@ -1890,14 +1843,9 @@
 				FDFB8AF021361C9D0046850A /* CalendarViewDayTodayCell.swift in Sources */,
 				0AD70F5726E7F2E3008774EC /* MSFCommandBarTokens.generated.swift in Sources */,
 				FD41C88422DD13230086F899 /* ContentScrollViewTraits.swift in Sources */,
-<<<<<<< HEAD
-				5340828E26CFF3CE007716E1 /* MSFDrawerTokens.swift in Sources */,
-=======
 				5328D97026FBA3D700F3723B /* IndeterminateProgressBarTokens.swift in Sources */,
->>>>>>> b88f9382
 				FD97580F2191118E00B67319 /* DateTimePickerViewComponentCell.swift in Sources */,
 				A5B6617323A41E2900E801DD /* NotificationView.swift in Sources */,
-				534082AF26CFF5E4007716E1 /* MSFButton.swift in Sources */,
 				C708B04C260A8696007190FA /* SegmentItem.swift in Sources */,
 				FD41C88622DD13230086F899 /* ShyHeaderController.swift in Sources */,
 				8035CAAC2633A442007B3FD1 /* BottomCommandingController.swift in Sources */,
@@ -1909,58 +1857,50 @@
 				FD41C89E22DD13230086F899 /* NavigationController.swift in Sources */,
 				5306075426A1E6A4002D49CF /* MSFAvatarGroupTokens.generated.swift in Sources */,
 				FD4F2A20214AE20400C437D6 /* DatePickerController.swift in Sources */,
-<<<<<<< HEAD
-				22EABB1A2509AAD100C4BE72 /* IndeterminateProgressBarView.swift in Sources */,
-				534082A526CFF58F007716E1 /* HeaderFooterTokens.swift in Sources */,
-=======
->>>>>>> b88f9382
 				5373D5742694D66F0032A3B4 /* FluentUIStyle.generated.swift in Sources */,
 				B45EB790219E310F008646A2 /* BadgeField.swift in Sources */,
 				929DD256266ED3AC00E8175E /* PersonaButtonCarouselTokens.swift in Sources */,
-				534082A726CFF58F007716E1 /* MSFHeaderFooterTokens.generated.swift in Sources */,
 				497DC2D924185885008D86F8 /* PillButtonBar.swift in Sources */,
 				FDFB8AEB21361C950046850A /* CalendarViewMonthBannerView.swift in Sources */,
 				B4EF66512294A665007FEAB0 /* TableViewHeaderFooterView.swift in Sources */,
-				5373F94F26F278E2007F1410 /* IndeterminateProgressBar.swift in Sources */,
 				0AD70F5A26E80A5D008774EC /* CommandBarTokens.swift in Sources */,
+				53097D04270288FB00A6E4DC /* MSFButton.swift in Sources */,
 				5360994126B8B2710069DE71 /* PersonaButtonCarousel.swift in Sources */,
 				FD41C8B222DD3BB70086F899 /* UIScrollView+Extensions.swift in Sources */,
-				5340829A26CFF518007716E1 /* PersonaViewTokens.swift in Sources */,
 				8035CACB26377C14007B3FD1 /* CommandingItem.swift in Sources */,
 				B483323321CC71940022B4CC /* HUDView.swift in Sources */,
-				5340829626CFF4CF007716E1 /* ActivityIndicatorTokens.swift in Sources */,
 				FD41C89422DD13230086F899 /* LargeTitleView.swift in Sources */,
 				C0938E44235E8ED500256251 /* AnimationSynchronizer.swift in Sources */,
 				80AECBD92629F18E005AF2F3 /* BottomSheetController.swift in Sources */,
+				53097D0A270288FB00A6E4DC /* ButtonModifiers.swift in Sources */,
 				B483323521DEA8D70022B4CC /* HUD.swift in Sources */,
 				C708B056260A86FA007190FA /* SegmentPillButton.swift in Sources */,
-				534082A826CFF58F007716E1 /* List.swift in Sources */,
 				A5B87B06211E23650038C37C /* UIView+Extensions.swift in Sources */,
 				7D0931C324AAAC9B0072458A /* SideTabBar.swift in Sources */,
+				53097D06270288FB00A6E4DC /* MSFButtonTokens.generated.swift in Sources */,
 				5373D5682694D65C0032A3B4 /* MSFAvatarTokens.generated.swift in Sources */,
-				534082AB26CFF5B9007716E1 /* ActivityIndicatorView.swift in Sources */,
 				A5961FA7218A2E4500E2A506 /* UIImage+Extensions.swift in Sources */,
 				B4BA27882319DC0D0001563C /* PersonaBadgeViewDataSource.swift in Sources */,
 				5373D56A2694D65C0032A3B4 /* MSFAvatarPresence.swift in Sources */,
 				FD7DF06021FA83C900857267 /* TooltipPositionController.swift in Sources */,
 				FD56FD94219128BF0023C7EA /* DateTimePickerViewDataSource.swift in Sources */,
+				53097CFD270288ED00A6E4DC /* ActivityIndicator.swift in Sources */,
 				FD41C88822DD13230086F899 /* ShyHeaderView.swift in Sources */,
 				C0A0D76E233AEF6C00F432FD /* ShimmerLinesView.swift in Sources */,
 				C77A04B725F03DD1001B3EB6 /* String+Date.swift in Sources */,
+				53097D282702895500A6E4DC /* MSFDrawerTokens.swift in Sources */,
 				118D9848230BBA2300BC0B72 /* TabBarItem.swift in Sources */,
 				1168630422E131CF0088B302 /* TabBarItemView.swift in Sources */,
 				5306076026A201C7002D49CF /* Persona.swift in Sources */,
 				0BCEFADE2485FEC00088CEE5 /* PopupMenuProtocols.swift in Sources */,
-				534082AD26CFF5D2007716E1 /* ButtonLegacy.swift in Sources */,
 				B444D6B62183A9740002B4D4 /* BadgeView.swift in Sources */,
 				FD7254E72146E946002F4069 /* CalendarViewDayCell.swift in Sources */,
+				53097D222702890900A6E4DC /* MSFListTokens.generated.swift in Sources */,
 				9275105526815A7100F12730 /* MSFPersonaButtonCarousel.swift in Sources */,
 				A589F854211BA03200471C23 /* Label.swift in Sources */,
 				A56CE7B622E68A7800AA77EE /* UIColor+Extensions.swift in Sources */,
 				A5237ACB21DED7030040BF27 /* ResizingHandleView.swift in Sources */,
 				B4E782C72179509A00A7DFCE /* CenteredLabelCell.swift in Sources */,
-				534082B126CFF5E4007716E1 /* ButtonTokens.swift in Sources */,
-				534082B026CFF5E4007716E1 /* Button.swift in Sources */,
 				FD9A5C872179464F00D224D9 /* DateComponents+Extensions.swift in Sources */,
 				92ABB39226BC8E9900BA179A /* MSFCardNudgeTokens.generated.swift in Sources */,
 				A5B87AF7211E16370038C37C /* DrawerTransitionAnimator.swift in Sources */,
@@ -1970,8 +1910,8 @@
 				FD777529219E3F6C00033D58 /* DayOfMonth.swift in Sources */,
 				5328D97426FBA3D700F3723B /* MSFIndeterminateProgressBarTokens.generated.swift in Sources */,
 				FD1FAE1B2272464B00A5DBA4 /* GenericDateTimePicker.swift in Sources */,
-				534082A426CFF58F007716E1 /* ListHeaderFooter.swift in Sources */,
 				5306075626A1E6A4002D49CF /* AvatarGroup.swift in Sources */,
+				53097CF2270288E000A6E4DC /* PersonaViewTokens.swift in Sources */,
 				92A1E4F426A791590007ED60 /* MSFCardNudge.swift in Sources */,
 				A54D97DA217A5FC10072681A /* CALayer+Extensions.swift in Sources */,
 				B483323721DEB5A00022B4CC /* TouchForwardingView.swift in Sources */,
@@ -1980,11 +1920,13 @@
 				FDA1AF91214871B5001AE720 /* CardTransitionAnimator.swift in Sources */,
 				5373D5662694D65C0032A3B4 /* Avatar.swift in Sources */,
 				A5237ACD21ED6CA70040BF27 /* DrawerShadowView.swift in Sources */,
+				53097CF9270288ED00A6E4DC /* MSFActivityIndicatorTokens.generated.swift in Sources */,
 				FD9DA7B5232C33A80013E41B /* UIViewController+Navigation.swift in Sources */,
 				FD7DF05E21FA7FC100857267 /* TooltipView.swift in Sources */,
+				53097D1A2702890900A6E4DC /* MSFListCellTokens.generated.swift in Sources */,
+				53097D162702890900A6E4DC /* HeaderFooterTokens.swift in Sources */,
 				A5CEC16F20D98F340016922A /* Fonts.swift in Sources */,
 				FD599D0C2134AB1E008845EE /* CalendarViewDataSource.swift in Sources */,
-				534082AA26CFF58F007716E1 /* MSFListCellTokens.generated.swift in Sources */,
 				A5B87B04211E22B70038C37C /* DimmingView.swift in Sources */,
 				A5961F9F218A256B00E2A506 /* PopupMenuItem.swift in Sources */,
 				B4E782C321793AB200A7DFCE /* ActivityIndicatorCell.swift in Sources */,
@@ -1992,12 +1934,15 @@
 				92079C8F26B66E5100D688DA /* CardNudgeModifiers.swift in Sources */,
 				B4A8BBCD21BF6D6900D5E3ED /* BadgeStringExtractor.swift in Sources */,
 				FD599D0A2134AB15008845EE /* CalendarViewLayout.swift in Sources */,
+				53097D182702890900A6E4DC /* List.swift in Sources */,
 				FDD454EE21405B390006E84E /* DotView.swift in Sources */,
+				53097D4827028B2800A6E4DC /* ActivityIndicatorView.swift in Sources */,
 				C0EAAEAD2347E1DF00C7244E /* ShimmerView.swift in Sources */,
 				FC414E1F258876FB00069E73 /* CommandBar.swift in Sources */,
 				C77A04ED25F046EB001B3EB6 /* Date+CellFileAccessoryView.swift in Sources */,
 				5373D5722694D66F0032A3B4 /* UIKit+SwiftUI_interoperability.swift in Sources */,
 				FD256C5B2183B90B00EC9588 /* DatePickerSelectionManager.swift in Sources */,
+				53097D0C270288FB00A6E4DC /* ButtonTokens.swift in Sources */,
 				86AF4F7525AFC746005D4253 /* PillButtonStyle.swift in Sources */,
 				5306075226A1E6A4002D49CF /* AvatarGroupTokens.swift in Sources */,
 				ECEBA8FC25EDF3380048EE24 /* SegmentedControl.swift in Sources */,
@@ -2008,8 +1953,8 @@
 				A5961FA1218A25C400E2A506 /* PopupMenuSection.swift in Sources */,
 				80AECBF2262FC34E005AF2F3 /* BottomSheetPassthroughView.swift in Sources */,
 				A5B87AF6211E16370038C37C /* DrawerController.swift in Sources */,
-				534082B226CFF5E4007716E1 /* ButtonModifiers.swift in Sources */,
 				92088EF82666DB2C003F571A /* PersonaButton.swift in Sources */,
+				53097D242702890900A6E4DC /* ListCell.swift in Sources */,
 				FD41C89622DD13230086F899 /* NavigationBar.swift in Sources */,
 				A5CEC16D20D98EE70016922A /* Colors.swift in Sources */,
 				FC414E2B25887A4B00069E73 /* CommandBarButton.swift in Sources */,
@@ -2018,31 +1963,27 @@
 				FD4F2A1B2148937100C437D6 /* PageCardPresenterController.swift in Sources */,
 				0AA874152600237A00D47421 /* PersonaView.swift in Sources */,
 				8035CADD2638E435007B3FD1 /* CommandingSection.swift in Sources */,
+				53097CF7270288ED00A6E4DC /* ActivityIndicatorModifiers.swift in Sources */,
 				FD5BBE3B214B2F44008964B4 /* Date+Extensions.swift in Sources */,
-				5340829426CFF4CC007716E1 /* ActivityIndicatorModifiers.swift in Sources */,
 				FD5BBE43214C73CE008964B4 /* EasyTapButton.swift in Sources */,
 				5373D5702694D66F0032A3B4 /* Theming.swift in Sources */,
-				5340829226CFF4C8007716E1 /* ActivityIndicator.swift in Sources */,
 				B498141421E424920077B48D /* TableViewCell.swift in Sources */,
 				FD41C8B522DD3EA20086F899 /* NSLayoutConstraint+Extensions.swift in Sources */,
-<<<<<<< HEAD
-				534082A326CFF58F007716E1 /* MSFListTokens.generated.swift in Sources */,
-=======
 				5328D97226FBA3D700F3723B /* IndeterminateProgressBarModifiers.swift in Sources */,
->>>>>>> b88f9382
 				FD77752B219E455A00033D58 /* AccessibilityContainerView.swift in Sources */,
 				B441478D228CDA130040E88E /* BooleanCell.swift in Sources */,
 				FDF41ED92141A02200EC527C /* CalendarConfiguration.swift in Sources */,
-				534082BD26D0209D007716E1 /* MSFDrawerTokens.generated.swift in Sources */,
+				53097D202702890900A6E4DC /* ListHeaderFooter.swift in Sources */,
+				53097D2A2702895500A6E4DC /* MSFDrawerTokens.generated.swift in Sources */,
 				FD77753021A490BA00033D58 /* DateTimePicker.swift in Sources */,
 				22010B702523CB2D00FF1F10 /* ActivityViewAnimating.swift in Sources */,
 				FD7254E92147059D002F4069 /* Calendar+Extensions.swift in Sources */,
 				A559BB7E212B6D100055E107 /* String+Extension.swift in Sources */,
-				534082A926CFF58F007716E1 /* ListTokens.swift in Sources */,
 				A5961FA5218A260500E2A506 /* PopupMenuSectionHeaderView.swift in Sources */,
 				FD56FD9A2194E50D0023C7EA /* DateTimePickerController.swift in Sources */,
 				B46D3F9D215985AC0029772C /* PersonaListView.swift in Sources */,
 				7DC2FB2824C0ED1600367A55 /* TableViewCellFileAccessoryView.swift in Sources */,
+				53097D1C2702890900A6E4DC /* ListTokens.swift in Sources */,
 				A5DCA76421224026005F4CB7 /* Separator.swift in Sources */,
 				0ACD82112620451F0035CD9F /* MSFPersonaViewTokens.generated.swift in Sources */,
 				FD599D062134A682008845EE /* AccessibleViewDelegate.swift in Sources */,
