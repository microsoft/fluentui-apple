--- conflicted
+++ resolved
@@ -13,15 +13,10 @@
 		0AD70F5826E7F2E3008774EC /* MSFCommandBarTokens.generated.swift in Sources */ = {isa = PBXBuildFile; fileRef = 0AD70F5626E7F2E3008774EC /* MSFCommandBarTokens.generated.swift */; };
 		0AD70F5B26E80A5D008774EC /* CommandBarTokens.swift in Sources */ = {isa = PBXBuildFile; fileRef = 0AD70F5926E80A5D008774EC /* CommandBarTokens.swift */; };
 		0AE866A826BA05D000E92108 /* Locale+Extensions.swift in Sources */ = {isa = PBXBuildFile; fileRef = 0AE866A626BA05D000E92108 /* Locale+Extensions.swift */; };
-<<<<<<< HEAD
 		43488C46270FAD1300124C71 /* NotificationView_SwiftUI.swift in Sources */ = {isa = PBXBuildFile; fileRef = 43488C44270FAD0200124C71 /* NotificationView_SwiftUI.swift */; };
 		436F6B3F26F4924200D18073 /* MSFNotificationTokens.generated.swift in Sources */ = {isa = PBXBuildFile; fileRef = 436F6B3D26F4924200D18073 /* MSFNotificationTokens.generated.swift */; };
 		436F6B4226F4926B00D18073 /* MSFNotificationTokens.swift in Sources */ = {isa = PBXBuildFile; fileRef = 436F6B4026F4926B00D18073 /* MSFNotificationTokens.swift */; };
 		43A35007272B67D30031654A /* EnvironmentValues+Extensions.swift in Sources */ = {isa = PBXBuildFile; fileRef = 43A35006272B67D20031654A /* EnvironmentValues+Extensions.swift */; };
-=======
-		436F6B3F26F4924200D18073 /* MSFNotificationTokens.generated.swift in Sources */ = {isa = PBXBuildFile; fileRef = 436F6B3D26F4924200D18073 /* MSFNotificationTokens.generated.swift */; };
-		436F6B4226F4926B00D18073 /* MSFNotificationTokens.swift in Sources */ = {isa = PBXBuildFile; fileRef = 436F6B4026F4926B00D18073 /* MSFNotificationTokens.swift */; };
->>>>>>> 0a855f07
 		5303259B26B31B6B00611D05 /* AvatarModifiers.swift in Sources */ = {isa = PBXBuildFile; fileRef = 5303259926B31B6B00611D05 /* AvatarModifiers.swift */; };
 		5306075326A1E6A4002D49CF /* AvatarGroupTokens.swift in Sources */ = {isa = PBXBuildFile; fileRef = 5306074F26A1E6A4002D49CF /* AvatarGroupTokens.swift */; };
 		5306075526A1E6A4002D49CF /* MSFAvatarGroupTokens.generated.swift in Sources */ = {isa = PBXBuildFile; fileRef = 5306075026A1E6A4002D49CF /* MSFAvatarGroupTokens.generated.swift */; };
