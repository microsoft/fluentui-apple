--- conflicted
+++ resolved
@@ -1538,11 +1538,8 @@
 				5314E0E625F012C00099271A /* UIViewController+Navigation.swift in Sources */,
 				5314E29725F024760099271A /* String+Extension.swift in Sources */,
 				5314E12925F016230099271A /* PillButtonStyle.swift in Sources */,
-<<<<<<< HEAD
+				5306075726A1E6A4002D49CF /* AvatarGroup.swift in Sources */,
 				92A1E4F526A791590007ED60 /* MSFCardNudge.swift in Sources */,
-=======
-				5306075726A1E6A4002D49CF /* AvatarGroup.swift in Sources */,
->>>>>>> 79ab7210
 				5314E1C425F01B4E0099271A /* TwoLineTitleView.swift in Sources */,
 				5314E0CF25F011F10099271A /* Label.swift in Sources */,
 				5314E13925F016370099271A /* PopupMenuController.swift in Sources */,
@@ -1699,11 +1696,8 @@
 				B444D6B12181403C0002B4D4 /* UITableViewCell+Extension.swift in Sources */,
 				FD777529219E3F6C00033D58 /* DayOfMonth.swift in Sources */,
 				FD1FAE1B2272464B00A5DBA4 /* GenericDateTimePicker.swift in Sources */,
-<<<<<<< HEAD
+				5306075626A1E6A4002D49CF /* AvatarGroup.swift in Sources */,
 				92A1E4F426A791590007ED60 /* MSFCardNudge.swift in Sources */,
-=======
-				5306075626A1E6A4002D49CF /* AvatarGroup.swift in Sources */,
->>>>>>> 79ab7210
 				A54D97DA217A5FC10072681A /* CALayer+Extensions.swift in Sources */,
 				B483323721DEB5A00022B4CC /* TouchForwardingView.swift in Sources */,
 				FD41C8A022DD13230086F899 /* NavigationAnimator.swift in Sources */,
