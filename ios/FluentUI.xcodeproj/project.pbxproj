// !$*UTF8*$!
{
	archiveVersion = 1;
	classes = {
	};
	objectVersion = 52;
	objects = {

/* Begin PBXBuildFile section */
		0BCEFADE2485FEC00088CEE5 /* PopupMenuProtocols.swift in Sources */ = {isa = PBXBuildFile; fileRef = 0BCEFADD2485FEC00088CEE5 /* PopupMenuProtocols.swift */; };
		0BCEFAE1248650F10088CEE5 /* PopupMenuProtocols.swift in Sources */ = {isa = PBXBuildFile; fileRef = 0BCEFADD2485FEC00088CEE5 /* PopupMenuProtocols.swift */; };
		11104BCE233ACA9500CCB232 /* TabBarItem.swift in Sources */ = {isa = PBXBuildFile; fileRef = 118D9847230BBA2300BC0B72 /* TabBarItem.swift */; };
		1168630422E131CF0088B302 /* TabBarItemView.swift in Sources */ = {isa = PBXBuildFile; fileRef = 1168630222E131CF0088B302 /* TabBarItemView.swift */; };
		1168630522E131CF0088B302 /* TabBarItemView.swift in Sources */ = {isa = PBXBuildFile; fileRef = 1168630222E131CF0088B302 /* TabBarItemView.swift */; };
		1168630622E131CF0088B302 /* TabBarView.swift in Sources */ = {isa = PBXBuildFile; fileRef = 1168630322E131CF0088B302 /* TabBarView.swift */; };
		1168630722E131CF0088B302 /* TabBarView.swift in Sources */ = {isa = PBXBuildFile; fileRef = 1168630322E131CF0088B302 /* TabBarView.swift */; };
		118D9848230BBA2300BC0B72 /* TabBarItem.swift in Sources */ = {isa = PBXBuildFile; fileRef = 118D9847230BBA2300BC0B72 /* TabBarItem.swift */; };
		497DC2D924185885008D86F8 /* PillButtonBar.swift in Sources */ = {isa = PBXBuildFile; fileRef = 497DC2D724185885008D86F8 /* PillButtonBar.swift */; };
		497DC2DA24185885008D86F8 /* PillButtonBar.swift in Sources */ = {isa = PBXBuildFile; fileRef = 497DC2D724185885008D86F8 /* PillButtonBar.swift */; };
		497DC2DB24185885008D86F8 /* PillButton.swift in Sources */ = {isa = PBXBuildFile; fileRef = 497DC2D824185885008D86F8 /* PillButton.swift */; };
		497DC2DC24185885008D86F8 /* PillButton.swift in Sources */ = {isa = PBXBuildFile; fileRef = 497DC2D824185885008D86F8 /* PillButton.swift */; };
		56DA1CD824523611008D745E /* ShimmerView.swift in Sources */ = {isa = PBXBuildFile; fileRef = C0EAAEAC2347E1DF00C7244E /* ShimmerView.swift */; };
		56DA1CD924523616008D745E /* ShimmerLinesView.swift in Sources */ = {isa = PBXBuildFile; fileRef = C0A0D76B233AEF6C00F432FD /* ShimmerLinesView.swift */; };
		56DA1CDA2452361B008D745E /* ShimmerViewAppearance.swift in Sources */ = {isa = PBXBuildFile; fileRef = C0938E45235F66E300256251 /* ShimmerViewAppearance.swift */; };
		56DA1CDB2452361E008D745E /* ShimmerLinesViewAppearance.swift in Sources */ = {isa = PBXBuildFile; fileRef = C0A0D76C233AEF6C00F432FD /* ShimmerLinesViewAppearance.swift */; };
		56DA1CDC24523624008D745E /* ShimmerAppearance.swift in Sources */ = {isa = PBXBuildFile; fileRef = C0A0D76A233AEF6C00F432FD /* ShimmerAppearance.swift */; };
		56DA1CDD24523699008D745E /* AnimationSynchronizer.swift in Sources */ = {isa = PBXBuildFile; fileRef = C0938E43235E8ED500256251 /* AnimationSynchronizer.swift */; };
		7D0931C324AAAC9B0072458A /* SideTabBar.swift in Sources */ = {isa = PBXBuildFile; fileRef = 7D0931C224AAAC8C0072458A /* SideTabBar.swift */; };
		7D0931C424AAAC9C0072458A /* SideTabBar.swift in Sources */ = {isa = PBXBuildFile; fileRef = 7D0931C224AAAC8C0072458A /* SideTabBar.swift */; };
		7D23482724D88DE600FBE057 /* AvatarGroupView.swift in Sources */ = {isa = PBXBuildFile; fileRef = 7D23482624D88DDF00FBE057 /* AvatarGroupView.swift */; };
		7D23482824D88DE700FBE057 /* AvatarGroupView.swift in Sources */ = {isa = PBXBuildFile; fileRef = 7D23482624D88DDF00FBE057 /* AvatarGroupView.swift */; };
		7DC2FB2824C0ED1600367A55 /* TableViewCellFileAccessoryView.swift in Sources */ = {isa = PBXBuildFile; fileRef = 7DC2FB2724C0ED1100367A55 /* TableViewCellFileAccessoryView.swift */; };
		7DC2FB2924C0ED1700367A55 /* TableViewCellFileAccessoryView.swift in Sources */ = {isa = PBXBuildFile; fileRef = 7DC2FB2724C0ED1100367A55 /* TableViewCellFileAccessoryView.swift */; };
		7DC2FB2D24D209E800367A55 /* Presence.swift in Sources */ = {isa = PBXBuildFile; fileRef = 7DC2FB2C24D209E300367A55 /* Presence.swift */; };
		7DC2FB2E24D209E800367A55 /* Presence.swift in Sources */ = {isa = PBXBuildFile; fileRef = 7DC2FB2C24D209E300367A55 /* Presence.swift */; };
		8A01C86F248FFC5300C971F3 /* ContactView.swift in Sources */ = {isa = PBXBuildFile; fileRef = 8A01C86E248FFC5300C971F3 /* ContactView.swift */; };
		8ACE4D3524E31ADA00B9D0EB /* ContactCollectionViewCell.swift in Sources */ = {isa = PBXBuildFile; fileRef = 8AF03E1B24B6BDBD00E6E2A2 /* ContactCollectionViewCell.swift */; };
		8ACE4D3624E31B1C00B9D0EB /* ContactCollectionView.swift in Sources */ = {isa = PBXBuildFile; fileRef = 8AF03E1924B6BD4700E6E2A2 /* ContactCollectionView.swift */; };
		8ACE4D3724E31B3700B9D0EB /* ContactCollectionViewLayout.swift in Sources */ = {isa = PBXBuildFile; fileRef = 8AF03E1D24B6BDFB00E6E2A2 /* ContactCollectionViewLayout.swift */; };
		8ACE4D3824E31B4700B9D0EB /* ContactView.swift in Sources */ = {isa = PBXBuildFile; fileRef = 8A01C86E248FFC5300C971F3 /* ContactView.swift */; };
		8AF03E1A24B6BD4700E6E2A2 /* ContactCollectionView.swift in Sources */ = {isa = PBXBuildFile; fileRef = 8AF03E1924B6BD4700E6E2A2 /* ContactCollectionView.swift */; };
		8AF03E1C24B6BDBD00E6E2A2 /* ContactCollectionViewCell.swift in Sources */ = {isa = PBXBuildFile; fileRef = 8AF03E1B24B6BDBD00E6E2A2 /* ContactCollectionViewCell.swift */; };
		8AF03E1E24B6BDFB00E6E2A2 /* ContactCollectionViewLayout.swift in Sources */ = {isa = PBXBuildFile; fileRef = 8AF03E1D24B6BDFB00E6E2A2 /* ContactCollectionViewLayout.swift */; };
		8FA3CB5B246B19EA0049E431 /* ColorTests.swift in Sources */ = {isa = PBXBuildFile; fileRef = 8FA3CB5A246B19EA0049E431 /* ColorTests.swift */; };
		8FD0116E228A82A600D25925 /* BadgeField.swift in Sources */ = {isa = PBXBuildFile; fileRef = B45EB78F219E310F008646A2 /* BadgeField.swift */; };
		8FD0116F228A82A600D25925 /* BadgeStringExtractor.swift in Sources */ = {isa = PBXBuildFile; fileRef = B4A8BBCC21BF6D6900D5E3ED /* BadgeStringExtractor.swift */; };
		8FD01170228A82A600D25925 /* BadgeView.swift in Sources */ = {isa = PBXBuildFile; fileRef = B444D6B52183A9740002B4D4 /* BadgeView.swift */; };
		8FD01171228A82A600D25925 /* CalendarView.swift in Sources */ = {isa = PBXBuildFile; fileRef = FD599D0121348439008845EE /* CalendarView.swift */; };
		8FD01172228A82A600D25925 /* CalendarViewDataSource.swift in Sources */ = {isa = PBXBuildFile; fileRef = FD599D0B2134AB1E008845EE /* CalendarViewDataSource.swift */; };
		8FD01173228A82A600D25925 /* CalendarViewLayout.swift in Sources */ = {isa = PBXBuildFile; fileRef = FD599D092134AB15008845EE /* CalendarViewLayout.swift */; };
		8FD01174228A82A600D25925 /* CalendarViewDayCell.swift in Sources */ = {isa = PBXBuildFile; fileRef = FDFB8AEE21361C9D0046850A /* CalendarViewDayCell.swift */; };
		8FD01175228A82A600D25925 /* CalendarViewDayMonthCell.swift in Sources */ = {isa = PBXBuildFile; fileRef = FDFB8AED21361C9D0046850A /* CalendarViewDayMonthCell.swift */; };
		8FD01176228A82A600D25925 /* CalendarViewDayMonthYearCell.swift in Sources */ = {isa = PBXBuildFile; fileRef = FDFB8AEF21361C9D0046850A /* CalendarViewDayMonthYearCell.swift */; };
		8FD01177228A82A600D25925 /* CalendarViewDayTodayCell.swift in Sources */ = {isa = PBXBuildFile; fileRef = FDFB8AEC21361C9D0046850A /* CalendarViewDayTodayCell.swift */; };
		8FD01178228A82A600D25925 /* CalendarViewMonthBannerView.swift in Sources */ = {isa = PBXBuildFile; fileRef = FDFB8AEA21361C950046850A /* CalendarViewMonthBannerView.swift */; };
		8FD01179228A82A600D25925 /* CalendarViewWeekdayHeadingView.swift in Sources */ = {isa = PBXBuildFile; fileRef = FD599D072134AB0E008845EE /* CalendarViewWeekdayHeadingView.swift */; };
		8FD0117B228A82A600D25925 /* ActivityIndicatorView.swift in Sources */ = {isa = PBXBuildFile; fileRef = B4E782C421793BB900A7DFCE /* ActivityIndicatorView.swift */; };
		8FD0117C228A82A600D25925 /* BlurringView.swift in Sources */ = {isa = PBXBuildFile; fileRef = FDA1AF8B21484625001AE720 /* BlurringView.swift */; };
		8FD0117D228A82A600D25925 /* Button.swift in Sources */ = {isa = PBXBuildFile; fileRef = A5CEC23020E451D00016922A /* Button.swift */; };
		8FD0117E228A82A600D25925 /* DimmingView.swift in Sources */ = {isa = PBXBuildFile; fileRef = A5B87B03211E22B70038C37C /* DimmingView.swift */; };
		8FD0117F228A82A600D25925 /* DotView.swift in Sources */ = {isa = PBXBuildFile; fileRef = FDD454ED21405B390006E84E /* DotView.swift */; };
		8FD01180228A82A600D25925 /* EasyTapButton.swift in Sources */ = {isa = PBXBuildFile; fileRef = FD5BBE42214C73CE008964B4 /* EasyTapButton.swift */; };
		8FD01181228A82A600D25925 /* Label.swift in Sources */ = {isa = PBXBuildFile; fileRef = A589F853211BA03200471C23 /* Label.swift */; };
		8FD01182228A82A600D25925 /* ResizingHandleView.swift in Sources */ = {isa = PBXBuildFile; fileRef = A5237ACA21DED7030040BF27 /* ResizingHandleView.swift */; };
		8FD01183228A82A600D25925 /* SegmentedControl.swift in Sources */ = {isa = PBXBuildFile; fileRef = FDCF7C7E21BB56740058E9E6 /* SegmentedControl.swift */; };
		8FD01184228A82A600D25925 /* Separator.swift in Sources */ = {isa = PBXBuildFile; fileRef = A5DCA76321224026005F4CB7 /* Separator.swift */; };
		8FD01185228A82A600D25925 /* TouchForwardingView.swift in Sources */ = {isa = PBXBuildFile; fileRef = B483323621DEB5A00022B4CC /* TouchForwardingView.swift */; };
		8FD01186228A82A600D25925 /* TwoLineTitleView.swift in Sources */ = {isa = PBXBuildFile; fileRef = FD5BBE40214C6AF3008964B4 /* TwoLineTitleView.swift */; };
		8FD01187228A82A600D25925 /* AccessibleViewDelegate.swift in Sources */ = {isa = PBXBuildFile; fileRef = FD599D052134A682008845EE /* AccessibleViewDelegate.swift */; };
		8FD01188228A82A600D25925 /* Colors.swift in Sources */ = {isa = PBXBuildFile; fileRef = A5CEC16C20D98EE70016922A /* Colors.swift */; };
		8FD01189228A82A600D25925 /* Fonts.swift in Sources */ = {isa = PBXBuildFile; fileRef = A5CEC16E20D98F340016922A /* Fonts.swift */; };
		8FD0118A228A82A600D25925 /* AccessibilityContainerView.swift in Sources */ = {isa = PBXBuildFile; fileRef = FD77752A219E455A00033D58 /* AccessibilityContainerView.swift */; };
		8FD0118B228A82A600D25925 /* CalendarConfiguration.swift in Sources */ = {isa = PBXBuildFile; fileRef = FDF41ED82141A02200EC527C /* CalendarConfiguration.swift */; };
		8FD0118C228A82A600D25925 /* DayOfMonth.swift in Sources */ = {isa = PBXBuildFile; fileRef = FD777528219E3F6C00033D58 /* DayOfMonth.swift */; };
		8FD0118D228A82A600D25925 /* Obscurable.swift in Sources */ = {isa = PBXBuildFile; fileRef = FDA1AF8E21484A26001AE720 /* Obscurable.swift */; };
		8FD0118E228A82A600D25925 /* FluentUIFramework.swift in Sources */ = {isa = PBXBuildFile; fileRef = A559BB82212B7D870055E107 /* FluentUIFramework.swift */; };
		8FD0118F228A82A600D25925 /* DateTimePicker.swift in Sources */ = {isa = PBXBuildFile; fileRef = FD77752F21A490BA00033D58 /* DateTimePicker.swift */; };
		8FD01190228A82A600D25925 /* GenericDateTimePicker.swift in Sources */ = {isa = PBXBuildFile; fileRef = FD1FAE1A2272464B00A5DBA4 /* GenericDateTimePicker.swift */; };
		8FD01191228A82A600D25925 /* DatePickerController.swift in Sources */ = {isa = PBXBuildFile; fileRef = FD4F2A1F214AE20400C437D6 /* DatePickerController.swift */; };
		8FD01192228A82A600D25925 /* DatePickerSelectionManager.swift in Sources */ = {isa = PBXBuildFile; fileRef = FD256C5A2183B90B00EC9588 /* DatePickerSelectionManager.swift */; };
		8FD01193228A82A600D25925 /* DateTimePickerController.swift in Sources */ = {isa = PBXBuildFile; fileRef = FD5ADBF32190CDC80005A9AF /* DateTimePickerController.swift */; };
		8FD01194228A82A600D25925 /* DateTimePickerView.swift in Sources */ = {isa = PBXBuildFile; fileRef = FD9758062191118D00B67319 /* DateTimePickerView.swift */; };
		8FD01195228A82A600D25925 /* DateTimePickerViewComponent.swift in Sources */ = {isa = PBXBuildFile; fileRef = FD9758092191118E00B67319 /* DateTimePickerViewComponent.swift */; };
		8FD01196228A82A600D25925 /* DateTimePickerViewComponentCell.swift in Sources */ = {isa = PBXBuildFile; fileRef = FD97580A2191118E00B67319 /* DateTimePickerViewComponentCell.swift */; };
		8FD01197228A82A600D25925 /* DateTimePickerViewComponentTableView.swift in Sources */ = {isa = PBXBuildFile; fileRef = FD9758082191118E00B67319 /* DateTimePickerViewComponentTableView.swift */; };
		8FD01198228A82A600D25925 /* DateTimePickerViewDataSource.swift in Sources */ = {isa = PBXBuildFile; fileRef = FD9758072191118E00B67319 /* DateTimePickerViewDataSource.swift */; };
		8FD01199228A82A600D25925 /* DateTimePickerViewLayout.swift in Sources */ = {isa = PBXBuildFile; fileRef = FD77752C219E62E100033D58 /* DateTimePickerViewLayout.swift */; };
		8FD0119A228A82A600D25925 /* DrawerController.swift in Sources */ = {isa = PBXBuildFile; fileRef = A5B87AF3211E16360038C37C /* DrawerController.swift */; };
		8FD0119B228A82A600D25925 /* DrawerPresentationController.swift in Sources */ = {isa = PBXBuildFile; fileRef = A5B87AF5211E16360038C37C /* DrawerPresentationController.swift */; };
		8FD0119C228A82A600D25925 /* DrawerTransitionAnimator.swift in Sources */ = {isa = PBXBuildFile; fileRef = A5B87AF4211E16360038C37C /* DrawerTransitionAnimator.swift */; };
		8FD0119D228A82A600D25925 /* DrawerShadowView.swift in Sources */ = {isa = PBXBuildFile; fileRef = A5237ACC21ED6CA70040BF27 /* DrawerShadowView.swift */; };
		8FD0119E228A82A600D25925 /* CALayer+Extensions.swift in Sources */ = {isa = PBXBuildFile; fileRef = A54D97D9217A5FC10072681A /* CALayer+Extensions.swift */; };
		8FD0119F228A82A600D25925 /* Calendar+Extensions.swift in Sources */ = {isa = PBXBuildFile; fileRef = FD7254E82147059D002F4069 /* Calendar+Extensions.swift */; };
		8FD011A1228A82A600D25925 /* CharacterSet+Extension.swift in Sources */ = {isa = PBXBuildFile; fileRef = B46D3F90215056940029772C /* CharacterSet+Extension.swift */; };
		8FD011A2228A82A600D25925 /* Date+Extensions.swift in Sources */ = {isa = PBXBuildFile; fileRef = FD5BBE3A214B2F44008964B4 /* Date+Extensions.swift */; };
		8FD011A3228A82A600D25925 /* DateComponents+Extensions.swift in Sources */ = {isa = PBXBuildFile; fileRef = FD9A5C862179464F00D224D9 /* DateComponents+Extensions.swift */; };
		8FD011A6228A82A600D25925 /* String+Extension.swift in Sources */ = {isa = PBXBuildFile; fileRef = A559BB7D212B6D100055E107 /* String+Extension.swift */; };
		8FD011A8228A82A600D25925 /* UIFont+Extension.swift in Sources */ = {isa = PBXBuildFile; fileRef = A5B87AF0211BD4380038C37C /* UIFont+Extension.swift */; };
		8FD011AA228A82A600D25925 /* UIImage+Extensions.swift in Sources */ = {isa = PBXBuildFile; fileRef = A5961FA6218A2E4500E2A506 /* UIImage+Extensions.swift */; };
		8FD011AC228A82A600D25925 /* UIScreen+Extension.swift in Sources */ = {isa = PBXBuildFile; fileRef = A5B87B01211E20B50038C37C /* UIScreen+Extension.swift */; };
		8FD011AD228A82A600D25925 /* UITableViewCell+Extension.swift in Sources */ = {isa = PBXBuildFile; fileRef = B444D6B02181403C0002B4D4 /* UITableViewCell+Extension.swift */; };
		8FD011AE228A82A600D25925 /* UIView+Extensions.swift in Sources */ = {isa = PBXBuildFile; fileRef = A5B87B05211E23650038C37C /* UIView+Extensions.swift */; };
		8FD011AF228A82A600D25925 /* UIViewController+Extensions.swift in Sources */ = {isa = PBXBuildFile; fileRef = FDF41EDA2141A23B00EC527C /* UIViewController+Extensions.swift */; };
		8FD011B0228A82A600D25925 /* HUD.swift in Sources */ = {isa = PBXBuildFile; fileRef = B483323421DEA8D70022B4CC /* HUD.swift */; };
		8FD011B1228A82A600D25925 /* HUDView.swift in Sources */ = {isa = PBXBuildFile; fileRef = B483323221CC71940022B4CC /* HUDView.swift */; };
		8FD011B2228A82A600D25925 /* AvatarView.swift in Sources */ = {isa = PBXBuildFile; fileRef = B42661412148568800E25423 /* AvatarView.swift */; };
		8FD011B3228A82A600D25925 /* InitialsView.swift in Sources */ = {isa = PBXBuildFile; fileRef = B426613D214731D100E25423 /* InitialsView.swift */; };
		8FD011B4228A82A600D25925 /* PersonaCell.swift in Sources */ = {isa = PBXBuildFile; fileRef = B46D3F922151D95F0029772C /* PersonaCell.swift */; };
		8FD011B5228A82A600D25925 /* PersonaListView.swift in Sources */ = {isa = PBXBuildFile; fileRef = B46D3F9C215985AC0029772C /* PersonaListView.swift */; };
		8FD011B6228A82A600D25925 /* Persona.swift in Sources */ = {isa = PBXBuildFile; fileRef = B4EF53C2215AF1AB00573E8F /* Persona.swift */; };
		8FD011B7228A82A600D25925 /* PopupMenuController.swift in Sources */ = {isa = PBXBuildFile; fileRef = A5961F9C218A254D00E2A506 /* PopupMenuController.swift */; };
		8FD011B8228A82A600D25925 /* PopupMenuItem.swift in Sources */ = {isa = PBXBuildFile; fileRef = A5961F9E218A256B00E2A506 /* PopupMenuItem.swift */; };
		8FD011B9228A82A600D25925 /* PopupMenuSection.swift in Sources */ = {isa = PBXBuildFile; fileRef = A5961FA0218A25C400E2A506 /* PopupMenuSection.swift */; };
		8FD011BA228A82A600D25925 /* PopupMenuItemCell.swift in Sources */ = {isa = PBXBuildFile; fileRef = A5961FA2218A25D100E2A506 /* PopupMenuItemCell.swift */; };
		8FD011BB228A82A600D25925 /* PopupMenuSectionHeaderView.swift in Sources */ = {isa = PBXBuildFile; fileRef = A5961FA4218A260500E2A506 /* PopupMenuSectionHeaderView.swift */; };
		8FD011BC228A82A600D25925 /* CardPresentationController.swift in Sources */ = {isa = PBXBuildFile; fileRef = FDA1AF9221487225001AE720 /* CardPresentationController.swift */; };
		8FD011BD228A82A600D25925 /* CardPresenterNavigationController.swift in Sources */ = {isa = PBXBuildFile; fileRef = FD0D29D52151A3D700E8655E /* CardPresenterNavigationController.swift */; };
		8FD011BE228A82A600D25925 /* CardTransitionAnimator.swift in Sources */ = {isa = PBXBuildFile; fileRef = FDA1AF90214871B5001AE720 /* CardTransitionAnimator.swift */; };
		8FD011BF228A82A600D25925 /* PageCardPresenterController.swift in Sources */ = {isa = PBXBuildFile; fileRef = FD4F2A1A2148937100C437D6 /* PageCardPresenterController.swift */; };
		8FD011C0228A82A600D25925 /* ActionsCell.swift in Sources */ = {isa = PBXBuildFile; fileRef = B4E782C02176AD5E00A7DFCE /* ActionsCell.swift */; };
		8FD011C1228A82A600D25925 /* ActivityIndicatorCell.swift in Sources */ = {isa = PBXBuildFile; fileRef = B4E782C221793AB200A7DFCE /* ActivityIndicatorCell.swift */; };
		8FD011C2228A82A600D25925 /* CenteredLabelCell.swift in Sources */ = {isa = PBXBuildFile; fileRef = B4E782C62179509A00A7DFCE /* CenteredLabelCell.swift */; };
		8FD011C3228A82A600D25925 /* TableViewCell.swift in Sources */ = {isa = PBXBuildFile; fileRef = B498141321E424920077B48D /* TableViewCell.swift */; };
		A5237ACB21DED7030040BF27 /* ResizingHandleView.swift in Sources */ = {isa = PBXBuildFile; fileRef = A5237ACA21DED7030040BF27 /* ResizingHandleView.swift */; };
		A5237ACD21ED6CA70040BF27 /* DrawerShadowView.swift in Sources */ = {isa = PBXBuildFile; fileRef = A5237ACC21ED6CA70040BF27 /* DrawerShadowView.swift */; };
		A52648DC2316F4F9003342A0 /* BarButtonItems.swift in Sources */ = {isa = PBXBuildFile; fileRef = A52648DB2316F4F9003342A0 /* BarButtonItems.swift */; };
		A52648DD2316F4F9003342A0 /* BarButtonItems.swift in Sources */ = {isa = PBXBuildFile; fileRef = A52648DB2316F4F9003342A0 /* BarButtonItems.swift */; };
		A542A9D3226FBED900204A52 /* FluentUIResources-ios.bundle in Resources */ = {isa = PBXBuildFile; fileRef = A5DA88FC226FAA01000A8EA8 /* FluentUIResources-ios.bundle */; platformFilter = ios; };
		A542A9D7226FC01100204A52 /* Localizable.strings in Resources */ = {isa = PBXBuildFile; fileRef = A559BB81212B6FA40055E107 /* Localizable.strings */; };
		A542A9D8226FC01700204A52 /* Localizable.stringsdict in Resources */ = {isa = PBXBuildFile; fileRef = A5DF1EAD2213B26900CC741A /* Localizable.stringsdict */; };
		A542A9D9226FC01C00204A52 /* Assets.xcassets in Resources */ = {isa = PBXBuildFile; fileRef = A54D97DB217E5CED0072681A /* Assets.xcassets */; };
		A54D97DA217A5FC10072681A /* CALayer+Extensions.swift in Sources */ = {isa = PBXBuildFile; fileRef = A54D97D9217A5FC10072681A /* CALayer+Extensions.swift */; };
		A559BB7E212B6D100055E107 /* String+Extension.swift in Sources */ = {isa = PBXBuildFile; fileRef = A559BB7D212B6D100055E107 /* String+Extension.swift */; };
		A559BB83212B7D870055E107 /* FluentUIFramework.swift in Sources */ = {isa = PBXBuildFile; fileRef = A559BB82212B7D870055E107 /* FluentUIFramework.swift */; };
		A56CE7B622E68A7800AA77EE /* UIColor+Extensions.swift in Sources */ = {isa = PBXBuildFile; fileRef = A56CE7B522E68A7800AA77EE /* UIColor+Extensions.swift */; };
		A56CE7B722E68A7800AA77EE /* UIColor+Extensions.swift in Sources */ = {isa = PBXBuildFile; fileRef = A56CE7B522E68A7800AA77EE /* UIColor+Extensions.swift */; };
		A578C4A22321CFD6002D5C40 /* Avatar.swift in Sources */ = {isa = PBXBuildFile; fileRef = A578C4A12321CFD6002D5C40 /* Avatar.swift */; };
		A578C4A32321CFD6002D5C40 /* Avatar.swift in Sources */ = {isa = PBXBuildFile; fileRef = A578C4A12321CFD6002D5C40 /* Avatar.swift */; };
		A589F854211BA03200471C23 /* Label.swift in Sources */ = {isa = PBXBuildFile; fileRef = A589F853211BA03200471C23 /* Label.swift */; };
		A5961F9D218A254D00E2A506 /* PopupMenuController.swift in Sources */ = {isa = PBXBuildFile; fileRef = A5961F9C218A254D00E2A506 /* PopupMenuController.swift */; };
		A5961F9F218A256B00E2A506 /* PopupMenuItem.swift in Sources */ = {isa = PBXBuildFile; fileRef = A5961F9E218A256B00E2A506 /* PopupMenuItem.swift */; };
		A5961FA1218A25C400E2A506 /* PopupMenuSection.swift in Sources */ = {isa = PBXBuildFile; fileRef = A5961FA0218A25C400E2A506 /* PopupMenuSection.swift */; };
		A5961FA3218A25D100E2A506 /* PopupMenuItemCell.swift in Sources */ = {isa = PBXBuildFile; fileRef = A5961FA2218A25D100E2A506 /* PopupMenuItemCell.swift */; };
		A5961FA5218A260500E2A506 /* PopupMenuSectionHeaderView.swift in Sources */ = {isa = PBXBuildFile; fileRef = A5961FA4218A260500E2A506 /* PopupMenuSectionHeaderView.swift */; };
		A5961FA7218A2E4500E2A506 /* UIImage+Extensions.swift in Sources */ = {isa = PBXBuildFile; fileRef = A5961FA6218A2E4500E2A506 /* UIImage+Extensions.swift */; };
		A5B6617323A41E2900E801DD /* NotificationView.swift in Sources */ = {isa = PBXBuildFile; fileRef = A5B6617223A41E2900E801DD /* NotificationView.swift */; };
		A5B6617423A41E2900E801DD /* NotificationView.swift in Sources */ = {isa = PBXBuildFile; fileRef = A5B6617223A41E2900E801DD /* NotificationView.swift */; };
		A5B87AF1211BD4380038C37C /* UIFont+Extension.swift in Sources */ = {isa = PBXBuildFile; fileRef = A5B87AF0211BD4380038C37C /* UIFont+Extension.swift */; };
		A5B87AF6211E16370038C37C /* DrawerController.swift in Sources */ = {isa = PBXBuildFile; fileRef = A5B87AF3211E16360038C37C /* DrawerController.swift */; };
		A5B87AF7211E16370038C37C /* DrawerTransitionAnimator.swift in Sources */ = {isa = PBXBuildFile; fileRef = A5B87AF4211E16360038C37C /* DrawerTransitionAnimator.swift */; };
		A5B87AF8211E16370038C37C /* DrawerPresentationController.swift in Sources */ = {isa = PBXBuildFile; fileRef = A5B87AF5211E16360038C37C /* DrawerPresentationController.swift */; };
		A5B87B02211E20B50038C37C /* UIScreen+Extension.swift in Sources */ = {isa = PBXBuildFile; fileRef = A5B87B01211E20B50038C37C /* UIScreen+Extension.swift */; };
		A5B87B04211E22B70038C37C /* DimmingView.swift in Sources */ = {isa = PBXBuildFile; fileRef = A5B87B03211E22B70038C37C /* DimmingView.swift */; };
		A5B87B06211E23650038C37C /* UIView+Extensions.swift in Sources */ = {isa = PBXBuildFile; fileRef = A5B87B05211E23650038C37C /* UIView+Extensions.swift */; };
		A5CEC15B20D980B30016922A /* FluentUI.framework in Frameworks */ = {isa = PBXBuildFile; fileRef = A5CEC15120D980B20016922A /* FluentUI.framework */; };
		A5CEC16020D980B30016922A /* FluentUITests.swift in Sources */ = {isa = PBXBuildFile; fileRef = A5CEC15F20D980B30016922A /* FluentUITests.swift */; };
		A5CEC16220D980B30016922A /* FluentUI.h in Headers */ = {isa = PBXBuildFile; fileRef = A5CEC15420D980B20016922A /* FluentUI.h */; settings = {ATTRIBUTES = (Public, ); }; };
		A5CEC16D20D98EE70016922A /* Colors.swift in Sources */ = {isa = PBXBuildFile; fileRef = A5CEC16C20D98EE70016922A /* Colors.swift */; };
		A5CEC16F20D98F340016922A /* Fonts.swift in Sources */ = {isa = PBXBuildFile; fileRef = A5CEC16E20D98F340016922A /* Fonts.swift */; };
		A5CEC23120E451D00016922A /* Button.swift in Sources */ = {isa = PBXBuildFile; fileRef = A5CEC23020E451D00016922A /* Button.swift */; };
		A5DCA76421224026005F4CB7 /* Separator.swift in Sources */ = {isa = PBXBuildFile; fileRef = A5DCA76321224026005F4CB7 /* Separator.swift */; };
		A5F3B146232B1E3700007A4F /* ScrollView.swift in Sources */ = {isa = PBXBuildFile; fileRef = A5F3B145232B1E3700007A4F /* ScrollView.swift */; };
		A5F3B147232B1E3700007A4F /* ScrollView.swift in Sources */ = {isa = PBXBuildFile; fileRef = A5F3B145232B1E3700007A4F /* ScrollView.swift */; };
		A5F3B149232B1F9700007A4F /* UIResponder+Extensions.swift in Sources */ = {isa = PBXBuildFile; fileRef = A5F3B148232B1F9700007A4F /* UIResponder+Extensions.swift */; };
		A5F3B14A232B1F9700007A4F /* UIResponder+Extensions.swift in Sources */ = {isa = PBXBuildFile; fileRef = A5F3B148232B1F9700007A4F /* UIResponder+Extensions.swift */; };
		B426613E214731D100E25423 /* InitialsView.swift in Sources */ = {isa = PBXBuildFile; fileRef = B426613D214731D100E25423 /* InitialsView.swift */; };
		B42661422148568800E25423 /* AvatarView.swift in Sources */ = {isa = PBXBuildFile; fileRef = B42661412148568800E25423 /* AvatarView.swift */; };
		B441478D228CDA130040E88E /* BooleanCell.swift in Sources */ = {isa = PBXBuildFile; fileRef = B441478C228CDA130040E88E /* BooleanCell.swift */; };
		B4414790228F4D920040E88E /* BooleanCell.swift in Sources */ = {isa = PBXBuildFile; fileRef = B441478C228CDA130040E88E /* BooleanCell.swift */; };
		B444D6B12181403C0002B4D4 /* UITableViewCell+Extension.swift in Sources */ = {isa = PBXBuildFile; fileRef = B444D6B02181403C0002B4D4 /* UITableViewCell+Extension.swift */; };
		B444D6B62183A9740002B4D4 /* BadgeView.swift in Sources */ = {isa = PBXBuildFile; fileRef = B444D6B52183A9740002B4D4 /* BadgeView.swift */; };
		B45EB790219E310F008646A2 /* BadgeField.swift in Sources */ = {isa = PBXBuildFile; fileRef = B45EB78F219E310F008646A2 /* BadgeField.swift */; };
		B46D3F91215056940029772C /* CharacterSet+Extension.swift in Sources */ = {isa = PBXBuildFile; fileRef = B46D3F90215056940029772C /* CharacterSet+Extension.swift */; };
		B46D3F932151D95F0029772C /* PersonaCell.swift in Sources */ = {isa = PBXBuildFile; fileRef = B46D3F922151D95F0029772C /* PersonaCell.swift */; };
		B46D3F9D215985AC0029772C /* PersonaListView.swift in Sources */ = {isa = PBXBuildFile; fileRef = B46D3F9C215985AC0029772C /* PersonaListView.swift */; };
		B47B58B822F8E5840078DE38 /* PeoplePicker.swift in Sources */ = {isa = PBXBuildFile; fileRef = B47B58B722F8E5840078DE38 /* PeoplePicker.swift */; };
		B483323321CC71940022B4CC /* HUDView.swift in Sources */ = {isa = PBXBuildFile; fileRef = B483323221CC71940022B4CC /* HUDView.swift */; };
		B483323521DEA8D70022B4CC /* HUD.swift in Sources */ = {isa = PBXBuildFile; fileRef = B483323421DEA8D70022B4CC /* HUD.swift */; };
		B483323721DEB5A00022B4CC /* TouchForwardingView.swift in Sources */ = {isa = PBXBuildFile; fileRef = B483323621DEB5A00022B4CC /* TouchForwardingView.swift */; };
		B498141421E424920077B48D /* TableViewCell.swift in Sources */ = {isa = PBXBuildFile; fileRef = B498141321E424920077B48D /* TableViewCell.swift */; };
		B4A8BBCD21BF6D6900D5E3ED /* BadgeStringExtractor.swift in Sources */ = {isa = PBXBuildFile; fileRef = B4A8BBCC21BF6D6900D5E3ED /* BadgeStringExtractor.swift */; };
		B4BA27882319DC0D0001563C /* PersonaBadgeViewDataSource.swift in Sources */ = {isa = PBXBuildFile; fileRef = B4BA27872319DC0D0001563C /* PersonaBadgeViewDataSource.swift */; };
		B4E782C12176AD5E00A7DFCE /* ActionsCell.swift in Sources */ = {isa = PBXBuildFile; fileRef = B4E782C02176AD5E00A7DFCE /* ActionsCell.swift */; };
		B4E782C321793AB200A7DFCE /* ActivityIndicatorCell.swift in Sources */ = {isa = PBXBuildFile; fileRef = B4E782C221793AB200A7DFCE /* ActivityIndicatorCell.swift */; };
		B4E782C521793BB900A7DFCE /* ActivityIndicatorView.swift in Sources */ = {isa = PBXBuildFile; fileRef = B4E782C421793BB900A7DFCE /* ActivityIndicatorView.swift */; };
		B4E782C72179509A00A7DFCE /* CenteredLabelCell.swift in Sources */ = {isa = PBXBuildFile; fileRef = B4E782C62179509A00A7DFCE /* CenteredLabelCell.swift */; };
		B4EF53C3215AF1AB00573E8F /* Persona.swift in Sources */ = {isa = PBXBuildFile; fileRef = B4EF53C2215AF1AB00573E8F /* Persona.swift */; };
		B4EF66512294A665007FEAB0 /* TableViewHeaderFooterView.swift in Sources */ = {isa = PBXBuildFile; fileRef = B4EF66502294A664007FEAB0 /* TableViewHeaderFooterView.swift */; };
		B4EF66522294A665007FEAB0 /* TableViewHeaderFooterView.swift in Sources */ = {isa = PBXBuildFile; fileRef = B4EF66502294A664007FEAB0 /* TableViewHeaderFooterView.swift */; };
		C0938E44235E8ED500256251 /* AnimationSynchronizer.swift in Sources */ = {isa = PBXBuildFile; fileRef = C0938E43235E8ED500256251 /* AnimationSynchronizer.swift */; };
		C0938E46235F66E300256251 /* ShimmerViewAppearance.swift in Sources */ = {isa = PBXBuildFile; fileRef = C0938E45235F66E300256251 /* ShimmerViewAppearance.swift */; };
		C0A0D76D233AEF6C00F432FD /* ShimmerAppearance.swift in Sources */ = {isa = PBXBuildFile; fileRef = C0A0D76A233AEF6C00F432FD /* ShimmerAppearance.swift */; };
		C0A0D76E233AEF6C00F432FD /* ShimmerLinesView.swift in Sources */ = {isa = PBXBuildFile; fileRef = C0A0D76B233AEF6C00F432FD /* ShimmerLinesView.swift */; };
		C0A0D76F233AEF6C00F432FD /* ShimmerLinesViewAppearance.swift in Sources */ = {isa = PBXBuildFile; fileRef = C0A0D76C233AEF6C00F432FD /* ShimmerLinesViewAppearance.swift */; };
		C0EAAEAD2347E1DF00C7244E /* ShimmerView.swift in Sources */ = {isa = PBXBuildFile; fileRef = C0EAAEAC2347E1DF00C7244E /* ShimmerView.swift */; };
		CC5EB34224C660FF00263E51 /* Card.swift in Sources */ = {isa = PBXBuildFile; fileRef = CC5EB34124C660FF00263E51 /* Card.swift */; };
		CC5EB34324C660FF00263E51 /* Card.swift in Sources */ = {isa = PBXBuildFile; fileRef = CC5EB34124C660FF00263E51 /* Card.swift */; };
		FD053A352224CA33009B6378 /* DatePickerControllerTests.swift in Sources */ = {isa = PBXBuildFile; fileRef = FD053A342224CA33009B6378 /* DatePickerControllerTests.swift */; };
		FD0D29D62151A3D700E8655E /* CardPresenterNavigationController.swift in Sources */ = {isa = PBXBuildFile; fileRef = FD0D29D52151A3D700E8655E /* CardPresenterNavigationController.swift */; };
		FD1FAE1B2272464B00A5DBA4 /* GenericDateTimePicker.swift in Sources */ = {isa = PBXBuildFile; fileRef = FD1FAE1A2272464B00A5DBA4 /* GenericDateTimePicker.swift */; };
		FD256C5B2183B90B00EC9588 /* DatePickerSelectionManager.swift in Sources */ = {isa = PBXBuildFile; fileRef = FD256C5A2183B90B00EC9588 /* DatePickerSelectionManager.swift */; };
		FD26DBD02298B35F0011178B /* Tooltip.swift in Sources */ = {isa = PBXBuildFile; fileRef = FD7DF05B21FA7F5000857267 /* Tooltip.swift */; };
		FD26DBD12298B3610011178B /* TooltipPositionController.swift in Sources */ = {isa = PBXBuildFile; fileRef = FD7DF05F21FA83C900857267 /* TooltipPositionController.swift */; };
		FD26DBD22298B3630011178B /* TooltipView.swift in Sources */ = {isa = PBXBuildFile; fileRef = FD7DF05D21FA7FC100857267 /* TooltipView.swift */; };
		FD36F1A9216C0A6900CECBC6 /* CardPresentationController.swift in Sources */ = {isa = PBXBuildFile; fileRef = FDA1AF9221487225001AE720 /* CardPresentationController.swift */; };
		FD41C88422DD13230086F899 /* ContentScrollViewTraits.swift in Sources */ = {isa = PBXBuildFile; fileRef = FD41C86E22DD13230086F899 /* ContentScrollViewTraits.swift */; };
		FD41C88522DD13230086F899 /* ContentScrollViewTraits.swift in Sources */ = {isa = PBXBuildFile; fileRef = FD41C86E22DD13230086F899 /* ContentScrollViewTraits.swift */; };
		FD41C88622DD13230086F899 /* ShyHeaderController.swift in Sources */ = {isa = PBXBuildFile; fileRef = FD41C87022DD13230086F899 /* ShyHeaderController.swift */; };
		FD41C88722DD13230086F899 /* ShyHeaderController.swift in Sources */ = {isa = PBXBuildFile; fileRef = FD41C87022DD13230086F899 /* ShyHeaderController.swift */; };
		FD41C88822DD13230086F899 /* ShyHeaderView.swift in Sources */ = {isa = PBXBuildFile; fileRef = FD41C87122DD13230086F899 /* ShyHeaderView.swift */; };
		FD41C88922DD13230086F899 /* ShyHeaderView.swift in Sources */ = {isa = PBXBuildFile; fileRef = FD41C87122DD13230086F899 /* ShyHeaderView.swift */; };
		FD41C89422DD13230086F899 /* LargeTitleView.swift in Sources */ = {isa = PBXBuildFile; fileRef = FD41C87A22DD13230086F899 /* LargeTitleView.swift */; };
		FD41C89522DD13230086F899 /* LargeTitleView.swift in Sources */ = {isa = PBXBuildFile; fileRef = FD41C87A22DD13230086F899 /* LargeTitleView.swift */; };
		FD41C89622DD13230086F899 /* NavigationBar.swift in Sources */ = {isa = PBXBuildFile; fileRef = FD41C87B22DD13230086F899 /* NavigationBar.swift */; };
		FD41C89722DD13230086F899 /* NavigationBar.swift in Sources */ = {isa = PBXBuildFile; fileRef = FD41C87B22DD13230086F899 /* NavigationBar.swift */; };
		FD41C89C22DD13230086F899 /* SearchBar.swift in Sources */ = {isa = PBXBuildFile; fileRef = FD41C87E22DD13230086F899 /* SearchBar.swift */; };
		FD41C89D22DD13230086F899 /* SearchBar.swift in Sources */ = {isa = PBXBuildFile; fileRef = FD41C87E22DD13230086F899 /* SearchBar.swift */; };
		FD41C89E22DD13230086F899 /* NavigationController.swift in Sources */ = {isa = PBXBuildFile; fileRef = FD41C87F22DD13230086F899 /* NavigationController.swift */; };
		FD41C89F22DD13230086F899 /* NavigationController.swift in Sources */ = {isa = PBXBuildFile; fileRef = FD41C87F22DD13230086F899 /* NavigationController.swift */; };
		FD41C8A022DD13230086F899 /* NavigationAnimator.swift in Sources */ = {isa = PBXBuildFile; fileRef = FD41C88022DD13230086F899 /* NavigationAnimator.swift */; };
		FD41C8A122DD13230086F899 /* NavigationAnimator.swift in Sources */ = {isa = PBXBuildFile; fileRef = FD41C88022DD13230086F899 /* NavigationAnimator.swift */; };
		FD41C8B222DD3BB70086F899 /* UIScrollView+Extensions.swift in Sources */ = {isa = PBXBuildFile; fileRef = FD41C8B122DD3BB70086F899 /* UIScrollView+Extensions.swift */; };
		FD41C8B322DD3BB70086F899 /* UIScrollView+Extensions.swift in Sources */ = {isa = PBXBuildFile; fileRef = FD41C8B122DD3BB70086F899 /* UIScrollView+Extensions.swift */; };
		FD41C8B522DD3EA20086F899 /* NSLayoutConstraint+Extensions.swift in Sources */ = {isa = PBXBuildFile; fileRef = FD41C8B422DD3EA20086F899 /* NSLayoutConstraint+Extensions.swift */; };
		FD41C8B622DD3EA20086F899 /* NSLayoutConstraint+Extensions.swift in Sources */ = {isa = PBXBuildFile; fileRef = FD41C8B422DD3EA20086F899 /* NSLayoutConstraint+Extensions.swift */; };
		FD41C8BE22DD47120086F899 /* UINavigationItem+Navigation.swift in Sources */ = {isa = PBXBuildFile; fileRef = FD41C8BD22DD47120086F899 /* UINavigationItem+Navigation.swift */; };
		FD41C8BF22DD47120086F899 /* UINavigationItem+Navigation.swift in Sources */ = {isa = PBXBuildFile; fileRef = FD41C8BD22DD47120086F899 /* UINavigationItem+Navigation.swift */; };
		FD41C8C122DD48E60086F899 /* Operators.swift in Sources */ = {isa = PBXBuildFile; fileRef = FD41C8C022DD48E60086F899 /* Operators.swift */; };
		FD41C8C222DD48E60086F899 /* Operators.swift in Sources */ = {isa = PBXBuildFile; fileRef = FD41C8C022DD48E60086F899 /* Operators.swift */; };
		FD4F2A1B2148937100C437D6 /* PageCardPresenterController.swift in Sources */ = {isa = PBXBuildFile; fileRef = FD4F2A1A2148937100C437D6 /* PageCardPresenterController.swift */; };
		FD4F2A20214AE20400C437D6 /* DatePickerController.swift in Sources */ = {isa = PBXBuildFile; fileRef = FD4F2A1F214AE20400C437D6 /* DatePickerController.swift */; };
		FD56FD92219123FE0023C7EA /* DateTimePickerViewComponentTableView.swift in Sources */ = {isa = PBXBuildFile; fileRef = FD9758082191118E00B67319 /* DateTimePickerViewComponentTableView.swift */; };
		FD56FD94219128BF0023C7EA /* DateTimePickerViewDataSource.swift in Sources */ = {isa = PBXBuildFile; fileRef = FD9758072191118E00B67319 /* DateTimePickerViewDataSource.swift */; };
		FD56FD95219131430023C7EA /* DateTimePickerView.swift in Sources */ = {isa = PBXBuildFile; fileRef = FD9758062191118D00B67319 /* DateTimePickerView.swift */; };
		FD56FD962192754B0023C7EA /* DateTimePickerViewComponent.swift in Sources */ = {isa = PBXBuildFile; fileRef = FD9758092191118E00B67319 /* DateTimePickerViewComponent.swift */; };
		FD56FD9A2194E50D0023C7EA /* DateTimePickerController.swift in Sources */ = {isa = PBXBuildFile; fileRef = FD5ADBF32190CDC80005A9AF /* DateTimePickerController.swift */; };
		FD599D0221348439008845EE /* CalendarView.swift in Sources */ = {isa = PBXBuildFile; fileRef = FD599D0121348439008845EE /* CalendarView.swift */; };
		FD599D062134A682008845EE /* AccessibleViewDelegate.swift in Sources */ = {isa = PBXBuildFile; fileRef = FD599D052134A682008845EE /* AccessibleViewDelegate.swift */; };
		FD599D082134AB0E008845EE /* CalendarViewWeekdayHeadingView.swift in Sources */ = {isa = PBXBuildFile; fileRef = FD599D072134AB0E008845EE /* CalendarViewWeekdayHeadingView.swift */; };
		FD599D0A2134AB15008845EE /* CalendarViewLayout.swift in Sources */ = {isa = PBXBuildFile; fileRef = FD599D092134AB15008845EE /* CalendarViewLayout.swift */; };
		FD599D0C2134AB1E008845EE /* CalendarViewDataSource.swift in Sources */ = {isa = PBXBuildFile; fileRef = FD599D0B2134AB1E008845EE /* CalendarViewDataSource.swift */; };
		FD5BBE3B214B2F44008964B4 /* Date+Extensions.swift in Sources */ = {isa = PBXBuildFile; fileRef = FD5BBE3A214B2F44008964B4 /* Date+Extensions.swift */; };
		FD5BBE41214C6AF3008964B4 /* TwoLineTitleView.swift in Sources */ = {isa = PBXBuildFile; fileRef = FD5BBE40214C6AF3008964B4 /* TwoLineTitleView.swift */; };
		FD5BBE43214C73CE008964B4 /* EasyTapButton.swift in Sources */ = {isa = PBXBuildFile; fileRef = FD5BBE42214C73CE008964B4 /* EasyTapButton.swift */; };
		FD7254E72146E946002F4069 /* CalendarViewDayCell.swift in Sources */ = {isa = PBXBuildFile; fileRef = FDFB8AEE21361C9D0046850A /* CalendarViewDayCell.swift */; };
		FD7254E92147059D002F4069 /* Calendar+Extensions.swift in Sources */ = {isa = PBXBuildFile; fileRef = FD7254E82147059D002F4069 /* Calendar+Extensions.swift */; };
		FD777529219E3F6C00033D58 /* DayOfMonth.swift in Sources */ = {isa = PBXBuildFile; fileRef = FD777528219E3F6C00033D58 /* DayOfMonth.swift */; };
		FD77752B219E455A00033D58 /* AccessibilityContainerView.swift in Sources */ = {isa = PBXBuildFile; fileRef = FD77752A219E455A00033D58 /* AccessibilityContainerView.swift */; };
		FD77752D219E62E100033D58 /* DateTimePickerViewLayout.swift in Sources */ = {isa = PBXBuildFile; fileRef = FD77752C219E62E100033D58 /* DateTimePickerViewLayout.swift */; };
		FD77753021A490BA00033D58 /* DateTimePicker.swift in Sources */ = {isa = PBXBuildFile; fileRef = FD77752F21A490BA00033D58 /* DateTimePicker.swift */; };
		FD7DF05C21FA7F5000857267 /* Tooltip.swift in Sources */ = {isa = PBXBuildFile; fileRef = FD7DF05B21FA7F5000857267 /* Tooltip.swift */; };
		FD7DF05E21FA7FC100857267 /* TooltipView.swift in Sources */ = {isa = PBXBuildFile; fileRef = FD7DF05D21FA7FC100857267 /* TooltipView.swift */; };
		FD7DF06021FA83C900857267 /* TooltipPositionController.swift in Sources */ = {isa = PBXBuildFile; fileRef = FD7DF05F21FA83C900857267 /* TooltipPositionController.swift */; };
		FD97580F2191118E00B67319 /* DateTimePickerViewComponentCell.swift in Sources */ = {isa = PBXBuildFile; fileRef = FD97580A2191118E00B67319 /* DateTimePickerViewComponentCell.swift */; };
		FD9A5C872179464F00D224D9 /* DateComponents+Extensions.swift in Sources */ = {isa = PBXBuildFile; fileRef = FD9A5C862179464F00D224D9 /* DateComponents+Extensions.swift */; };
		FD9DA7B5232C33A80013E41B /* UIViewController+Navigation.swift in Sources */ = {isa = PBXBuildFile; fileRef = FD9DA7B4232C33A80013E41B /* UIViewController+Navigation.swift */; };
		FD9DA7B6232C33A80013E41B /* UIViewController+Navigation.swift in Sources */ = {isa = PBXBuildFile; fileRef = FD9DA7B4232C33A80013E41B /* UIViewController+Navigation.swift */; };
		FDA1AF8C21484625001AE720 /* BlurringView.swift in Sources */ = {isa = PBXBuildFile; fileRef = FDA1AF8B21484625001AE720 /* BlurringView.swift */; };
		FDA1AF8F21484A26001AE720 /* Obscurable.swift in Sources */ = {isa = PBXBuildFile; fileRef = FDA1AF8E21484A26001AE720 /* Obscurable.swift */; };
		FDA1AF91214871B5001AE720 /* CardTransitionAnimator.swift in Sources */ = {isa = PBXBuildFile; fileRef = FDA1AF90214871B5001AE720 /* CardTransitionAnimator.swift */; };
		FDCF7C7F21BB56740058E9E6 /* SegmentedControl.swift in Sources */ = {isa = PBXBuildFile; fileRef = FDCF7C7E21BB56740058E9E6 /* SegmentedControl.swift */; };
		FDD454EE21405B390006E84E /* DotView.swift in Sources */ = {isa = PBXBuildFile; fileRef = FDD454ED21405B390006E84E /* DotView.swift */; };
		FDF41ED92141A02200EC527C /* CalendarConfiguration.swift in Sources */ = {isa = PBXBuildFile; fileRef = FDF41ED82141A02200EC527C /* CalendarConfiguration.swift */; };
		FDF41EDB2141A23B00EC527C /* UIViewController+Extensions.swift in Sources */ = {isa = PBXBuildFile; fileRef = FDF41EDA2141A23B00EC527C /* UIViewController+Extensions.swift */; };
		FDFB8AEB21361C950046850A /* CalendarViewMonthBannerView.swift in Sources */ = {isa = PBXBuildFile; fileRef = FDFB8AEA21361C950046850A /* CalendarViewMonthBannerView.swift */; };
		FDFB8AF021361C9D0046850A /* CalendarViewDayTodayCell.swift in Sources */ = {isa = PBXBuildFile; fileRef = FDFB8AEC21361C9D0046850A /* CalendarViewDayTodayCell.swift */; };
		FDFB8AF121361C9D0046850A /* CalendarViewDayMonthCell.swift in Sources */ = {isa = PBXBuildFile; fileRef = FDFB8AED21361C9D0046850A /* CalendarViewDayMonthCell.swift */; };
		FDFB8AF321361C9D0046850A /* CalendarViewDayMonthYearCell.swift in Sources */ = {isa = PBXBuildFile; fileRef = FDFB8AEF21361C9D0046850A /* CalendarViewDayMonthYearCell.swift */; };
/* End PBXBuildFile section */

/* Begin PBXContainerItemProxy section */
		8FD011C7228A831700D25925 /* PBXContainerItemProxy */ = {
			isa = PBXContainerItemProxy;
			containerPortal = A5CEC14820D980B20016922A /* Project object */;
			proxyType = 1;
			remoteGlobalIDString = A5DA88FB226FAA01000A8EA8;
			remoteInfo = OfficeUIFabricResources;
		};
		A542A9D4226FBEF000204A52 /* PBXContainerItemProxy */ = {
			isa = PBXContainerItemProxy;
			containerPortal = A5CEC14820D980B20016922A /* Project object */;
			proxyType = 1;
			remoteGlobalIDString = A5DA88FB226FAA01000A8EA8;
			remoteInfo = OfficeUIFabricResources;
		};
		A5CEC15C20D980B30016922A /* PBXContainerItemProxy */ = {
			isa = PBXContainerItemProxy;
			containerPortal = A5CEC14820D980B20016922A /* Project object */;
			proxyType = 1;
			remoteGlobalIDString = A5CEC15020D980B20016922A;
			remoteInfo = OfficeUIFabric;
		};
/* End PBXContainerItemProxy section */

/* Begin PBXFileReference section */
		0BCEFADD2485FEC00088CEE5 /* PopupMenuProtocols.swift */ = {isa = PBXFileReference; lastKnownFileType = sourcecode.swift; path = PopupMenuProtocols.swift; sourceTree = "<group>"; };
		1168630222E131CF0088B302 /* TabBarItemView.swift */ = {isa = PBXFileReference; fileEncoding = 4; lastKnownFileType = sourcecode.swift; path = TabBarItemView.swift; sourceTree = "<group>"; };
		1168630322E131CF0088B302 /* TabBarView.swift */ = {isa = PBXFileReference; fileEncoding = 4; lastKnownFileType = sourcecode.swift; path = TabBarView.swift; sourceTree = "<group>"; };
		118D9847230BBA2300BC0B72 /* TabBarItem.swift */ = {isa = PBXFileReference; lastKnownFileType = sourcecode.swift; path = TabBarItem.swift; sourceTree = "<group>"; };
		497DC2D724185885008D86F8 /* PillButtonBar.swift */ = {isa = PBXFileReference; fileEncoding = 4; lastKnownFileType = sourcecode.swift; path = PillButtonBar.swift; sourceTree = "<group>"; };
		497DC2D824185885008D86F8 /* PillButton.swift */ = {isa = PBXFileReference; fileEncoding = 4; lastKnownFileType = sourcecode.swift; path = PillButton.swift; sourceTree = "<group>"; };
		7D0931C224AAAC8C0072458A /* SideTabBar.swift */ = {isa = PBXFileReference; lastKnownFileType = sourcecode.swift; path = SideTabBar.swift; sourceTree = "<group>"; };
		7D23482624D88DDF00FBE057 /* AvatarGroupView.swift */ = {isa = PBXFileReference; lastKnownFileType = sourcecode.swift; path = AvatarGroupView.swift; sourceTree = "<group>"; };
		7DC2FB2724C0ED1100367A55 /* TableViewCellFileAccessoryView.swift */ = {isa = PBXFileReference; lastKnownFileType = sourcecode.swift; path = TableViewCellFileAccessoryView.swift; sourceTree = "<group>"; };
		7DC2FB2C24D209E300367A55 /* Presence.swift */ = {isa = PBXFileReference; lastKnownFileType = sourcecode.swift; path = Presence.swift; sourceTree = "<group>"; };
		8A01C86E248FFC5300C971F3 /* ContactView.swift */ = {isa = PBXFileReference; fileEncoding = 4; lastKnownFileType = sourcecode.swift; path = ContactView.swift; sourceTree = "<group>"; };
		8AF03E1924B6BD4700E6E2A2 /* ContactCollectionView.swift */ = {isa = PBXFileReference; lastKnownFileType = sourcecode.swift; path = ContactCollectionView.swift; sourceTree = "<group>"; };
		8AF03E1B24B6BDBD00E6E2A2 /* ContactCollectionViewCell.swift */ = {isa = PBXFileReference; lastKnownFileType = sourcecode.swift; path = ContactCollectionViewCell.swift; sourceTree = "<group>"; };
		8AF03E1D24B6BDFB00E6E2A2 /* ContactCollectionViewLayout.swift */ = {isa = PBXFileReference; lastKnownFileType = sourcecode.swift; path = ContactCollectionViewLayout.swift; sourceTree = "<group>"; };
		8FA3CB5A246B19EA0049E431 /* ColorTests.swift */ = {isa = PBXFileReference; lastKnownFileType = sourcecode.swift; path = ColorTests.swift; sourceTree = "<group>"; };
		8FD01166228A820600D25925 /* libFluentUILib.a */ = {isa = PBXFileReference; explicitFileType = archive.ar; includeInIndex = 0; path = libFluentUILib.a; sourceTree = BUILT_PRODUCTS_DIR; };
		A5237ACA21DED7030040BF27 /* ResizingHandleView.swift */ = {isa = PBXFileReference; lastKnownFileType = sourcecode.swift; path = ResizingHandleView.swift; sourceTree = "<group>"; };
		A5237ACC21ED6CA70040BF27 /* DrawerShadowView.swift */ = {isa = PBXFileReference; lastKnownFileType = sourcecode.swift; path = DrawerShadowView.swift; sourceTree = "<group>"; };
		A52648DB2316F4F9003342A0 /* BarButtonItems.swift */ = {isa = PBXFileReference; lastKnownFileType = sourcecode.swift; path = BarButtonItems.swift; sourceTree = "<group>"; };
		A54D97D9217A5FC10072681A /* CALayer+Extensions.swift */ = {isa = PBXFileReference; lastKnownFileType = sourcecode.swift; path = "CALayer+Extensions.swift"; sourceTree = "<group>"; };
		A54D97DB217E5CED0072681A /* Assets.xcassets */ = {isa = PBXFileReference; lastKnownFileType = folder.assetcatalog; path = Assets.xcassets; sourceTree = "<group>"; };
		A559BB7D212B6D100055E107 /* String+Extension.swift */ = {isa = PBXFileReference; lastKnownFileType = sourcecode.swift; path = "String+Extension.swift"; sourceTree = "<group>"; };
		A559BB80212B6FA40055E107 /* en */ = {isa = PBXFileReference; lastKnownFileType = text.plist.strings; name = en; path = en.lproj/Localizable.strings; sourceTree = "<group>"; };
		A559BB82212B7D870055E107 /* FluentUIFramework.swift */ = {isa = PBXFileReference; lastKnownFileType = sourcecode.swift; path = FluentUIFramework.swift; sourceTree = "<group>"; };
		A56CE7B522E68A7800AA77EE /* UIColor+Extensions.swift */ = {isa = PBXFileReference; lastKnownFileType = sourcecode.swift; path = "UIColor+Extensions.swift"; sourceTree = "<group>"; };
		A578C4A12321CFD6002D5C40 /* Avatar.swift */ = {isa = PBXFileReference; lastKnownFileType = sourcecode.swift; path = Avatar.swift; sourceTree = "<group>"; };
		A589F853211BA03200471C23 /* Label.swift */ = {isa = PBXFileReference; lastKnownFileType = sourcecode.swift; path = Label.swift; sourceTree = "<group>"; };
		A5961F9C218A254D00E2A506 /* PopupMenuController.swift */ = {isa = PBXFileReference; lastKnownFileType = sourcecode.swift; path = PopupMenuController.swift; sourceTree = "<group>"; };
		A5961F9E218A256B00E2A506 /* PopupMenuItem.swift */ = {isa = PBXFileReference; lastKnownFileType = sourcecode.swift; path = PopupMenuItem.swift; sourceTree = "<group>"; };
		A5961FA0218A25C400E2A506 /* PopupMenuSection.swift */ = {isa = PBXFileReference; lastKnownFileType = sourcecode.swift; path = PopupMenuSection.swift; sourceTree = "<group>"; };
		A5961FA2218A25D100E2A506 /* PopupMenuItemCell.swift */ = {isa = PBXFileReference; lastKnownFileType = sourcecode.swift; path = PopupMenuItemCell.swift; sourceTree = "<group>"; };
		A5961FA4218A260500E2A506 /* PopupMenuSectionHeaderView.swift */ = {isa = PBXFileReference; lastKnownFileType = sourcecode.swift; path = PopupMenuSectionHeaderView.swift; sourceTree = "<group>"; };
		A5961FA6218A2E4500E2A506 /* UIImage+Extensions.swift */ = {isa = PBXFileReference; lastKnownFileType = sourcecode.swift; path = "UIImage+Extensions.swift"; sourceTree = "<group>"; };
		A5B6617223A41E2900E801DD /* NotificationView.swift */ = {isa = PBXFileReference; lastKnownFileType = sourcecode.swift; path = NotificationView.swift; sourceTree = "<group>"; };
		A5B87AF0211BD4380038C37C /* UIFont+Extension.swift */ = {isa = PBXFileReference; lastKnownFileType = sourcecode.swift; path = "UIFont+Extension.swift"; sourceTree = "<group>"; };
		A5B87AF3211E16360038C37C /* DrawerController.swift */ = {isa = PBXFileReference; fileEncoding = 4; lastKnownFileType = sourcecode.swift; path = DrawerController.swift; sourceTree = "<group>"; };
		A5B87AF4211E16360038C37C /* DrawerTransitionAnimator.swift */ = {isa = PBXFileReference; fileEncoding = 4; lastKnownFileType = sourcecode.swift; path = DrawerTransitionAnimator.swift; sourceTree = "<group>"; };
		A5B87AF5211E16360038C37C /* DrawerPresentationController.swift */ = {isa = PBXFileReference; fileEncoding = 4; lastKnownFileType = sourcecode.swift; path = DrawerPresentationController.swift; sourceTree = "<group>"; };
		A5B87B01211E20B50038C37C /* UIScreen+Extension.swift */ = {isa = PBXFileReference; lastKnownFileType = sourcecode.swift; path = "UIScreen+Extension.swift"; sourceTree = "<group>"; };
		A5B87B03211E22B70038C37C /* DimmingView.swift */ = {isa = PBXFileReference; lastKnownFileType = sourcecode.swift; path = DimmingView.swift; sourceTree = "<group>"; };
		A5B87B05211E23650038C37C /* UIView+Extensions.swift */ = {isa = PBXFileReference; lastKnownFileType = sourcecode.swift; path = "UIView+Extensions.swift"; sourceTree = "<group>"; };
		A5CEC15120D980B20016922A /* FluentUI.framework */ = {isa = PBXFileReference; explicitFileType = wrapper.framework; includeInIndex = 0; path = FluentUI.framework; sourceTree = BUILT_PRODUCTS_DIR; };
		A5CEC15420D980B20016922A /* FluentUI.h */ = {isa = PBXFileReference; lastKnownFileType = sourcecode.c.h; path = FluentUI.h; sourceTree = "<group>"; };
		A5CEC15520D980B20016922A /* Info.plist */ = {isa = PBXFileReference; lastKnownFileType = text.plist.xml; path = Info.plist; sourceTree = "<group>"; };
		A5CEC15A20D980B30016922A /* FluentUITests.xctest */ = {isa = PBXFileReference; explicitFileType = wrapper.cfbundle; includeInIndex = 0; path = FluentUITests.xctest; sourceTree = BUILT_PRODUCTS_DIR; };
		A5CEC15F20D980B30016922A /* FluentUITests.swift */ = {isa = PBXFileReference; lastKnownFileType = sourcecode.swift; path = FluentUITests.swift; sourceTree = "<group>"; };
		A5CEC16120D980B30016922A /* Info.plist */ = {isa = PBXFileReference; lastKnownFileType = text.plist.xml; path = Info.plist; sourceTree = "<group>"; };
		A5CEC16C20D98EE70016922A /* Colors.swift */ = {isa = PBXFileReference; lastKnownFileType = sourcecode.swift; path = Colors.swift; sourceTree = "<group>"; };
		A5CEC16E20D98F340016922A /* Fonts.swift */ = {isa = PBXFileReference; lastKnownFileType = sourcecode.swift; path = Fonts.swift; sourceTree = "<group>"; };
		A5CEC23020E451D00016922A /* Button.swift */ = {isa = PBXFileReference; lastKnownFileType = sourcecode.swift; path = Button.swift; sourceTree = "<group>"; };
		A5DA88FC226FAA01000A8EA8 /* FluentUIResources-ios.bundle */ = {isa = PBXFileReference; explicitFileType = wrapper.cfbundle; includeInIndex = 0; path = "FluentUIResources-ios.bundle"; sourceTree = BUILT_PRODUCTS_DIR; };
		A5DA88FE226FAA01000A8EA8 /* Info.plist */ = {isa = PBXFileReference; lastKnownFileType = text.plist.xml; path = Info.plist; sourceTree = "<group>"; };
		A5DCA76321224026005F4CB7 /* Separator.swift */ = {isa = PBXFileReference; lastKnownFileType = sourcecode.swift; path = Separator.swift; sourceTree = "<group>"; };
		A5DF1EAC2213B26900CC741A /* en */ = {isa = PBXFileReference; lastKnownFileType = text.plist.stringsdict; name = en; path = en.lproj/Localizable.stringsdict; sourceTree = "<group>"; };
		A5F3B145232B1E3700007A4F /* ScrollView.swift */ = {isa = PBXFileReference; lastKnownFileType = sourcecode.swift; path = ScrollView.swift; sourceTree = "<group>"; };
		A5F3B148232B1F9700007A4F /* UIResponder+Extensions.swift */ = {isa = PBXFileReference; lastKnownFileType = sourcecode.swift; path = "UIResponder+Extensions.swift"; sourceTree = "<group>"; };
		B426613D214731D100E25423 /* InitialsView.swift */ = {isa = PBXFileReference; lastKnownFileType = sourcecode.swift; path = InitialsView.swift; sourceTree = "<group>"; };
		B42661412148568800E25423 /* AvatarView.swift */ = {isa = PBXFileReference; lastKnownFileType = sourcecode.swift; path = AvatarView.swift; sourceTree = "<group>"; };
		B441478C228CDA130040E88E /* BooleanCell.swift */ = {isa = PBXFileReference; lastKnownFileType = sourcecode.swift; path = BooleanCell.swift; sourceTree = "<group>"; };
		B444D6B02181403C0002B4D4 /* UITableViewCell+Extension.swift */ = {isa = PBXFileReference; lastKnownFileType = sourcecode.swift; path = "UITableViewCell+Extension.swift"; sourceTree = "<group>"; };
		B444D6B52183A9740002B4D4 /* BadgeView.swift */ = {isa = PBXFileReference; lastKnownFileType = sourcecode.swift; path = BadgeView.swift; sourceTree = "<group>"; };
		B45EB78F219E310F008646A2 /* BadgeField.swift */ = {isa = PBXFileReference; lastKnownFileType = sourcecode.swift; path = BadgeField.swift; sourceTree = "<group>"; };
		B46D3F90215056940029772C /* CharacterSet+Extension.swift */ = {isa = PBXFileReference; lastKnownFileType = sourcecode.swift; path = "CharacterSet+Extension.swift"; sourceTree = "<group>"; };
		B46D3F922151D95F0029772C /* PersonaCell.swift */ = {isa = PBXFileReference; lastKnownFileType = sourcecode.swift; path = PersonaCell.swift; sourceTree = "<group>"; };
		B46D3F9C215985AC0029772C /* PersonaListView.swift */ = {isa = PBXFileReference; lastKnownFileType = sourcecode.swift; path = PersonaListView.swift; sourceTree = "<group>"; };
		B47B58B722F8E5840078DE38 /* PeoplePicker.swift */ = {isa = PBXFileReference; lastKnownFileType = sourcecode.swift; path = PeoplePicker.swift; sourceTree = "<group>"; };
		B483323221CC71940022B4CC /* HUDView.swift */ = {isa = PBXFileReference; lastKnownFileType = sourcecode.swift; path = HUDView.swift; sourceTree = "<group>"; };
		B483323421DEA8D70022B4CC /* HUD.swift */ = {isa = PBXFileReference; lastKnownFileType = sourcecode.swift; path = HUD.swift; sourceTree = "<group>"; };
		B483323621DEB5A00022B4CC /* TouchForwardingView.swift */ = {isa = PBXFileReference; lastKnownFileType = sourcecode.swift; path = TouchForwardingView.swift; sourceTree = "<group>"; };
		B498141321E424920077B48D /* TableViewCell.swift */ = {isa = PBXFileReference; lastKnownFileType = sourcecode.swift; path = TableViewCell.swift; sourceTree = "<group>"; };
		B4A8BBCC21BF6D6900D5E3ED /* BadgeStringExtractor.swift */ = {isa = PBXFileReference; lastKnownFileType = sourcecode.swift; path = BadgeStringExtractor.swift; sourceTree = "<group>"; };
		B4BA27872319DC0D0001563C /* PersonaBadgeViewDataSource.swift */ = {isa = PBXFileReference; lastKnownFileType = sourcecode.swift; path = PersonaBadgeViewDataSource.swift; sourceTree = "<group>"; };
		B4E782C02176AD5E00A7DFCE /* ActionsCell.swift */ = {isa = PBXFileReference; lastKnownFileType = sourcecode.swift; path = ActionsCell.swift; sourceTree = "<group>"; };
		B4E782C221793AB200A7DFCE /* ActivityIndicatorCell.swift */ = {isa = PBXFileReference; lastKnownFileType = sourcecode.swift; path = ActivityIndicatorCell.swift; sourceTree = "<group>"; };
		B4E782C421793BB900A7DFCE /* ActivityIndicatorView.swift */ = {isa = PBXFileReference; lastKnownFileType = sourcecode.swift; path = ActivityIndicatorView.swift; sourceTree = "<group>"; };
		B4E782C62179509A00A7DFCE /* CenteredLabelCell.swift */ = {isa = PBXFileReference; lastKnownFileType = sourcecode.swift; path = CenteredLabelCell.swift; sourceTree = "<group>"; };
		B4EF53C2215AF1AB00573E8F /* Persona.swift */ = {isa = PBXFileReference; lastKnownFileType = sourcecode.swift; path = Persona.swift; sourceTree = "<group>"; };
		B4EF66502294A664007FEAB0 /* TableViewHeaderFooterView.swift */ = {isa = PBXFileReference; lastKnownFileType = sourcecode.swift; path = TableViewHeaderFooterView.swift; sourceTree = "<group>"; };
		C0938E43235E8ED500256251 /* AnimationSynchronizer.swift */ = {isa = PBXFileReference; lastKnownFileType = sourcecode.swift; path = AnimationSynchronizer.swift; sourceTree = "<group>"; };
		C0938E45235F66E300256251 /* ShimmerViewAppearance.swift */ = {isa = PBXFileReference; lastKnownFileType = sourcecode.swift; path = ShimmerViewAppearance.swift; sourceTree = "<group>"; };
		C0A0D76A233AEF6C00F432FD /* ShimmerAppearance.swift */ = {isa = PBXFileReference; fileEncoding = 4; lastKnownFileType = sourcecode.swift; path = ShimmerAppearance.swift; sourceTree = "<group>"; };
		C0A0D76B233AEF6C00F432FD /* ShimmerLinesView.swift */ = {isa = PBXFileReference; fileEncoding = 4; lastKnownFileType = sourcecode.swift; path = ShimmerLinesView.swift; sourceTree = "<group>"; };
		C0A0D76C233AEF6C00F432FD /* ShimmerLinesViewAppearance.swift */ = {isa = PBXFileReference; fileEncoding = 4; lastKnownFileType = sourcecode.swift; path = ShimmerLinesViewAppearance.swift; sourceTree = "<group>"; };
		C0EAAEAC2347E1DF00C7244E /* ShimmerView.swift */ = {isa = PBXFileReference; lastKnownFileType = sourcecode.swift; path = ShimmerView.swift; sourceTree = "<group>"; };
		CC5EB34124C660FF00263E51 /* Card.swift */ = {isa = PBXFileReference; lastKnownFileType = sourcecode.swift; path = Card.swift; sourceTree = "<group>"; };
		FD053A342224CA33009B6378 /* DatePickerControllerTests.swift */ = {isa = PBXFileReference; lastKnownFileType = sourcecode.swift; path = DatePickerControllerTests.swift; sourceTree = "<group>"; };
		FD0D29D52151A3D700E8655E /* CardPresenterNavigationController.swift */ = {isa = PBXFileReference; lastKnownFileType = sourcecode.swift; path = CardPresenterNavigationController.swift; sourceTree = "<group>"; };
		FD1FAE1A2272464B00A5DBA4 /* GenericDateTimePicker.swift */ = {isa = PBXFileReference; lastKnownFileType = sourcecode.swift; path = GenericDateTimePicker.swift; sourceTree = "<group>"; };
		FD256C5A2183B90B00EC9588 /* DatePickerSelectionManager.swift */ = {isa = PBXFileReference; lastKnownFileType = sourcecode.swift; path = DatePickerSelectionManager.swift; sourceTree = "<group>"; };
		FD41C86E22DD13230086F899 /* ContentScrollViewTraits.swift */ = {isa = PBXFileReference; fileEncoding = 4; lastKnownFileType = sourcecode.swift; path = ContentScrollViewTraits.swift; sourceTree = "<group>"; };
		FD41C87022DD13230086F899 /* ShyHeaderController.swift */ = {isa = PBXFileReference; fileEncoding = 4; lastKnownFileType = sourcecode.swift; path = ShyHeaderController.swift; sourceTree = "<group>"; };
		FD41C87122DD13230086F899 /* ShyHeaderView.swift */ = {isa = PBXFileReference; fileEncoding = 4; lastKnownFileType = sourcecode.swift; path = ShyHeaderView.swift; sourceTree = "<group>"; };
		FD41C87A22DD13230086F899 /* LargeTitleView.swift */ = {isa = PBXFileReference; fileEncoding = 4; lastKnownFileType = sourcecode.swift; path = LargeTitleView.swift; sourceTree = "<group>"; };
		FD41C87B22DD13230086F899 /* NavigationBar.swift */ = {isa = PBXFileReference; fileEncoding = 4; lastKnownFileType = sourcecode.swift; path = NavigationBar.swift; sourceTree = "<group>"; };
		FD41C87E22DD13230086F899 /* SearchBar.swift */ = {isa = PBXFileReference; fileEncoding = 4; lastKnownFileType = sourcecode.swift; path = SearchBar.swift; sourceTree = "<group>"; };
		FD41C87F22DD13230086F899 /* NavigationController.swift */ = {isa = PBXFileReference; fileEncoding = 4; lastKnownFileType = sourcecode.swift; path = NavigationController.swift; sourceTree = "<group>"; };
		FD41C88022DD13230086F899 /* NavigationAnimator.swift */ = {isa = PBXFileReference; fileEncoding = 4; lastKnownFileType = sourcecode.swift; path = NavigationAnimator.swift; sourceTree = "<group>"; };
		FD41C8B122DD3BB70086F899 /* UIScrollView+Extensions.swift */ = {isa = PBXFileReference; lastKnownFileType = sourcecode.swift; path = "UIScrollView+Extensions.swift"; sourceTree = "<group>"; };
		FD41C8B422DD3EA20086F899 /* NSLayoutConstraint+Extensions.swift */ = {isa = PBXFileReference; lastKnownFileType = sourcecode.swift; path = "NSLayoutConstraint+Extensions.swift"; sourceTree = "<group>"; };
		FD41C8BD22DD47120086F899 /* UINavigationItem+Navigation.swift */ = {isa = PBXFileReference; lastKnownFileType = sourcecode.swift; path = "UINavigationItem+Navigation.swift"; sourceTree = "<group>"; };
		FD41C8C022DD48E60086F899 /* Operators.swift */ = {isa = PBXFileReference; lastKnownFileType = sourcecode.swift; path = Operators.swift; sourceTree = "<group>"; };
		FD4F2A1A2148937100C437D6 /* PageCardPresenterController.swift */ = {isa = PBXFileReference; lastKnownFileType = sourcecode.swift; path = PageCardPresenterController.swift; sourceTree = "<group>"; };
		FD4F2A1F214AE20400C437D6 /* DatePickerController.swift */ = {isa = PBXFileReference; fileEncoding = 4; lastKnownFileType = sourcecode.swift; path = DatePickerController.swift; sourceTree = "<group>"; };
		FD599D0121348439008845EE /* CalendarView.swift */ = {isa = PBXFileReference; lastKnownFileType = sourcecode.swift; path = CalendarView.swift; sourceTree = "<group>"; };
		FD599D052134A682008845EE /* AccessibleViewDelegate.swift */ = {isa = PBXFileReference; fileEncoding = 4; lastKnownFileType = sourcecode.swift; path = AccessibleViewDelegate.swift; sourceTree = "<group>"; };
		FD599D072134AB0E008845EE /* CalendarViewWeekdayHeadingView.swift */ = {isa = PBXFileReference; fileEncoding = 4; lastKnownFileType = sourcecode.swift; path = CalendarViewWeekdayHeadingView.swift; sourceTree = "<group>"; };
		FD599D092134AB15008845EE /* CalendarViewLayout.swift */ = {isa = PBXFileReference; fileEncoding = 4; lastKnownFileType = sourcecode.swift; path = CalendarViewLayout.swift; sourceTree = "<group>"; };
		FD599D0B2134AB1E008845EE /* CalendarViewDataSource.swift */ = {isa = PBXFileReference; fileEncoding = 4; lastKnownFileType = sourcecode.swift; path = CalendarViewDataSource.swift; sourceTree = "<group>"; };
		FD5ADBF32190CDC80005A9AF /* DateTimePickerController.swift */ = {isa = PBXFileReference; lastKnownFileType = sourcecode.swift; path = DateTimePickerController.swift; sourceTree = "<group>"; };
		FD5BBE3A214B2F44008964B4 /* Date+Extensions.swift */ = {isa = PBXFileReference; lastKnownFileType = sourcecode.swift; path = "Date+Extensions.swift"; sourceTree = "<group>"; };
		FD5BBE40214C6AF3008964B4 /* TwoLineTitleView.swift */ = {isa = PBXFileReference; lastKnownFileType = sourcecode.swift; path = TwoLineTitleView.swift; sourceTree = "<group>"; };
		FD5BBE42214C73CE008964B4 /* EasyTapButton.swift */ = {isa = PBXFileReference; lastKnownFileType = sourcecode.swift; path = EasyTapButton.swift; sourceTree = "<group>"; };
		FD7254E82147059D002F4069 /* Calendar+Extensions.swift */ = {isa = PBXFileReference; fileEncoding = 4; lastKnownFileType = sourcecode.swift; path = "Calendar+Extensions.swift"; sourceTree = "<group>"; };
		FD777528219E3F6C00033D58 /* DayOfMonth.swift */ = {isa = PBXFileReference; lastKnownFileType = sourcecode.swift; path = DayOfMonth.swift; sourceTree = "<group>"; };
		FD77752A219E455A00033D58 /* AccessibilityContainerView.swift */ = {isa = PBXFileReference; lastKnownFileType = sourcecode.swift; path = AccessibilityContainerView.swift; sourceTree = "<group>"; };
		FD77752C219E62E100033D58 /* DateTimePickerViewLayout.swift */ = {isa = PBXFileReference; lastKnownFileType = sourcecode.swift; path = DateTimePickerViewLayout.swift; sourceTree = "<group>"; };
		FD77752F21A490BA00033D58 /* DateTimePicker.swift */ = {isa = PBXFileReference; lastKnownFileType = sourcecode.swift; path = DateTimePicker.swift; sourceTree = "<group>"; };
		FD7DF05B21FA7F5000857267 /* Tooltip.swift */ = {isa = PBXFileReference; lastKnownFileType = sourcecode.swift; path = Tooltip.swift; sourceTree = "<group>"; };
		FD7DF05D21FA7FC100857267 /* TooltipView.swift */ = {isa = PBXFileReference; lastKnownFileType = sourcecode.swift; path = TooltipView.swift; sourceTree = "<group>"; };
		FD7DF05F21FA83C900857267 /* TooltipPositionController.swift */ = {isa = PBXFileReference; lastKnownFileType = sourcecode.swift; path = TooltipPositionController.swift; sourceTree = "<group>"; };
		FD8D26422253FF330078E1D3 /* ar */ = {isa = PBXFileReference; lastKnownFileType = text.plist.strings; name = ar; path = ar.lproj/Localizable.strings; sourceTree = "<group>"; };
		FD8D26432253FF330078E1D3 /* ar */ = {isa = PBXFileReference; lastKnownFileType = text.plist.stringsdict; name = ar; path = ar.lproj/Localizable.stringsdict; sourceTree = "<group>"; };
		FD8D26442253FF3E0078E1D3 /* ca */ = {isa = PBXFileReference; lastKnownFileType = text.plist.strings; name = ca; path = ca.lproj/Localizable.strings; sourceTree = "<group>"; };
		FD8D26452253FF3F0078E1D3 /* ca */ = {isa = PBXFileReference; lastKnownFileType = text.plist.stringsdict; name = ca; path = ca.lproj/Localizable.stringsdict; sourceTree = "<group>"; };
		FD8D26462253FF470078E1D3 /* cs */ = {isa = PBXFileReference; lastKnownFileType = text.plist.strings; name = cs; path = cs.lproj/Localizable.strings; sourceTree = "<group>"; };
		FD8D26472253FF470078E1D3 /* cs */ = {isa = PBXFileReference; lastKnownFileType = text.plist.stringsdict; name = cs; path = cs.lproj/Localizable.stringsdict; sourceTree = "<group>"; };
		FD8D26482253FF4F0078E1D3 /* da */ = {isa = PBXFileReference; lastKnownFileType = text.plist.strings; name = da; path = da.lproj/Localizable.strings; sourceTree = "<group>"; };
		FD8D26492253FF500078E1D3 /* da */ = {isa = PBXFileReference; lastKnownFileType = text.plist.stringsdict; name = da; path = da.lproj/Localizable.stringsdict; sourceTree = "<group>"; };
		FD8D264A2254013E0078E1D3 /* de */ = {isa = PBXFileReference; lastKnownFileType = text.plist.strings; name = de; path = de.lproj/Localizable.strings; sourceTree = "<group>"; };
		FD8D264B2254013E0078E1D3 /* de */ = {isa = PBXFileReference; lastKnownFileType = text.plist.stringsdict; name = de; path = de.lproj/Localizable.stringsdict; sourceTree = "<group>"; };
		FD8D264C225401660078E1D3 /* el */ = {isa = PBXFileReference; lastKnownFileType = text.plist.strings; name = el; path = el.lproj/Localizable.strings; sourceTree = "<group>"; };
		FD8D264D225401660078E1D3 /* el */ = {isa = PBXFileReference; lastKnownFileType = text.plist.stringsdict; name = el; path = el.lproj/Localizable.stringsdict; sourceTree = "<group>"; };
		FD8D264E225401880078E1D3 /* en-GB */ = {isa = PBXFileReference; lastKnownFileType = text.plist.strings; name = "en-GB"; path = "en-GB.lproj/Localizable.strings"; sourceTree = "<group>"; };
		FD8D264F225401880078E1D3 /* en-GB */ = {isa = PBXFileReference; lastKnownFileType = text.plist.stringsdict; name = "en-GB"; path = "en-GB.lproj/Localizable.stringsdict"; sourceTree = "<group>"; };
		FD8D2650225401A10078E1D3 /* es-MX */ = {isa = PBXFileReference; lastKnownFileType = text.plist.strings; name = "es-MX"; path = "es-MX.lproj/Localizable.strings"; sourceTree = "<group>"; };
		FD8D2651225401A10078E1D3 /* es-MX */ = {isa = PBXFileReference; lastKnownFileType = text.plist.stringsdict; name = "es-MX"; path = "es-MX.lproj/Localizable.stringsdict"; sourceTree = "<group>"; };
		FD8D2652225401AA0078E1D3 /* es */ = {isa = PBXFileReference; lastKnownFileType = text.plist.strings; name = es; path = es.lproj/Localizable.strings; sourceTree = "<group>"; };
		FD8D2653225401AA0078E1D3 /* es */ = {isa = PBXFileReference; lastKnownFileType = text.plist.stringsdict; name = es; path = es.lproj/Localizable.stringsdict; sourceTree = "<group>"; };
		FD8D2654225401B90078E1D3 /* fi */ = {isa = PBXFileReference; lastKnownFileType = text.plist.strings; name = fi; path = fi.lproj/Localizable.strings; sourceTree = "<group>"; };
		FD8D2655225401B90078E1D3 /* fi */ = {isa = PBXFileReference; lastKnownFileType = text.plist.stringsdict; name = fi; path = fi.lproj/Localizable.stringsdict; sourceTree = "<group>"; };
		FD8D2656225401C10078E1D3 /* fr */ = {isa = PBXFileReference; lastKnownFileType = text.plist.strings; name = fr; path = fr.lproj/Localizable.strings; sourceTree = "<group>"; };
		FD8D2657225401C20078E1D3 /* fr */ = {isa = PBXFileReference; lastKnownFileType = text.plist.stringsdict; name = fr; path = fr.lproj/Localizable.stringsdict; sourceTree = "<group>"; };
		FD8D2658225401CD0078E1D3 /* he */ = {isa = PBXFileReference; lastKnownFileType = text.plist.strings; name = he; path = he.lproj/Localizable.strings; sourceTree = "<group>"; };
		FD8D2659225401CD0078E1D3 /* he */ = {isa = PBXFileReference; lastKnownFileType = text.plist.stringsdict; name = he; path = he.lproj/Localizable.stringsdict; sourceTree = "<group>"; };
		FD8D265A225401D90078E1D3 /* hi */ = {isa = PBXFileReference; lastKnownFileType = text.plist.strings; name = hi; path = hi.lproj/Localizable.strings; sourceTree = "<group>"; };
		FD8D265B225401D90078E1D3 /* hi */ = {isa = PBXFileReference; lastKnownFileType = text.plist.stringsdict; name = hi; path = hi.lproj/Localizable.stringsdict; sourceTree = "<group>"; };
		FD8D265C225401E50078E1D3 /* hr */ = {isa = PBXFileReference; lastKnownFileType = text.plist.strings; name = hr; path = hr.lproj/Localizable.strings; sourceTree = "<group>"; };
		FD8D265D225401E50078E1D3 /* hr */ = {isa = PBXFileReference; lastKnownFileType = text.plist.stringsdict; name = hr; path = hr.lproj/Localizable.stringsdict; sourceTree = "<group>"; };
		FD8D265E225401F20078E1D3 /* hu */ = {isa = PBXFileReference; lastKnownFileType = text.plist.strings; name = hu; path = hu.lproj/Localizable.strings; sourceTree = "<group>"; };
		FD8D265F225401F30078E1D3 /* hu */ = {isa = PBXFileReference; lastKnownFileType = text.plist.stringsdict; name = hu; path = hu.lproj/Localizable.stringsdict; sourceTree = "<group>"; };
		FD8D2660225401FA0078E1D3 /* id */ = {isa = PBXFileReference; lastKnownFileType = text.plist.strings; name = id; path = id.lproj/Localizable.strings; sourceTree = "<group>"; };
		FD8D2661225401FB0078E1D3 /* id */ = {isa = PBXFileReference; lastKnownFileType = text.plist.stringsdict; name = id; path = id.lproj/Localizable.stringsdict; sourceTree = "<group>"; };
		FD8D2662225402020078E1D3 /* it */ = {isa = PBXFileReference; lastKnownFileType = text.plist.strings; name = it; path = it.lproj/Localizable.strings; sourceTree = "<group>"; };
		FD8D2663225402030078E1D3 /* it */ = {isa = PBXFileReference; lastKnownFileType = text.plist.stringsdict; name = it; path = it.lproj/Localizable.stringsdict; sourceTree = "<group>"; };
		FD8D26642254020E0078E1D3 /* ja */ = {isa = PBXFileReference; lastKnownFileType = text.plist.strings; name = ja; path = ja.lproj/Localizable.strings; sourceTree = "<group>"; };
		FD8D26652254020E0078E1D3 /* ja */ = {isa = PBXFileReference; lastKnownFileType = text.plist.stringsdict; name = ja; path = ja.lproj/Localizable.stringsdict; sourceTree = "<group>"; };
		FD8D2666225402160078E1D3 /* ko */ = {isa = PBXFileReference; lastKnownFileType = text.plist.strings; name = ko; path = ko.lproj/Localizable.strings; sourceTree = "<group>"; };
		FD8D2667225402160078E1D3 /* ko */ = {isa = PBXFileReference; lastKnownFileType = text.plist.stringsdict; name = ko; path = ko.lproj/Localizable.stringsdict; sourceTree = "<group>"; };
		FD8D26682254021D0078E1D3 /* ms */ = {isa = PBXFileReference; lastKnownFileType = text.plist.strings; name = ms; path = ms.lproj/Localizable.strings; sourceTree = "<group>"; };
		FD8D26692254021E0078E1D3 /* ms */ = {isa = PBXFileReference; lastKnownFileType = text.plist.stringsdict; name = ms; path = ms.lproj/Localizable.stringsdict; sourceTree = "<group>"; };
		FD8D266A2254022E0078E1D3 /* nb-NO */ = {isa = PBXFileReference; lastKnownFileType = text.plist.strings; name = "nb-NO"; path = "nb-NO.lproj/Localizable.strings"; sourceTree = "<group>"; };
		FD8D266B2254022E0078E1D3 /* nb-NO */ = {isa = PBXFileReference; lastKnownFileType = text.plist.stringsdict; name = "nb-NO"; path = "nb-NO.lproj/Localizable.stringsdict"; sourceTree = "<group>"; };
		FD8D266C225402DC0078E1D3 /* nl */ = {isa = PBXFileReference; lastKnownFileType = text.plist.strings; name = nl; path = nl.lproj/Localizable.strings; sourceTree = "<group>"; };
		FD8D266D225402DC0078E1D3 /* nl */ = {isa = PBXFileReference; lastKnownFileType = text.plist.stringsdict; name = nl; path = nl.lproj/Localizable.stringsdict; sourceTree = "<group>"; };
		FD8D266E225402E60078E1D3 /* pl */ = {isa = PBXFileReference; lastKnownFileType = text.plist.strings; name = pl; path = pl.lproj/Localizable.strings; sourceTree = "<group>"; };
		FD8D266F225402E60078E1D3 /* pl */ = {isa = PBXFileReference; lastKnownFileType = text.plist.stringsdict; name = pl; path = pl.lproj/Localizable.stringsdict; sourceTree = "<group>"; };
		FD8D2670225402F00078E1D3 /* pt-BR */ = {isa = PBXFileReference; lastKnownFileType = text.plist.strings; name = "pt-BR"; path = "pt-BR.lproj/Localizable.strings"; sourceTree = "<group>"; };
		FD8D2671225402F10078E1D3 /* pt-BR */ = {isa = PBXFileReference; lastKnownFileType = text.plist.stringsdict; name = "pt-BR"; path = "pt-BR.lproj/Localizable.stringsdict"; sourceTree = "<group>"; };
		FD8D2672225402F60078E1D3 /* pt-PT */ = {isa = PBXFileReference; lastKnownFileType = text.plist.strings; name = "pt-PT"; path = "pt-PT.lproj/Localizable.strings"; sourceTree = "<group>"; };
		FD8D2673225402F60078E1D3 /* pt-PT */ = {isa = PBXFileReference; lastKnownFileType = text.plist.stringsdict; name = "pt-PT"; path = "pt-PT.lproj/Localizable.stringsdict"; sourceTree = "<group>"; };
		FD8D2674225403000078E1D3 /* ro */ = {isa = PBXFileReference; lastKnownFileType = text.plist.strings; name = ro; path = ro.lproj/Localizable.strings; sourceTree = "<group>"; };
		FD8D2675225403000078E1D3 /* ro */ = {isa = PBXFileReference; lastKnownFileType = text.plist.stringsdict; name = ro; path = ro.lproj/Localizable.stringsdict; sourceTree = "<group>"; };
		FD8D2676225403070078E1D3 /* ru */ = {isa = PBXFileReference; lastKnownFileType = text.plist.strings; name = ru; path = ru.lproj/Localizable.strings; sourceTree = "<group>"; };
		FD8D2677225403070078E1D3 /* ru */ = {isa = PBXFileReference; lastKnownFileType = text.plist.stringsdict; name = ru; path = ru.lproj/Localizable.stringsdict; sourceTree = "<group>"; };
		FD8D26782254030E0078E1D3 /* sk */ = {isa = PBXFileReference; lastKnownFileType = text.plist.strings; name = sk; path = sk.lproj/Localizable.strings; sourceTree = "<group>"; };
		FD8D26792254030E0078E1D3 /* sk */ = {isa = PBXFileReference; lastKnownFileType = text.plist.stringsdict; name = sk; path = sk.lproj/Localizable.stringsdict; sourceTree = "<group>"; };
		FD8D267A225403160078E1D3 /* sv */ = {isa = PBXFileReference; lastKnownFileType = text.plist.strings; name = sv; path = sv.lproj/Localizable.strings; sourceTree = "<group>"; };
		FD8D267B225403160078E1D3 /* sv */ = {isa = PBXFileReference; lastKnownFileType = text.plist.stringsdict; name = sv; path = sv.lproj/Localizable.stringsdict; sourceTree = "<group>"; };
		FD8D267C2254031B0078E1D3 /* th */ = {isa = PBXFileReference; lastKnownFileType = text.plist.strings; name = th; path = th.lproj/Localizable.strings; sourceTree = "<group>"; };
		FD8D267D2254031B0078E1D3 /* th */ = {isa = PBXFileReference; lastKnownFileType = text.plist.stringsdict; name = th; path = th.lproj/Localizable.stringsdict; sourceTree = "<group>"; };
		FD8D267E225403210078E1D3 /* tr */ = {isa = PBXFileReference; lastKnownFileType = text.plist.strings; name = tr; path = tr.lproj/Localizable.strings; sourceTree = "<group>"; };
		FD8D267F225403220078E1D3 /* tr */ = {isa = PBXFileReference; lastKnownFileType = text.plist.stringsdict; name = tr; path = tr.lproj/Localizable.stringsdict; sourceTree = "<group>"; };
		FD8D2680225403290078E1D3 /* uk */ = {isa = PBXFileReference; lastKnownFileType = text.plist.strings; name = uk; path = uk.lproj/Localizable.strings; sourceTree = "<group>"; };
		FD8D26812254032A0078E1D3 /* uk */ = {isa = PBXFileReference; lastKnownFileType = text.plist.stringsdict; name = uk; path = uk.lproj/Localizable.stringsdict; sourceTree = "<group>"; };
		FD8D2682225403300078E1D3 /* vi */ = {isa = PBXFileReference; lastKnownFileType = text.plist.strings; name = vi; path = vi.lproj/Localizable.strings; sourceTree = "<group>"; };
		FD8D2683225403300078E1D3 /* vi */ = {isa = PBXFileReference; lastKnownFileType = text.plist.stringsdict; name = vi; path = vi.lproj/Localizable.stringsdict; sourceTree = "<group>"; };
		FD8D2684225403360078E1D3 /* zh-Hans */ = {isa = PBXFileReference; lastKnownFileType = text.plist.strings; name = "zh-Hans"; path = "zh-Hans.lproj/Localizable.strings"; sourceTree = "<group>"; };
		FD8D2685225403360078E1D3 /* zh-Hans */ = {isa = PBXFileReference; lastKnownFileType = text.plist.stringsdict; name = "zh-Hans"; path = "zh-Hans.lproj/Localizable.stringsdict"; sourceTree = "<group>"; };
		FD8D26862254033B0078E1D3 /* zh-Hant */ = {isa = PBXFileReference; lastKnownFileType = text.plist.strings; name = "zh-Hant"; path = "zh-Hant.lproj/Localizable.strings"; sourceTree = "<group>"; };
		FD8D26872254033B0078E1D3 /* zh-Hant */ = {isa = PBXFileReference; lastKnownFileType = text.plist.stringsdict; name = "zh-Hant"; path = "zh-Hant.lproj/Localizable.stringsdict"; sourceTree = "<group>"; };
		FD9758062191118D00B67319 /* DateTimePickerView.swift */ = {isa = PBXFileReference; fileEncoding = 4; lastKnownFileType = sourcecode.swift; path = DateTimePickerView.swift; sourceTree = "<group>"; };
		FD9758072191118E00B67319 /* DateTimePickerViewDataSource.swift */ = {isa = PBXFileReference; fileEncoding = 4; lastKnownFileType = sourcecode.swift; path = DateTimePickerViewDataSource.swift; sourceTree = "<group>"; };
		FD9758082191118E00B67319 /* DateTimePickerViewComponentTableView.swift */ = {isa = PBXFileReference; fileEncoding = 4; lastKnownFileType = sourcecode.swift; path = DateTimePickerViewComponentTableView.swift; sourceTree = "<group>"; };
		FD9758092191118E00B67319 /* DateTimePickerViewComponent.swift */ = {isa = PBXFileReference; fileEncoding = 4; lastKnownFileType = sourcecode.swift; path = DateTimePickerViewComponent.swift; sourceTree = "<group>"; };
		FD97580A2191118E00B67319 /* DateTimePickerViewComponentCell.swift */ = {isa = PBXFileReference; fileEncoding = 4; lastKnownFileType = sourcecode.swift; path = DateTimePickerViewComponentCell.swift; sourceTree = "<group>"; };
		FD9A5C862179464F00D224D9 /* DateComponents+Extensions.swift */ = {isa = PBXFileReference; lastKnownFileType = sourcecode.swift; path = "DateComponents+Extensions.swift"; sourceTree = "<group>"; };
		FD9DA7B4232C33A80013E41B /* UIViewController+Navigation.swift */ = {isa = PBXFileReference; fileEncoding = 4; lastKnownFileType = sourcecode.swift; path = "UIViewController+Navigation.swift"; sourceTree = "<group>"; };
		FDA1AF8B21484625001AE720 /* BlurringView.swift */ = {isa = PBXFileReference; fileEncoding = 4; lastKnownFileType = sourcecode.swift; path = BlurringView.swift; sourceTree = "<group>"; };
		FDA1AF8E21484A26001AE720 /* Obscurable.swift */ = {isa = PBXFileReference; lastKnownFileType = sourcecode.swift; path = Obscurable.swift; sourceTree = "<group>"; };
		FDA1AF90214871B5001AE720 /* CardTransitionAnimator.swift */ = {isa = PBXFileReference; lastKnownFileType = sourcecode.swift; path = CardTransitionAnimator.swift; sourceTree = "<group>"; };
		FDA1AF9221487225001AE720 /* CardPresentationController.swift */ = {isa = PBXFileReference; lastKnownFileType = sourcecode.swift; path = CardPresentationController.swift; sourceTree = "<group>"; };
		FDCF7C7E21BB56740058E9E6 /* SegmentedControl.swift */ = {isa = PBXFileReference; lastKnownFileType = sourcecode.swift; path = SegmentedControl.swift; sourceTree = "<group>"; };
		FDD454ED21405B390006E84E /* DotView.swift */ = {isa = PBXFileReference; lastKnownFileType = sourcecode.swift; path = DotView.swift; sourceTree = "<group>"; };
		FDF41ED82141A02200EC527C /* CalendarConfiguration.swift */ = {isa = PBXFileReference; lastKnownFileType = sourcecode.swift; path = CalendarConfiguration.swift; sourceTree = "<group>"; };
		FDF41EDA2141A23B00EC527C /* UIViewController+Extensions.swift */ = {isa = PBXFileReference; lastKnownFileType = sourcecode.swift; path = "UIViewController+Extensions.swift"; sourceTree = "<group>"; };
		FDFB8AEA21361C950046850A /* CalendarViewMonthBannerView.swift */ = {isa = PBXFileReference; fileEncoding = 4; lastKnownFileType = sourcecode.swift; path = CalendarViewMonthBannerView.swift; sourceTree = "<group>"; };
		FDFB8AEC21361C9D0046850A /* CalendarViewDayTodayCell.swift */ = {isa = PBXFileReference; fileEncoding = 4; lastKnownFileType = sourcecode.swift; path = CalendarViewDayTodayCell.swift; sourceTree = "<group>"; };
		FDFB8AED21361C9D0046850A /* CalendarViewDayMonthCell.swift */ = {isa = PBXFileReference; fileEncoding = 4; lastKnownFileType = sourcecode.swift; path = CalendarViewDayMonthCell.swift; sourceTree = "<group>"; };
		FDFB8AEE21361C9D0046850A /* CalendarViewDayCell.swift */ = {isa = PBXFileReference; fileEncoding = 4; lastKnownFileType = sourcecode.swift; path = CalendarViewDayCell.swift; sourceTree = "<group>"; };
		FDFB8AEF21361C9D0046850A /* CalendarViewDayMonthYearCell.swift */ = {isa = PBXFileReference; fileEncoding = 4; lastKnownFileType = sourcecode.swift; path = CalendarViewDayMonthYearCell.swift; sourceTree = "<group>"; };
/* End PBXFileReference section */

/* Begin PBXFrameworksBuildPhase section */
		A5CEC14D20D980B20016922A /* Frameworks */ = {
			isa = PBXFrameworksBuildPhase;
			buildActionMask = 2147483647;
			files = (
			);
			runOnlyForDeploymentPostprocessing = 0;
		};
		A5CEC15720D980B30016922A /* Frameworks */ = {
			isa = PBXFrameworksBuildPhase;
			buildActionMask = 2147483647;
			files = (
				A5CEC15B20D980B30016922A /* FluentUI.framework in Frameworks */,
			);
			runOnlyForDeploymentPostprocessing = 0;
		};
/* End PBXFrameworksBuildPhase section */

/* Begin PBXGroup section */
		1168630122E131A20088B302 /* Tab Bar */ = {
			isa = PBXGroup;
			children = (
				7D0931C224AAAC8C0072458A /* SideTabBar.swift */,
				118D9847230BBA2300BC0B72 /* TabBarItem.swift */,
				1168630222E131CF0088B302 /* TabBarItemView.swift */,
				1168630322E131CF0088B302 /* TabBarView.swift */,
			);
			path = "Tab Bar";
			sourceTree = "<group>";
		};
		497DC2D62418585D008D86F8 /* Pill Button Bar */ = {
			isa = PBXGroup;
			children = (
				497DC2D824185885008D86F8 /* PillButton.swift */,
				497DC2D724185885008D86F8 /* PillButtonBar.swift */,
			);
			path = "Pill Button Bar";
			sourceTree = "<group>";
		};
		A5961F9B218A251E00E2A506 /* Popup Menu */ = {
			isa = PBXGroup;
			children = (
				A5961F9C218A254D00E2A506 /* PopupMenuController.swift */,
				A5961F9E218A256B00E2A506 /* PopupMenuItem.swift */,
				A5961FA0218A25C400E2A506 /* PopupMenuSection.swift */,
				A5961FA2218A25D100E2A506 /* PopupMenuItemCell.swift */,
				A5961FA4218A260500E2A506 /* PopupMenuSectionHeaderView.swift */,
				0BCEFADD2485FEC00088CEE5 /* PopupMenuProtocols.swift */,
			);
			path = "Popup Menu";
			sourceTree = "<group>";
		};
		A5B6617123A41DEC00E801DD /* Notification */ = {
			isa = PBXGroup;
			children = (
				A5B6617223A41E2900E801DD /* NotificationView.swift */,
			);
			path = Notification;
			sourceTree = "<group>";
		};
		A5B87AED211BCA4A0038C37C /* Extensions */ = {
			isa = PBXGroup;
			children = (
				A54D97D9217A5FC10072681A /* CALayer+Extensions.swift */,
				FD7254E82147059D002F4069 /* Calendar+Extensions.swift */,
				B46D3F90215056940029772C /* CharacterSet+Extension.swift */,
				FD5BBE3A214B2F44008964B4 /* Date+Extensions.swift */,
				FD9A5C862179464F00D224D9 /* DateComponents+Extensions.swift */,
				FD41C8B422DD3EA20086F899 /* NSLayoutConstraint+Extensions.swift */,
				A559BB7D212B6D100055E107 /* String+Extension.swift */,
				A56CE7B522E68A7800AA77EE /* UIColor+Extensions.swift */,
				A5B87AF0211BD4380038C37C /* UIFont+Extension.swift */,
				A5961FA6218A2E4500E2A506 /* UIImage+Extensions.swift */,
				A5F3B148232B1F9700007A4F /* UIResponder+Extensions.swift */,
				A5B87B01211E20B50038C37C /* UIScreen+Extension.swift */,
				FD41C8B122DD3BB70086F899 /* UIScrollView+Extensions.swift */,
				B444D6B02181403C0002B4D4 /* UITableViewCell+Extension.swift */,
				A5B87B05211E23650038C37C /* UIView+Extensions.swift */,
				FDF41EDA2141A23B00EC527C /* UIViewController+Extensions.swift */,
			);
			path = Extensions;
			sourceTree = "<group>";
		};
		A5B87AF2211E13D00038C37C /* Drawer */ = {
			isa = PBXGroup;
			children = (
				A5B87AF3211E16360038C37C /* DrawerController.swift */,
				A5B87AF5211E16360038C37C /* DrawerPresentationController.swift */,
				A5B87AF4211E16360038C37C /* DrawerTransitionAnimator.swift */,
				A5237ACC21ED6CA70040BF27 /* DrawerShadowView.swift */,
			);
			path = Drawer;
			sourceTree = "<group>";
		};
		A5CEC14720D980B20016922A = {
			isa = PBXGroup;
			children = (
				A5CEC15320D980B20016922A /* FluentUI */,
				A5DA88FD226FAA01000A8EA8 /* FluentUI.Resources */,
				A5CEC15E20D980B30016922A /* FluentUI.Tests */,
				A5CEC15220D980B20016922A /* Products */,
			);
			sourceTree = "<group>";
		};
		A5CEC15220D980B20016922A /* Products */ = {
			isa = PBXGroup;
			children = (
				A5CEC15120D980B20016922A /* FluentUI.framework */,
				A5CEC15A20D980B30016922A /* FluentUITests.xctest */,
				A5DA88FC226FAA01000A8EA8 /* FluentUIResources-ios.bundle */,
				8FD01166228A820600D25925 /* libFluentUILib.a */,
			);
			name = Products;
			sourceTree = "<group>";
		};
		A5CEC15320D980B20016922A /* FluentUI */ = {
			isa = PBXGroup;
			children = (
				CC5EB34024C660E700263E51 /* Card */,
				B4F118EA21C8270F00855942 /* Badge Field */,
				FDFB8AE921361C860046850A /* Calendar */,
				A5CEC22F20E451990016922A /* Controls */,
				A5CEC16B20D98EBF0016922A /* Core */,
				FD599D0021347FA0008845EE /* Date Time Pickers */,
				A5B87AF2211E13D00038C37C /* Drawer */,
				A5B87AED211BCA4A0038C37C /* Extensions */,
				B483323121CC71700022B4CC /* HUD */,
				FD41C86D22DD12A20086F899 /* Navigation */,
				A5B6617123A41DEC00E801DD /* Notification */,
				B426613C214731AC00E25423 /* People Picker */,
				497DC2D62418585D008D86F8 /* Pill Button Bar */,
				A5961F9B218A251E00E2A506 /* Popup Menu */,
				FD7254EE2147382D002F4069 /* Presenters */,
				C0A0D75D233AEA9900F432FD /* Shimmer */,
				1168630122E131A20088B302 /* Tab Bar */,
				B444D6B421825B510002B4D4 /* Table View */,
				FD7DF05A21FA7F3200857267 /* Tooltip */,
				C0938E42235E8EAF00256251 /* Utilities */,
				A5CEC17020D996120016922A /* Resources */,
				A5CEC25720E6A64E0016922A /* Configuration */,
			);
			path = FluentUI;
			sourceTree = "<group>";
		};
		A5CEC15E20D980B30016922A /* FluentUI.Tests */ = {
			isa = PBXGroup;
			children = (
				8FA3CB5A246B19EA0049E431 /* ColorTests.swift */,
				FD053A342224CA33009B6378 /* DatePickerControllerTests.swift */,
				A5CEC15F20D980B30016922A /* FluentUITests.swift */,
				A5CEC16120D980B30016922A /* Info.plist */,
			);
			path = FluentUI.Tests;
			sourceTree = "<group>";
		};
		A5CEC16B20D98EBF0016922A /* Core */ = {
			isa = PBXGroup;
			children = (
				FD599D052134A682008845EE /* AccessibleViewDelegate.swift */,
				A5CEC16C20D98EE70016922A /* Colors.swift */,
				A5CEC16E20D98F340016922A /* Fonts.swift */,
				FD77752A219E455A00033D58 /* AccessibilityContainerView.swift */,
				FDF41ED82141A02200EC527C /* CalendarConfiguration.swift */,
				FD777528219E3F6C00033D58 /* DayOfMonth.swift */,
				FDA1AF8E21484A26001AE720 /* Obscurable.swift */,
				A559BB82212B7D870055E107 /* FluentUIFramework.swift */,
				FD41C8C022DD48E60086F899 /* Operators.swift */,
			);
			path = Core;
			sourceTree = "<group>";
		};
		A5CEC17020D996120016922A /* Resources */ = {
			isa = PBXGroup;
			children = (
				A5CEC17320D997CF0016922A /* Localization */,
				A54D97DB217E5CED0072681A /* Assets.xcassets */,
			);
			path = Resources;
			sourceTree = "<group>";
		};
		A5CEC17320D997CF0016922A /* Localization */ = {
			isa = PBXGroup;
			children = (
				A559BB81212B6FA40055E107 /* Localizable.strings */,
				A5DF1EAD2213B26900CC741A /* Localizable.stringsdict */,
			);
			path = Localization;
			sourceTree = "<group>";
		};
		A5CEC22F20E451990016922A /* Controls */ = {
			isa = PBXGroup;
			children = (
				B4E782C421793BB900A7DFCE /* ActivityIndicatorView.swift */,
				A52648DB2316F4F9003342A0 /* BarButtonItems.swift */,
				FDA1AF8B21484625001AE720 /* BlurringView.swift */,
				A5CEC23020E451D00016922A /* Button.swift */,
				A5B87B03211E22B70038C37C /* DimmingView.swift */,
				FDD454ED21405B390006E84E /* DotView.swift */,
				FD5BBE42214C73CE008964B4 /* EasyTapButton.swift */,
				A589F853211BA03200471C23 /* Label.swift */,
				A5237ACA21DED7030040BF27 /* ResizingHandleView.swift */,
				A5F3B145232B1E3700007A4F /* ScrollView.swift */,
				FD41C87E22DD13230086F899 /* SearchBar.swift */,
				FDCF7C7E21BB56740058E9E6 /* SegmentedControl.swift */,
				A5DCA76321224026005F4CB7 /* Separator.swift */,
				B483323621DEB5A00022B4CC /* TouchForwardingView.swift */,
				FD5BBE40214C6AF3008964B4 /* TwoLineTitleView.swift */,
			);
			path = Controls;
			sourceTree = "<group>";
		};
		A5CEC25720E6A64E0016922A /* Configuration */ = {
			isa = PBXGroup;
			children = (
				A5CEC15520D980B20016922A /* Info.plist */,
				A5CEC15420D980B20016922A /* FluentUI.h */,
			);
			name = Configuration;
			sourceTree = "<group>";
		};
		A5DA88FD226FAA01000A8EA8 /* FluentUI.Resources */ = {
			isa = PBXGroup;
			children = (
				A5DA88FE226FAA01000A8EA8 /* Info.plist */,
			);
			path = FluentUI.Resources;
			sourceTree = "<group>";
		};
		B426613C214731AC00E25423 /* People Picker */ = {
			isa = PBXGroup;
			children = (
				A578C4A12321CFD6002D5C40 /* Avatar.swift */,
				7D23482624D88DDF00FBE057 /* AvatarGroupView.swift */,
				B42661412148568800E25423 /* AvatarView.swift */,
				B426613D214731D100E25423 /* InitialsView.swift */,
				B47B58B722F8E5840078DE38 /* PeoplePicker.swift */,
				8A01C86E248FFC5300C971F3 /* ContactView.swift */,
				B4BA27872319DC0D0001563C /* PersonaBadgeViewDataSource.swift */,
				B46D3F922151D95F0029772C /* PersonaCell.swift */,
				B46D3F9C215985AC0029772C /* PersonaListView.swift */,
				B4EF53C2215AF1AB00573E8F /* Persona.swift */,
				8AF03E1924B6BD4700E6E2A2 /* ContactCollectionView.swift */,
				8AF03E1B24B6BDBD00E6E2A2 /* ContactCollectionViewCell.swift */,
				8AF03E1D24B6BDFB00E6E2A2 /* ContactCollectionViewLayout.swift */,
				7DC2FB2C24D209E300367A55 /* Presence.swift */,
			);
			path = "People Picker";
			sourceTree = "<group>";
		};
		B444D6B421825B510002B4D4 /* Table View */ = {
			isa = PBXGroup;
			children = (
				B4E782C02176AD5E00A7DFCE /* ActionsCell.swift */,
				B4E782C221793AB200A7DFCE /* ActivityIndicatorCell.swift */,
				B441478C228CDA130040E88E /* BooleanCell.swift */,
				B4E782C62179509A00A7DFCE /* CenteredLabelCell.swift */,
				7DC2FB2724C0ED1100367A55 /* TableViewCellFileAccessoryView.swift */,
				B498141321E424920077B48D /* TableViewCell.swift */,
				B4EF66502294A664007FEAB0 /* TableViewHeaderFooterView.swift */,
			);
			path = "Table View";
			sourceTree = "<group>";
		};
		B483323121CC71700022B4CC /* HUD */ = {
			isa = PBXGroup;
			children = (
				B483323421DEA8D70022B4CC /* HUD.swift */,
				B483323221CC71940022B4CC /* HUDView.swift */,
			);
			path = HUD;
			sourceTree = "<group>";
		};
		B4F118EA21C8270F00855942 /* Badge Field */ = {
			isa = PBXGroup;
			children = (
				B45EB78F219E310F008646A2 /* BadgeField.swift */,
				B4A8BBCC21BF6D6900D5E3ED /* BadgeStringExtractor.swift */,
				B444D6B52183A9740002B4D4 /* BadgeView.swift */,
			);
			path = "Badge Field";
			sourceTree = "<group>";
		};
		C0938E42235E8EAF00256251 /* Utilities */ = {
			isa = PBXGroup;
			children = (
				C0938E43235E8ED500256251 /* AnimationSynchronizer.swift */,
			);
			path = Utilities;
			sourceTree = "<group>";
		};
		C0A0D75D233AEA9900F432FD /* Shimmer */ = {
			isa = PBXGroup;
			children = (
				C0EAAEAC2347E1DF00C7244E /* ShimmerView.swift */,
				C0A0D76B233AEF6C00F432FD /* ShimmerLinesView.swift */,
				C0938E45235F66E300256251 /* ShimmerViewAppearance.swift */,
				C0A0D76C233AEF6C00F432FD /* ShimmerLinesViewAppearance.swift */,
				C0A0D76A233AEF6C00F432FD /* ShimmerAppearance.swift */,
			);
			path = Shimmer;
			sourceTree = "<group>";
		};
		CC5EB34024C660E700263E51 /* Card */ = {
			isa = PBXGroup;
			children = (
				CC5EB34124C660FF00263E51 /* Card.swift */,
			);
			path = Card;
			sourceTree = "<group>";
		};
		FD256C5C2183D77900EC9588 /* Views */ = {
			isa = PBXGroup;
			children = (
				FDFB8AEE21361C9D0046850A /* CalendarViewDayCell.swift */,
				FDFB8AED21361C9D0046850A /* CalendarViewDayMonthCell.swift */,
				FDFB8AEF21361C9D0046850A /* CalendarViewDayMonthYearCell.swift */,
				FDFB8AEC21361C9D0046850A /* CalendarViewDayTodayCell.swift */,
				FDFB8AEA21361C950046850A /* CalendarViewMonthBannerView.swift */,
				FD599D072134AB0E008845EE /* CalendarViewWeekdayHeadingView.swift */,
			);
			path = Views;
			sourceTree = "<group>";
		};
		FD41C86D22DD12A20086F899 /* Navigation */ = {
			isa = PBXGroup;
			children = (
				FD41C87F22DD13230086F899 /* NavigationController.swift */,
				FD41C87B22DD13230086F899 /* NavigationBar.swift */,
				FD41C8BD22DD47120086F899 /* UINavigationItem+Navigation.swift */,
				FD9DA7B4232C33A80013E41B /* UIViewController+Navigation.swift */,
				FD41C87222DD13230086F899 /* Helpers */,
				FD41C86F22DD13230086F899 /* Shy Header */,
				FD41C87922DD13230086F899 /* Views */,
			);
			path = Navigation;
			sourceTree = "<group>";
		};
		FD41C86F22DD13230086F899 /* Shy Header */ = {
			isa = PBXGroup;
			children = (
				FD41C87022DD13230086F899 /* ShyHeaderController.swift */,
				FD41C87122DD13230086F899 /* ShyHeaderView.swift */,
			);
			path = "Shy Header";
			sourceTree = "<group>";
		};
		FD41C87222DD13230086F899 /* Helpers */ = {
			isa = PBXGroup;
			children = (
				FD41C86E22DD13230086F899 /* ContentScrollViewTraits.swift */,
				FD41C88022DD13230086F899 /* NavigationAnimator.swift */,
			);
			path = Helpers;
			sourceTree = "<group>";
		};
		FD41C87922DD13230086F899 /* Views */ = {
			isa = PBXGroup;
			children = (
				FD41C87A22DD13230086F899 /* LargeTitleView.swift */,
			);
			path = Views;
			sourceTree = "<group>";
		};
		FD4F2A1C214ADBBF00C437D6 /* Date Picker */ = {
			isa = PBXGroup;
			children = (
				FD4F2A1F214AE20400C437D6 /* DatePickerController.swift */,
				FD256C5A2183B90B00EC9588 /* DatePickerSelectionManager.swift */,
			);
			path = "Date Picker";
			sourceTree = "<group>";
		};
		FD599D0021347FA0008845EE /* Date Time Pickers */ = {
			isa = PBXGroup;
			children = (
				FD77752F21A490BA00033D58 /* DateTimePicker.swift */,
				FD1FAE1A2272464B00A5DBA4 /* GenericDateTimePicker.swift */,
				FD4F2A1C214ADBBF00C437D6 /* Date Picker */,
				FD5C8C2A2190C3470063562C /* Date Time Picker */,
			);
			path = "Date Time Pickers";
			sourceTree = "<group>";
		};
		FD5C8C2A2190C3470063562C /* Date Time Picker */ = {
			isa = PBXGroup;
			children = (
				FD5ADBF32190CDC80005A9AF /* DateTimePickerController.swift */,
				FD97580521910FE800B67319 /* Views */,
			);
			path = "Date Time Picker";
			sourceTree = "<group>";
		};
		FD7254EE2147382D002F4069 /* Presenters */ = {
			isa = PBXGroup;
			children = (
				FDA1AF9221487225001AE720 /* CardPresentationController.swift */,
				FD0D29D52151A3D700E8655E /* CardPresenterNavigationController.swift */,
				FDA1AF90214871B5001AE720 /* CardTransitionAnimator.swift */,
				FD4F2A1A2148937100C437D6 /* PageCardPresenterController.swift */,
			);
			path = Presenters;
			sourceTree = "<group>";
		};
		FD7DF05A21FA7F3200857267 /* Tooltip */ = {
			isa = PBXGroup;
			children = (
				FD7DF05B21FA7F5000857267 /* Tooltip.swift */,
				FD7DF05F21FA83C900857267 /* TooltipPositionController.swift */,
				FD7DF05D21FA7FC100857267 /* TooltipView.swift */,
			);
			path = Tooltip;
			sourceTree = "<group>";
		};
		FD97580521910FE800B67319 /* Views */ = {
			isa = PBXGroup;
			children = (
				FD9758062191118D00B67319 /* DateTimePickerView.swift */,
				FD9758092191118E00B67319 /* DateTimePickerViewComponent.swift */,
				FD97580A2191118E00B67319 /* DateTimePickerViewComponentCell.swift */,
				FD9758082191118E00B67319 /* DateTimePickerViewComponentTableView.swift */,
				FD9758072191118E00B67319 /* DateTimePickerViewDataSource.swift */,
				FD77752C219E62E100033D58 /* DateTimePickerViewLayout.swift */,
			);
			path = Views;
			sourceTree = "<group>";
		};
		FDFB8AE921361C860046850A /* Calendar */ = {
			isa = PBXGroup;
			children = (
				FD599D0121348439008845EE /* CalendarView.swift */,
				FD599D0B2134AB1E008845EE /* CalendarViewDataSource.swift */,
				FD599D092134AB15008845EE /* CalendarViewLayout.swift */,
				FD256C5C2183D77900EC9588 /* Views */,
			);
			path = Calendar;
			sourceTree = "<group>";
		};
/* End PBXGroup section */

/* Begin PBXHeadersBuildPhase section */
		A5CEC14E20D980B20016922A /* Headers */ = {
			isa = PBXHeadersBuildPhase;
			buildActionMask = 2147483647;
			files = (
				A5CEC16220D980B30016922A /* FluentUI.h in Headers */,
			);
			runOnlyForDeploymentPostprocessing = 0;
		};
/* End PBXHeadersBuildPhase section */

/* Begin PBXNativeTarget section */
		8FD01165228A820600D25925 /* FluentUILib */ = {
			isa = PBXNativeTarget;
			buildConfigurationList = 8FD0116A228A820600D25925 /* Build configuration list for PBXNativeTarget "FluentUILib" */;
			buildPhases = (
				8FD01162228A820600D25925 /* Sources */,
			);
			buildRules = (
			);
			dependencies = (
				8FD011C8228A831700D25925 /* PBXTargetDependency */,
			);
			name = FluentUILib;
			productName = OfficeUIFabricStaticLib;
			productReference = 8FD01166228A820600D25925 /* libFluentUILib.a */;
			productType = "com.apple.product-type.library.static";
		};
		A5CEC15020D980B20016922A /* FluentUI */ = {
			isa = PBXNativeTarget;
			buildConfigurationList = A5CEC16520D980B30016922A /* Build configuration list for PBXNativeTarget "FluentUI" */;
			buildPhases = (
				A5CEC14C20D980B20016922A /* Sources */,
				A5CEC14D20D980B20016922A /* Frameworks */,
				A5CEC14E20D980B20016922A /* Headers */,
				A5CEC14F20D980B20016922A /* Resources */,
				FD256C59218392B800EC9588 /* ShellScript */,
			);
			buildRules = (
			);
			dependencies = (
				A542A9D5226FBEF000204A52 /* PBXTargetDependency */,
			);
			name = FluentUI;
			productName = OfficeUIFabric;
			productReference = A5CEC15120D980B20016922A /* FluentUI.framework */;
			productType = "com.apple.product-type.framework";
		};
		A5CEC15920D980B30016922A /* FluentUITests */ = {
			isa = PBXNativeTarget;
			buildConfigurationList = A5CEC16820D980B30016922A /* Build configuration list for PBXNativeTarget "FluentUITests" */;
			buildPhases = (
				A5CEC15620D980B30016922A /* Sources */,
				A5CEC15720D980B30016922A /* Frameworks */,
				A5CEC15820D980B30016922A /* Resources */,
			);
			buildRules = (
			);
			dependencies = (
				A5CEC15D20D980B30016922A /* PBXTargetDependency */,
			);
			name = FluentUITests;
			productName = OfficeUIFabricTests;
			productReference = A5CEC15A20D980B30016922A /* FluentUITests.xctest */;
			productType = "com.apple.product-type.bundle.unit-test";
		};
		A5DA88FB226FAA01000A8EA8 /* FluentUIResources */ = {
			isa = PBXNativeTarget;
			buildConfigurationList = A5DA88FF226FAA01000A8EA8 /* Build configuration list for PBXNativeTarget "FluentUIResources" */;
			buildPhases = (
				A5DA88FA226FAA01000A8EA8 /* Resources */,
			);
			buildRules = (
			);
			dependencies = (
			);
			name = FluentUIResources;
			productName = OfficeUIFabricResources;
			productReference = A5DA88FC226FAA01000A8EA8 /* FluentUIResources-ios.bundle */;
			productType = "com.apple.product-type.bundle";
		};
/* End PBXNativeTarget section */

/* Begin PBXProject section */
		A5CEC14820D980B20016922A /* Project object */ = {
			isa = PBXProject;
			attributes = {
				LastSwiftUpdateCheck = 1020;
				LastUpgradeCheck = 0940;
				ORGANIZATIONNAME = "Microsoft Corporation";
				TargetAttributes = {
					8FD01165228A820600D25925 = {
						CreatedOnToolsVersion = 10.2.1;
						LastSwiftMigration = 1020;
					};
					A5CEC15020D980B20016922A = {
						CreatedOnToolsVersion = 9.4.1;
						LastSwiftMigration = 1020;
					};
					A5CEC15920D980B30016922A = {
						CreatedOnToolsVersion = 9.4.1;
						LastSwiftMigration = 1020;
					};
					A5DA88FB226FAA01000A8EA8 = {
						CreatedOnToolsVersion = 10.2.1;
					};
				};
			};
			buildConfigurationList = A5CEC14B20D980B20016922A /* Build configuration list for PBXProject "FluentUI" */;
			compatibilityVersion = "Xcode 9.3";
			developmentRegion = en;
			hasScannedForEncodings = 0;
			knownRegions = (
				en,
				Base,
				ar,
				ca,
				cs,
				da,
				de,
				el,
				"en-GB",
				"es-MX",
				es,
				fi,
				fr,
				he,
				hi,
				hr,
				hu,
				id,
				it,
				ja,
				ko,
				ms,
				"nb-NO",
				nl,
				pl,
				"pt-BR",
				"pt-PT",
				ro,
				ru,
				sk,
				sv,
				th,
				tr,
				uk,
				vi,
				"zh-Hans",
				"zh-Hant",
			);
			mainGroup = A5CEC14720D980B20016922A;
			productRefGroup = A5CEC15220D980B20016922A /* Products */;
			projectDirPath = "";
			projectRoot = "";
			targets = (
				A5CEC15020D980B20016922A /* FluentUI */,
				A5DA88FB226FAA01000A8EA8 /* FluentUIResources */,
				8FD01165228A820600D25925 /* FluentUILib */,
				A5CEC15920D980B30016922A /* FluentUITests */,
			);
		};
/* End PBXProject section */

/* Begin PBXResourcesBuildPhase section */
		A5CEC14F20D980B20016922A /* Resources */ = {
			isa = PBXResourcesBuildPhase;
			buildActionMask = 2147483647;
			files = (
				A542A9D3226FBED900204A52 /* FluentUIResources-ios.bundle in Resources */,
			);
			runOnlyForDeploymentPostprocessing = 0;
		};
		A5CEC15820D980B30016922A /* Resources */ = {
			isa = PBXResourcesBuildPhase;
			buildActionMask = 2147483647;
			files = (
			);
			runOnlyForDeploymentPostprocessing = 0;
		};
		A5DA88FA226FAA01000A8EA8 /* Resources */ = {
			isa = PBXResourcesBuildPhase;
			buildActionMask = 2147483647;
			files = (
				A542A9D9226FC01C00204A52 /* Assets.xcassets in Resources */,
				A542A9D7226FC01100204A52 /* Localizable.strings in Resources */,
				A542A9D8226FC01700204A52 /* Localizable.stringsdict in Resources */,
			);
			runOnlyForDeploymentPostprocessing = 0;
		};
/* End PBXResourcesBuildPhase section */

/* Begin PBXShellScriptBuildPhase section */
		FD256C59218392B800EC9588 /* ShellScript */ = {
			isa = PBXShellScriptBuildPhase;
			buildActionMask = 2147483647;
			files = (
			);
			inputPaths = (
			);
			outputPaths = (
			);
			runOnlyForDeploymentPostprocessing = 0;
			shellPath = /bin/sh;
			shellScript = "if which swiftlint >/dev/null; then\n    swiftlint\nelse\n    echo \"warning: SwiftLint not installed, download from https://github.com/realm/SwiftLint\"\nfi\n";
		};
/* End PBXShellScriptBuildPhase section */

/* Begin PBXSourcesBuildPhase section */
		8FD01162228A820600D25925 /* Sources */ = {
			isa = PBXSourcesBuildPhase;
			buildActionMask = 2147483647;
			files = (
				8FD0116E228A82A600D25925 /* BadgeField.swift in Sources */,
				8FD0116F228A82A600D25925 /* BadgeStringExtractor.swift in Sources */,
				8FD01170228A82A600D25925 /* BadgeView.swift in Sources */,
				8FD01171228A82A600D25925 /* CalendarView.swift in Sources */,
				1168630722E131CF0088B302 /* TabBarView.swift in Sources */,
				8FD01172228A82A600D25925 /* CalendarViewDataSource.swift in Sources */,
				8FD01173228A82A600D25925 /* CalendarViewLayout.swift in Sources */,
				8FD01174228A82A600D25925 /* CalendarViewDayCell.swift in Sources */,
				8FD01175228A82A600D25925 /* CalendarViewDayMonthCell.swift in Sources */,
				8FD01176228A82A600D25925 /* CalendarViewDayMonthYearCell.swift in Sources */,
				8FD01177228A82A600D25925 /* CalendarViewDayTodayCell.swift in Sources */,
				A52648DD2316F4F9003342A0 /* BarButtonItems.swift in Sources */,
				FD26DBD22298B3630011178B /* TooltipView.swift in Sources */,
				8FD01178228A82A600D25925 /* CalendarViewMonthBannerView.swift in Sources */,
				8FD01179228A82A600D25925 /* CalendarViewWeekdayHeadingView.swift in Sources */,
				FD41C89D22DD13230086F899 /* SearchBar.swift in Sources */,
				7D0931C424AAAC9C0072458A /* SideTabBar.swift in Sources */,
				FD26DBD12298B3610011178B /* TooltipPositionController.swift in Sources */,
				FD26DBD02298B35F0011178B /* Tooltip.swift in Sources */,
				8ACE4D3624E31B1C00B9D0EB /* ContactCollectionView.swift in Sources */,
				8FD0117B228A82A600D25925 /* ActivityIndicatorView.swift in Sources */,
				8FD0117C228A82A600D25925 /* BlurringView.swift in Sources */,
				8FD0117D228A82A600D25925 /* Button.swift in Sources */,
				FD41C8BF22DD47120086F899 /* UINavigationItem+Navigation.swift in Sources */,
				8FD0117E228A82A600D25925 /* DimmingView.swift in Sources */,
				8FD0117F228A82A600D25925 /* DotView.swift in Sources */,
				56DA1CDD24523699008D745E /* AnimationSynchronizer.swift in Sources */,
				8FD01180228A82A600D25925 /* EasyTapButton.swift in Sources */,
				FD41C88522DD13230086F899 /* ContentScrollViewTraits.swift in Sources */,
				8FD01181228A82A600D25925 /* Label.swift in Sources */,
				8FD01182228A82A600D25925 /* ResizingHandleView.swift in Sources */,
				56DA1CDC24523624008D745E /* ShimmerAppearance.swift in Sources */,
				8FD01183228A82A600D25925 /* SegmentedControl.swift in Sources */,
				FD41C88722DD13230086F899 /* ShyHeaderController.swift in Sources */,
				8FD01184228A82A600D25925 /* Separator.swift in Sources */,
				FD41C89F22DD13230086F899 /* NavigationController.swift in Sources */,
				8FD01185228A82A600D25925 /* TouchForwardingView.swift in Sources */,
				8FD01186228A82A600D25925 /* TwoLineTitleView.swift in Sources */,
				8FD01187228A82A600D25925 /* AccessibleViewDelegate.swift in Sources */,
				8FD01188228A82A600D25925 /* Colors.swift in Sources */,
				8FD01189228A82A600D25925 /* Fonts.swift in Sources */,
				FD41C8B322DD3BB70086F899 /* UIScrollView+Extensions.swift in Sources */,
				8FD0118A228A82A600D25925 /* AccessibilityContainerView.swift in Sources */,
				FD41C89522DD13230086F899 /* LargeTitleView.swift in Sources */,
				B4EF66522294A665007FEAB0 /* TableViewHeaderFooterView.swift in Sources */,
				A5F3B14A232B1F9700007A4F /* UIResponder+Extensions.swift in Sources */,
				8FD0118B228A82A600D25925 /* CalendarConfiguration.swift in Sources */,
				8FD0118C228A82A600D25925 /* DayOfMonth.swift in Sources */,
				8FD0118D228A82A600D25925 /* Obscurable.swift in Sources */,
				8FD0118E228A82A600D25925 /* FluentUIFramework.swift in Sources */,
				8FD0118F228A82A600D25925 /* DateTimePicker.swift in Sources */,
				FD41C88922DD13230086F899 /* ShyHeaderView.swift in Sources */,
				8FD01190228A82A600D25925 /* GenericDateTimePicker.swift in Sources */,
				1168630522E131CF0088B302 /* TabBarItemView.swift in Sources */,
				A578C4A32321CFD6002D5C40 /* Avatar.swift in Sources */,
				8FD01191228A82A600D25925 /* DatePickerController.swift in Sources */,
				56DA1CD924523616008D745E /* ShimmerLinesView.swift in Sources */,
				8FD01192228A82A600D25925 /* DatePickerSelectionManager.swift in Sources */,
				56DA1CDA2452361B008D745E /* ShimmerViewAppearance.swift in Sources */,
				8FD01193228A82A600D25925 /* DateTimePickerController.swift in Sources */,
				8FD01194228A82A600D25925 /* DateTimePickerView.swift in Sources */,
				A5B6617423A41E2900E801DD /* NotificationView.swift in Sources */,
				A56CE7B722E68A7800AA77EE /* UIColor+Extensions.swift in Sources */,
				8FD01195228A82A600D25925 /* DateTimePickerViewComponent.swift in Sources */,
				8FD01196228A82A600D25925 /* DateTimePickerViewComponentCell.swift in Sources */,
				8FD01197228A82A600D25925 /* DateTimePickerViewComponentTableView.swift in Sources */,
				8FD01198228A82A600D25925 /* DateTimePickerViewDataSource.swift in Sources */,
				8FD01199228A82A600D25925 /* DateTimePickerViewLayout.swift in Sources */,
				FD41C8C222DD48E60086F899 /* Operators.swift in Sources */,
				8FD0119A228A82A600D25925 /* DrawerController.swift in Sources */,
				7DC2FB2924C0ED1700367A55 /* TableViewCellFileAccessoryView.swift in Sources */,
				8FD0119B228A82A600D25925 /* DrawerPresentationController.swift in Sources */,
				8FD0119C228A82A600D25925 /* DrawerTransitionAnimator.swift in Sources */,
				0BCEFAE1248650F10088CEE5 /* PopupMenuProtocols.swift in Sources */,
				8FD0119D228A82A600D25925 /* DrawerShadowView.swift in Sources */,
				8FD0119E228A82A600D25925 /* CALayer+Extensions.swift in Sources */,
				8FD0119F228A82A600D25925 /* Calendar+Extensions.swift in Sources */,
				8FD011A1228A82A600D25925 /* CharacterSet+Extension.swift in Sources */,
				FD41C8A122DD13230086F899 /* NavigationAnimator.swift in Sources */,
				8FD011A2228A82A600D25925 /* Date+Extensions.swift in Sources */,
				8FD011A3228A82A600D25925 /* DateComponents+Extensions.swift in Sources */,
				FD9DA7B6232C33A80013E41B /* UIViewController+Navigation.swift in Sources */,
				8FD011A6228A82A600D25925 /* String+Extension.swift in Sources */,
				8ACE4D3724E31B3700B9D0EB /* ContactCollectionViewLayout.swift in Sources */,
				8FD011A8228A82A600D25925 /* UIFont+Extension.swift in Sources */,
				8FD011AA228A82A600D25925 /* UIImage+Extensions.swift in Sources */,
				497DC2DC24185885008D86F8 /* PillButton.swift in Sources */,
				8FD011AC228A82A600D25925 /* UIScreen+Extension.swift in Sources */,
				7DC2FB2E24D209E800367A55 /* Presence.swift in Sources */,
				8FD011AD228A82A600D25925 /* UITableViewCell+Extension.swift in Sources */,
				8FD011AE228A82A600D25925 /* UIView+Extensions.swift in Sources */,
				8FD011AF228A82A600D25925 /* UIViewController+Extensions.swift in Sources */,
<<<<<<< HEAD
				CC5EB34324C660FF00263E51 /* Card.swift in Sources */,
=======
				7D23482824D88DE700FBE057 /* AvatarGroupView.swift in Sources */,
>>>>>>> 0bf4585e
				8FD011B0228A82A600D25925 /* HUD.swift in Sources */,
				8ACE4D3824E31B4700B9D0EB /* ContactView.swift in Sources */,
				8FD011B1228A82A600D25925 /* HUDView.swift in Sources */,
				8FD011B2228A82A600D25925 /* AvatarView.swift in Sources */,
				A5F3B147232B1E3700007A4F /* ScrollView.swift in Sources */,
				8FD011B3228A82A600D25925 /* InitialsView.swift in Sources */,
				FD41C89722DD13230086F899 /* NavigationBar.swift in Sources */,
				56DA1CD824523611008D745E /* ShimmerView.swift in Sources */,
				8FD011B4228A82A600D25925 /* PersonaCell.swift in Sources */,
				8FD011B5228A82A600D25925 /* PersonaListView.swift in Sources */,
				497DC2DA24185885008D86F8 /* PillButtonBar.swift in Sources */,
				8ACE4D3524E31ADA00B9D0EB /* ContactCollectionViewCell.swift in Sources */,
				8FD011B6228A82A600D25925 /* Persona.swift in Sources */,
				11104BCE233ACA9500CCB232 /* TabBarItem.swift in Sources */,
				8FD011B7228A82A600D25925 /* PopupMenuController.swift in Sources */,
				8FD011B8228A82A600D25925 /* PopupMenuItem.swift in Sources */,
				8FD011B9228A82A600D25925 /* PopupMenuSection.swift in Sources */,
				FD41C8B622DD3EA20086F899 /* NSLayoutConstraint+Extensions.swift in Sources */,
				8FD011BA228A82A600D25925 /* PopupMenuItemCell.swift in Sources */,
				B4414790228F4D920040E88E /* BooleanCell.swift in Sources */,
				8FD011BB228A82A600D25925 /* PopupMenuSectionHeaderView.swift in Sources */,
				8FD011BC228A82A600D25925 /* CardPresentationController.swift in Sources */,
				56DA1CDB2452361E008D745E /* ShimmerLinesViewAppearance.swift in Sources */,
				8FD011BD228A82A600D25925 /* CardPresenterNavigationController.swift in Sources */,
				8FD011BE228A82A600D25925 /* CardTransitionAnimator.swift in Sources */,
				8FD011BF228A82A600D25925 /* PageCardPresenterController.swift in Sources */,
				8FD011C0228A82A600D25925 /* ActionsCell.swift in Sources */,
				8FD011C1228A82A600D25925 /* ActivityIndicatorCell.swift in Sources */,
				8FD011C2228A82A600D25925 /* CenteredLabelCell.swift in Sources */,
				8FD011C3228A82A600D25925 /* TableViewCell.swift in Sources */,
			);
			runOnlyForDeploymentPostprocessing = 0;
		};
		A5CEC14C20D980B20016922A /* Sources */ = {
			isa = PBXSourcesBuildPhase;
			buildActionMask = 2147483647;
			files = (
				B46D3F91215056940029772C /* CharacterSet+Extension.swift in Sources */,
				A5961FA3218A25D100E2A506 /* PopupMenuItemCell.swift in Sources */,
				FD599D0221348439008845EE /* CalendarView.swift in Sources */,
				A559BB83212B7D870055E107 /* FluentUIFramework.swift in Sources */,
				1168630622E131CF0088B302 /* TabBarView.swift in Sources */,
				FD599D082134AB0E008845EE /* CalendarViewWeekdayHeadingView.swift in Sources */,
				FDFB8AF321361C9D0046850A /* CalendarViewDayMonthYearCell.swift in Sources */,
				A5961F9D218A254D00E2A506 /* PopupMenuController.swift in Sources */,
				FD56FD92219123FE0023C7EA /* DateTimePickerViewComponentTableView.swift in Sources */,
				B4E782C521793BB900A7DFCE /* ActivityIndicatorView.swift in Sources */,
				A52648DC2316F4F9003342A0 /* BarButtonItems.swift in Sources */,
				FD5BBE41214C6AF3008964B4 /* TwoLineTitleView.swift in Sources */,
				A5B87AF1211BD4380038C37C /* UIFont+Extension.swift in Sources */,
				FD41C89C22DD13230086F899 /* SearchBar.swift in Sources */,
				A5B87AF8211E16370038C37C /* DrawerPresentationController.swift in Sources */,
				FD36F1A9216C0A6900CECBC6 /* CardPresentationController.swift in Sources */,
				B426613E214731D100E25423 /* InitialsView.swift in Sources */,
				A5B87B02211E20B50038C37C /* UIScreen+Extension.swift in Sources */,
				FD77752D219E62E100033D58 /* DateTimePickerViewLayout.swift in Sources */,
				FD7DF05C21FA7F5000857267 /* Tooltip.swift in Sources */,
				497DC2DB24185885008D86F8 /* PillButton.swift in Sources */,
				8AF03E1E24B6BDFB00E6E2A2 /* ContactCollectionViewLayout.swift in Sources */,
				FD41C8BE22DD47120086F899 /* UINavigationItem+Navigation.swift in Sources */,
				7DC2FB2D24D209E800367A55 /* Presence.swift in Sources */,
				B4E782C12176AD5E00A7DFCE /* ActionsCell.swift in Sources */,
				FD56FD962192754B0023C7EA /* DateTimePickerViewComponent.swift in Sources */,
				FDFB8AF021361C9D0046850A /* CalendarViewDayTodayCell.swift in Sources */,
				FD41C88422DD13230086F899 /* ContentScrollViewTraits.swift in Sources */,
				FD97580F2191118E00B67319 /* DateTimePickerViewComponentCell.swift in Sources */,
				A5B6617323A41E2900E801DD /* NotificationView.swift in Sources */,
				FD41C88622DD13230086F899 /* ShyHeaderController.swift in Sources */,
				FDFB8AF121361C9D0046850A /* CalendarViewDayMonthCell.swift in Sources */,
				B47B58B822F8E5840078DE38 /* PeoplePicker.swift in Sources */,
				FD41C89E22DD13230086F899 /* NavigationController.swift in Sources */,
				FD4F2A20214AE20400C437D6 /* DatePickerController.swift in Sources */,
				B4EF53C3215AF1AB00573E8F /* Persona.swift in Sources */,
				B45EB790219E310F008646A2 /* BadgeField.swift in Sources */,
				497DC2D924185885008D86F8 /* PillButtonBar.swift in Sources */,
				FDFB8AEB21361C950046850A /* CalendarViewMonthBannerView.swift in Sources */,
				B4EF66512294A665007FEAB0 /* TableViewHeaderFooterView.swift in Sources */,
				FD41C8B222DD3BB70086F899 /* UIScrollView+Extensions.swift in Sources */,
				B483323321CC71940022B4CC /* HUDView.swift in Sources */,
				FD41C89422DD13230086F899 /* LargeTitleView.swift in Sources */,
				C0938E44235E8ED500256251 /* AnimationSynchronizer.swift in Sources */,
				B483323521DEA8D70022B4CC /* HUD.swift in Sources */,
				A5B87B06211E23650038C37C /* UIView+Extensions.swift in Sources */,
				7D0931C324AAAC9B0072458A /* SideTabBar.swift in Sources */,
				FDCF7C7F21BB56740058E9E6 /* SegmentedControl.swift in Sources */,
				A5961FA7218A2E4500E2A506 /* UIImage+Extensions.swift in Sources */,
				B4BA27882319DC0D0001563C /* PersonaBadgeViewDataSource.swift in Sources */,
				8A01C86F248FFC5300C971F3 /* ContactView.swift in Sources */,
				FD7DF06021FA83C900857267 /* TooltipPositionController.swift in Sources */,
				FD56FD94219128BF0023C7EA /* DateTimePickerViewDataSource.swift in Sources */,
				FD41C88822DD13230086F899 /* ShyHeaderView.swift in Sources */,
				C0A0D76E233AEF6C00F432FD /* ShimmerLinesView.swift in Sources */,
				B42661422148568800E25423 /* AvatarView.swift in Sources */,
				118D9848230BBA2300BC0B72 /* TabBarItem.swift in Sources */,
				1168630422E131CF0088B302 /* TabBarItemView.swift in Sources */,
				0BCEFADE2485FEC00088CEE5 /* PopupMenuProtocols.swift in Sources */,
				A578C4A22321CFD6002D5C40 /* Avatar.swift in Sources */,
				B444D6B62183A9740002B4D4 /* BadgeView.swift in Sources */,
				FD7254E72146E946002F4069 /* CalendarViewDayCell.swift in Sources */,
				A589F854211BA03200471C23 /* Label.swift in Sources */,
				A56CE7B622E68A7800AA77EE /* UIColor+Extensions.swift in Sources */,
				A5237ACB21DED7030040BF27 /* ResizingHandleView.swift in Sources */,
				B4E782C72179509A00A7DFCE /* CenteredLabelCell.swift in Sources */,
				FD9A5C872179464F00D224D9 /* DateComponents+Extensions.swift in Sources */,
				A5B87AF7211E16370038C37C /* DrawerTransitionAnimator.swift in Sources */,
				C0A0D76D233AEF6C00F432FD /* ShimmerAppearance.swift in Sources */,
				FD41C8C122DD48E60086F899 /* Operators.swift in Sources */,
				B46D3F932151D95F0029772C /* PersonaCell.swift in Sources */,
				B444D6B12181403C0002B4D4 /* UITableViewCell+Extension.swift in Sources */,
				FD777529219E3F6C00033D58 /* DayOfMonth.swift in Sources */,
				FD1FAE1B2272464B00A5DBA4 /* GenericDateTimePicker.swift in Sources */,
				A54D97DA217A5FC10072681A /* CALayer+Extensions.swift in Sources */,
				B483323721DEB5A00022B4CC /* TouchForwardingView.swift in Sources */,
				FDA1AF8F21484A26001AE720 /* Obscurable.swift in Sources */,
				FD41C8A022DD13230086F899 /* NavigationAnimator.swift in Sources */,
				7D23482724D88DE600FBE057 /* AvatarGroupView.swift in Sources */,
				FDA1AF91214871B5001AE720 /* CardTransitionAnimator.swift in Sources */,
				A5237ACD21ED6CA70040BF27 /* DrawerShadowView.swift in Sources */,
				FD9DA7B5232C33A80013E41B /* UIViewController+Navigation.swift in Sources */,
				FD7DF05E21FA7FC100857267 /* TooltipView.swift in Sources */,
				A5CEC16F20D98F340016922A /* Fonts.swift in Sources */,
				FD599D0C2134AB1E008845EE /* CalendarViewDataSource.swift in Sources */,
				A5B87B04211E22B70038C37C /* DimmingView.swift in Sources */,
				A5961F9F218A256B00E2A506 /* PopupMenuItem.swift in Sources */,
				B4E782C321793AB200A7DFCE /* ActivityIndicatorCell.swift in Sources */,
				CC5EB34224C660FF00263E51 /* Card.swift in Sources */,
				B4A8BBCD21BF6D6900D5E3ED /* BadgeStringExtractor.swift in Sources */,
				FD599D0A2134AB15008845EE /* CalendarViewLayout.swift in Sources */,
				FDD454EE21405B390006E84E /* DotView.swift in Sources */,
				A5F3B149232B1F9700007A4F /* UIResponder+Extensions.swift in Sources */,
				C0EAAEAD2347E1DF00C7244E /* ShimmerView.swift in Sources */,
				C0938E46235F66E300256251 /* ShimmerViewAppearance.swift in Sources */,
				C0A0D76F233AEF6C00F432FD /* ShimmerLinesViewAppearance.swift in Sources */,
				FD256C5B2183B90B00EC9588 /* DatePickerSelectionManager.swift in Sources */,
				A5CEC23120E451D00016922A /* Button.swift in Sources */,
				FDF41EDB2141A23B00EC527C /* UIViewController+Extensions.swift in Sources */,
				FD56FD95219131430023C7EA /* DateTimePickerView.swift in Sources */,
				FDA1AF8C21484625001AE720 /* BlurringView.swift in Sources */,
				A5961FA1218A25C400E2A506 /* PopupMenuSection.swift in Sources */,
				A5B87AF6211E16370038C37C /* DrawerController.swift in Sources */,
				FD41C89622DD13230086F899 /* NavigationBar.swift in Sources */,
				A5CEC16D20D98EE70016922A /* Colors.swift in Sources */,
				FD0D29D62151A3D700E8655E /* CardPresenterNavigationController.swift in Sources */,
				8AF03E1C24B6BDBD00E6E2A2 /* ContactCollectionViewCell.swift in Sources */,
				FD4F2A1B2148937100C437D6 /* PageCardPresenterController.swift in Sources */,
				FD5BBE3B214B2F44008964B4 /* Date+Extensions.swift in Sources */,
				FD5BBE43214C73CE008964B4 /* EasyTapButton.swift in Sources */,
				B498141421E424920077B48D /* TableViewCell.swift in Sources */,
				FD41C8B522DD3EA20086F899 /* NSLayoutConstraint+Extensions.swift in Sources */,
				FD77752B219E455A00033D58 /* AccessibilityContainerView.swift in Sources */,
				8AF03E1A24B6BD4700E6E2A2 /* ContactCollectionView.swift in Sources */,
				B441478D228CDA130040E88E /* BooleanCell.swift in Sources */,
				FDF41ED92141A02200EC527C /* CalendarConfiguration.swift in Sources */,
				FD77753021A490BA00033D58 /* DateTimePicker.swift in Sources */,
				FD7254E92147059D002F4069 /* Calendar+Extensions.swift in Sources */,
				A559BB7E212B6D100055E107 /* String+Extension.swift in Sources */,
				A5961FA5218A260500E2A506 /* PopupMenuSectionHeaderView.swift in Sources */,
				FD56FD9A2194E50D0023C7EA /* DateTimePickerController.swift in Sources */,
				A5F3B146232B1E3700007A4F /* ScrollView.swift in Sources */,
				B46D3F9D215985AC0029772C /* PersonaListView.swift in Sources */,
				7DC2FB2824C0ED1600367A55 /* TableViewCellFileAccessoryView.swift in Sources */,
				A5DCA76421224026005F4CB7 /* Separator.swift in Sources */,
				FD599D062134A682008845EE /* AccessibleViewDelegate.swift in Sources */,
			);
			runOnlyForDeploymentPostprocessing = 0;
		};
		A5CEC15620D980B30016922A /* Sources */ = {
			isa = PBXSourcesBuildPhase;
			buildActionMask = 2147483647;
			files = (
				A5CEC16020D980B30016922A /* FluentUITests.swift in Sources */,
				8FA3CB5B246B19EA0049E431 /* ColorTests.swift in Sources */,
				FD053A352224CA33009B6378 /* DatePickerControllerTests.swift in Sources */,
			);
			runOnlyForDeploymentPostprocessing = 0;
		};
/* End PBXSourcesBuildPhase section */

/* Begin PBXTargetDependency section */
		8FD011C8228A831700D25925 /* PBXTargetDependency */ = {
			isa = PBXTargetDependency;
			target = A5DA88FB226FAA01000A8EA8 /* FluentUIResources */;
			targetProxy = 8FD011C7228A831700D25925 /* PBXContainerItemProxy */;
		};
		A542A9D5226FBEF000204A52 /* PBXTargetDependency */ = {
			isa = PBXTargetDependency;
			platformFilter = ios;
			target = A5DA88FB226FAA01000A8EA8 /* FluentUIResources */;
			targetProxy = A542A9D4226FBEF000204A52 /* PBXContainerItemProxy */;
		};
		A5CEC15D20D980B30016922A /* PBXTargetDependency */ = {
			isa = PBXTargetDependency;
			target = A5CEC15020D980B20016922A /* FluentUI */;
			targetProxy = A5CEC15C20D980B30016922A /* PBXContainerItemProxy */;
		};
/* End PBXTargetDependency section */

/* Begin PBXVariantGroup section */
		A559BB81212B6FA40055E107 /* Localizable.strings */ = {
			isa = PBXVariantGroup;
			children = (
				A559BB80212B6FA40055E107 /* en */,
				FD8D26422253FF330078E1D3 /* ar */,
				FD8D26442253FF3E0078E1D3 /* ca */,
				FD8D26462253FF470078E1D3 /* cs */,
				FD8D26482253FF4F0078E1D3 /* da */,
				FD8D264A2254013E0078E1D3 /* de */,
				FD8D264C225401660078E1D3 /* el */,
				FD8D264E225401880078E1D3 /* en-GB */,
				FD8D2650225401A10078E1D3 /* es-MX */,
				FD8D2652225401AA0078E1D3 /* es */,
				FD8D2654225401B90078E1D3 /* fi */,
				FD8D2656225401C10078E1D3 /* fr */,
				FD8D2658225401CD0078E1D3 /* he */,
				FD8D265A225401D90078E1D3 /* hi */,
				FD8D265C225401E50078E1D3 /* hr */,
				FD8D265E225401F20078E1D3 /* hu */,
				FD8D2660225401FA0078E1D3 /* id */,
				FD8D2662225402020078E1D3 /* it */,
				FD8D26642254020E0078E1D3 /* ja */,
				FD8D2666225402160078E1D3 /* ko */,
				FD8D26682254021D0078E1D3 /* ms */,
				FD8D266A2254022E0078E1D3 /* nb-NO */,
				FD8D266C225402DC0078E1D3 /* nl */,
				FD8D266E225402E60078E1D3 /* pl */,
				FD8D2670225402F00078E1D3 /* pt-BR */,
				FD8D2672225402F60078E1D3 /* pt-PT */,
				FD8D2674225403000078E1D3 /* ro */,
				FD8D2676225403070078E1D3 /* ru */,
				FD8D26782254030E0078E1D3 /* sk */,
				FD8D267A225403160078E1D3 /* sv */,
				FD8D267C2254031B0078E1D3 /* th */,
				FD8D267E225403210078E1D3 /* tr */,
				FD8D2680225403290078E1D3 /* uk */,
				FD8D2682225403300078E1D3 /* vi */,
				FD8D2684225403360078E1D3 /* zh-Hans */,
				FD8D26862254033B0078E1D3 /* zh-Hant */,
			);
			name = Localizable.strings;
			sourceTree = "<group>";
		};
		A5DF1EAD2213B26900CC741A /* Localizable.stringsdict */ = {
			isa = PBXVariantGroup;
			children = (
				A5DF1EAC2213B26900CC741A /* en */,
				FD8D26432253FF330078E1D3 /* ar */,
				FD8D26452253FF3F0078E1D3 /* ca */,
				FD8D26472253FF470078E1D3 /* cs */,
				FD8D26492253FF500078E1D3 /* da */,
				FD8D264B2254013E0078E1D3 /* de */,
				FD8D264D225401660078E1D3 /* el */,
				FD8D264F225401880078E1D3 /* en-GB */,
				FD8D2651225401A10078E1D3 /* es-MX */,
				FD8D2653225401AA0078E1D3 /* es */,
				FD8D2655225401B90078E1D3 /* fi */,
				FD8D2657225401C20078E1D3 /* fr */,
				FD8D2659225401CD0078E1D3 /* he */,
				FD8D265B225401D90078E1D3 /* hi */,
				FD8D265D225401E50078E1D3 /* hr */,
				FD8D265F225401F30078E1D3 /* hu */,
				FD8D2661225401FB0078E1D3 /* id */,
				FD8D2663225402030078E1D3 /* it */,
				FD8D26652254020E0078E1D3 /* ja */,
				FD8D2667225402160078E1D3 /* ko */,
				FD8D26692254021E0078E1D3 /* ms */,
				FD8D266B2254022E0078E1D3 /* nb-NO */,
				FD8D266D225402DC0078E1D3 /* nl */,
				FD8D266F225402E60078E1D3 /* pl */,
				FD8D2671225402F10078E1D3 /* pt-BR */,
				FD8D2673225402F60078E1D3 /* pt-PT */,
				FD8D2675225403000078E1D3 /* ro */,
				FD8D2677225403070078E1D3 /* ru */,
				FD8D26792254030E0078E1D3 /* sk */,
				FD8D267B225403160078E1D3 /* sv */,
				FD8D267D2254031B0078E1D3 /* th */,
				FD8D267F225403220078E1D3 /* tr */,
				FD8D26812254032A0078E1D3 /* uk */,
				FD8D2683225403300078E1D3 /* vi */,
				FD8D2685225403360078E1D3 /* zh-Hans */,
				FD8D26872254033B0078E1D3 /* zh-Hant */,
			);
			name = Localizable.stringsdict;
			sourceTree = "<group>";
		};
/* End PBXVariantGroup section */

/* Begin XCBuildConfiguration section */
		8FD0116B228A820600D25925 /* Debug */ = {
			isa = XCBuildConfiguration;
			buildSettings = {
				CODE_SIGN_STYLE = Automatic;
				MTL_ENABLE_DEBUG_INFO = INCLUDE_SOURCE;
				MTL_FAST_MATH = YES;
				OTHER_LDFLAGS = "-ObjC";
				PRODUCT_NAME = "$(TARGET_NAME:c99extidentifier)";
				SKIP_INSTALL = YES;
				SWIFT_VERSION = 5.0;
			};
			name = Debug;
		};
		8FD0116C228A820600D25925 /* Release */ = {
			isa = XCBuildConfiguration;
			buildSettings = {
				CODE_SIGN_STYLE = Automatic;
				MTL_FAST_MATH = YES;
				OTHER_LDFLAGS = "-ObjC";
				PRODUCT_NAME = "$(TARGET_NAME:c99extidentifier)";
				SKIP_INSTALL = YES;
				SWIFT_VERSION = 5.0;
			};
			name = Release;
		};
		8FD0116D228A820600D25925 /* Dogfood */ = {
			isa = XCBuildConfiguration;
			buildSettings = {
				CODE_SIGN_STYLE = Automatic;
				MTL_FAST_MATH = YES;
				OTHER_LDFLAGS = "-ObjC";
				PRODUCT_NAME = "$(TARGET_NAME:c99extidentifier)";
				SKIP_INSTALL = YES;
				SWIFT_VERSION = 5.0;
			};
			name = Dogfood;
		};
		A52B637B2138745C009F7ADF /* Dogfood */ = {
			isa = XCBuildConfiguration;
			buildSettings = {
				ALWAYS_SEARCH_USER_PATHS = NO;
				CLANG_ANALYZER_LOCALIZABILITY_NONLOCALIZED = YES;
				CLANG_ANALYZER_NONNULL = YES;
				CLANG_ANALYZER_NUMBER_OBJECT_CONVERSION = YES_AGGRESSIVE;
				CLANG_CXX_LANGUAGE_STANDARD = "gnu++14";
				CLANG_CXX_LIBRARY = "libc++";
				CLANG_ENABLE_MODULES = YES;
				CLANG_ENABLE_OBJC_ARC = YES;
				CLANG_ENABLE_OBJC_WEAK = YES;
				CLANG_WARN_BLOCK_CAPTURE_AUTORELEASING = YES;
				CLANG_WARN_BOOL_CONVERSION = YES;
				CLANG_WARN_COMMA = YES;
				CLANG_WARN_CONSTANT_CONVERSION = YES;
				CLANG_WARN_DEPRECATED_OBJC_IMPLEMENTATIONS = YES;
				CLANG_WARN_DIRECT_OBJC_ISA_USAGE = YES_ERROR;
				CLANG_WARN_DOCUMENTATION_COMMENTS = YES;
				CLANG_WARN_EMPTY_BODY = YES;
				CLANG_WARN_ENUM_CONVERSION = YES;
				CLANG_WARN_INFINITE_RECURSION = YES;
				CLANG_WARN_INT_CONVERSION = YES;
				CLANG_WARN_NON_LITERAL_NULL_CONVERSION = YES;
				CLANG_WARN_OBJC_IMPLICIT_RETAIN_SELF = YES;
				CLANG_WARN_OBJC_LITERAL_CONVERSION = YES;
				CLANG_WARN_OBJC_ROOT_CLASS = YES_ERROR;
				CLANG_WARN_RANGE_LOOP_ANALYSIS = YES;
				CLANG_WARN_STRICT_PROTOTYPES = YES;
				CLANG_WARN_SUSPICIOUS_MOVE = YES;
				CLANG_WARN_UNGUARDED_AVAILABILITY = YES_AGGRESSIVE;
				CLANG_WARN_UNREACHABLE_CODE = YES;
				CLANG_WARN__DUPLICATE_METHOD_MATCH = YES;
				CODE_SIGN_IDENTITY = "iPhone Developer";
				COPY_PHASE_STRIP = NO;
				CURRENT_PROJECT_VERSION = 1;
				DEBUG_INFORMATION_FORMAT = "dwarf-with-dsym";
				ENABLE_NS_ASSERTIONS = NO;
				ENABLE_STRICT_OBJC_MSGSEND = YES;
				GCC_C_LANGUAGE_STANDARD = gnu11;
				GCC_NO_COMMON_BLOCKS = YES;
				GCC_WARN_64_TO_32_BIT_CONVERSION = YES;
				GCC_WARN_ABOUT_RETURN_TYPE = YES_ERROR;
				GCC_WARN_UNDECLARED_SELECTOR = YES;
				GCC_WARN_UNINITIALIZED_AUTOS = YES_AGGRESSIVE;
				GCC_WARN_UNUSED_FUNCTION = YES;
				GCC_WARN_UNUSED_VARIABLE = YES;
				IPHONEOS_DEPLOYMENT_TARGET = 11.0;
				MTL_ENABLE_DEBUG_INFO = NO;
				SDKROOT = iphoneos;
				SWIFT_COMPILATION_MODE = wholemodule;
				SWIFT_OPTIMIZATION_LEVEL = "-O";
				TARGETED_DEVICE_FAMILY = "1,2";
				VALIDATE_PRODUCT = YES;
				VERSIONING_SYSTEM = "apple-generic";
				VERSION_INFO_PREFIX = "";
			};
			name = Dogfood;
		};
		A52B637C2138745C009F7ADF /* Dogfood */ = {
			isa = XCBuildConfiguration;
			buildSettings = {
				CLANG_ENABLE_MODULES = YES;
				CODE_SIGN_IDENTITY = "";
				CODE_SIGN_STYLE = Automatic;
				CURRENT_PROJECT_VERSION = 1;
				DEFINES_MODULE = YES;
				DEVELOPMENT_TEAM = UBF8T346G9;
				DYLIB_COMPATIBILITY_VERSION = 1;
				DYLIB_CURRENT_VERSION = 1;
				DYLIB_INSTALL_NAME_BASE = "@rpath";
				INFOPLIST_FILE = FluentUI/Info.plist;
				INSTALL_PATH = "$(LOCAL_LIBRARY_DIR)/Frameworks";
				LD_RUNPATH_SEARCH_PATHS = (
					"$(inherited)",
					"@executable_path/Frameworks",
					"@loader_path/Frameworks",
				);
				MARKETING_VERSION = 0.0.2;
				PRODUCT_BUNDLE_IDENTIFIER = com.microsoft.FluentUI;
				PRODUCT_NAME = "$(TARGET_NAME:c99extidentifier)";
				SKIP_INSTALL = YES;
				SWIFT_VERSION = 5.0;
			};
			name = Dogfood;
		};
		A52B637D2138745C009F7ADF /* Dogfood */ = {
			isa = XCBuildConfiguration;
			buildSettings = {
				ALWAYS_EMBED_SWIFT_STANDARD_LIBRARIES = YES;
				CODE_SIGN_STYLE = Automatic;
				DEVELOPMENT_TEAM = UBF8T346G9;
				INFOPLIST_FILE = FluentUI.Tests/Info.plist;
				LD_RUNPATH_SEARCH_PATHS = (
					"$(inherited)",
					"@executable_path/Frameworks",
					"@loader_path/Frameworks",
				);
				PRODUCT_BUNDLE_IDENTIFIER = com.microsoft.FluentUITests;
				PRODUCT_NAME = "$(TARGET_NAME)";
				SWIFT_VERSION = 5.0;
				TARGETED_DEVICE_FAMILY = "1,2";
			};
			name = Dogfood;
		};
		A5CEC16320D980B30016922A /* Debug */ = {
			isa = XCBuildConfiguration;
			buildSettings = {
				ALWAYS_SEARCH_USER_PATHS = NO;
				CLANG_ANALYZER_LOCALIZABILITY_NONLOCALIZED = YES;
				CLANG_ANALYZER_NONNULL = YES;
				CLANG_ANALYZER_NUMBER_OBJECT_CONVERSION = YES_AGGRESSIVE;
				CLANG_CXX_LANGUAGE_STANDARD = "gnu++14";
				CLANG_CXX_LIBRARY = "libc++";
				CLANG_ENABLE_MODULES = YES;
				CLANG_ENABLE_OBJC_ARC = YES;
				CLANG_ENABLE_OBJC_WEAK = YES;
				CLANG_WARN_BLOCK_CAPTURE_AUTORELEASING = YES;
				CLANG_WARN_BOOL_CONVERSION = YES;
				CLANG_WARN_COMMA = YES;
				CLANG_WARN_CONSTANT_CONVERSION = YES;
				CLANG_WARN_DEPRECATED_OBJC_IMPLEMENTATIONS = YES;
				CLANG_WARN_DIRECT_OBJC_ISA_USAGE = YES_ERROR;
				CLANG_WARN_DOCUMENTATION_COMMENTS = YES;
				CLANG_WARN_EMPTY_BODY = YES;
				CLANG_WARN_ENUM_CONVERSION = YES;
				CLANG_WARN_INFINITE_RECURSION = YES;
				CLANG_WARN_INT_CONVERSION = YES;
				CLANG_WARN_NON_LITERAL_NULL_CONVERSION = YES;
				CLANG_WARN_OBJC_IMPLICIT_RETAIN_SELF = YES;
				CLANG_WARN_OBJC_LITERAL_CONVERSION = YES;
				CLANG_WARN_OBJC_ROOT_CLASS = YES_ERROR;
				CLANG_WARN_RANGE_LOOP_ANALYSIS = YES;
				CLANG_WARN_STRICT_PROTOTYPES = YES;
				CLANG_WARN_SUSPICIOUS_MOVE = YES;
				CLANG_WARN_UNGUARDED_AVAILABILITY = YES_AGGRESSIVE;
				CLANG_WARN_UNREACHABLE_CODE = YES;
				CLANG_WARN__DUPLICATE_METHOD_MATCH = YES;
				CODE_SIGN_IDENTITY = "iPhone Developer";
				COPY_PHASE_STRIP = NO;
				CURRENT_PROJECT_VERSION = 1;
				DEBUG_INFORMATION_FORMAT = dwarf;
				ENABLE_STRICT_OBJC_MSGSEND = YES;
				ENABLE_TESTABILITY = YES;
				GCC_C_LANGUAGE_STANDARD = gnu11;
				GCC_DYNAMIC_NO_PIC = NO;
				GCC_NO_COMMON_BLOCKS = YES;
				GCC_OPTIMIZATION_LEVEL = 0;
				GCC_PREPROCESSOR_DEFINITIONS = (
					"DEBUG=1",
					"$(inherited)",
				);
				GCC_WARN_64_TO_32_BIT_CONVERSION = YES;
				GCC_WARN_ABOUT_RETURN_TYPE = YES_ERROR;
				GCC_WARN_UNDECLARED_SELECTOR = YES;
				GCC_WARN_UNINITIALIZED_AUTOS = YES_AGGRESSIVE;
				GCC_WARN_UNUSED_FUNCTION = YES;
				GCC_WARN_UNUSED_VARIABLE = YES;
				IPHONEOS_DEPLOYMENT_TARGET = 11.0;
				MTL_ENABLE_DEBUG_INFO = YES;
				ONLY_ACTIVE_ARCH = YES;
				SDKROOT = iphoneos;
				SWIFT_ACTIVE_COMPILATION_CONDITIONS = DEBUG;
				SWIFT_OPTIMIZATION_LEVEL = "-Onone";
				TARGETED_DEVICE_FAMILY = "1,2";
				VERSIONING_SYSTEM = "apple-generic";
				VERSION_INFO_PREFIX = "";
			};
			name = Debug;
		};
		A5CEC16420D980B30016922A /* Release */ = {
			isa = XCBuildConfiguration;
			buildSettings = {
				ALWAYS_SEARCH_USER_PATHS = NO;
				CLANG_ANALYZER_LOCALIZABILITY_NONLOCALIZED = YES;
				CLANG_ANALYZER_NONNULL = YES;
				CLANG_ANALYZER_NUMBER_OBJECT_CONVERSION = YES_AGGRESSIVE;
				CLANG_CXX_LANGUAGE_STANDARD = "gnu++14";
				CLANG_CXX_LIBRARY = "libc++";
				CLANG_ENABLE_MODULES = YES;
				CLANG_ENABLE_OBJC_ARC = YES;
				CLANG_ENABLE_OBJC_WEAK = YES;
				CLANG_WARN_BLOCK_CAPTURE_AUTORELEASING = YES;
				CLANG_WARN_BOOL_CONVERSION = YES;
				CLANG_WARN_COMMA = YES;
				CLANG_WARN_CONSTANT_CONVERSION = YES;
				CLANG_WARN_DEPRECATED_OBJC_IMPLEMENTATIONS = YES;
				CLANG_WARN_DIRECT_OBJC_ISA_USAGE = YES_ERROR;
				CLANG_WARN_DOCUMENTATION_COMMENTS = YES;
				CLANG_WARN_EMPTY_BODY = YES;
				CLANG_WARN_ENUM_CONVERSION = YES;
				CLANG_WARN_INFINITE_RECURSION = YES;
				CLANG_WARN_INT_CONVERSION = YES;
				CLANG_WARN_NON_LITERAL_NULL_CONVERSION = YES;
				CLANG_WARN_OBJC_IMPLICIT_RETAIN_SELF = YES;
				CLANG_WARN_OBJC_LITERAL_CONVERSION = YES;
				CLANG_WARN_OBJC_ROOT_CLASS = YES_ERROR;
				CLANG_WARN_RANGE_LOOP_ANALYSIS = YES;
				CLANG_WARN_STRICT_PROTOTYPES = YES;
				CLANG_WARN_SUSPICIOUS_MOVE = YES;
				CLANG_WARN_UNGUARDED_AVAILABILITY = YES_AGGRESSIVE;
				CLANG_WARN_UNREACHABLE_CODE = YES;
				CLANG_WARN__DUPLICATE_METHOD_MATCH = YES;
				CODE_SIGN_IDENTITY = "iPhone Developer";
				COPY_PHASE_STRIP = NO;
				CURRENT_PROJECT_VERSION = 1;
				DEBUG_INFORMATION_FORMAT = "dwarf-with-dsym";
				ENABLE_NS_ASSERTIONS = NO;
				ENABLE_STRICT_OBJC_MSGSEND = YES;
				GCC_C_LANGUAGE_STANDARD = gnu11;
				GCC_NO_COMMON_BLOCKS = YES;
				GCC_WARN_64_TO_32_BIT_CONVERSION = YES;
				GCC_WARN_ABOUT_RETURN_TYPE = YES_ERROR;
				GCC_WARN_UNDECLARED_SELECTOR = YES;
				GCC_WARN_UNINITIALIZED_AUTOS = YES_AGGRESSIVE;
				GCC_WARN_UNUSED_FUNCTION = YES;
				GCC_WARN_UNUSED_VARIABLE = YES;
				IPHONEOS_DEPLOYMENT_TARGET = 11.0;
				MTL_ENABLE_DEBUG_INFO = NO;
				SDKROOT = iphoneos;
				SWIFT_COMPILATION_MODE = wholemodule;
				SWIFT_OPTIMIZATION_LEVEL = "-O";
				TARGETED_DEVICE_FAMILY = "1,2";
				VALIDATE_PRODUCT = YES;
				VERSIONING_SYSTEM = "apple-generic";
				VERSION_INFO_PREFIX = "";
			};
			name = Release;
		};
		A5CEC16620D980B30016922A /* Debug */ = {
			isa = XCBuildConfiguration;
			buildSettings = {
				CLANG_ENABLE_MODULES = YES;
				CODE_SIGN_IDENTITY = "";
				CODE_SIGN_STYLE = Automatic;
				CURRENT_PROJECT_VERSION = 1;
				DEFINES_MODULE = YES;
				DEVELOPMENT_TEAM = UBF8T346G9;
				DYLIB_COMPATIBILITY_VERSION = 1;
				DYLIB_CURRENT_VERSION = 1;
				DYLIB_INSTALL_NAME_BASE = "@rpath";
				INFOPLIST_FILE = FluentUI/Info.plist;
				INSTALL_PATH = "$(LOCAL_LIBRARY_DIR)/Frameworks";
				LD_RUNPATH_SEARCH_PATHS = (
					"$(inherited)",
					"@executable_path/Frameworks",
					"@loader_path/Frameworks",
				);
				MARKETING_VERSION = 0.0.2;
				PRODUCT_BUNDLE_IDENTIFIER = com.microsoft.FluentUI;
				PRODUCT_NAME = "$(TARGET_NAME:c99extidentifier)";
				SKIP_INSTALL = YES;
				SWIFT_OPTIMIZATION_LEVEL = "-Onone";
				SWIFT_VERSION = 5.0;
			};
			name = Debug;
		};
		A5CEC16720D980B30016922A /* Release */ = {
			isa = XCBuildConfiguration;
			buildSettings = {
				CLANG_ENABLE_MODULES = YES;
				CODE_SIGN_IDENTITY = "";
				CODE_SIGN_STYLE = Automatic;
				CURRENT_PROJECT_VERSION = 1;
				DEFINES_MODULE = YES;
				DEVELOPMENT_TEAM = UBF8T346G9;
				DYLIB_COMPATIBILITY_VERSION = 1;
				DYLIB_CURRENT_VERSION = 1;
				DYLIB_INSTALL_NAME_BASE = "@rpath";
				INFOPLIST_FILE = FluentUI/Info.plist;
				INSTALL_PATH = "$(LOCAL_LIBRARY_DIR)/Frameworks";
				LD_RUNPATH_SEARCH_PATHS = (
					"$(inherited)",
					"@executable_path/Frameworks",
					"@loader_path/Frameworks",
				);
				MARKETING_VERSION = 0.0.2;
				PRODUCT_BUNDLE_IDENTIFIER = com.microsoft.FluentUI;
				PRODUCT_NAME = "$(TARGET_NAME:c99extidentifier)";
				SKIP_INSTALL = YES;
				SWIFT_VERSION = 5.0;
			};
			name = Release;
		};
		A5CEC16920D980B30016922A /* Debug */ = {
			isa = XCBuildConfiguration;
			buildSettings = {
				ALWAYS_EMBED_SWIFT_STANDARD_LIBRARIES = YES;
				CODE_SIGN_STYLE = Automatic;
				DEVELOPMENT_TEAM = UBF8T346G9;
				INFOPLIST_FILE = FluentUI.Tests/Info.plist;
				LD_RUNPATH_SEARCH_PATHS = (
					"$(inherited)",
					"@executable_path/Frameworks",
					"@loader_path/Frameworks",
				);
				PRODUCT_BUNDLE_IDENTIFIER = com.microsoft.FluentUITests;
				PRODUCT_NAME = "$(TARGET_NAME)";
				SWIFT_VERSION = 5.0;
				TARGETED_DEVICE_FAMILY = "1,2";
			};
			name = Debug;
		};
		A5CEC16A20D980B30016922A /* Release */ = {
			isa = XCBuildConfiguration;
			buildSettings = {
				ALWAYS_EMBED_SWIFT_STANDARD_LIBRARIES = YES;
				CODE_SIGN_STYLE = Automatic;
				DEVELOPMENT_TEAM = UBF8T346G9;
				INFOPLIST_FILE = FluentUI.Tests/Info.plist;
				LD_RUNPATH_SEARCH_PATHS = (
					"$(inherited)",
					"@executable_path/Frameworks",
					"@loader_path/Frameworks",
				);
				PRODUCT_BUNDLE_IDENTIFIER = com.microsoft.FluentUITests;
				PRODUCT_NAME = "$(TARGET_NAME)";
				SWIFT_VERSION = 5.0;
				TARGETED_DEVICE_FAMILY = "1,2";
			};
			name = Release;
		};
		A5DA8900226FAA01000A8EA8 /* Debug */ = {
			isa = XCBuildConfiguration;
			buildSettings = {
				DEVELOPMENT_TEAM = UBF8T346G9;
				INFOPLIST_FILE = FluentUI.Resources/Info.plist;
				INSTALL_PATH = "$(LOCAL_LIBRARY_DIR)/Bundles";
				PRODUCT_BUNDLE_IDENTIFIER = "com.microsoft.FluentUIResources-ios";
				PRODUCT_NAME = "FluentUIResources-ios";
				SKIP_INSTALL = YES;
				WRAPPER_EXTENSION = bundle;
			};
			name = Debug;
		};
		A5DA8901226FAA01000A8EA8 /* Release */ = {
			isa = XCBuildConfiguration;
			buildSettings = {
				DEVELOPMENT_TEAM = UBF8T346G9;
				INFOPLIST_FILE = FluentUI.Resources/Info.plist;
				INSTALL_PATH = "$(LOCAL_LIBRARY_DIR)/Bundles";
				PRODUCT_BUNDLE_IDENTIFIER = "com.microsoft.FluentUIResources-ios";
				PRODUCT_NAME = "FluentUIResources-ios";
				SKIP_INSTALL = YES;
				WRAPPER_EXTENSION = bundle;
			};
			name = Release;
		};
		A5DA8902226FAA01000A8EA8 /* Dogfood */ = {
			isa = XCBuildConfiguration;
			buildSettings = {
				DEVELOPMENT_TEAM = UBF8T346G9;
				INFOPLIST_FILE = FluentUI.Resources/Info.plist;
				INSTALL_PATH = "$(LOCAL_LIBRARY_DIR)/Bundles";
				PRODUCT_BUNDLE_IDENTIFIER = "com.microsoft.FluentUIResources-ios";
				PRODUCT_NAME = "FluentUIResources-ios";
				SKIP_INSTALL = YES;
				WRAPPER_EXTENSION = bundle;
			};
			name = Dogfood;
		};
/* End XCBuildConfiguration section */

/* Begin XCConfigurationList section */
		8FD0116A228A820600D25925 /* Build configuration list for PBXNativeTarget "FluentUILib" */ = {
			isa = XCConfigurationList;
			buildConfigurations = (
				8FD0116B228A820600D25925 /* Debug */,
				8FD0116C228A820600D25925 /* Release */,
				8FD0116D228A820600D25925 /* Dogfood */,
			);
			defaultConfigurationIsVisible = 0;
			defaultConfigurationName = Release;
		};
		A5CEC14B20D980B20016922A /* Build configuration list for PBXProject "FluentUI" */ = {
			isa = XCConfigurationList;
			buildConfigurations = (
				A5CEC16320D980B30016922A /* Debug */,
				A5CEC16420D980B30016922A /* Release */,
				A52B637B2138745C009F7ADF /* Dogfood */,
			);
			defaultConfigurationIsVisible = 0;
			defaultConfigurationName = Release;
		};
		A5CEC16520D980B30016922A /* Build configuration list for PBXNativeTarget "FluentUI" */ = {
			isa = XCConfigurationList;
			buildConfigurations = (
				A5CEC16620D980B30016922A /* Debug */,
				A5CEC16720D980B30016922A /* Release */,
				A52B637C2138745C009F7ADF /* Dogfood */,
			);
			defaultConfigurationIsVisible = 0;
			defaultConfigurationName = Release;
		};
		A5CEC16820D980B30016922A /* Build configuration list for PBXNativeTarget "FluentUITests" */ = {
			isa = XCConfigurationList;
			buildConfigurations = (
				A5CEC16920D980B30016922A /* Debug */,
				A5CEC16A20D980B30016922A /* Release */,
				A52B637D2138745C009F7ADF /* Dogfood */,
			);
			defaultConfigurationIsVisible = 0;
			defaultConfigurationName = Release;
		};
		A5DA88FF226FAA01000A8EA8 /* Build configuration list for PBXNativeTarget "FluentUIResources" */ = {
			isa = XCConfigurationList;
			buildConfigurations = (
				A5DA8900226FAA01000A8EA8 /* Debug */,
				A5DA8901226FAA01000A8EA8 /* Release */,
				A5DA8902226FAA01000A8EA8 /* Dogfood */,
			);
			defaultConfigurationIsVisible = 0;
			defaultConfigurationName = Release;
		};
/* End XCConfigurationList section */
	};
	rootObject = A5CEC14820D980B20016922A /* Project object */;
}<|MERGE_RESOLUTION|>--- conflicted
+++ resolved
@@ -1249,11 +1249,8 @@
 				8FD011AD228A82A600D25925 /* UITableViewCell+Extension.swift in Sources */,
 				8FD011AE228A82A600D25925 /* UIView+Extensions.swift in Sources */,
 				8FD011AF228A82A600D25925 /* UIViewController+Extensions.swift in Sources */,
-<<<<<<< HEAD
 				CC5EB34324C660FF00263E51 /* Card.swift in Sources */,
-=======
 				7D23482824D88DE700FBE057 /* AvatarGroupView.swift in Sources */,
->>>>>>> 0bf4585e
 				8FD011B0228A82A600D25925 /* HUD.swift in Sources */,
 				8ACE4D3824E31B4700B9D0EB /* ContactView.swift in Sources */,
 				8FD011B1228A82A600D25925 /* HUDView.swift in Sources */,
