// !$*UTF8*$!
{
	archiveVersion = 1;
	classes = {
	};
	objectVersion = 54;
	objects = {

/* Begin PBXBuildFile section */
		0A3CD0B127BCA36000DBE728 /* HeaderModifiers.swift in Sources */ = {isa = PBXBuildFile; fileRef = 0A3CD0B027BCA36000DBE728 /* HeaderModifiers.swift */; };
		0A3CD0B327BDD26B00DBE728 /* MSFList.swift in Sources */ = {isa = PBXBuildFile; fileRef = 0A3CD0B227BDD26A00DBE728 /* MSFList.swift */; };
		0AA874162600237A00D47421 /* PersonaView.swift in Sources */ = {isa = PBXBuildFile; fileRef = 0AA874142600237A00D47421 /* PersonaView.swift */; };
		0AC8A8B227C72D4600D9FAF5 /* MSFPersonaView.swift in Sources */ = {isa = PBXBuildFile; fileRef = 0AC8A8B127C72D4600D9FAF5 /* MSFPersonaView.swift */; };
		0ACD82192620453B0035CD9F /* PersonaViewTokenSet.swift in Sources */ = {isa = PBXBuildFile; fileRef = 0ACD82172620453B0035CD9F /* PersonaViewTokenSet.swift */; };
		0AD70F5B26E80A5D008774EC /* CommandBarTokenSet.swift in Sources */ = {isa = PBXBuildFile; fileRef = 0AD70F5926E80A5D008774EC /* CommandBarTokenSet.swift */; };
		2A9745DE281733D700E1A1FD /* TableViewCellTokenSet.swift in Sources */ = {isa = PBXBuildFile; fileRef = 2A9745DD281733D700E1A1FD /* TableViewCellTokenSet.swift */; };
		43488C46270FAD1300124C71 /* FluentNotification.swift in Sources */ = {isa = PBXBuildFile; fileRef = 43488C44270FAD0200124C71 /* FluentNotification.swift */; };
		4B0E060B28A248F40045E9BB /* ShimmerLinesShape.swift in Sources */ = {isa = PBXBuildFile; fileRef = 4B0E060A28A248F40045E9BB /* ShimmerLinesShape.swift */; };
		4B1596D3284ACB5F00C3D725 /* ShimmerTokenSet.swift in Sources */ = {isa = PBXBuildFile; fileRef = 4B1596D2284ACB5F00C3D725 /* ShimmerTokenSet.swift */; };
		4B53505F27F63E3F0033B47F /* NotificationModifiers.swift in Sources */ = {isa = PBXBuildFile; fileRef = 4B53505E27F63E3F0033B47F /* NotificationModifiers.swift */; };
		4B8A76722862E5FA00F90F3A /* MSFShimmerView.swift in Sources */ = {isa = PBXBuildFile; fileRef = 4B8A76712862E5FA00F90F3A /* MSFShimmerView.swift */; };
		4B8A76742862F49E00F90F3A /* ShimmerModifiers.swift in Sources */ = {isa = PBXBuildFile; fileRef = 4B8A76732862F49E00F90F3A /* ShimmerModifiers.swift */; };
		4B8A7676286ADCD500F90F3A /* ShimmerLinesView.swift in Sources */ = {isa = PBXBuildFile; fileRef = 4B8A7675286ADCD300F90F3A /* ShimmerLinesView.swift */; };
		4BBD651F2755FD9500A8B09E /* MSFNotification.swift in Sources */ = {isa = PBXBuildFile; fileRef = 4BBD651E2755FD9500A8B09E /* MSFNotification.swift */; };
		4BF01D9A27B37CF8005B32F2 /* NotificationTokenSet.swift in Sources */ = {isa = PBXBuildFile; fileRef = 4BF01D9927B37CF8005B32F2 /* NotificationTokenSet.swift */; };
		4BF01DA027B3A862005B32F2 /* UIApplication+Extensions.swift in Sources */ = {isa = PBXBuildFile; fileRef = 4BF01D9F27B3A861005B32F2 /* UIApplication+Extensions.swift */; };
		5303259B26B31B6B00611D05 /* AvatarModifiers.swift in Sources */ = {isa = PBXBuildFile; fileRef = 5303259926B31B6B00611D05 /* AvatarModifiers.swift */; };
		5306075326A1E6A4002D49CF /* AvatarGroupTokenSet.swift in Sources */ = {isa = PBXBuildFile; fileRef = 5306074F26A1E6A4002D49CF /* AvatarGroupTokenSet.swift */; };
		5306075726A1E6A4002D49CF /* AvatarGroup.swift in Sources */ = {isa = PBXBuildFile; fileRef = 5306075126A1E6A4002D49CF /* AvatarGroup.swift */; };
		5306076126A201C8002D49CF /* Persona.swift in Sources */ = {isa = PBXBuildFile; fileRef = B4EF53C2215AF1AB00573E8F /* Persona.swift */; };
		53097D05270288FB00A6E4DC /* MSFButton.swift in Sources */ = {isa = PBXBuildFile; fileRef = 53097CFF270288FB00A6E4DC /* MSFButton.swift */; };
		53097D09270288FB00A6E4DC /* Button.swift in Sources */ = {isa = PBXBuildFile; fileRef = 53097D01270288FB00A6E4DC /* Button.swift */; };
		53097D0B270288FB00A6E4DC /* ButtonModifiers.swift in Sources */ = {isa = PBXBuildFile; fileRef = 53097D02270288FB00A6E4DC /* ButtonModifiers.swift */; };
		53097D0D270288FB00A6E4DC /* ButtonTokenSet.swift in Sources */ = {isa = PBXBuildFile; fileRef = 53097D03270288FB00A6E4DC /* ButtonTokenSet.swift */; };
		53097D172702890900A6E4DC /* HeaderTokenSet.swift in Sources */ = {isa = PBXBuildFile; fileRef = 53097D0E2702890800A6E4DC /* HeaderTokenSet.swift */; };
		53097D192702890900A6E4DC /* List.swift in Sources */ = {isa = PBXBuildFile; fileRef = 53097D0F2702890800A6E4DC /* List.swift */; };
		53097D1D2702890900A6E4DC /* ListCellTokenSet.swift in Sources */ = {isa = PBXBuildFile; fileRef = 53097D112702890800A6E4DC /* ListCellTokenSet.swift */; };
		53097D212702890900A6E4DC /* ListHeader.swift in Sources */ = {isa = PBXBuildFile; fileRef = 53097D132702890800A6E4DC /* ListHeader.swift */; };
		53097D252702890900A6E4DC /* ListCell.swift in Sources */ = {isa = PBXBuildFile; fileRef = 53097D152702890900A6E4DC /* ListCell.swift */; };
		53097D4727028B1200A6E4DC /* ButtonLegacy.swift in Sources */ = {isa = PBXBuildFile; fileRef = 53097D4527028B1100A6E4DC /* ButtonLegacy.swift */; };
		530D9C5127EE388200BDCBBF /* SwiftUI+ViewPresentation.swift in Sources */ = {isa = PBXBuildFile; fileRef = 530D9C5027EE388200BDCBBF /* SwiftUI+ViewPresentation.swift */; };
		530D9C5327EE7B2C00BDCBBF /* SwiftUI+ViewAnimation.swift in Sources */ = {isa = PBXBuildFile; fileRef = 530D9C5227EE7B2C00BDCBBF /* SwiftUI+ViewAnimation.swift */; };
		5314E01625F00CF70099271A /* BarButtonItems.swift in Sources */ = {isa = PBXBuildFile; fileRef = A52648DB2316F4F9003342A0 /* BarButtonItems.swift */; };
		5314E02825F00DA80099271A /* BlurringView.swift in Sources */ = {isa = PBXBuildFile; fileRef = FDA1AF8B21484625001AE720 /* BlurringView.swift */; };
		5314E03125F00DDD0099271A /* CardView.swift in Sources */ = {isa = PBXBuildFile; fileRef = CCC18C2B2501B22F00BE830E /* CardView.swift */; };
		5314E03A25F00E3D0099271A /* BadgeView.swift in Sources */ = {isa = PBXBuildFile; fileRef = B444D6B52183A9740002B4D4 /* BadgeView.swift */; };
		5314E03B25F00E3D0099271A /* BadgeStringExtractor.swift in Sources */ = {isa = PBXBuildFile; fileRef = B4A8BBCC21BF6D6900D5E3ED /* BadgeStringExtractor.swift */; };
		5314E03C25F00E3D0099271A /* BadgeField.swift in Sources */ = {isa = PBXBuildFile; fileRef = B45EB78F219E310F008646A2 /* BadgeField.swift */; };
		5314E05925F00EF50099271A /* CalendarViewDataSource.swift in Sources */ = {isa = PBXBuildFile; fileRef = FD599D0B2134AB1E008845EE /* CalendarViewDataSource.swift */; };
		5314E05A25F00EF50099271A /* CalendarViewLayout.swift in Sources */ = {isa = PBXBuildFile; fileRef = FD599D092134AB15008845EE /* CalendarViewLayout.swift */; };
		5314E05B25F00EF50099271A /* CalendarView.swift in Sources */ = {isa = PBXBuildFile; fileRef = FD599D0121348439008845EE /* CalendarView.swift */; };
		5314E06025F00EFD0099271A /* CalendarViewWeekdayHeadingView.swift in Sources */ = {isa = PBXBuildFile; fileRef = FD599D072134AB0E008845EE /* CalendarViewWeekdayHeadingView.swift */; };
		5314E06125F00EFD0099271A /* CalendarViewDayCell.swift in Sources */ = {isa = PBXBuildFile; fileRef = FDFB8AEE21361C9D0046850A /* CalendarViewDayCell.swift */; };
		5314E06225F00EFD0099271A /* CalendarViewDayTodayCell.swift in Sources */ = {isa = PBXBuildFile; fileRef = FDFB8AEC21361C9D0046850A /* CalendarViewDayTodayCell.swift */; };
		5314E06325F00EFD0099271A /* CalendarViewDayMonthYearCell.swift in Sources */ = {isa = PBXBuildFile; fileRef = FDFB8AEF21361C9D0046850A /* CalendarViewDayMonthYearCell.swift */; };
		5314E06425F00EFD0099271A /* CalendarViewMonthBannerView.swift in Sources */ = {isa = PBXBuildFile; fileRef = FDFB8AEA21361C950046850A /* CalendarViewMonthBannerView.swift */; };
		5314E06525F00EFD0099271A /* CalendarViewDayMonthCell.swift in Sources */ = {isa = PBXBuildFile; fileRef = FDFB8AED21361C9D0046850A /* CalendarViewDayMonthCell.swift */; };
		5314E06A25F00F100099271A /* GenericDateTimePicker.swift in Sources */ = {isa = PBXBuildFile; fileRef = FD1FAE1A2272464B00A5DBA4 /* GenericDateTimePicker.swift */; };
		5314E06B25F00F100099271A /* DateTimePicker.swift in Sources */ = {isa = PBXBuildFile; fileRef = FD77752F21A490BA00033D58 /* DateTimePicker.swift */; };
		5314E07025F00F140099271A /* DatePickerController.swift in Sources */ = {isa = PBXBuildFile; fileRef = FD4F2A1F214AE20400C437D6 /* DatePickerController.swift */; };
		5314E07125F00F140099271A /* DatePickerSelectionManager.swift in Sources */ = {isa = PBXBuildFile; fileRef = FD256C5A2183B90B00EC9588 /* DatePickerSelectionManager.swift */; };
		5314E07625F00F160099271A /* DateTimePickerController.swift in Sources */ = {isa = PBXBuildFile; fileRef = FD5ADBF32190CDC80005A9AF /* DateTimePickerController.swift */; };
		5314E07B25F00F1A0099271A /* DateTimePickerViewDataSource.swift in Sources */ = {isa = PBXBuildFile; fileRef = FD9758072191118E00B67319 /* DateTimePickerViewDataSource.swift */; };
		5314E07C25F00F1A0099271A /* DateTimePickerViewLayout.swift in Sources */ = {isa = PBXBuildFile; fileRef = FD77752C219E62E100033D58 /* DateTimePickerViewLayout.swift */; };
		5314E07D25F00F1A0099271A /* DateTimePickerViewComponentTableView.swift in Sources */ = {isa = PBXBuildFile; fileRef = FD9758082191118E00B67319 /* DateTimePickerViewComponentTableView.swift */; };
		5314E07E25F00F1A0099271A /* DateTimePickerView.swift in Sources */ = {isa = PBXBuildFile; fileRef = FD9758062191118D00B67319 /* DateTimePickerView.swift */; };
		5314E07F25F00F1A0099271A /* DateTimePickerViewComponentCell.swift in Sources */ = {isa = PBXBuildFile; fileRef = FD97580A2191118E00B67319 /* DateTimePickerViewComponentCell.swift */; };
		5314E08025F00F1A0099271A /* DateTimePickerViewComponent.swift in Sources */ = {isa = PBXBuildFile; fileRef = FD9758092191118E00B67319 /* DateTimePickerViewComponent.swift */; };
		5314E08925F00F2D0099271A /* CommandBarButtonGroupView.swift in Sources */ = {isa = PBXBuildFile; fileRef = FC414E242588798000069E73 /* CommandBarButtonGroupView.swift */; };
		5314E08A25F00F2D0099271A /* CommandBar.swift in Sources */ = {isa = PBXBuildFile; fileRef = FC414E1E258876FB00069E73 /* CommandBar.swift */; };
		5314E08B25F00F2D0099271A /* CommandBarItem.swift in Sources */ = {isa = PBXBuildFile; fileRef = FC414E4E2588B65C00069E73 /* CommandBarItem.swift */; };
		5314E08C25F00F2D0099271A /* CommandBarButton.swift in Sources */ = {isa = PBXBuildFile; fileRef = FC414E2A25887A4B00069E73 /* CommandBarButton.swift */; };
		5314E09525F00FA30099271A /* DimmingView.swift in Sources */ = {isa = PBXBuildFile; fileRef = A5B87B03211E22B70038C37C /* DimmingView.swift */; };
		5314E09E25F00FE20099271A /* DotView.swift in Sources */ = {isa = PBXBuildFile; fileRef = FDD454ED21405B390006E84E /* DotView.swift */; };
		5314E0A725F010070099271A /* DrawerController.swift in Sources */ = {isa = PBXBuildFile; fileRef = A5B87AF3211E16360038C37C /* DrawerController.swift */; };
		5314E0A825F010070099271A /* DrawerPresentationController.swift in Sources */ = {isa = PBXBuildFile; fileRef = A5B87AF5211E16360038C37C /* DrawerPresentationController.swift */; };
		5314E0A925F010070099271A /* DrawerTransitionAnimator.swift in Sources */ = {isa = PBXBuildFile; fileRef = A5B87AF4211E16360038C37C /* DrawerTransitionAnimator.swift */; };
		5314E0AA25F010070099271A /* DrawerShadowView.swift in Sources */ = {isa = PBXBuildFile; fileRef = A5237ACC21ED6CA70040BF27 /* DrawerShadowView.swift */; };
		5314E0B325F010400099271A /* EasyTapButton.swift in Sources */ = {isa = PBXBuildFile; fileRef = FD5BBE42214C73CE008964B4 /* EasyTapButton.swift */; };
		5314E0CF25F011F10099271A /* Label.swift in Sources */ = {isa = PBXBuildFile; fileRef = A589F853211BA03200471C23 /* Label.swift */; };
		5314E0E425F012C00099271A /* NavigationController.swift in Sources */ = {isa = PBXBuildFile; fileRef = FD41C87F22DD13230086F899 /* NavigationController.swift */; };
		5314E0E525F012C00099271A /* NavigationBar.swift in Sources */ = {isa = PBXBuildFile; fileRef = FD41C87B22DD13230086F899 /* NavigationBar.swift */; };
		5314E0E625F012C00099271A /* UIViewController+Navigation.swift in Sources */ = {isa = PBXBuildFile; fileRef = FD9DA7B4232C33A80013E41B /* UIViewController+Navigation.swift */; };
		5314E0E725F012C00099271A /* UINavigationItem+Navigation.swift in Sources */ = {isa = PBXBuildFile; fileRef = FD41C8BD22DD47120086F899 /* UINavigationItem+Navigation.swift */; };
		5314E0EC25F012C40099271A /* NavigationAnimator.swift in Sources */ = {isa = PBXBuildFile; fileRef = FD41C88022DD13230086F899 /* NavigationAnimator.swift */; };
		5314E0ED25F012C40099271A /* ContentScrollViewTraits.swift in Sources */ = {isa = PBXBuildFile; fileRef = FD41C86E22DD13230086F899 /* ContentScrollViewTraits.swift */; };
		5314E0F225F012C80099271A /* ShyHeaderView.swift in Sources */ = {isa = PBXBuildFile; fileRef = FD41C87122DD13230086F899 /* ShyHeaderView.swift */; };
		5314E0F325F012C80099271A /* ShyHeaderController.swift in Sources */ = {isa = PBXBuildFile; fileRef = FD41C87022DD13230086F899 /* ShyHeaderController.swift */; };
		5314E0F825F012CB0099271A /* LargeTitleView.swift in Sources */ = {isa = PBXBuildFile; fileRef = FD41C87A22DD13230086F899 /* LargeTitleView.swift */; };
		5314E10A25F014600099271A /* Obscurable.swift in Sources */ = {isa = PBXBuildFile; fileRef = 53BCB0CD253A4E8C00620960 /* Obscurable.swift */; };
		5314E11625F015EA0099271A /* PersonaBadgeViewDataSource.swift in Sources */ = {isa = PBXBuildFile; fileRef = B4BA27872319DC0D0001563C /* PersonaBadgeViewDataSource.swift */; };
		5314E11725F015EA0099271A /* PersonaCell.swift in Sources */ = {isa = PBXBuildFile; fileRef = B46D3F922151D95F0029772C /* PersonaCell.swift */; };
		5314E11825F015EA0099271A /* PeoplePicker.swift in Sources */ = {isa = PBXBuildFile; fileRef = B47B58B722F8E5840078DE38 /* PeoplePicker.swift */; };
		5314E11B25F015EA0099271A /* PersonaListView.swift in Sources */ = {isa = PBXBuildFile; fileRef = B46D3F9C215985AC0029772C /* PersonaListView.swift */; };
		5314E12925F016230099271A /* PillButtonStyle.swift in Sources */ = {isa = PBXBuildFile; fileRef = 86AF4F7425AFC746005D4253 /* PillButtonStyle.swift */; };
		5314E12A25F016230099271A /* PillButton.swift in Sources */ = {isa = PBXBuildFile; fileRef = 497DC2D824185885008D86F8 /* PillButton.swift */; };
		5314E12B25F016230099271A /* PillButtonBar.swift in Sources */ = {isa = PBXBuildFile; fileRef = 497DC2D724185885008D86F8 /* PillButtonBar.swift */; };
		5314E13425F016370099271A /* PopupMenuItem.swift in Sources */ = {isa = PBXBuildFile; fileRef = A5961F9E218A256B00E2A506 /* PopupMenuItem.swift */; };
		5314E13525F016370099271A /* PopupMenuItemCell.swift in Sources */ = {isa = PBXBuildFile; fileRef = A5961FA2218A25D100E2A506 /* PopupMenuItemCell.swift */; };
		5314E13625F016370099271A /* PopupMenuSectionHeaderView.swift in Sources */ = {isa = PBXBuildFile; fileRef = A5961FA4218A260500E2A506 /* PopupMenuSectionHeaderView.swift */; };
		5314E13725F016370099271A /* PopupMenuProtocols.swift in Sources */ = {isa = PBXBuildFile; fileRef = 0BCEFADD2485FEC00088CEE5 /* PopupMenuProtocols.swift */; };
		5314E13825F016370099271A /* PopupMenuSection.swift in Sources */ = {isa = PBXBuildFile; fileRef = A5961FA0218A25C400E2A506 /* PopupMenuSection.swift */; };
		5314E13925F016370099271A /* PopupMenuController.swift in Sources */ = {isa = PBXBuildFile; fileRef = A5961F9C218A254D00E2A506 /* PopupMenuController.swift */; };
		5314E14225F016860099271A /* CardPresenterNavigationController.swift in Sources */ = {isa = PBXBuildFile; fileRef = FD0D29D52151A3D700E8655E /* CardPresenterNavigationController.swift */; };
		5314E14325F016860099271A /* CardTransitionAnimator.swift in Sources */ = {isa = PBXBuildFile; fileRef = FDA1AF90214871B5001AE720 /* CardTransitionAnimator.swift */; };
		5314E14425F016860099271A /* PageCardPresenterController.swift in Sources */ = {isa = PBXBuildFile; fileRef = FD4F2A1A2148937100C437D6 /* PageCardPresenterController.swift */; };
		5314E14525F016860099271A /* CardPresentationController.swift in Sources */ = {isa = PBXBuildFile; fileRef = FDA1AF9221487225001AE720 /* CardPresentationController.swift */; };
		5314E14E25F016CD0099271A /* ResizingHandleView.swift in Sources */ = {isa = PBXBuildFile; fileRef = A5237ACA21DED7030040BF27 /* ResizingHandleView.swift */; };
		5314E16925F017940099271A /* SegmentedControl.swift in Sources */ = {isa = PBXBuildFile; fileRef = ECEBA8FB25EDF3380048EE24 /* SegmentedControl.swift */; };
		5314E17225F0191C0099271A /* Separator.swift in Sources */ = {isa = PBXBuildFile; fileRef = A5DCA76321224026005F4CB7 /* Separator.swift */; };
		5314E18D25F0195C0099271A /* ShimmerView.swift in Sources */ = {isa = PBXBuildFile; fileRef = C0EAAEAC2347E1DF00C7244E /* ShimmerView.swift */; };
		5314E18E25F0195C0099271A /* MSFShimmerLinesView.swift in Sources */ = {isa = PBXBuildFile; fileRef = C0A0D76B233AEF6C00F432FD /* MSFShimmerLinesView.swift */; };
		5314E19525F019650099271A /* TabBarItemView.swift in Sources */ = {isa = PBXBuildFile; fileRef = 1168630222E131CF0088B302 /* TabBarItemView.swift */; };
		5314E19625F019650099271A /* TabBarView.swift in Sources */ = {isa = PBXBuildFile; fileRef = 1168630322E131CF0088B302 /* TabBarView.swift */; };
		5314E19725F019650099271A /* TabBarItem.swift in Sources */ = {isa = PBXBuildFile; fileRef = 118D9847230BBA2300BC0B72 /* TabBarItem.swift */; };
		5314E19825F019650099271A /* SideTabBar.swift in Sources */ = {isa = PBXBuildFile; fileRef = 7D0931C224AAAC8C0072458A /* SideTabBar.swift */; };
		5314E1A125F01A7C0099271A /* TableViewCellFileAccessoryView.swift in Sources */ = {isa = PBXBuildFile; fileRef = 7DC2FB2724C0ED1100367A55 /* TableViewCellFileAccessoryView.swift */; };
		5314E1A225F01A7C0099271A /* ActivityIndicatorCell.swift in Sources */ = {isa = PBXBuildFile; fileRef = B4E782C221793AB200A7DFCE /* ActivityIndicatorCell.swift */; };
		5314E1A325F01A7C0099271A /* TableViewHeaderFooterView.swift in Sources */ = {isa = PBXBuildFile; fileRef = B4EF66502294A664007FEAB0 /* TableViewHeaderFooterView.swift */; };
		5314E1A425F01A7C0099271A /* CenteredLabelCell.swift in Sources */ = {isa = PBXBuildFile; fileRef = B4E782C62179509A00A7DFCE /* CenteredLabelCell.swift */; };
		5314E1A525F01A7C0099271A /* TableViewCell.swift in Sources */ = {isa = PBXBuildFile; fileRef = B498141321E424920077B48D /* TableViewCell.swift */; };
		5314E1A625F01A7C0099271A /* BooleanCell.swift in Sources */ = {isa = PBXBuildFile; fileRef = B441478C228CDA130040E88E /* BooleanCell.swift */; };
		5314E1A725F01A7C0099271A /* ActionsCell.swift in Sources */ = {isa = PBXBuildFile; fileRef = B4E782C02176AD5E00A7DFCE /* ActionsCell.swift */; };
		5314E1B025F01A980099271A /* Tooltip.swift in Sources */ = {isa = PBXBuildFile; fileRef = FD7DF05B21FA7F5000857267 /* Tooltip.swift */; };
		5314E1B125F01A980099271A /* TooltipView.swift in Sources */ = {isa = PBXBuildFile; fileRef = FD7DF05D21FA7FC100857267 /* TooltipView.swift */; };
		5314E1B225F01A980099271A /* TooltipPositionController.swift in Sources */ = {isa = PBXBuildFile; fileRef = FD7DF05F21FA83C900857267 /* TooltipPositionController.swift */; };
		5314E1BB25F01B070099271A /* TouchForwardingView.swift in Sources */ = {isa = PBXBuildFile; fileRef = B483323621DEB5A00022B4CC /* TouchForwardingView.swift */; };
		5314E1C425F01B4E0099271A /* TwoLineTitleView.swift in Sources */ = {isa = PBXBuildFile; fileRef = FD5BBE40214C6AF3008964B4 /* TwoLineTitleView.swift */; };
		5314E1CD25F01B730099271A /* AnimationSynchronizer.swift in Sources */ = {isa = PBXBuildFile; fileRef = C0938E43235E8ED500256251 /* AnimationSynchronizer.swift */; };
		5314E1D625F01E4A0099271A /* SearchBar.swift in Sources */ = {isa = PBXBuildFile; fileRef = FD41C87E22DD13230086F899 /* SearchBar.swift */; };
		5314E21E25F022120099271A /* UIView+Extensions.swift in Sources */ = {isa = PBXBuildFile; fileRef = A5B87B05211E23650038C37C /* UIView+Extensions.swift */; };
		5314E23025F022C80099271A /* UIScrollView+Extensions.swift in Sources */ = {isa = PBXBuildFile; fileRef = FD41C8B122DD3BB70086F899 /* UIScrollView+Extensions.swift */; };
		5314E25425F023650099271A /* UIImage+Extensions.swift in Sources */ = {isa = PBXBuildFile; fileRef = A5961FA6218A2E4500E2A506 /* UIImage+Extensions.swift */; };
		5314E26625F023B20099271A /* UIColor+Extensions.swift in Sources */ = {isa = PBXBuildFile; fileRef = A56CE7B522E68A7800AA77EE /* UIColor+Extensions.swift */; };
		5314E28125F0240D0099271A /* DateComponents+Extensions.swift in Sources */ = {isa = PBXBuildFile; fileRef = FD9A5C862179464F00D224D9 /* DateComponents+Extensions.swift */; };
		5314E28E25F024590099271A /* Date+Extensions.swift in Sources */ = {isa = PBXBuildFile; fileRef = FD5BBE3A214B2F44008964B4 /* Date+Extensions.swift */; };
		5314E29725F024760099271A /* String+Extension.swift in Sources */ = {isa = PBXBuildFile; fileRef = A559BB7D212B6D100055E107 /* String+Extension.swift */; };
		5314E2A025F024860099271A /* NSLayoutConstraint+Extensions.swift in Sources */ = {isa = PBXBuildFile; fileRef = FD41C8B422DD3EA20086F899 /* NSLayoutConstraint+Extensions.swift */; };
		5314E2B225F024B60099271A /* Calendar+Extensions.swift in Sources */ = {isa = PBXBuildFile; fileRef = FD7254E82147059D002F4069 /* Calendar+Extensions.swift */; };
		5314E2BB25F024C60099271A /* CALayer+Extensions.swift in Sources */ = {isa = PBXBuildFile; fileRef = A54D97D9217A5FC10072681A /* CALayer+Extensions.swift */; };
		5314E2DA25F025370099271A /* Fonts.swift in Sources */ = {isa = PBXBuildFile; fileRef = A5CEC16E20D98F340016922A /* Fonts.swift */; };
		5314E2E325F025500099271A /* FluentUIFramework.swift in Sources */ = {isa = PBXBuildFile; fileRef = A559BB82212B7D870055E107 /* FluentUIFramework.swift */; };
		5314E2EC25F025710099271A /* DayOfMonth.swift in Sources */ = {isa = PBXBuildFile; fileRef = FD777528219E3F6C00033D58 /* DayOfMonth.swift */; };
		5314E2F525F025C60099271A /* CalendarConfiguration.swift in Sources */ = {isa = PBXBuildFile; fileRef = FDF41ED82141A02200EC527C /* CalendarConfiguration.swift */; };
		5314E30225F0260E0099271A /* AccessibilityContainerView.swift in Sources */ = {isa = PBXBuildFile; fileRef = FD77752A219E455A00033D58 /* AccessibilityContainerView.swift */; };
		5314E30325F0260E0099271A /* AccessibleViewDelegate.swift in Sources */ = {isa = PBXBuildFile; fileRef = FD599D052134A682008845EE /* AccessibleViewDelegate.swift */; };
		53229A0027FE108400C016A2 /* MSFHeadsUpDisplay.swift in Sources */ = {isa = PBXBuildFile; fileRef = 532299FF27FE108400C016A2 /* MSFHeadsUpDisplay.swift */; };
		5328D97126FBA3D700F3723B /* IndeterminateProgressBarTokenSet.swift in Sources */ = {isa = PBXBuildFile; fileRef = 5328D96C26FBA3D600F3723B /* IndeterminateProgressBarTokenSet.swift */; };
		5328D97326FBA3D700F3723B /* IndeterminateProgressBarModifiers.swift in Sources */ = {isa = PBXBuildFile; fileRef = 5328D96D26FBA3D600F3723B /* IndeterminateProgressBarModifiers.swift */; };
		5328D97726FBA3D700F3723B /* IndeterminateProgressBar.swift in Sources */ = {isa = PBXBuildFile; fileRef = 5328D96F26FBA3D700F3723B /* IndeterminateProgressBar.swift */; };
		532FE3D426EA6D74007539C0 /* ActivityIndicatorTokenSet.swift in Sources */ = {isa = PBXBuildFile; fileRef = 532FE3CE26EA6D73007539C0 /* ActivityIndicatorTokenSet.swift */; };
		532FE3D626EA6D74007539C0 /* ActivityIndicatorModifiers.swift in Sources */ = {isa = PBXBuildFile; fileRef = 532FE3CF26EA6D73007539C0 /* ActivityIndicatorModifiers.swift */; };
		532FE3D826EA6D74007539C0 /* ActivityIndicator.swift in Sources */ = {isa = PBXBuildFile; fileRef = 532FE3D026EA6D74007539C0 /* ActivityIndicator.swift */; };
		5336B17627F77EB800B01E0D /* HUDModifiers.swift in Sources */ = {isa = PBXBuildFile; fileRef = 5336B17027F77EB700B01E0D /* HUDModifiers.swift */; };
		5336B17827F77EB800B01E0D /* HUD.swift in Sources */ = {isa = PBXBuildFile; fileRef = 5336B17227F77EB700B01E0D /* HUD.swift */; };
		5336B17927F77EB800B01E0D /* HeadsUpDisplay.swift in Sources */ = {isa = PBXBuildFile; fileRef = 5336B17327F77EB700B01E0D /* HeadsUpDisplay.swift */; };
		5336B18027FB6D9B00B01E0D /* HeadsUpDisplayTokenSet.swift in Sources */ = {isa = PBXBuildFile; fileRef = 5336B17F27FB6D9B00B01E0D /* HeadsUpDisplayTokenSet.swift */; };
		535559E42711411E0094A871 /* FluentUIHostingController.swift in Sources */ = {isa = PBXBuildFile; fileRef = 535559E22711411E0094A871 /* FluentUIHostingController.swift */; };
		5373D5652694D65C0032A3B4 /* AvatarTokenSet.swift in Sources */ = {isa = PBXBuildFile; fileRef = 5373D5602694D65C0032A3B4 /* AvatarTokenSet.swift */; };
		5373D5672694D65C0032A3B4 /* Avatar.swift in Sources */ = {isa = PBXBuildFile; fileRef = 5373D5612694D65C0032A3B4 /* Avatar.swift */; };
		5373D56B2694D65C0032A3B4 /* MSFAvatarPresence.swift in Sources */ = {isa = PBXBuildFile; fileRef = 5373D5632694D65C0032A3B4 /* MSFAvatarPresence.swift */; };
		5373D5732694D66F0032A3B4 /* UIKit+SwiftUI_interoperability.swift in Sources */ = {isa = PBXBuildFile; fileRef = 5373D56D2694D66F0032A3B4 /* UIKit+SwiftUI_interoperability.swift */; };
		5373D5772694D66F0032A3B4 /* SwiftUI+ViewModifiers.swift in Sources */ = {isa = PBXBuildFile; fileRef = 5373D56F2694D66F0032A3B4 /* SwiftUI+ViewModifiers.swift */; };
		539D280B2822E90F00640018 /* DividerModifiers.swift in Sources */ = {isa = PBXBuildFile; fileRef = ECA92183279A177D00B66117 /* DividerModifiers.swift */; };
		53E2EE0527860D010086D30D /* MSFActivityIndicator.swift in Sources */ = {isa = PBXBuildFile; fileRef = 53E2EE0427860D010086D30D /* MSFActivityIndicator.swift */; };
		53E2EE07278799B30086D30D /* MSFIndeterminateProgressBar.swift in Sources */ = {isa = PBXBuildFile; fileRef = 53E2EE06278799B30086D30D /* MSFIndeterminateProgressBar.swift */; };
		6EB4B25F270ED6B30005B808 /* BadgeLabel.swift in Sources */ = {isa = PBXBuildFile; fileRef = 6EB4B25D270ED6450005B808 /* BadgeLabel.swift */; };
		6ED5E55126D3D39400D8BE81 /* BadgeLabelButton.swift in Sources */ = {isa = PBXBuildFile; fileRef = 6ED4C11C2696AE4000C30BD6 /* BadgeLabelButton.swift */; };
		6ED5E55226D3D39400D8BE81 /* UIBarButtonItem+BadgeValue.swift in Sources */ = {isa = PBXBuildFile; fileRef = 6ED4C11A2695A6E800C30BD6 /* UIBarButtonItem+BadgeValue.swift */; };
		8035CAB62633A4DB007B3FD1 /* BottomCommandingController.swift in Sources */ = {isa = PBXBuildFile; fileRef = 8035CAAA2633A442007B3FD1 /* BottomCommandingController.swift */; };
		8035CAD026377C17007B3FD1 /* CommandingItem.swift in Sources */ = {isa = PBXBuildFile; fileRef = 8035CACA26377C14007B3FD1 /* CommandingItem.swift */; };
		8035CADE2638E435007B3FD1 /* CommandingSection.swift in Sources */ = {isa = PBXBuildFile; fileRef = 8035CADC2638E435007B3FD1 /* CommandingSection.swift */; };
		80AECC21263339E3005AF2F3 /* BottomSheetController.swift in Sources */ = {isa = PBXBuildFile; fileRef = 80AECBD82629F18E005AF2F3 /* BottomSheetController.swift */; };
		80AECC22263339E5005AF2F3 /* BottomSheetPassthroughView.swift in Sources */ = {isa = PBXBuildFile; fileRef = 80AECBF1262FC34E005AF2F3 /* BottomSheetPassthroughView.swift */; };
		8FA3CB5B246B19EA0049E431 /* ColorTests.swift in Sources */ = {isa = PBXBuildFile; fileRef = 8FA3CB5A246B19EA0049E431 /* ColorTests.swift */; };
		8FD01188228A82A600D25925 /* Colors.swift in Sources */ = {isa = PBXBuildFile; fileRef = A5CEC16C20D98EE70016922A /* Colors.swift */; };
		92088EF92666DB2C003F571A /* PersonaButton.swift in Sources */ = {isa = PBXBuildFile; fileRef = 92088EF72666DB2C003F571A /* PersonaButton.swift */; };
		920945492703DDA000B38E1A /* CardNudgeTokenSet.swift in Sources */ = {isa = PBXBuildFile; fileRef = 920945472703DDA000B38E1A /* CardNudgeTokenSet.swift */; };
		922A34DF27BB87990062721F /* TokenizedControlView.swift in Sources */ = {isa = PBXBuildFile; fileRef = 922A34DE27BB87990062721F /* TokenizedControlView.swift */; };
		923DB9D4274CB65700D8E58A /* TokenizedControl.swift in Sources */ = {isa = PBXBuildFile; fileRef = 923DB9D2274CB65700D8E58A /* TokenizedControl.swift */; };
		923DB9D5274CB65700D8E58A /* FluentTheme.swift in Sources */ = {isa = PBXBuildFile; fileRef = 923DB9D3274CB65700D8E58A /* FluentTheme.swift */; };
		923DB9D7274CB66D00D8E58A /* ControlHostingView.swift in Sources */ = {isa = PBXBuildFile; fileRef = 923DB9D6274CB66D00D8E58A /* ControlHostingView.swift */; };
		923DF2E72712B6AB00637646 /* libFluentUI.a in Frameworks */ = {isa = PBXBuildFile; fileRef = 8FD01166228A820600D25925 /* libFluentUI.a */; };
		923DF2E82712B6C400637646 /* FluentUIResources-ios.bundle in Resources */ = {isa = PBXBuildFile; fileRef = A5DA88FC226FAA01000A8EA8 /* FluentUIResources-ios.bundle */; };
		924268A2277AD9F700C5A452 /* FontTests.swift in Sources */ = {isa = PBXBuildFile; fileRef = 924268A1277AD9F700C5A452 /* FontTests.swift */; };
		925728F7276D6AF800EE1019 /* ShadowInfo.swift in Sources */ = {isa = PBXBuildFile; fileRef = 925728F6276D6AF800EE1019 /* ShadowInfo.swift */; };
		925728F9276D6B5800EE1019 /* FontInfo.swift in Sources */ = {isa = PBXBuildFile; fileRef = 925728F8276D6B5800EE1019 /* FontInfo.swift */; };
		925D461D26FD133600179583 /* GlobalTokens.swift in Sources */ = {isa = PBXBuildFile; fileRef = 925D461B26FD133600179583 /* GlobalTokens.swift */; };
		925D462026FD18B200179583 /* AliasTokens.swift in Sources */ = {isa = PBXBuildFile; fileRef = 925D461E26FD18B200179583 /* AliasTokens.swift */; };
		9275105626815A7100F12730 /* MSFPersonaButtonCarousel.swift in Sources */ = {isa = PBXBuildFile; fileRef = 9275105426815A7100F12730 /* MSFPersonaButtonCarousel.swift */; };
		927EB2BD278627440069753D /* PersonaButtonModifiers.swift in Sources */ = {isa = PBXBuildFile; fileRef = 927EB2BC278627440069753D /* PersonaButtonModifiers.swift */; };
		9298798B2669A875002B1EB4 /* PersonaButtonTokenSet.swift in Sources */ = {isa = PBXBuildFile; fileRef = 927E34C62668350800998031 /* PersonaButtonTokenSet.swift */; };
		929DD257266ED3AC00E8175E /* PersonaButtonCarouselTokenSet.swift in Sources */ = {isa = PBXBuildFile; fileRef = 929DD255266ED3AC00E8175E /* PersonaButtonCarouselTokenSet.swift */; };
		929DD25A266ED3B600E8175E /* PersonaButtonCarousel.swift in Sources */ = {isa = PBXBuildFile; fileRef = 929DD258266ED3B600E8175E /* PersonaButtonCarousel.swift */; };
		92A1E4F526A791590007ED60 /* MSFCardNudge.swift in Sources */ = {isa = PBXBuildFile; fileRef = 92A1E4F326A791590007ED60 /* MSFCardNudge.swift */; };
		92B7E6A326864AE900EFC15E /* MSFPersonaButton.swift in Sources */ = {isa = PBXBuildFile; fileRef = 92B7E6A12684262900EFC15E /* MSFPersonaButton.swift */; };
		92D49054278FF4E50085C018 /* PersonaButtonCarouselModifiers.swift in Sources */ = {isa = PBXBuildFile; fileRef = 92D49053278FF4E50085C018 /* PersonaButtonCarouselModifiers.swift */; };
		92D5598226A0FD2800328FD3 /* CardNudge.swift in Sources */ = {isa = PBXBuildFile; fileRef = 92D5598026A0FD2800328FD3 /* CardNudge.swift */; };
		92D5FDFB28A713990087894B /* LinearGradientInfo.swift in Sources */ = {isa = PBXBuildFile; fileRef = 92D5FDFA28A713990087894B /* LinearGradientInfo.swift */; };
		92DEE2252723D34400E31ED0 /* ControlTokenSet.swift in Sources */ = {isa = PBXBuildFile; fileRef = 92DEE2232723D34400E31ED0 /* ControlTokenSet.swift */; };
		92E7AD5026FE51FF00AE7FF8 /* DynamicColor.swift in Sources */ = {isa = PBXBuildFile; fileRef = 92E7AD4E26FE51FF00AE7FF8 /* DynamicColor.swift */; };
		92EE82AE27025A94009D52B5 /* TokenSet.swift in Sources */ = {isa = PBXBuildFile; fileRef = 92EE82AC27025A94009D52B5 /* TokenSet.swift */; };
		92F8054E272B2DF3000EAFDB /* CardNudgeModifiers.swift in Sources */ = {isa = PBXBuildFile; fileRef = 92079C8E26B66E5100D688DA /* CardNudgeModifiers.swift */; };
		94A7EC1A2836DCB200BFFBAE /* CommandBarCommandGroupsView.swift in Sources */ = {isa = PBXBuildFile; fileRef = 94A7EC192836DCB100BFFBAE /* CommandBarCommandGroupsView.swift */; };
		A257F82A251D98DD002CAA6E /* FluentUI-apple.xcassets in Resources */ = {isa = PBXBuildFile; fileRef = A257F829251D98DD002CAA6E /* FluentUI-apple.xcassets */; };
		A257F82C251D98F3002CAA6E /* FluentUI-ios.xcassets in Resources */ = {isa = PBXBuildFile; fileRef = A257F82B251D98F3002CAA6E /* FluentUI-ios.xcassets */; };
		A542A9D7226FC01100204A52 /* Localizable.strings in Resources */ = {isa = PBXBuildFile; fileRef = A559BB81212B6FA40055E107 /* Localizable.strings */; };
		A542A9D8226FC01700204A52 /* Localizable.stringsdict in Resources */ = {isa = PBXBuildFile; fileRef = A5DF1EAD2213B26900CC741A /* Localizable.stringsdict */; };
		A5CEC16020D980B30016922A /* FluentUITests.swift in Sources */ = {isa = PBXBuildFile; fileRef = A5CEC15F20D980B30016922A /* FluentUITests.swift */; };
		C708B05F260A8778007190FA /* SegmentPillButton.swift in Sources */ = {isa = PBXBuildFile; fileRef = C708B055260A86FA007190FA /* SegmentPillButton.swift */; };
		C708B064260A87F7007190FA /* SegmentItem.swift in Sources */ = {isa = PBXBuildFile; fileRef = C708B04B260A8696007190FA /* SegmentItem.swift */; };
		C77A04B825F03DD1001B3EB6 /* String+Date.swift in Sources */ = {isa = PBXBuildFile; fileRef = C77A04B625F03DD1001B3EB6 /* String+Date.swift */; };
		C77A04EE25F046EB001B3EB6 /* Date+CellFileAccessoryView.swift in Sources */ = {isa = PBXBuildFile; fileRef = C77A04EC25F046EB001B3EB6 /* Date+CellFileAccessoryView.swift */; };
		D64D8E10283BFAEC00D8D7D1 /* TabBarItemTokenSet.swift in Sources */ = {isa = PBXBuildFile; fileRef = D64D8E0F283BFAEC00D8D7D1 /* TabBarItemTokenSet.swift */; };
		D64D8E12283D798D00D8D7D1 /* SideTabBarTokenSet.swift in Sources */ = {isa = PBXBuildFile; fileRef = D64D8E11283D798D00D8D7D1 /* SideTabBarTokenSet.swift */; };
		D6A0124A2810764B00C90535 /* TabBarTokenSet.swift in Sources */ = {isa = PBXBuildFile; fileRef = D6A012492810764B00C90535 /* TabBarTokenSet.swift */; };
		D6F4098927470E7F001B80D4 /* PillButtonTokenSet.swift in Sources */ = {isa = PBXBuildFile; fileRef = D6F4098827470E7F001B80D4 /* PillButtonTokenSet.swift */; };
		D6F4098F274F1A1C001B80D4 /* PillButtonBarTokenSet.swift in Sources */ = {isa = PBXBuildFile; fileRef = D6F4098E274F1A1C001B80D4 /* PillButtonBarTokenSet.swift */; };
		EC02A5F327472EF400E81B3E /* DividerTokenSet.swift in Sources */ = {isa = PBXBuildFile; fileRef = EC02A5F227472EF400E81B3E /* DividerTokenSet.swift */; };
		EC02A5F5274DD19600E81B3E /* MSFDivider.swift in Sources */ = {isa = PBXBuildFile; fileRef = EC02A5F4274DD19500E81B3E /* MSFDivider.swift */; };
		EC24DBC828BD95980026EF92 /* PopupMenuTokenSet.swift in Sources */ = {isa = PBXBuildFile; fileRef = EC24DBC728BD95980026EF92 /* PopupMenuTokenSet.swift */; };
		EC24DBCA28BD99860026EF92 /* PopupMenuItemTokenSet.swift in Sources */ = {isa = PBXBuildFile; fileRef = EC24DBC928BD99860026EF92 /* PopupMenuItemTokenSet.swift */; };
		EC27B8662807A63C00A40B9A /* ResizingHandleTokenSet.swift in Sources */ = {isa = PBXBuildFile; fileRef = EC27B8652807A63C00A40B9A /* ResizingHandleTokenSet.swift */; };
		EC5982D827BF348700FD048D /* MSFAvatar.swift in Sources */ = {isa = PBXBuildFile; fileRef = EC5982D727BF348700FD048D /* MSFAvatar.swift */; };
		EC5982DA27C703EE00FD048D /* CircleCutout.swift in Sources */ = {isa = PBXBuildFile; fileRef = EC5982D927C703ED00FD048D /* CircleCutout.swift */; };
		EC5982DC27CEC02100FD048D /* DrawerTokenSet.swift in Sources */ = {isa = PBXBuildFile; fileRef = EC5982DB27CEC02100FD048D /* DrawerTokenSet.swift */; };
		EC5982DE27D2EA6100FD048D /* SegmentedControlTokenSet.swift in Sources */ = {isa = PBXBuildFile; fileRef = EC5982DD27D2EA6100FD048D /* SegmentedControlTokenSet.swift */; };
		EC6A71EA273DBA520076A586 /* Divider.swift in Sources */ = {isa = PBXBuildFile; fileRef = EC6A71E9273DBA520076A586 /* Divider.swift */; };
		ECA9218627A3301C00B66117 /* MSFAvatarGroup.swift in Sources */ = {isa = PBXBuildFile; fileRef = ECA9218527A3301C00B66117 /* MSFAvatarGroup.swift */; };
		ECA9218A27A33A2D00B66117 /* AvatarGroupModifiers.swift in Sources */ = {isa = PBXBuildFile; fileRef = ECA9218927A33A2D00B66117 /* AvatarGroupModifiers.swift */; };
		ECA921C627B5D10B00B66117 /* ButtonDynamicColors.swift in Sources */ = {isa = PBXBuildFile; fileRef = ECA921C527B5D10A00B66117 /* ButtonDynamicColors.swift */; };
		F5784DBA285D031800DBEAD6 /* docs in Resources */ = {isa = PBXBuildFile; fileRef = F5784DB9285D031800DBEAD6 /* docs */; };
		FD053A352224CA33009B6378 /* DatePickerControllerTests.swift in Sources */ = {isa = PBXBuildFile; fileRef = FD053A342224CA33009B6378 /* DatePickerControllerTests.swift */; };
/* End PBXBuildFile section */

/* Begin PBXContainerItemProxy section */
		8FD011C7228A831700D25925 /* PBXContainerItemProxy */ = {
			isa = PBXContainerItemProxy;
			containerPortal = A5CEC14820D980B20016922A /* Project object */;
			proxyType = 1;
			remoteGlobalIDString = A5DA88FB226FAA01000A8EA8;
			remoteInfo = OfficeUIFabricResources;
		};
/* End PBXContainerItemProxy section */

/* Begin PBXFileReference section */
<<<<<<< HEAD
		0A3CD0B027BCA36000DBE728 /* HeaderModifiers.swift */ = {isa = PBXFileReference; lastKnownFileType = sourcecode.swift; path = HeaderModifiers.swift; sourceTree = "<group>"; };
		0A3CD0B227BDD26A00DBE728 /* MSFList.swift */ = {isa = PBXFileReference; lastKnownFileType = sourcecode.swift; path = MSFList.swift; sourceTree = "<group>"; };
		0AA874142600237A00D47421 /* PersonaView.swift */ = {isa = PBXFileReference; lastKnownFileType = sourcecode.swift; path = PersonaView.swift; sourceTree = "<group>"; };
		0AC8A8B127C72D4600D9FAF5 /* MSFPersonaView.swift */ = {isa = PBXFileReference; lastKnownFileType = sourcecode.swift; path = MSFPersonaView.swift; sourceTree = "<group>"; };
		0ACD82172620453B0035CD9F /* PersonaViewTokenSet.swift */ = {isa = PBXFileReference; lastKnownFileType = sourcecode.swift; path = PersonaViewTokenSet.swift; sourceTree = "<group>"; };
		0AD70F5926E80A5D008774EC /* CommandBarTokenSet.swift */ = {isa = PBXFileReference; lastKnownFileType = sourcecode.swift; path = CommandBarTokenSet.swift; sourceTree = "<group>"; };
		0AE866A626BA05D000E92108 /* Locale+Extensions.swift */ = {isa = PBXFileReference; lastKnownFileType = sourcecode.swift; path = "Locale+Extensions.swift"; sourceTree = "<group>"; };
=======
>>>>>>> 1ea24c24
		0BCEFADD2485FEC00088CEE5 /* PopupMenuProtocols.swift */ = {isa = PBXFileReference; lastKnownFileType = sourcecode.swift; path = PopupMenuProtocols.swift; sourceTree = "<group>"; };
		1168630222E131CF0088B302 /* TabBarItemView.swift */ = {isa = PBXFileReference; fileEncoding = 4; lastKnownFileType = sourcecode.swift; path = TabBarItemView.swift; sourceTree = "<group>"; };
		1168630322E131CF0088B302 /* TabBarView.swift */ = {isa = PBXFileReference; fileEncoding = 4; lastKnownFileType = sourcecode.swift; path = TabBarView.swift; sourceTree = "<group>"; };
		118D9847230BBA2300BC0B72 /* TabBarItem.swift */ = {isa = PBXFileReference; lastKnownFileType = sourcecode.swift; path = TabBarItem.swift; sourceTree = "<group>"; };
		2A9745DD281733D700E1A1FD /* TableViewCellTokenSet.swift */ = {isa = PBXFileReference; lastKnownFileType = sourcecode.swift; path = TableViewCellTokenSet.swift; sourceTree = "<group>"; };
		43488C44270FAD0200124C71 /* FluentNotification.swift */ = {isa = PBXFileReference; lastKnownFileType = sourcecode.swift; path = FluentNotification.swift; sourceTree = "<group>"; };
		497DC2D724185885008D86F8 /* PillButtonBar.swift */ = {isa = PBXFileReference; fileEncoding = 4; lastKnownFileType = sourcecode.swift; path = PillButtonBar.swift; sourceTree = "<group>"; };
		497DC2D824185885008D86F8 /* PillButton.swift */ = {isa = PBXFileReference; fileEncoding = 4; lastKnownFileType = sourcecode.swift; path = PillButton.swift; sourceTree = "<group>"; };
		4B0E060A28A248F40045E9BB /* ShimmerLinesShape.swift */ = {isa = PBXFileReference; lastKnownFileType = sourcecode.swift; path = ShimmerLinesShape.swift; sourceTree = "<group>"; };
		4B1596D2284ACB5F00C3D725 /* ShimmerTokenSet.swift */ = {isa = PBXFileReference; lastKnownFileType = sourcecode.swift; path = ShimmerTokenSet.swift; sourceTree = "<group>"; };
		4B53505E27F63E3F0033B47F /* NotificationModifiers.swift */ = {isa = PBXFileReference; lastKnownFileType = sourcecode.swift; path = NotificationModifiers.swift; sourceTree = "<group>"; };
		4B8A76712862E5FA00F90F3A /* MSFShimmerView.swift */ = {isa = PBXFileReference; lastKnownFileType = sourcecode.swift; path = MSFShimmerView.swift; sourceTree = "<group>"; };
		4B8A76732862F49E00F90F3A /* ShimmerModifiers.swift */ = {isa = PBXFileReference; lastKnownFileType = sourcecode.swift; path = ShimmerModifiers.swift; sourceTree = "<group>"; };
		4B8A7675286ADCD300F90F3A /* ShimmerLinesView.swift */ = {isa = PBXFileReference; lastKnownFileType = sourcecode.swift; path = ShimmerLinesView.swift; sourceTree = "<group>"; };
		4BBD651E2755FD9500A8B09E /* MSFNotification.swift */ = {isa = PBXFileReference; lastKnownFileType = sourcecode.swift; path = MSFNotification.swift; sourceTree = "<group>"; };
		4BF01D9927B37CF8005B32F2 /* NotificationTokenSet.swift */ = {isa = PBXFileReference; fileEncoding = 4; lastKnownFileType = sourcecode.swift; path = NotificationTokenSet.swift; sourceTree = "<group>"; };
		4BF01D9F27B3A861005B32F2 /* UIApplication+Extensions.swift */ = {isa = PBXFileReference; lastKnownFileType = sourcecode.swift; path = "UIApplication+Extensions.swift"; sourceTree = "<group>"; };
		5303259926B31B6B00611D05 /* AvatarModifiers.swift */ = {isa = PBXFileReference; fileEncoding = 4; lastKnownFileType = sourcecode.swift; path = AvatarModifiers.swift; sourceTree = "<group>"; };
		5306074F26A1E6A4002D49CF /* AvatarGroupTokenSet.swift */ = {isa = PBXFileReference; fileEncoding = 4; lastKnownFileType = sourcecode.swift; path = AvatarGroupTokenSet.swift; sourceTree = "<group>"; };
		5306075126A1E6A4002D49CF /* AvatarGroup.swift */ = {isa = PBXFileReference; fileEncoding = 4; lastKnownFileType = sourcecode.swift; path = AvatarGroup.swift; sourceTree = "<group>"; };
		53097CFF270288FB00A6E4DC /* MSFButton.swift */ = {isa = PBXFileReference; fileEncoding = 4; lastKnownFileType = sourcecode.swift; path = MSFButton.swift; sourceTree = "<group>"; };
		53097D01270288FB00A6E4DC /* Button.swift */ = {isa = PBXFileReference; fileEncoding = 4; lastKnownFileType = sourcecode.swift; path = Button.swift; sourceTree = "<group>"; };
		53097D02270288FB00A6E4DC /* ButtonModifiers.swift */ = {isa = PBXFileReference; fileEncoding = 4; lastKnownFileType = sourcecode.swift; path = ButtonModifiers.swift; sourceTree = "<group>"; };
		53097D03270288FB00A6E4DC /* ButtonTokenSet.swift */ = {isa = PBXFileReference; fileEncoding = 4; lastKnownFileType = sourcecode.swift; path = ButtonTokenSet.swift; sourceTree = "<group>"; };
		53097D0E2702890800A6E4DC /* HeaderTokenSet.swift */ = {isa = PBXFileReference; fileEncoding = 4; lastKnownFileType = sourcecode.swift; path = HeaderTokenSet.swift; sourceTree = "<group>"; };
		53097D0F2702890800A6E4DC /* List.swift */ = {isa = PBXFileReference; fileEncoding = 4; lastKnownFileType = sourcecode.swift; path = List.swift; sourceTree = "<group>"; };
		53097D112702890800A6E4DC /* ListCellTokenSet.swift */ = {isa = PBXFileReference; fileEncoding = 4; lastKnownFileType = sourcecode.swift; path = ListCellTokenSet.swift; sourceTree = "<group>"; };
		53097D132702890800A6E4DC /* ListHeader.swift */ = {isa = PBXFileReference; fileEncoding = 4; lastKnownFileType = sourcecode.swift; path = ListHeader.swift; sourceTree = "<group>"; };
		53097D152702890900A6E4DC /* ListCell.swift */ = {isa = PBXFileReference; fileEncoding = 4; lastKnownFileType = sourcecode.swift; path = ListCell.swift; sourceTree = "<group>"; };
		53097D4527028B1100A6E4DC /* ButtonLegacy.swift */ = {isa = PBXFileReference; fileEncoding = 4; lastKnownFileType = sourcecode.swift; path = ButtonLegacy.swift; sourceTree = "<group>"; };
		530D9C5027EE388200BDCBBF /* SwiftUI+ViewPresentation.swift */ = {isa = PBXFileReference; fileEncoding = 4; lastKnownFileType = sourcecode.swift; path = "SwiftUI+ViewPresentation.swift"; sourceTree = "<group>"; };
		530D9C5227EE7B2C00BDCBBF /* SwiftUI+ViewAnimation.swift */ = {isa = PBXFileReference; fileEncoding = 4; lastKnownFileType = sourcecode.swift; path = "SwiftUI+ViewAnimation.swift"; sourceTree = "<group>"; };
		532299FF27FE108400C016A2 /* MSFHeadsUpDisplay.swift */ = {isa = PBXFileReference; fileEncoding = 4; lastKnownFileType = sourcecode.swift; path = MSFHeadsUpDisplay.swift; sourceTree = "<group>"; };
		5328D96C26FBA3D600F3723B /* IndeterminateProgressBarTokenSet.swift */ = {isa = PBXFileReference; fileEncoding = 4; lastKnownFileType = sourcecode.swift; path = IndeterminateProgressBarTokenSet.swift; sourceTree = "<group>"; };
		5328D96D26FBA3D600F3723B /* IndeterminateProgressBarModifiers.swift */ = {isa = PBXFileReference; fileEncoding = 4; lastKnownFileType = sourcecode.swift; path = IndeterminateProgressBarModifiers.swift; sourceTree = "<group>"; };
		5328D96F26FBA3D700F3723B /* IndeterminateProgressBar.swift */ = {isa = PBXFileReference; fileEncoding = 4; lastKnownFileType = sourcecode.swift; path = IndeterminateProgressBar.swift; sourceTree = "<group>"; };
		532FE3CE26EA6D73007539C0 /* ActivityIndicatorTokenSet.swift */ = {isa = PBXFileReference; fileEncoding = 4; lastKnownFileType = sourcecode.swift; path = ActivityIndicatorTokenSet.swift; sourceTree = "<group>"; };
		532FE3CF26EA6D73007539C0 /* ActivityIndicatorModifiers.swift */ = {isa = PBXFileReference; fileEncoding = 4; lastKnownFileType = sourcecode.swift; path = ActivityIndicatorModifiers.swift; sourceTree = "<group>"; };
		532FE3D026EA6D74007539C0 /* ActivityIndicator.swift */ = {isa = PBXFileReference; fileEncoding = 4; lastKnownFileType = sourcecode.swift; path = ActivityIndicator.swift; sourceTree = "<group>"; };
		5336B17027F77EB700B01E0D /* HUDModifiers.swift */ = {isa = PBXFileReference; fileEncoding = 4; lastKnownFileType = sourcecode.swift; path = HUDModifiers.swift; sourceTree = "<group>"; };
		5336B17227F77EB700B01E0D /* HUD.swift */ = {isa = PBXFileReference; fileEncoding = 4; lastKnownFileType = sourcecode.swift; path = HUD.swift; sourceTree = "<group>"; };
		5336B17327F77EB700B01E0D /* HeadsUpDisplay.swift */ = {isa = PBXFileReference; fileEncoding = 4; lastKnownFileType = sourcecode.swift; path = HeadsUpDisplay.swift; sourceTree = "<group>"; };
		5336B17427F77EB700B01E0D /* HUD.resources.xcfilelist */ = {isa = PBXFileReference; fileEncoding = 4; lastKnownFileType = text.xcfilelist; path = HUD.resources.xcfilelist; sourceTree = "<group>"; };
		5336B17F27FB6D9B00B01E0D /* HeadsUpDisplayTokenSet.swift */ = {isa = PBXFileReference; fileEncoding = 4; lastKnownFileType = sourcecode.swift; path = HeadsUpDisplayTokenSet.swift; sourceTree = "<group>"; };
		535559E22711411E0094A871 /* FluentUIHostingController.swift */ = {isa = PBXFileReference; fileEncoding = 4; lastKnownFileType = sourcecode.swift; path = FluentUIHostingController.swift; sourceTree = "<group>"; };
		5373D5602694D65C0032A3B4 /* AvatarTokenSet.swift */ = {isa = PBXFileReference; fileEncoding = 4; lastKnownFileType = sourcecode.swift; path = AvatarTokenSet.swift; sourceTree = "<group>"; };
		5373D5612694D65C0032A3B4 /* Avatar.swift */ = {isa = PBXFileReference; fileEncoding = 4; lastKnownFileType = sourcecode.swift; path = Avatar.swift; sourceTree = "<group>"; };
		5373D5632694D65C0032A3B4 /* MSFAvatarPresence.swift */ = {isa = PBXFileReference; fileEncoding = 4; lastKnownFileType = sourcecode.swift; path = MSFAvatarPresence.swift; sourceTree = "<group>"; };
		5373D56D2694D66F0032A3B4 /* UIKit+SwiftUI_interoperability.swift */ = {isa = PBXFileReference; fileEncoding = 4; lastKnownFileType = sourcecode.swift; path = "UIKit+SwiftUI_interoperability.swift"; sourceTree = "<group>"; };
		5373D56F2694D66F0032A3B4 /* SwiftUI+ViewModifiers.swift */ = {isa = PBXFileReference; fileEncoding = 4; lastKnownFileType = sourcecode.swift; path = "SwiftUI+ViewModifiers.swift"; sourceTree = "<group>"; };
		53BCB0CD253A4E8C00620960 /* Obscurable.swift */ = {isa = PBXFileReference; fileEncoding = 4; lastKnownFileType = sourcecode.swift; path = Obscurable.swift; sourceTree = "<group>"; };
		53E2EE0427860D010086D30D /* MSFActivityIndicator.swift */ = {isa = PBXFileReference; fileEncoding = 4; lastKnownFileType = sourcecode.swift; path = MSFActivityIndicator.swift; sourceTree = "<group>"; };
		53E2EE06278799B30086D30D /* MSFIndeterminateProgressBar.swift */ = {isa = PBXFileReference; fileEncoding = 4; lastKnownFileType = sourcecode.swift; path = MSFIndeterminateProgressBar.swift; sourceTree = "<group>"; };
		53FC90C02567300A008A06FD /* FluentUI_common.xcconfig */ = {isa = PBXFileReference; lastKnownFileType = text.xcconfig; path = FluentUI_common.xcconfig; sourceTree = "<group>"; };
		53FC90F525673626008A06FD /* FluentUI_release.xcconfig */ = {isa = PBXFileReference; lastKnownFileType = text.xcconfig; path = FluentUI_release.xcconfig; sourceTree = "<group>"; };
		53FC90F625673626008A06FD /* FluentUI_debug.xcconfig */ = {isa = PBXFileReference; lastKnownFileType = text.xcconfig; path = FluentUI_debug.xcconfig; sourceTree = "<group>"; };
		53FC90F725673626008A06FD /* FluentUITests.xcconfig */ = {isa = PBXFileReference; lastKnownFileType = text.xcconfig; path = FluentUITests.xcconfig; sourceTree = "<group>"; };
		53FC90F925673627008A06FD /* FluentUILib_common.xcconfig */ = {isa = PBXFileReference; lastKnownFileType = text.xcconfig; path = FluentUILib_common.xcconfig; sourceTree = "<group>"; };
		53FC90FA25673627008A06FD /* FluentUIResources.xcconfig */ = {isa = PBXFileReference; lastKnownFileType = text.xcconfig; path = FluentUIResources.xcconfig; sourceTree = "<group>"; };
		6EB4B25D270ED6450005B808 /* BadgeLabel.swift */ = {isa = PBXFileReference; lastKnownFileType = sourcecode.swift; path = BadgeLabel.swift; sourceTree = "<group>"; };
		6ED4C11A2695A6E800C30BD6 /* UIBarButtonItem+BadgeValue.swift */ = {isa = PBXFileReference; lastKnownFileType = sourcecode.swift; path = "UIBarButtonItem+BadgeValue.swift"; sourceTree = "<group>"; };
		6ED4C11C2696AE4000C30BD6 /* BadgeLabelButton.swift */ = {isa = PBXFileReference; lastKnownFileType = sourcecode.swift; path = BadgeLabelButton.swift; sourceTree = "<group>"; };
		7D0931C224AAAC8C0072458A /* SideTabBar.swift */ = {isa = PBXFileReference; lastKnownFileType = sourcecode.swift; path = SideTabBar.swift; sourceTree = "<group>"; };
		7DC2FB2724C0ED1100367A55 /* TableViewCellFileAccessoryView.swift */ = {isa = PBXFileReference; lastKnownFileType = sourcecode.swift; path = TableViewCellFileAccessoryView.swift; sourceTree = "<group>"; };
		8035CAAA2633A442007B3FD1 /* BottomCommandingController.swift */ = {isa = PBXFileReference; fileEncoding = 4; lastKnownFileType = sourcecode.swift; path = BottomCommandingController.swift; sourceTree = "<group>"; };
		8035CACA26377C14007B3FD1 /* CommandingItem.swift */ = {isa = PBXFileReference; lastKnownFileType = sourcecode.swift; path = CommandingItem.swift; sourceTree = "<group>"; };
		8035CADC2638E435007B3FD1 /* CommandingSection.swift */ = {isa = PBXFileReference; lastKnownFileType = sourcecode.swift; path = CommandingSection.swift; sourceTree = "<group>"; };
		80AECBD82629F18E005AF2F3 /* BottomSheetController.swift */ = {isa = PBXFileReference; fileEncoding = 4; lastKnownFileType = sourcecode.swift; path = BottomSheetController.swift; sourceTree = "<group>"; };
		80AECBF1262FC34E005AF2F3 /* BottomSheetPassthroughView.swift */ = {isa = PBXFileReference; lastKnownFileType = sourcecode.swift; path = BottomSheetPassthroughView.swift; sourceTree = "<group>"; };
		86AF4F7425AFC746005D4253 /* PillButtonStyle.swift */ = {isa = PBXFileReference; lastKnownFileType = sourcecode.swift; path = PillButtonStyle.swift; sourceTree = "<group>"; };
		8FA3CB5A246B19EA0049E431 /* ColorTests.swift */ = {isa = PBXFileReference; lastKnownFileType = sourcecode.swift; path = ColorTests.swift; sourceTree = "<group>"; };
		8FD01166228A820600D25925 /* libFluentUI.a */ = {isa = PBXFileReference; explicitFileType = archive.ar; includeInIndex = 0; path = libFluentUI.a; sourceTree = BUILT_PRODUCTS_DIR; };
		92079C8E26B66E5100D688DA /* CardNudgeModifiers.swift */ = {isa = PBXFileReference; lastKnownFileType = sourcecode.swift; path = CardNudgeModifiers.swift; sourceTree = "<group>"; };
		92088EF72666DB2C003F571A /* PersonaButton.swift */ = {isa = PBXFileReference; lastKnownFileType = sourcecode.swift; path = PersonaButton.swift; sourceTree = "<group>"; };
		920945472703DDA000B38E1A /* CardNudgeTokenSet.swift */ = {isa = PBXFileReference; lastKnownFileType = sourcecode.swift; path = CardNudgeTokenSet.swift; sourceTree = "<group>"; };
		922A34DE27BB87990062721F /* TokenizedControlView.swift */ = {isa = PBXFileReference; lastKnownFileType = sourcecode.swift; path = TokenizedControlView.swift; sourceTree = "<group>"; };
		923DB9D2274CB65700D8E58A /* TokenizedControl.swift */ = {isa = PBXFileReference; fileEncoding = 4; lastKnownFileType = sourcecode.swift; path = TokenizedControl.swift; sourceTree = "<group>"; };
		923DB9D3274CB65700D8E58A /* FluentTheme.swift */ = {isa = PBXFileReference; fileEncoding = 4; lastKnownFileType = sourcecode.swift; path = FluentTheme.swift; sourceTree = "<group>"; };
		923DB9D6274CB66D00D8E58A /* ControlHostingView.swift */ = {isa = PBXFileReference; fileEncoding = 4; lastKnownFileType = sourcecode.swift; path = ControlHostingView.swift; sourceTree = "<group>"; };
		924268A1277AD9F700C5A452 /* FontTests.swift */ = {isa = PBXFileReference; lastKnownFileType = sourcecode.swift; path = FontTests.swift; sourceTree = "<group>"; };
		925728F6276D6AF800EE1019 /* ShadowInfo.swift */ = {isa = PBXFileReference; lastKnownFileType = sourcecode.swift; path = ShadowInfo.swift; sourceTree = "<group>"; };
		925728F8276D6B5800EE1019 /* FontInfo.swift */ = {isa = PBXFileReference; lastKnownFileType = sourcecode.swift; path = FontInfo.swift; sourceTree = "<group>"; };
		925D461B26FD133600179583 /* GlobalTokens.swift */ = {isa = PBXFileReference; lastKnownFileType = sourcecode.swift; path = GlobalTokens.swift; sourceTree = "<group>"; };
		925D461E26FD18B200179583 /* AliasTokens.swift */ = {isa = PBXFileReference; lastKnownFileType = sourcecode.swift; path = AliasTokens.swift; sourceTree = "<group>"; };
		9275105426815A7100F12730 /* MSFPersonaButtonCarousel.swift */ = {isa = PBXFileReference; lastKnownFileType = sourcecode.swift; path = MSFPersonaButtonCarousel.swift; sourceTree = "<group>"; };
		927E34C62668350800998031 /* PersonaButtonTokenSet.swift */ = {isa = PBXFileReference; lastKnownFileType = sourcecode.swift; path = PersonaButtonTokenSet.swift; sourceTree = "<group>"; };
		927EB2BC278627440069753D /* PersonaButtonModifiers.swift */ = {isa = PBXFileReference; lastKnownFileType = sourcecode.swift; path = PersonaButtonModifiers.swift; sourceTree = "<group>"; };
		929DD255266ED3AC00E8175E /* PersonaButtonCarouselTokenSet.swift */ = {isa = PBXFileReference; fileEncoding = 4; lastKnownFileType = sourcecode.swift; path = PersonaButtonCarouselTokenSet.swift; sourceTree = "<group>"; };
		929DD258266ED3B600E8175E /* PersonaButtonCarousel.swift */ = {isa = PBXFileReference; fileEncoding = 4; lastKnownFileType = sourcecode.swift; path = PersonaButtonCarousel.swift; sourceTree = "<group>"; };
		92A1E4F326A791590007ED60 /* MSFCardNudge.swift */ = {isa = PBXFileReference; lastKnownFileType = sourcecode.swift; path = MSFCardNudge.swift; sourceTree = "<group>"; };
		92B7E6A12684262900EFC15E /* MSFPersonaButton.swift */ = {isa = PBXFileReference; lastKnownFileType = sourcecode.swift; path = MSFPersonaButton.swift; sourceTree = "<group>"; };
		92D49053278FF4E50085C018 /* PersonaButtonCarouselModifiers.swift */ = {isa = PBXFileReference; lastKnownFileType = sourcecode.swift; path = PersonaButtonCarouselModifiers.swift; sourceTree = "<group>"; };
		92D5598026A0FD2800328FD3 /* CardNudge.swift */ = {isa = PBXFileReference; lastKnownFileType = sourcecode.swift; path = CardNudge.swift; sourceTree = "<group>"; };
		92D5FDFA28A713990087894B /* LinearGradientInfo.swift */ = {isa = PBXFileReference; lastKnownFileType = sourcecode.swift; path = LinearGradientInfo.swift; sourceTree = "<group>"; };
		92DEE2232723D34400E31ED0 /* ControlTokenSet.swift */ = {isa = PBXFileReference; lastKnownFileType = sourcecode.swift; path = ControlTokenSet.swift; sourceTree = "<group>"; };
		92E7AD4E26FE51FF00AE7FF8 /* DynamicColor.swift */ = {isa = PBXFileReference; lastKnownFileType = sourcecode.swift; path = DynamicColor.swift; sourceTree = "<group>"; };
		92EE82AC27025A94009D52B5 /* TokenSet.swift */ = {isa = PBXFileReference; lastKnownFileType = sourcecode.swift; path = TokenSet.swift; sourceTree = "<group>"; };
		94A7EC192836DCB100BFFBAE /* CommandBarCommandGroupsView.swift */ = {isa = PBXFileReference; lastKnownFileType = sourcecode.swift; path = CommandBarCommandGroupsView.swift; sourceTree = "<group>"; };
		A257F829251D98DD002CAA6E /* FluentUI-apple.xcassets */ = {isa = PBXFileReference; lastKnownFileType = folder.assetcatalog; name = "FluentUI-apple.xcassets"; path = "../apple/Resources/FluentUI-apple.xcassets"; sourceTree = "<group>"; };
		A257F82B251D98F3002CAA6E /* FluentUI-ios.xcassets */ = {isa = PBXFileReference; lastKnownFileType = folder.assetcatalog; name = "FluentUI-ios.xcassets"; path = "FluentUI/Resources/FluentUI-ios.xcassets"; sourceTree = "<group>"; };
		A5237ACA21DED7030040BF27 /* ResizingHandleView.swift */ = {isa = PBXFileReference; lastKnownFileType = sourcecode.swift; path = ResizingHandleView.swift; sourceTree = "<group>"; };
		A5237ACC21ED6CA70040BF27 /* DrawerShadowView.swift */ = {isa = PBXFileReference; lastKnownFileType = sourcecode.swift; path = DrawerShadowView.swift; sourceTree = "<group>"; };
		A52648DB2316F4F9003342A0 /* BarButtonItems.swift */ = {isa = PBXFileReference; lastKnownFileType = sourcecode.swift; path = BarButtonItems.swift; sourceTree = "<group>"; };
		A54D97D9217A5FC10072681A /* CALayer+Extensions.swift */ = {isa = PBXFileReference; lastKnownFileType = sourcecode.swift; path = "CALayer+Extensions.swift"; sourceTree = "<group>"; };
		A559BB7D212B6D100055E107 /* String+Extension.swift */ = {isa = PBXFileReference; lastKnownFileType = sourcecode.swift; path = "String+Extension.swift"; sourceTree = "<group>"; };
		A559BB80212B6FA40055E107 /* en */ = {isa = PBXFileReference; lastKnownFileType = text.plist.strings; name = en; path = en.lproj/Localizable.strings; sourceTree = "<group>"; };
		A559BB82212B7D870055E107 /* FluentUIFramework.swift */ = {isa = PBXFileReference; lastKnownFileType = sourcecode.swift; path = FluentUIFramework.swift; sourceTree = "<group>"; };
		A56CE7B522E68A7800AA77EE /* UIColor+Extensions.swift */ = {isa = PBXFileReference; lastKnownFileType = sourcecode.swift; path = "UIColor+Extensions.swift"; sourceTree = "<group>"; };
		A589F853211BA03200471C23 /* Label.swift */ = {isa = PBXFileReference; lastKnownFileType = sourcecode.swift; path = Label.swift; sourceTree = "<group>"; };
		A5961F9C218A254D00E2A506 /* PopupMenuController.swift */ = {isa = PBXFileReference; lastKnownFileType = sourcecode.swift; path = PopupMenuController.swift; sourceTree = "<group>"; };
		A5961F9E218A256B00E2A506 /* PopupMenuItem.swift */ = {isa = PBXFileReference; lastKnownFileType = sourcecode.swift; path = PopupMenuItem.swift; sourceTree = "<group>"; };
		A5961FA0218A25C400E2A506 /* PopupMenuSection.swift */ = {isa = PBXFileReference; lastKnownFileType = sourcecode.swift; path = PopupMenuSection.swift; sourceTree = "<group>"; };
		A5961FA2218A25D100E2A506 /* PopupMenuItemCell.swift */ = {isa = PBXFileReference; lastKnownFileType = sourcecode.swift; path = PopupMenuItemCell.swift; sourceTree = "<group>"; };
		A5961FA4218A260500E2A506 /* PopupMenuSectionHeaderView.swift */ = {isa = PBXFileReference; lastKnownFileType = sourcecode.swift; path = PopupMenuSectionHeaderView.swift; sourceTree = "<group>"; };
		A5961FA6218A2E4500E2A506 /* UIImage+Extensions.swift */ = {isa = PBXFileReference; lastKnownFileType = sourcecode.swift; path = "UIImage+Extensions.swift"; sourceTree = "<group>"; };
		A5B87AF3211E16360038C37C /* DrawerController.swift */ = {isa = PBXFileReference; fileEncoding = 4; lastKnownFileType = sourcecode.swift; path = DrawerController.swift; sourceTree = "<group>"; };
		A5B87AF4211E16360038C37C /* DrawerTransitionAnimator.swift */ = {isa = PBXFileReference; fileEncoding = 4; lastKnownFileType = sourcecode.swift; path = DrawerTransitionAnimator.swift; sourceTree = "<group>"; };
		A5B87AF5211E16360038C37C /* DrawerPresentationController.swift */ = {isa = PBXFileReference; fileEncoding = 4; lastKnownFileType = sourcecode.swift; path = DrawerPresentationController.swift; sourceTree = "<group>"; };
		A5B87B03211E22B70038C37C /* DimmingView.swift */ = {isa = PBXFileReference; lastKnownFileType = sourcecode.swift; path = DimmingView.swift; sourceTree = "<group>"; };
		A5B87B05211E23650038C37C /* UIView+Extensions.swift */ = {isa = PBXFileReference; lastKnownFileType = sourcecode.swift; path = "UIView+Extensions.swift"; sourceTree = "<group>"; };
		A5CEC15420D980B20016922A /* FluentUI.h */ = {isa = PBXFileReference; lastKnownFileType = sourcecode.c.h; path = FluentUI.h; sourceTree = "<group>"; };
		A5CEC15A20D980B30016922A /* FluentUITests.xctest */ = {isa = PBXFileReference; explicitFileType = wrapper.cfbundle; includeInIndex = 0; path = FluentUITests.xctest; sourceTree = BUILT_PRODUCTS_DIR; };
		A5CEC15F20D980B30016922A /* FluentUITests.swift */ = {isa = PBXFileReference; lastKnownFileType = sourcecode.swift; path = FluentUITests.swift; sourceTree = "<group>"; };
		A5CEC16120D980B30016922A /* Info.plist */ = {isa = PBXFileReference; lastKnownFileType = text.plist.xml; path = Info.plist; sourceTree = "<group>"; };
		A5CEC16C20D98EE70016922A /* Colors.swift */ = {isa = PBXFileReference; lastKnownFileType = sourcecode.swift; path = Colors.swift; sourceTree = "<group>"; };
		A5CEC16E20D98F340016922A /* Fonts.swift */ = {isa = PBXFileReference; lastKnownFileType = sourcecode.swift; path = Fonts.swift; sourceTree = "<group>"; };
		A5DA88FC226FAA01000A8EA8 /* FluentUIResources-ios.bundle */ = {isa = PBXFileReference; explicitFileType = wrapper.cfbundle; includeInIndex = 0; path = "FluentUIResources-ios.bundle"; sourceTree = BUILT_PRODUCTS_DIR; };
		A5DA88FE226FAA01000A8EA8 /* Info.plist */ = {isa = PBXFileReference; lastKnownFileType = text.plist.xml; path = Info.plist; sourceTree = "<group>"; };
		A5DCA76321224026005F4CB7 /* Separator.swift */ = {isa = PBXFileReference; lastKnownFileType = sourcecode.swift; path = Separator.swift; sourceTree = "<group>"; };
		A5DF1EAC2213B26900CC741A /* en */ = {isa = PBXFileReference; lastKnownFileType = text.plist.stringsdict; name = en; path = en.lproj/Localizable.stringsdict; sourceTree = "<group>"; };
		B441478C228CDA130040E88E /* BooleanCell.swift */ = {isa = PBXFileReference; lastKnownFileType = sourcecode.swift; path = BooleanCell.swift; sourceTree = "<group>"; };
		B444D6B52183A9740002B4D4 /* BadgeView.swift */ = {isa = PBXFileReference; lastKnownFileType = sourcecode.swift; path = BadgeView.swift; sourceTree = "<group>"; };
		B45EB78F219E310F008646A2 /* BadgeField.swift */ = {isa = PBXFileReference; lastKnownFileType = sourcecode.swift; path = BadgeField.swift; sourceTree = "<group>"; };
		B46D3F922151D95F0029772C /* PersonaCell.swift */ = {isa = PBXFileReference; lastKnownFileType = sourcecode.swift; path = PersonaCell.swift; sourceTree = "<group>"; };
		B46D3F9C215985AC0029772C /* PersonaListView.swift */ = {isa = PBXFileReference; lastKnownFileType = sourcecode.swift; path = PersonaListView.swift; sourceTree = "<group>"; };
		B47B58B722F8E5840078DE38 /* PeoplePicker.swift */ = {isa = PBXFileReference; lastKnownFileType = sourcecode.swift; path = PeoplePicker.swift; sourceTree = "<group>"; };
		B483323621DEB5A00022B4CC /* TouchForwardingView.swift */ = {isa = PBXFileReference; lastKnownFileType = sourcecode.swift; path = TouchForwardingView.swift; sourceTree = "<group>"; };
		B498141321E424920077B48D /* TableViewCell.swift */ = {isa = PBXFileReference; lastKnownFileType = sourcecode.swift; path = TableViewCell.swift; sourceTree = "<group>"; };
		B4A8BBCC21BF6D6900D5E3ED /* BadgeStringExtractor.swift */ = {isa = PBXFileReference; lastKnownFileType = sourcecode.swift; path = BadgeStringExtractor.swift; sourceTree = "<group>"; };
		B4BA27872319DC0D0001563C /* PersonaBadgeViewDataSource.swift */ = {isa = PBXFileReference; lastKnownFileType = sourcecode.swift; path = PersonaBadgeViewDataSource.swift; sourceTree = "<group>"; };
		B4E782C02176AD5E00A7DFCE /* ActionsCell.swift */ = {isa = PBXFileReference; lastKnownFileType = sourcecode.swift; path = ActionsCell.swift; sourceTree = "<group>"; };
		B4E782C221793AB200A7DFCE /* ActivityIndicatorCell.swift */ = {isa = PBXFileReference; lastKnownFileType = sourcecode.swift; path = ActivityIndicatorCell.swift; sourceTree = "<group>"; };
		B4E782C62179509A00A7DFCE /* CenteredLabelCell.swift */ = {isa = PBXFileReference; lastKnownFileType = sourcecode.swift; path = CenteredLabelCell.swift; sourceTree = "<group>"; };
		B4EF53C2215AF1AB00573E8F /* Persona.swift */ = {isa = PBXFileReference; lastKnownFileType = sourcecode.swift; path = Persona.swift; sourceTree = "<group>"; };
		B4EF66502294A664007FEAB0 /* TableViewHeaderFooterView.swift */ = {isa = PBXFileReference; lastKnownFileType = sourcecode.swift; path = TableViewHeaderFooterView.swift; sourceTree = "<group>"; };
		C0938E43235E8ED500256251 /* AnimationSynchronizer.swift */ = {isa = PBXFileReference; lastKnownFileType = sourcecode.swift; path = AnimationSynchronizer.swift; sourceTree = "<group>"; };
		C0A0D76B233AEF6C00F432FD /* MSFShimmerLinesView.swift */ = {isa = PBXFileReference; fileEncoding = 4; lastKnownFileType = sourcecode.swift; path = MSFShimmerLinesView.swift; sourceTree = "<group>"; };
		C0EAAEAC2347E1DF00C7244E /* ShimmerView.swift */ = {isa = PBXFileReference; lastKnownFileType = sourcecode.swift; path = ShimmerView.swift; sourceTree = "<group>"; };
		C708B04B260A8696007190FA /* SegmentItem.swift */ = {isa = PBXFileReference; lastKnownFileType = sourcecode.swift; path = SegmentItem.swift; sourceTree = "<group>"; };
		C708B055260A86FA007190FA /* SegmentPillButton.swift */ = {isa = PBXFileReference; lastKnownFileType = sourcecode.swift; path = SegmentPillButton.swift; sourceTree = "<group>"; };
		C7752C7B2790C1F40012F860 /* FluentUILib_release.xcconfig */ = {isa = PBXFileReference; lastKnownFileType = text.xcconfig; path = FluentUILib_release.xcconfig; sourceTree = "<group>"; };
		C7752C7C2790C1F40012F860 /* FluentUILib_debug.xcconfig */ = {isa = PBXFileReference; lastKnownFileType = text.xcconfig; path = FluentUILib_debug.xcconfig; sourceTree = "<group>"; };
		C77A04B625F03DD1001B3EB6 /* String+Date.swift */ = {isa = PBXFileReference; lastKnownFileType = sourcecode.swift; path = "String+Date.swift"; sourceTree = "<group>"; };
		C77A04EC25F046EB001B3EB6 /* Date+CellFileAccessoryView.swift */ = {isa = PBXFileReference; lastKnownFileType = sourcecode.swift; path = "Date+CellFileAccessoryView.swift"; sourceTree = "<group>"; };
		CCC18C2B2501B22F00BE830E /* CardView.swift */ = {isa = PBXFileReference; lastKnownFileType = sourcecode.swift; path = CardView.swift; sourceTree = "<group>"; };
		D64D8E0F283BFAEC00D8D7D1 /* TabBarItemTokenSet.swift */ = {isa = PBXFileReference; lastKnownFileType = sourcecode.swift; path = TabBarItemTokenSet.swift; sourceTree = "<group>"; };
		D64D8E11283D798D00D8D7D1 /* SideTabBarTokenSet.swift */ = {isa = PBXFileReference; lastKnownFileType = sourcecode.swift; path = SideTabBarTokenSet.swift; sourceTree = "<group>"; };
		D6A012492810764B00C90535 /* TabBarTokenSet.swift */ = {isa = PBXFileReference; fileEncoding = 4; lastKnownFileType = sourcecode.swift; path = TabBarTokenSet.swift; sourceTree = "<group>"; };
		D6F4098827470E7F001B80D4 /* PillButtonTokenSet.swift */ = {isa = PBXFileReference; fileEncoding = 4; lastKnownFileType = sourcecode.swift; path = PillButtonTokenSet.swift; sourceTree = "<group>"; };
		D6F4098E274F1A1C001B80D4 /* PillButtonBarTokenSet.swift */ = {isa = PBXFileReference; fileEncoding = 4; lastKnownFileType = sourcecode.swift; path = PillButtonBarTokenSet.swift; sourceTree = "<group>"; };
		EC02A5F227472EF400E81B3E /* DividerTokenSet.swift */ = {isa = PBXFileReference; lastKnownFileType = sourcecode.swift; path = DividerTokenSet.swift; sourceTree = "<group>"; };
		EC02A5F4274DD19500E81B3E /* MSFDivider.swift */ = {isa = PBXFileReference; lastKnownFileType = sourcecode.swift; path = MSFDivider.swift; sourceTree = "<group>"; };
		EC24DBC728BD95980026EF92 /* PopupMenuTokenSet.swift */ = {isa = PBXFileReference; lastKnownFileType = sourcecode.swift; path = PopupMenuTokenSet.swift; sourceTree = "<group>"; };
		EC24DBC928BD99860026EF92 /* PopupMenuItemTokenSet.swift */ = {isa = PBXFileReference; lastKnownFileType = sourcecode.swift; path = PopupMenuItemTokenSet.swift; sourceTree = "<group>"; };
		EC27B8652807A63C00A40B9A /* ResizingHandleTokenSet.swift */ = {isa = PBXFileReference; lastKnownFileType = sourcecode.swift; path = ResizingHandleTokenSet.swift; sourceTree = "<group>"; };
		EC5982D727BF348700FD048D /* MSFAvatar.swift */ = {isa = PBXFileReference; lastKnownFileType = sourcecode.swift; path = MSFAvatar.swift; sourceTree = "<group>"; };
		EC5982D927C703ED00FD048D /* CircleCutout.swift */ = {isa = PBXFileReference; lastKnownFileType = sourcecode.swift; path = CircleCutout.swift; sourceTree = "<group>"; };
		EC5982DB27CEC02100FD048D /* DrawerTokenSet.swift */ = {isa = PBXFileReference; lastKnownFileType = sourcecode.swift; path = DrawerTokenSet.swift; sourceTree = "<group>"; };
		EC5982DD27D2EA6100FD048D /* SegmentedControlTokenSet.swift */ = {isa = PBXFileReference; lastKnownFileType = sourcecode.swift; path = SegmentedControlTokenSet.swift; sourceTree = "<group>"; };
		EC6A71E9273DBA520076A586 /* Divider.swift */ = {isa = PBXFileReference; lastKnownFileType = sourcecode.swift; path = Divider.swift; sourceTree = "<group>"; };
		ECA92183279A177D00B66117 /* DividerModifiers.swift */ = {isa = PBXFileReference; lastKnownFileType = sourcecode.swift; path = DividerModifiers.swift; sourceTree = "<group>"; };
		ECA9218527A3301C00B66117 /* MSFAvatarGroup.swift */ = {isa = PBXFileReference; lastKnownFileType = sourcecode.swift; path = MSFAvatarGroup.swift; sourceTree = "<group>"; };
		ECA9218927A33A2D00B66117 /* AvatarGroupModifiers.swift */ = {isa = PBXFileReference; lastKnownFileType = sourcecode.swift; path = AvatarGroupModifiers.swift; sourceTree = "<group>"; };
		ECA921C527B5D10A00B66117 /* ButtonDynamicColors.swift */ = {isa = PBXFileReference; lastKnownFileType = sourcecode.swift; path = ButtonDynamicColors.swift; sourceTree = "<group>"; };
		ECEBA8FB25EDF3380048EE24 /* SegmentedControl.swift */ = {isa = PBXFileReference; fileEncoding = 4; lastKnownFileType = sourcecode.swift; path = SegmentedControl.swift; sourceTree = "<group>"; };
		F5784DB9285D031800DBEAD6 /* docs */ = {isa = PBXFileReference; lastKnownFileType = folder; path = docs; sourceTree = "<group>"; };
		FC414E1E258876FB00069E73 /* CommandBar.swift */ = {isa = PBXFileReference; lastKnownFileType = sourcecode.swift; path = CommandBar.swift; sourceTree = "<group>"; };
		FC414E242588798000069E73 /* CommandBarButtonGroupView.swift */ = {isa = PBXFileReference; lastKnownFileType = sourcecode.swift; path = CommandBarButtonGroupView.swift; sourceTree = "<group>"; };
		FC414E2A25887A4B00069E73 /* CommandBarButton.swift */ = {isa = PBXFileReference; lastKnownFileType = sourcecode.swift; path = CommandBarButton.swift; sourceTree = "<group>"; };
		FC414E4E2588B65C00069E73 /* CommandBarItem.swift */ = {isa = PBXFileReference; lastKnownFileType = sourcecode.swift; path = CommandBarItem.swift; sourceTree = "<group>"; };
		FD053A342224CA33009B6378 /* DatePickerControllerTests.swift */ = {isa = PBXFileReference; lastKnownFileType = sourcecode.swift; path = DatePickerControllerTests.swift; sourceTree = "<group>"; };
		FD0D29D52151A3D700E8655E /* CardPresenterNavigationController.swift */ = {isa = PBXFileReference; lastKnownFileType = sourcecode.swift; path = CardPresenterNavigationController.swift; sourceTree = "<group>"; };
		FD1FAE1A2272464B00A5DBA4 /* GenericDateTimePicker.swift */ = {isa = PBXFileReference; lastKnownFileType = sourcecode.swift; path = GenericDateTimePicker.swift; sourceTree = "<group>"; };
		FD256C5A2183B90B00EC9588 /* DatePickerSelectionManager.swift */ = {isa = PBXFileReference; lastKnownFileType = sourcecode.swift; path = DatePickerSelectionManager.swift; sourceTree = "<group>"; };
		FD41C86E22DD13230086F899 /* ContentScrollViewTraits.swift */ = {isa = PBXFileReference; fileEncoding = 4; lastKnownFileType = sourcecode.swift; path = ContentScrollViewTraits.swift; sourceTree = "<group>"; };
		FD41C87022DD13230086F899 /* ShyHeaderController.swift */ = {isa = PBXFileReference; fileEncoding = 4; lastKnownFileType = sourcecode.swift; path = ShyHeaderController.swift; sourceTree = "<group>"; };
		FD41C87122DD13230086F899 /* ShyHeaderView.swift */ = {isa = PBXFileReference; fileEncoding = 4; lastKnownFileType = sourcecode.swift; path = ShyHeaderView.swift; sourceTree = "<group>"; };
		FD41C87A22DD13230086F899 /* LargeTitleView.swift */ = {isa = PBXFileReference; fileEncoding = 4; lastKnownFileType = sourcecode.swift; path = LargeTitleView.swift; sourceTree = "<group>"; };
		FD41C87B22DD13230086F899 /* NavigationBar.swift */ = {isa = PBXFileReference; fileEncoding = 4; lastKnownFileType = sourcecode.swift; path = NavigationBar.swift; sourceTree = "<group>"; };
		FD41C87E22DD13230086F899 /* SearchBar.swift */ = {isa = PBXFileReference; fileEncoding = 4; lastKnownFileType = sourcecode.swift; path = SearchBar.swift; sourceTree = "<group>"; };
		FD41C87F22DD13230086F899 /* NavigationController.swift */ = {isa = PBXFileReference; fileEncoding = 4; lastKnownFileType = sourcecode.swift; path = NavigationController.swift; sourceTree = "<group>"; };
		FD41C88022DD13230086F899 /* NavigationAnimator.swift */ = {isa = PBXFileReference; fileEncoding = 4; lastKnownFileType = sourcecode.swift; path = NavigationAnimator.swift; sourceTree = "<group>"; };
		FD41C8B122DD3BB70086F899 /* UIScrollView+Extensions.swift */ = {isa = PBXFileReference; lastKnownFileType = sourcecode.swift; path = "UIScrollView+Extensions.swift"; sourceTree = "<group>"; };
		FD41C8B422DD3EA20086F899 /* NSLayoutConstraint+Extensions.swift */ = {isa = PBXFileReference; lastKnownFileType = sourcecode.swift; path = "NSLayoutConstraint+Extensions.swift"; sourceTree = "<group>"; };
		FD41C8BD22DD47120086F899 /* UINavigationItem+Navigation.swift */ = {isa = PBXFileReference; lastKnownFileType = sourcecode.swift; path = "UINavigationItem+Navigation.swift"; sourceTree = "<group>"; };
		FD4F2A1A2148937100C437D6 /* PageCardPresenterController.swift */ = {isa = PBXFileReference; lastKnownFileType = sourcecode.swift; path = PageCardPresenterController.swift; sourceTree = "<group>"; };
		FD4F2A1F214AE20400C437D6 /* DatePickerController.swift */ = {isa = PBXFileReference; fileEncoding = 4; lastKnownFileType = sourcecode.swift; path = DatePickerController.swift; sourceTree = "<group>"; };
		FD599D0121348439008845EE /* CalendarView.swift */ = {isa = PBXFileReference; lastKnownFileType = sourcecode.swift; path = CalendarView.swift; sourceTree = "<group>"; };
		FD599D052134A682008845EE /* AccessibleViewDelegate.swift */ = {isa = PBXFileReference; fileEncoding = 4; lastKnownFileType = sourcecode.swift; path = AccessibleViewDelegate.swift; sourceTree = "<group>"; };
		FD599D072134AB0E008845EE /* CalendarViewWeekdayHeadingView.swift */ = {isa = PBXFileReference; fileEncoding = 4; lastKnownFileType = sourcecode.swift; path = CalendarViewWeekdayHeadingView.swift; sourceTree = "<group>"; };
		FD599D092134AB15008845EE /* CalendarViewLayout.swift */ = {isa = PBXFileReference; fileEncoding = 4; lastKnownFileType = sourcecode.swift; path = CalendarViewLayout.swift; sourceTree = "<group>"; };
		FD599D0B2134AB1E008845EE /* CalendarViewDataSource.swift */ = {isa = PBXFileReference; fileEncoding = 4; lastKnownFileType = sourcecode.swift; path = CalendarViewDataSource.swift; sourceTree = "<group>"; };
		FD5ADBF32190CDC80005A9AF /* DateTimePickerController.swift */ = {isa = PBXFileReference; lastKnownFileType = sourcecode.swift; path = DateTimePickerController.swift; sourceTree = "<group>"; };
		FD5BBE3A214B2F44008964B4 /* Date+Extensions.swift */ = {isa = PBXFileReference; lastKnownFileType = sourcecode.swift; path = "Date+Extensions.swift"; sourceTree = "<group>"; };
		FD5BBE40214C6AF3008964B4 /* TwoLineTitleView.swift */ = {isa = PBXFileReference; lastKnownFileType = sourcecode.swift; path = TwoLineTitleView.swift; sourceTree = "<group>"; };
		FD5BBE42214C73CE008964B4 /* EasyTapButton.swift */ = {isa = PBXFileReference; lastKnownFileType = sourcecode.swift; path = EasyTapButton.swift; sourceTree = "<group>"; };
		FD7254E82147059D002F4069 /* Calendar+Extensions.swift */ = {isa = PBXFileReference; fileEncoding = 4; lastKnownFileType = sourcecode.swift; path = "Calendar+Extensions.swift"; sourceTree = "<group>"; };
		FD777528219E3F6C00033D58 /* DayOfMonth.swift */ = {isa = PBXFileReference; lastKnownFileType = sourcecode.swift; path = DayOfMonth.swift; sourceTree = "<group>"; };
		FD77752A219E455A00033D58 /* AccessibilityContainerView.swift */ = {isa = PBXFileReference; lastKnownFileType = sourcecode.swift; path = AccessibilityContainerView.swift; sourceTree = "<group>"; };
		FD77752C219E62E100033D58 /* DateTimePickerViewLayout.swift */ = {isa = PBXFileReference; lastKnownFileType = sourcecode.swift; path = DateTimePickerViewLayout.swift; sourceTree = "<group>"; };
		FD77752F21A490BA00033D58 /* DateTimePicker.swift */ = {isa = PBXFileReference; lastKnownFileType = sourcecode.swift; path = DateTimePicker.swift; sourceTree = "<group>"; };
		FD7DF05B21FA7F5000857267 /* Tooltip.swift */ = {isa = PBXFileReference; lastKnownFileType = sourcecode.swift; path = Tooltip.swift; sourceTree = "<group>"; };
		FD7DF05D21FA7FC100857267 /* TooltipView.swift */ = {isa = PBXFileReference; lastKnownFileType = sourcecode.swift; path = TooltipView.swift; sourceTree = "<group>"; };
		FD7DF05F21FA83C900857267 /* TooltipPositionController.swift */ = {isa = PBXFileReference; lastKnownFileType = sourcecode.swift; path = TooltipPositionController.swift; sourceTree = "<group>"; };
		FD8D26422253FF330078E1D3 /* ar */ = {isa = PBXFileReference; lastKnownFileType = text.plist.strings; name = ar; path = ar.lproj/Localizable.strings; sourceTree = "<group>"; };
		FD8D26432253FF330078E1D3 /* ar */ = {isa = PBXFileReference; lastKnownFileType = text.plist.stringsdict; name = ar; path = ar.lproj/Localizable.stringsdict; sourceTree = "<group>"; };
		FD8D26442253FF3E0078E1D3 /* ca */ = {isa = PBXFileReference; lastKnownFileType = text.plist.strings; name = ca; path = ca.lproj/Localizable.strings; sourceTree = "<group>"; };
		FD8D26452253FF3F0078E1D3 /* ca */ = {isa = PBXFileReference; lastKnownFileType = text.plist.stringsdict; name = ca; path = ca.lproj/Localizable.stringsdict; sourceTree = "<group>"; };
		FD8D26462253FF470078E1D3 /* cs */ = {isa = PBXFileReference; lastKnownFileType = text.plist.strings; name = cs; path = cs.lproj/Localizable.strings; sourceTree = "<group>"; };
		FD8D26472253FF470078E1D3 /* cs */ = {isa = PBXFileReference; lastKnownFileType = text.plist.stringsdict; name = cs; path = cs.lproj/Localizable.stringsdict; sourceTree = "<group>"; };
		FD8D26482253FF4F0078E1D3 /* da */ = {isa = PBXFileReference; lastKnownFileType = text.plist.strings; name = da; path = da.lproj/Localizable.strings; sourceTree = "<group>"; };
		FD8D26492253FF500078E1D3 /* da */ = {isa = PBXFileReference; lastKnownFileType = text.plist.stringsdict; name = da; path = da.lproj/Localizable.stringsdict; sourceTree = "<group>"; };
		FD8D264A2254013E0078E1D3 /* de */ = {isa = PBXFileReference; lastKnownFileType = text.plist.strings; name = de; path = de.lproj/Localizable.strings; sourceTree = "<group>"; };
		FD8D264B2254013E0078E1D3 /* de */ = {isa = PBXFileReference; lastKnownFileType = text.plist.stringsdict; name = de; path = de.lproj/Localizable.stringsdict; sourceTree = "<group>"; };
		FD8D264C225401660078E1D3 /* el */ = {isa = PBXFileReference; lastKnownFileType = text.plist.strings; name = el; path = el.lproj/Localizable.strings; sourceTree = "<group>"; };
		FD8D264D225401660078E1D3 /* el */ = {isa = PBXFileReference; lastKnownFileType = text.plist.stringsdict; name = el; path = el.lproj/Localizable.stringsdict; sourceTree = "<group>"; };
		FD8D264E225401880078E1D3 /* en-GB */ = {isa = PBXFileReference; lastKnownFileType = text.plist.strings; name = "en-GB"; path = "en-GB.lproj/Localizable.strings"; sourceTree = "<group>"; };
		FD8D264F225401880078E1D3 /* en-GB */ = {isa = PBXFileReference; lastKnownFileType = text.plist.stringsdict; name = "en-GB"; path = "en-GB.lproj/Localizable.stringsdict"; sourceTree = "<group>"; };
		FD8D2650225401A10078E1D3 /* es-MX */ = {isa = PBXFileReference; lastKnownFileType = text.plist.strings; name = "es-MX"; path = "es-MX.lproj/Localizable.strings"; sourceTree = "<group>"; };
		FD8D2651225401A10078E1D3 /* es-MX */ = {isa = PBXFileReference; lastKnownFileType = text.plist.stringsdict; name = "es-MX"; path = "es-MX.lproj/Localizable.stringsdict"; sourceTree = "<group>"; };
		FD8D2652225401AA0078E1D3 /* es */ = {isa = PBXFileReference; lastKnownFileType = text.plist.strings; name = es; path = es.lproj/Localizable.strings; sourceTree = "<group>"; };
		FD8D2653225401AA0078E1D3 /* es */ = {isa = PBXFileReference; lastKnownFileType = text.plist.stringsdict; name = es; path = es.lproj/Localizable.stringsdict; sourceTree = "<group>"; };
		FD8D2654225401B90078E1D3 /* fi */ = {isa = PBXFileReference; lastKnownFileType = text.plist.strings; name = fi; path = fi.lproj/Localizable.strings; sourceTree = "<group>"; };
		FD8D2655225401B90078E1D3 /* fi */ = {isa = PBXFileReference; lastKnownFileType = text.plist.stringsdict; name = fi; path = fi.lproj/Localizable.stringsdict; sourceTree = "<group>"; };
		FD8D2656225401C10078E1D3 /* fr */ = {isa = PBXFileReference; lastKnownFileType = text.plist.strings; name = fr; path = fr.lproj/Localizable.strings; sourceTree = "<group>"; };
		FD8D2657225401C20078E1D3 /* fr */ = {isa = PBXFileReference; lastKnownFileType = text.plist.stringsdict; name = fr; path = fr.lproj/Localizable.stringsdict; sourceTree = "<group>"; };
		FD8D2658225401CD0078E1D3 /* he */ = {isa = PBXFileReference; lastKnownFileType = text.plist.strings; name = he; path = he.lproj/Localizable.strings; sourceTree = "<group>"; };
		FD8D2659225401CD0078E1D3 /* he */ = {isa = PBXFileReference; lastKnownFileType = text.plist.stringsdict; name = he; path = he.lproj/Localizable.stringsdict; sourceTree = "<group>"; };
		FD8D265A225401D90078E1D3 /* hi */ = {isa = PBXFileReference; lastKnownFileType = text.plist.strings; name = hi; path = hi.lproj/Localizable.strings; sourceTree = "<group>"; };
		FD8D265B225401D90078E1D3 /* hi */ = {isa = PBXFileReference; lastKnownFileType = text.plist.stringsdict; name = hi; path = hi.lproj/Localizable.stringsdict; sourceTree = "<group>"; };
		FD8D265C225401E50078E1D3 /* hr */ = {isa = PBXFileReference; lastKnownFileType = text.plist.strings; name = hr; path = hr.lproj/Localizable.strings; sourceTree = "<group>"; };
		FD8D265D225401E50078E1D3 /* hr */ = {isa = PBXFileReference; lastKnownFileType = text.plist.stringsdict; name = hr; path = hr.lproj/Localizable.stringsdict; sourceTree = "<group>"; };
		FD8D265E225401F20078E1D3 /* hu */ = {isa = PBXFileReference; lastKnownFileType = text.plist.strings; name = hu; path = hu.lproj/Localizable.strings; sourceTree = "<group>"; };
		FD8D265F225401F30078E1D3 /* hu */ = {isa = PBXFileReference; lastKnownFileType = text.plist.stringsdict; name = hu; path = hu.lproj/Localizable.stringsdict; sourceTree = "<group>"; };
		FD8D2660225401FA0078E1D3 /* id */ = {isa = PBXFileReference; lastKnownFileType = text.plist.strings; name = id; path = id.lproj/Localizable.strings; sourceTree = "<group>"; };
		FD8D2661225401FB0078E1D3 /* id */ = {isa = PBXFileReference; lastKnownFileType = text.plist.stringsdict; name = id; path = id.lproj/Localizable.stringsdict; sourceTree = "<group>"; };
		FD8D2662225402020078E1D3 /* it */ = {isa = PBXFileReference; lastKnownFileType = text.plist.strings; name = it; path = it.lproj/Localizable.strings; sourceTree = "<group>"; };
		FD8D2663225402030078E1D3 /* it */ = {isa = PBXFileReference; lastKnownFileType = text.plist.stringsdict; name = it; path = it.lproj/Localizable.stringsdict; sourceTree = "<group>"; };
		FD8D26642254020E0078E1D3 /* ja */ = {isa = PBXFileReference; lastKnownFileType = text.plist.strings; name = ja; path = ja.lproj/Localizable.strings; sourceTree = "<group>"; };
		FD8D26652254020E0078E1D3 /* ja */ = {isa = PBXFileReference; lastKnownFileType = text.plist.stringsdict; name = ja; path = ja.lproj/Localizable.stringsdict; sourceTree = "<group>"; };
		FD8D2666225402160078E1D3 /* ko */ = {isa = PBXFileReference; lastKnownFileType = text.plist.strings; name = ko; path = ko.lproj/Localizable.strings; sourceTree = "<group>"; };
		FD8D2667225402160078E1D3 /* ko */ = {isa = PBXFileReference; lastKnownFileType = text.plist.stringsdict; name = ko; path = ko.lproj/Localizable.stringsdict; sourceTree = "<group>"; };
		FD8D26682254021D0078E1D3 /* ms */ = {isa = PBXFileReference; lastKnownFileType = text.plist.strings; name = ms; path = ms.lproj/Localizable.strings; sourceTree = "<group>"; };
		FD8D26692254021E0078E1D3 /* ms */ = {isa = PBXFileReference; lastKnownFileType = text.plist.stringsdict; name = ms; path = ms.lproj/Localizable.stringsdict; sourceTree = "<group>"; };
		FD8D266A2254022E0078E1D3 /* nb-NO */ = {isa = PBXFileReference; lastKnownFileType = text.plist.strings; name = "nb-NO"; path = "nb-NO.lproj/Localizable.strings"; sourceTree = "<group>"; };
		FD8D266B2254022E0078E1D3 /* nb-NO */ = {isa = PBXFileReference; lastKnownFileType = text.plist.stringsdict; name = "nb-NO"; path = "nb-NO.lproj/Localizable.stringsdict"; sourceTree = "<group>"; };
		FD8D266C225402DC0078E1D3 /* nl */ = {isa = PBXFileReference; lastKnownFileType = text.plist.strings; name = nl; path = nl.lproj/Localizable.strings; sourceTree = "<group>"; };
		FD8D266D225402DC0078E1D3 /* nl */ = {isa = PBXFileReference; lastKnownFileType = text.plist.stringsdict; name = nl; path = nl.lproj/Localizable.stringsdict; sourceTree = "<group>"; };
		FD8D266E225402E60078E1D3 /* pl */ = {isa = PBXFileReference; lastKnownFileType = text.plist.strings; name = pl; path = pl.lproj/Localizable.strings; sourceTree = "<group>"; };
		FD8D266F225402E60078E1D3 /* pl */ = {isa = PBXFileReference; lastKnownFileType = text.plist.stringsdict; name = pl; path = pl.lproj/Localizable.stringsdict; sourceTree = "<group>"; };
		FD8D2670225402F00078E1D3 /* pt-BR */ = {isa = PBXFileReference; lastKnownFileType = text.plist.strings; name = "pt-BR"; path = "pt-BR.lproj/Localizable.strings"; sourceTree = "<group>"; };
		FD8D2671225402F10078E1D3 /* pt-BR */ = {isa = PBXFileReference; lastKnownFileType = text.plist.stringsdict; name = "pt-BR"; path = "pt-BR.lproj/Localizable.stringsdict"; sourceTree = "<group>"; };
		FD8D2672225402F60078E1D3 /* pt-PT */ = {isa = PBXFileReference; lastKnownFileType = text.plist.strings; name = "pt-PT"; path = "pt-PT.lproj/Localizable.strings"; sourceTree = "<group>"; };
		FD8D2673225402F60078E1D3 /* pt-PT */ = {isa = PBXFileReference; lastKnownFileType = text.plist.stringsdict; name = "pt-PT"; path = "pt-PT.lproj/Localizable.stringsdict"; sourceTree = "<group>"; };
		FD8D2674225403000078E1D3 /* ro */ = {isa = PBXFileReference; lastKnownFileType = text.plist.strings; name = ro; path = ro.lproj/Localizable.strings; sourceTree = "<group>"; };
		FD8D2675225403000078E1D3 /* ro */ = {isa = PBXFileReference; lastKnownFileType = text.plist.stringsdict; name = ro; path = ro.lproj/Localizable.stringsdict; sourceTree = "<group>"; };
		FD8D2676225403070078E1D3 /* ru */ = {isa = PBXFileReference; lastKnownFileType = text.plist.strings; name = ru; path = ru.lproj/Localizable.strings; sourceTree = "<group>"; };
		FD8D2677225403070078E1D3 /* ru */ = {isa = PBXFileReference; lastKnownFileType = text.plist.stringsdict; name = ru; path = ru.lproj/Localizable.stringsdict; sourceTree = "<group>"; };
		FD8D26782254030E0078E1D3 /* sk */ = {isa = PBXFileReference; lastKnownFileType = text.plist.strings; name = sk; path = sk.lproj/Localizable.strings; sourceTree = "<group>"; };
		FD8D26792254030E0078E1D3 /* sk */ = {isa = PBXFileReference; lastKnownFileType = text.plist.stringsdict; name = sk; path = sk.lproj/Localizable.stringsdict; sourceTree = "<group>"; };
		FD8D267A225403160078E1D3 /* sv */ = {isa = PBXFileReference; lastKnownFileType = text.plist.strings; name = sv; path = sv.lproj/Localizable.strings; sourceTree = "<group>"; };
		FD8D267B225403160078E1D3 /* sv */ = {isa = PBXFileReference; lastKnownFileType = text.plist.stringsdict; name = sv; path = sv.lproj/Localizable.stringsdict; sourceTree = "<group>"; };
		FD8D267C2254031B0078E1D3 /* th */ = {isa = PBXFileReference; lastKnownFileType = text.plist.strings; name = th; path = th.lproj/Localizable.strings; sourceTree = "<group>"; };
		FD8D267D2254031B0078E1D3 /* th */ = {isa = PBXFileReference; lastKnownFileType = text.plist.stringsdict; name = th; path = th.lproj/Localizable.stringsdict; sourceTree = "<group>"; };
		FD8D267E225403210078E1D3 /* tr */ = {isa = PBXFileReference; lastKnownFileType = text.plist.strings; name = tr; path = tr.lproj/Localizable.strings; sourceTree = "<group>"; };
		FD8D267F225403220078E1D3 /* tr */ = {isa = PBXFileReference; lastKnownFileType = text.plist.stringsdict; name = tr; path = tr.lproj/Localizable.stringsdict; sourceTree = "<group>"; };
		FD8D2680225403290078E1D3 /* uk */ = {isa = PBXFileReference; lastKnownFileType = text.plist.strings; name = uk; path = uk.lproj/Localizable.strings; sourceTree = "<group>"; };
		FD8D26812254032A0078E1D3 /* uk */ = {isa = PBXFileReference; lastKnownFileType = text.plist.stringsdict; name = uk; path = uk.lproj/Localizable.stringsdict; sourceTree = "<group>"; };
		FD8D2682225403300078E1D3 /* vi */ = {isa = PBXFileReference; lastKnownFileType = text.plist.strings; name = vi; path = vi.lproj/Localizable.strings; sourceTree = "<group>"; };
		FD8D2683225403300078E1D3 /* vi */ = {isa = PBXFileReference; lastKnownFileType = text.plist.stringsdict; name = vi; path = vi.lproj/Localizable.stringsdict; sourceTree = "<group>"; };
		FD8D2684225403360078E1D3 /* zh-Hans */ = {isa = PBXFileReference; lastKnownFileType = text.plist.strings; name = "zh-Hans"; path = "zh-Hans.lproj/Localizable.strings"; sourceTree = "<group>"; };
		FD8D2685225403360078E1D3 /* zh-Hans */ = {isa = PBXFileReference; lastKnownFileType = text.plist.stringsdict; name = "zh-Hans"; path = "zh-Hans.lproj/Localizable.stringsdict"; sourceTree = "<group>"; };
		FD8D26862254033B0078E1D3 /* zh-Hant */ = {isa = PBXFileReference; lastKnownFileType = text.plist.strings; name = "zh-Hant"; path = "zh-Hant.lproj/Localizable.strings"; sourceTree = "<group>"; };
		FD8D26872254033B0078E1D3 /* zh-Hant */ = {isa = PBXFileReference; lastKnownFileType = text.plist.stringsdict; name = "zh-Hant"; path = "zh-Hant.lproj/Localizable.stringsdict"; sourceTree = "<group>"; };
		FD9758062191118D00B67319 /* DateTimePickerView.swift */ = {isa = PBXFileReference; fileEncoding = 4; lastKnownFileType = sourcecode.swift; path = DateTimePickerView.swift; sourceTree = "<group>"; };
		FD9758072191118E00B67319 /* DateTimePickerViewDataSource.swift */ = {isa = PBXFileReference; fileEncoding = 4; lastKnownFileType = sourcecode.swift; path = DateTimePickerViewDataSource.swift; sourceTree = "<group>"; };
		FD9758082191118E00B67319 /* DateTimePickerViewComponentTableView.swift */ = {isa = PBXFileReference; fileEncoding = 4; lastKnownFileType = sourcecode.swift; path = DateTimePickerViewComponentTableView.swift; sourceTree = "<group>"; };
		FD9758092191118E00B67319 /* DateTimePickerViewComponent.swift */ = {isa = PBXFileReference; fileEncoding = 4; lastKnownFileType = sourcecode.swift; path = DateTimePickerViewComponent.swift; sourceTree = "<group>"; };
		FD97580A2191118E00B67319 /* DateTimePickerViewComponentCell.swift */ = {isa = PBXFileReference; fileEncoding = 4; lastKnownFileType = sourcecode.swift; path = DateTimePickerViewComponentCell.swift; sourceTree = "<group>"; };
		FD9A5C862179464F00D224D9 /* DateComponents+Extensions.swift */ = {isa = PBXFileReference; lastKnownFileType = sourcecode.swift; path = "DateComponents+Extensions.swift"; sourceTree = "<group>"; };
		FD9DA7B4232C33A80013E41B /* UIViewController+Navigation.swift */ = {isa = PBXFileReference; fileEncoding = 4; lastKnownFileType = sourcecode.swift; path = "UIViewController+Navigation.swift"; sourceTree = "<group>"; };
		FDA1AF8B21484625001AE720 /* BlurringView.swift */ = {isa = PBXFileReference; fileEncoding = 4; lastKnownFileType = sourcecode.swift; path = BlurringView.swift; sourceTree = "<group>"; };
		FDA1AF90214871B5001AE720 /* CardTransitionAnimator.swift */ = {isa = PBXFileReference; lastKnownFileType = sourcecode.swift; path = CardTransitionAnimator.swift; sourceTree = "<group>"; };
		FDA1AF9221487225001AE720 /* CardPresentationController.swift */ = {isa = PBXFileReference; lastKnownFileType = sourcecode.swift; path = CardPresentationController.swift; sourceTree = "<group>"; };
		FDD454ED21405B390006E84E /* DotView.swift */ = {isa = PBXFileReference; lastKnownFileType = sourcecode.swift; path = DotView.swift; sourceTree = "<group>"; };
		FDF41ED82141A02200EC527C /* CalendarConfiguration.swift */ = {isa = PBXFileReference; lastKnownFileType = sourcecode.swift; path = CalendarConfiguration.swift; sourceTree = "<group>"; };
		FDFB8AEA21361C950046850A /* CalendarViewMonthBannerView.swift */ = {isa = PBXFileReference; fileEncoding = 4; lastKnownFileType = sourcecode.swift; path = CalendarViewMonthBannerView.swift; sourceTree = "<group>"; };
		FDFB8AEC21361C9D0046850A /* CalendarViewDayTodayCell.swift */ = {isa = PBXFileReference; fileEncoding = 4; lastKnownFileType = sourcecode.swift; path = CalendarViewDayTodayCell.swift; sourceTree = "<group>"; };
		FDFB8AED21361C9D0046850A /* CalendarViewDayMonthCell.swift */ = {isa = PBXFileReference; fileEncoding = 4; lastKnownFileType = sourcecode.swift; path = CalendarViewDayMonthCell.swift; sourceTree = "<group>"; };
		FDFB8AEE21361C9D0046850A /* CalendarViewDayCell.swift */ = {isa = PBXFileReference; fileEncoding = 4; lastKnownFileType = sourcecode.swift; path = CalendarViewDayCell.swift; sourceTree = "<group>"; };
		FDFB8AEF21361C9D0046850A /* CalendarViewDayMonthYearCell.swift */ = {isa = PBXFileReference; fileEncoding = 4; lastKnownFileType = sourcecode.swift; path = CalendarViewDayMonthYearCell.swift; sourceTree = "<group>"; };
/* End PBXFileReference section */

/* Begin PBXFrameworksBuildPhase section */
		A5CEC15720D980B30016922A /* Frameworks */ = {
			isa = PBXFrameworksBuildPhase;
			buildActionMask = 2147483647;
			files = (
				923DF2E72712B6AB00637646 /* libFluentUI.a in Frameworks */,
			);
			runOnlyForDeploymentPostprocessing = 0;
		};
/* End PBXFrameworksBuildPhase section */

/* Begin PBXGroup section */
		0AA8741326001F0500D47421 /* Persona */ = {
			isa = PBXGroup;
			children = (
				0AA874142600237A00D47421 /* PersonaView.swift */,
				0ACD82172620453B0035CD9F /* PersonaViewTokenSet.swift */,
				0AC8A8B127C72D4600D9FAF5 /* MSFPersonaView.swift */,
			);
			path = Persona;
			sourceTree = "<group>";
		};
		1168630122E131A20088B302 /* Tab Bar */ = {
			isa = PBXGroup;
			children = (
				7D0931C224AAAC8C0072458A /* SideTabBar.swift */,
				D64D8E11283D798D00D8D7D1 /* SideTabBarTokenSet.swift */,
				118D9847230BBA2300BC0B72 /* TabBarItem.swift */,
				D64D8E0F283BFAEC00D8D7D1 /* TabBarItemTokenSet.swift */,
				1168630222E131CF0088B302 /* TabBarItemView.swift */,
				D6A012492810764B00C90535 /* TabBarTokenSet.swift */,
				1168630322E131CF0088B302 /* TabBarView.swift */,
			);
			path = "Tab Bar";
			sourceTree = "<group>";
		};
		497DC2D62418585D008D86F8 /* Pill Button Bar */ = {
			isa = PBXGroup;
			children = (
				497DC2D824185885008D86F8 /* PillButton.swift */,
				497DC2D724185885008D86F8 /* PillButtonBar.swift */,
				D6F4098E274F1A1C001B80D4 /* PillButtonBarTokenSet.swift */,
				D6F4098827470E7F001B80D4 /* PillButtonTokenSet.swift */,
				86AF4F7425AFC746005D4253 /* PillButtonStyle.swift */,
			);
			path = "Pill Button Bar";
			sourceTree = "<group>";
		};
		4B1C06D228B7EB0300A5F941 /* Shimmer */ = {
			isa = PBXGroup;
			children = (
				4B0E060A28A248F40045E9BB /* ShimmerLinesShape.swift */,
				4B8A7675286ADCD300F90F3A /* ShimmerLinesView.swift */,
				4B8A76732862F49E00F90F3A /* ShimmerModifiers.swift */,
				C0EAAEAC2347E1DF00C7244E /* ShimmerView.swift */,
			);
			path = Shimmer;
			sourceTree = "<group>";
		};
		4BA9B8B5279F2940007536F5 /* Notification */ = {
			isa = PBXGroup;
			children = (
				43488C44270FAD0200124C71 /* FluentNotification.swift */,
				4BBD651E2755FD9500A8B09E /* MSFNotification.swift */,
				4B53505E27F63E3F0033B47F /* NotificationModifiers.swift */,
				4BF01D9927B37CF8005B32F2 /* NotificationTokenSet.swift */,
			);
			path = Notification;
			sourceTree = "<group>";
		};
		5306074E26A1E6A4002D49CF /* AvatarGroup */ = {
			isa = PBXGroup;
			children = (
				5306075126A1E6A4002D49CF /* AvatarGroup.swift */,
				ECA9218927A33A2D00B66117 /* AvatarGroupModifiers.swift */,
				ECA9218527A3301C00B66117 /* MSFAvatarGroup.swift */,
				5306074F26A1E6A4002D49CF /* AvatarGroupTokenSet.swift */,
			);
			path = AvatarGroup;
			sourceTree = "<group>";
		};
		5314DFE625F000740099271A /* Separator */ = {
			isa = PBXGroup;
			children = (
				A5DCA76321224026005F4CB7 /* Separator.swift */,
			);
			path = Separator;
			sourceTree = "<group>";
		};
		5314DFEB25F002240099271A /* ActivityIndicator */ = {
			isa = PBXGroup;
			children = (
				532FE3D026EA6D74007539C0 /* ActivityIndicator.swift */,
				532FE3CF26EA6D73007539C0 /* ActivityIndicatorModifiers.swift */,
				532FE3CE26EA6D73007539C0 /* ActivityIndicatorTokenSet.swift */,
				53E2EE0427860D010086D30D /* MSFActivityIndicator.swift */,
			);
			path = ActivityIndicator;
			sourceTree = "<group>";
		};
		5314DFEC25F0029C0099271A /* Button */ = {
			isa = PBXGroup;
			children = (
				53097D4527028B1100A6E4DC /* ButtonLegacy.swift */,
			);
			path = Button;
			sourceTree = "<group>";
		};
		5314DFEF25F003C60099271A /* DotView */ = {
			isa = PBXGroup;
			children = (
				FDD454ED21405B390006E84E /* DotView.swift */,
			);
			path = DotView;
			sourceTree = "<group>";
		};
		5314DFF025F0042E0099271A /* Label */ = {
			isa = PBXGroup;
			children = (
				A589F853211BA03200471C23 /* Label.swift */,
				6EB4B25D270ED6450005B808 /* BadgeLabel.swift */,
			);
			path = Label;
			sourceTree = "<group>";
		};
		5314DFF325F006060099271A /* TouchForwardingView */ = {
			isa = PBXGroup;
			children = (
				B483323621DEB5A00022B4CC /* TouchForwardingView.swift */,
			);
			path = TouchForwardingView;
			sourceTree = "<group>";
		};
		5314DFF425F0069C0099271A /* IndeterminateProgressBar */ = {
			isa = PBXGroup;
			children = (
				5328D96F26FBA3D700F3723B /* IndeterminateProgressBar.swift */,
				5328D96D26FBA3D600F3723B /* IndeterminateProgressBarModifiers.swift */,
				5328D96C26FBA3D600F3723B /* IndeterminateProgressBarTokenSet.swift */,
				53E2EE06278799B30086D30D /* MSFIndeterminateProgressBar.swift */,
			);
			path = IndeterminateProgressBar;
			sourceTree = "<group>";
		};
		5314DFF525F007020099271A /* EasyTapButton */ = {
			isa = PBXGroup;
			children = (
				FD5BBE42214C73CE008964B4 /* EasyTapButton.swift */,
			);
			path = EasyTapButton;
			sourceTree = "<group>";
		};
		5314DFF625F0079B0099271A /* BarButtonItems */ = {
			isa = PBXGroup;
			children = (
				A52648DB2316F4F9003342A0 /* BarButtonItems.swift */,
			);
			path = BarButtonItems;
			sourceTree = "<group>";
		};
		5314DFF725F007FF0099271A /* ResizingHandleView */ = {
			isa = PBXGroup;
			children = (
				A5237ACA21DED7030040BF27 /* ResizingHandleView.swift */,
				EC27B8652807A63C00A40B9A /* ResizingHandleTokenSet.swift */,
			);
			path = ResizingHandleView;
			sourceTree = "<group>";
		};
		5314DFF825F008870099271A /* TwoLineTitleView */ = {
			isa = PBXGroup;
			children = (
				FD5BBE40214C6AF3008964B4 /* TwoLineTitleView.swift */,
			);
			path = TwoLineTitleView;
			sourceTree = "<group>";
		};
		5314DFF925F008F10099271A /* Obscurable */ = {
			isa = PBXGroup;
			children = (
				FDA1AF8B21484625001AE720 /* BlurringView.swift */,
				A5B87B03211E22B70038C37C /* DimmingView.swift */,
				53BCB0CD253A4E8C00620960 /* Obscurable.swift */,
			);
			path = Obscurable;
			sourceTree = "<group>";
		};
		5336B16E27F77EB700B01E0D /* HUD */ = {
			isa = PBXGroup;
			children = (
				5336B17327F77EB700B01E0D /* HeadsUpDisplay.swift */,
				5336B17F27FB6D9B00B01E0D /* HeadsUpDisplayTokenSet.swift */,
				5336B17227F77EB700B01E0D /* HUD.swift */,
				5336B17027F77EB700B01E0D /* HUDModifiers.swift */,
				532299FF27FE108400C016A2 /* MSFHeadsUpDisplay.swift */,
				5336B17427F77EB700B01E0D /* HUD.resources.xcfilelist */,
			);
			path = HUD;
			sourceTree = "<group>";
		};
		5340828B26CFF298007716E1 /* Recovered References */ = {
			isa = PBXGroup;
			children = (
			);
			name = "Recovered References";
			sourceTree = "<group>";
		};
		536AEF2125F1EC0300A36206 /* Vnext */ = {
			isa = PBXGroup;
			children = (
				536AEF2E25F1EC0300A36206 /* Button */,
				EC6A71E8273DB98F0076A586 /* Divider */,
				5336B16E27F77EB700B01E0D /* HUD */,
				536AEF3225F1EC0300A36206 /* List */,
				0AA8741326001F0500D47421 /* Persona */,
				4B1C06D228B7EB0300A5F941 /* Shimmer */,
			);
			path = Vnext;
			sourceTree = "<group>";
		};
		536AEF2E25F1EC0300A36206 /* Button */ = {
			isa = PBXGroup;
			children = (
				53097D01270288FB00A6E4DC /* Button.swift */,
				53097D02270288FB00A6E4DC /* ButtonModifiers.swift */,
				53097D03270288FB00A6E4DC /* ButtonTokenSet.swift */,
				53097CFF270288FB00A6E4DC /* MSFButton.swift */,
			);
			path = Button;
			sourceTree = "<group>";
		};
		536AEF3225F1EC0300A36206 /* List */ = {
			isa = PBXGroup;
			children = (
				0A3CD0B027BCA36000DBE728 /* HeaderModifiers.swift */,
				53097D0E2702890800A6E4DC /* HeaderTokenSet.swift */,
				53097D0F2702890800A6E4DC /* List.swift */,
				53097D152702890900A6E4DC /* ListCell.swift */,
				53097D112702890800A6E4DC /* ListCellTokenSet.swift */,
				53097D132702890800A6E4DC /* ListHeader.swift */,
				0A3CD0B227BDD26A00DBE728 /* MSFList.swift */,
			);
			path = List;
			sourceTree = "<group>";
		};
		53FC90BE25672F97008A06FD /* xcode */ = {
			isa = PBXGroup;
			children = (
				53FC90C02567300A008A06FD /* FluentUI_common.xcconfig */,
				53FC90F625673626008A06FD /* FluentUI_debug.xcconfig */,
				53FC90F525673626008A06FD /* FluentUI_release.xcconfig */,
				53FC90F925673627008A06FD /* FluentUILib_common.xcconfig */,
				C7752C7C2790C1F40012F860 /* FluentUILib_debug.xcconfig */,
				C7752C7B2790C1F40012F860 /* FluentUILib_release.xcconfig */,
				53FC90FA25673627008A06FD /* FluentUIResources.xcconfig */,
				53FC90F725673626008A06FD /* FluentUITests.xcconfig */,
			);
			path = xcode;
			sourceTree = "<group>";
		};
		80B1F6F52628CDEB004DFEE5 /* Bottom Sheet */ = {
			isa = PBXGroup;
			children = (
				80AECBD82629F18E005AF2F3 /* BottomSheetController.swift */,
				80AECBF1262FC34E005AF2F3 /* BottomSheetPassthroughView.swift */,
			);
			path = "Bottom Sheet";
			sourceTree = "<group>";
		};
		80B52538264CA5BC00E3FD32 /* Bottom Commanding */ = {
			isa = PBXGroup;
			children = (
				8035CAAA2633A442007B3FD1 /* BottomCommandingController.swift */,
				8035CACA26377C14007B3FD1 /* CommandingItem.swift */,
				8035CADC2638E435007B3FD1 /* CommandingSection.swift */,
			);
			path = "Bottom Commanding";
			sourceTree = "<group>";
		};
		922AF01926615B03005DB168 /* PersonaButton */ = {
			isa = PBXGroup;
			children = (
				92B7E6A12684262900EFC15E /* MSFPersonaButton.swift */,
				92088EF72666DB2C003F571A /* PersonaButton.swift */,
				927EB2BC278627440069753D /* PersonaButtonModifiers.swift */,
				927E34C62668350800998031 /* PersonaButtonTokenSet.swift */,
			);
			path = PersonaButton;
			sourceTree = "<group>";
		};
		923DF2E62712B6AB00637646 /* Frameworks */ = {
			isa = PBXGroup;
			children = (
			);
			name = Frameworks;
			sourceTree = "<group>";
		};
		925D461926FD124B00179583 /* Theme */ = {
			isa = PBXGroup;
			children = (
				925D461A26FD126800179583 /* Tokens */,
				923DB9D3274CB65700D8E58A /* FluentTheme.swift */,
			);
			path = Theme;
			sourceTree = "<group>";
		};
		925D461A26FD126800179583 /* Tokens */ = {
			isa = PBXGroup;
			children = (
				925D461E26FD18B200179583 /* AliasTokens.swift */,
				ECA921C527B5D10A00B66117 /* ButtonDynamicColors.swift */,
				92DEE2232723D34400E31ED0 /* ControlTokenSet.swift */,
				92E7AD4E26FE51FF00AE7FF8 /* DynamicColor.swift */,
				925728F8276D6B5800EE1019 /* FontInfo.swift */,
				925D461B26FD133600179583 /* GlobalTokens.swift */,
				92D5FDFA28A713990087894B /* LinearGradientInfo.swift */,
				925728F6276D6AF800EE1019 /* ShadowInfo.swift */,
				923DB9D2274CB65700D8E58A /* TokenizedControl.swift */,
				922A34DE27BB87990062721F /* TokenizedControlView.swift */,
				92EE82AC27025A94009D52B5 /* TokenSet.swift */,
			);
			path = Tokens;
			sourceTree = "<group>";
		};
		92D5597C26A0FC9700328FD3 /* Card Nudge */ = {
			isa = PBXGroup;
			children = (
				92D5598026A0FD2800328FD3 /* CardNudge.swift */,
				92079C8E26B66E5100D688DA /* CardNudgeModifiers.swift */,
				920945472703DDA000B38E1A /* CardNudgeTokenSet.swift */,
				92A1E4F326A791590007ED60 /* MSFCardNudge.swift */,
			);
			path = "Card Nudge";
			sourceTree = "<group>";
		};
		92F2C5FD267287CF0087C65B /* PersonaButtonCarousel */ = {
			isa = PBXGroup;
			children = (
				9275105426815A7100F12730 /* MSFPersonaButtonCarousel.swift */,
				929DD258266ED3B600E8175E /* PersonaButtonCarousel.swift */,
				92D49053278FF4E50085C018 /* PersonaButtonCarouselModifiers.swift */,
				929DD255266ED3AC00E8175E /* PersonaButtonCarouselTokenSet.swift */,
			);
			path = PersonaButtonCarousel;
			sourceTree = "<group>";
		};
		A5961F9B218A251E00E2A506 /* Popup Menu */ = {
			isa = PBXGroup;
			children = (
				A5961F9C218A254D00E2A506 /* PopupMenuController.swift */,
				A5961F9E218A256B00E2A506 /* PopupMenuItem.swift */,
				A5961FA2218A25D100E2A506 /* PopupMenuItemCell.swift */,
				EC24DBC928BD99860026EF92 /* PopupMenuItemTokenSet.swift */,
				0BCEFADD2485FEC00088CEE5 /* PopupMenuProtocols.swift */,
				A5961FA0218A25C400E2A506 /* PopupMenuSection.swift */,
				A5961FA4218A260500E2A506 /* PopupMenuSectionHeaderView.swift */,
				EC24DBC728BD95980026EF92 /* PopupMenuTokenSet.swift */,
			);
			path = "Popup Menu";
			sourceTree = "<group>";
		};
		A5B87AED211BCA4A0038C37C /* Extensions */ = {
			isa = PBXGroup;
			children = (
				FD41C8B422DD3EA20086F899 /* NSLayoutConstraint+Extensions.swift */,
				A559BB7D212B6D100055E107 /* String+Extension.swift */,
				A56CE7B522E68A7800AA77EE /* UIColor+Extensions.swift */,
				A5961FA6218A2E4500E2A506 /* UIImage+Extensions.swift */,
				FD41C8B122DD3BB70086F899 /* UIScrollView+Extensions.swift */,
				A5B87B05211E23650038C37C /* UIView+Extensions.swift */,
				4BF01D9F27B3A861005B32F2 /* UIApplication+Extensions.swift */,
			);
			path = Extensions;
			sourceTree = "<group>";
		};
		A5B87AF2211E13D00038C37C /* Drawer */ = {
			isa = PBXGroup;
			children = (
				A54D97D9217A5FC10072681A /* CALayer+Extensions.swift */,
				A5B87AF3211E16360038C37C /* DrawerController.swift */,
				A5B87AF5211E16360038C37C /* DrawerPresentationController.swift */,
				A5237ACC21ED6CA70040BF27 /* DrawerShadowView.swift */,
				EC5982DB27CEC02100FD048D /* DrawerTokenSet.swift */,
				A5B87AF4211E16360038C37C /* DrawerTransitionAnimator.swift */,
			);
			path = Drawer;
			sourceTree = "<group>";
		};
		A5CEC14720D980B20016922A = {
			isa = PBXGroup;
			children = (
				F5784DB9285D031800DBEAD6 /* docs */,
				A257F82B251D98F3002CAA6E /* FluentUI-ios.xcassets */,
				A257F829251D98DD002CAA6E /* FluentUI-apple.xcassets */,
				A5CEC15320D980B20016922A /* FluentUI */,
				A5DA88FD226FAA01000A8EA8 /* FluentUI.Resources */,
				A5CEC15E20D980B30016922A /* FluentUI.Tests */,
				53FC90BE25672F97008A06FD /* xcode */,
				A5CEC15220D980B20016922A /* Products */,
				5340828B26CFF298007716E1 /* Recovered References */,
				923DF2E62712B6AB00637646 /* Frameworks */,
			);
			sourceTree = "<group>";
		};
		A5CEC15220D980B20016922A /* Products */ = {
			isa = PBXGroup;
			children = (
				A5CEC15A20D980B30016922A /* FluentUITests.xctest */,
				A5DA88FC226FAA01000A8EA8 /* FluentUIResources-ios.bundle */,
				8FD01166228A820600D25925 /* libFluentUI.a */,
			);
			name = Products;
			sourceTree = "<group>";
		};
		A5CEC15320D980B20016922A /* FluentUI */ = {
			isa = PBXGroup;
			children = (
				5314DFEB25F002240099271A /* ActivityIndicator */,
				C77A04F325F04CFB001B3EB6 /* Avatar */,
				5306074E26A1E6A4002D49CF /* AvatarGroup */,
				5314DFF625F0079B0099271A /* BarButtonItems */,
				80B52538264CA5BC00E3FD32 /* Bottom Commanding */,
				80B1F6F52628CDEB004DFEE5 /* Bottom Sheet */,
				5314DFEC25F0029C0099271A /* Button */,
				CCC18C2A2501B1A900BE830E /* Card */,
				B4F118EA21C8270F00855942 /* Badge Field */,
				FDFB8AE921361C860046850A /* Calendar */,
				92D5597C26A0FC9700328FD3 /* Card Nudge */,
				FC414E1D258876D400069E73 /* Command Bar */,
				A5CEC16B20D98EBF0016922A /* Core */,
				FD599D0021347FA0008845EE /* Date Time Pickers */,
				5314DFEF25F003C60099271A /* DotView */,
				A5B87AF2211E13D00038C37C /* Drawer */,
				5314DFF525F007020099271A /* EasyTapButton */,
				A5B87AED211BCA4A0038C37C /* Extensions */,
				5314DFF425F0069C0099271A /* IndeterminateProgressBar */,
				5314DFF025F0042E0099271A /* Label */,
				FD41C86D22DD12A20086F899 /* Navigation */,
				4BA9B8B5279F2940007536F5 /* Notification */,
				5314DFF925F008F10099271A /* Obscurable */,
				C77A04EB25F0469C001B3EB6 /* Other Cells */,
				B426613C214731AC00E25423 /* People Picker */,
				922AF01926615B03005DB168 /* PersonaButton */,
				92F2C5FD267287CF0087C65B /* PersonaButtonCarousel */,
				497DC2D62418585D008D86F8 /* Pill Button Bar */,
				A5961F9B218A251E00E2A506 /* Popup Menu */,
				FD7254EE2147382D002F4069 /* Presenters */,
				5314DFF725F007FF0099271A /* ResizingHandleView */,
				ECEBA8F625EDEFF70048EE24 /* SegmentedControl */,
				5314DFE625F000740099271A /* Separator */,
				C0A0D75D233AEA9900F432FD /* Shimmer */,
				1168630122E131A20088B302 /* Tab Bar */,
				B444D6B421825B510002B4D4 /* Table View */,
				FD7DF05A21FA7F3200857267 /* Tooltip */,
				5314DFF325F006060099271A /* TouchForwardingView */,
				5314DFF825F008870099271A /* TwoLineTitleView */,
				C0938E42235E8EAF00256251 /* Utilities */,
				536AEF2125F1EC0300A36206 /* Vnext */,
				A5CEC17020D996120016922A /* Resources */,
				A5CEC25720E6A64E0016922A /* Configuration */,
			);
			path = FluentUI;
			sourceTree = "<group>";
		};
		A5CEC15E20D980B30016922A /* FluentUI.Tests */ = {
			isa = PBXGroup;
			children = (
				8FA3CB5A246B19EA0049E431 /* ColorTests.swift */,
				FD053A342224CA33009B6378 /* DatePickerControllerTests.swift */,
				A5CEC15F20D980B30016922A /* FluentUITests.swift */,
				924268A1277AD9F700C5A452 /* FontTests.swift */,
				A5CEC16120D980B30016922A /* Info.plist */,
			);
			path = FluentUI.Tests;
			sourceTree = "<group>";
		};
		A5CEC16B20D98EBF0016922A /* Core */ = {
			isa = PBXGroup;
			children = (
				925D461926FD124B00179583 /* Theme */,
				A5CEC16C20D98EE70016922A /* Colors.swift */,
				923DB9D6274CB66D00D8E58A /* ControlHostingView.swift */,
				A559BB82212B7D870055E107 /* FluentUIFramework.swift */,
				535559E22711411E0094A871 /* FluentUIHostingController.swift */,
				A5CEC16E20D98F340016922A /* Fonts.swift */,
				530D9C5227EE7B2C00BDCBBF /* SwiftUI+ViewAnimation.swift */,
				5373D56F2694D66F0032A3B4 /* SwiftUI+ViewModifiers.swift */,
				530D9C5027EE388200BDCBBF /* SwiftUI+ViewPresentation.swift */,
				5373D56D2694D66F0032A3B4 /* UIKit+SwiftUI_interoperability.swift */,
			);
			path = Core;
			sourceTree = "<group>";
		};
		A5CEC17020D996120016922A /* Resources */ = {
			isa = PBXGroup;
			children = (
				A5CEC17320D997CF0016922A /* Localization */,
			);
			path = Resources;
			sourceTree = "<group>";
		};
		A5CEC17320D997CF0016922A /* Localization */ = {
			isa = PBXGroup;
			children = (
				A559BB81212B6FA40055E107 /* Localizable.strings */,
				A5DF1EAD2213B26900CC741A /* Localizable.stringsdict */,
			);
			path = Localization;
			sourceTree = "<group>";
		};
		A5CEC25720E6A64E0016922A /* Configuration */ = {
			isa = PBXGroup;
			children = (
				A5CEC15420D980B20016922A /* FluentUI.h */,
			);
			name = Configuration;
			sourceTree = "<group>";
		};
		A5DA88FD226FAA01000A8EA8 /* FluentUI.Resources */ = {
			isa = PBXGroup;
			children = (
				A5DA88FE226FAA01000A8EA8 /* Info.plist */,
			);
			path = FluentUI.Resources;
			sourceTree = "<group>";
		};
		B426613C214731AC00E25423 /* People Picker */ = {
			isa = PBXGroup;
			children = (
				B47B58B722F8E5840078DE38 /* PeoplePicker.swift */,
				B4BA27872319DC0D0001563C /* PersonaBadgeViewDataSource.swift */,
				B46D3F922151D95F0029772C /* PersonaCell.swift */,
				B46D3F9C215985AC0029772C /* PersonaListView.swift */,
			);
			path = "People Picker";
			sourceTree = "<group>";
		};
		B444D6B421825B510002B4D4 /* Table View */ = {
			isa = PBXGroup;
			children = (
				B498141321E424920077B48D /* TableViewCell.swift */,
				2A9745DD281733D700E1A1FD /* TableViewCellTokenSet.swift */,
				B4EF66502294A664007FEAB0 /* TableViewHeaderFooterView.swift */,
			);
			path = "Table View";
			sourceTree = "<group>";
		};
		B4F118EA21C8270F00855942 /* Badge Field */ = {
			isa = PBXGroup;
			children = (
				B45EB78F219E310F008646A2 /* BadgeField.swift */,
				B4A8BBCC21BF6D6900D5E3ED /* BadgeStringExtractor.swift */,
				B444D6B52183A9740002B4D4 /* BadgeView.swift */,
			);
			path = "Badge Field";
			sourceTree = "<group>";
		};
		C0938E42235E8EAF00256251 /* Utilities */ = {
			isa = PBXGroup;
			children = (
				C0938E43235E8ED500256251 /* AnimationSynchronizer.swift */,
			);
			path = Utilities;
			sourceTree = "<group>";
		};
		C0A0D75D233AEA9900F432FD /* Shimmer */ = {
			isa = PBXGroup;
			children = (
				C0A0D76B233AEF6C00F432FD /* MSFShimmerLinesView.swift */,
				4B8A76712862E5FA00F90F3A /* MSFShimmerView.swift */,
				4B1596D2284ACB5F00C3D725 /* ShimmerTokenSet.swift */,
			);
			path = Shimmer;
			sourceTree = "<group>";
		};
		C77A04EB25F0469C001B3EB6 /* Other Cells */ = {
			isa = PBXGroup;
			children = (
				B4E782C02176AD5E00A7DFCE /* ActionsCell.swift */,
				B4E782C221793AB200A7DFCE /* ActivityIndicatorCell.swift */,
				B441478C228CDA130040E88E /* BooleanCell.swift */,
				B4E782C62179509A00A7DFCE /* CenteredLabelCell.swift */,
				7DC2FB2724C0ED1100367A55 /* TableViewCellFileAccessoryView.swift */,
				C77A04EC25F046EB001B3EB6 /* Date+CellFileAccessoryView.swift */,
			);
			path = "Other Cells";
			sourceTree = "<group>";
		};
		C77A04F325F04CFB001B3EB6 /* Avatar */ = {
			isa = PBXGroup;
			children = (
				5373D5612694D65C0032A3B4 /* Avatar.swift */,
				5303259926B31B6B00611D05 /* AvatarModifiers.swift */,
				5373D5602694D65C0032A3B4 /* AvatarTokenSet.swift */,
				EC5982D727BF348700FD048D /* MSFAvatar.swift */,
				EC5982D927C703ED00FD048D /* CircleCutout.swift */,
				5373D5632694D65C0032A3B4 /* MSFAvatarPresence.swift */,
				B4EF53C2215AF1AB00573E8F /* Persona.swift */,
			);
			path = Avatar;
			sourceTree = "<group>";
		};
		CCC18C2A2501B1A900BE830E /* Card */ = {
			isa = PBXGroup;
			children = (
				CCC18C2B2501B22F00BE830E /* CardView.swift */,
			);
			path = Card;
			sourceTree = "<group>";
		};
		EC6A71E8273DB98F0076A586 /* Divider */ = {
			isa = PBXGroup;
			children = (
				EC6A71E9273DBA520076A586 /* Divider.swift */,
				ECA92183279A177D00B66117 /* DividerModifiers.swift */,
				EC02A5F227472EF400E81B3E /* DividerTokenSet.swift */,
				EC02A5F4274DD19500E81B3E /* MSFDivider.swift */,
			);
			path = Divider;
			sourceTree = "<group>";
		};
		ECEBA8F625EDEFF70048EE24 /* SegmentedControl */ = {
			isa = PBXGroup;
			children = (
				ECEBA8FB25EDF3380048EE24 /* SegmentedControl.swift */,
				EC5982DD27D2EA6100FD048D /* SegmentedControlTokenSet.swift */,
				C708B04B260A8696007190FA /* SegmentItem.swift */,
				C708B055260A86FA007190FA /* SegmentPillButton.swift */,
			);
			path = SegmentedControl;
			sourceTree = "<group>";
		};
		FC414E1D258876D400069E73 /* Command Bar */ = {
			isa = PBXGroup;
			children = (
				FC414E1E258876FB00069E73 /* CommandBar.swift */,
				FC414E4E2588B65C00069E73 /* CommandBarItem.swift */,
				FC414E2A25887A4B00069E73 /* CommandBarButton.swift */,
				FC414E242588798000069E73 /* CommandBarButtonGroupView.swift */,
				94A7EC192836DCB100BFFBAE /* CommandBarCommandGroupsView.swift */,
				0AD70F5926E80A5D008774EC /* CommandBarTokenSet.swift */,
			);
			path = "Command Bar";
			sourceTree = "<group>";
		};
		FD256C5C2183D77900EC9588 /* Views */ = {
			isa = PBXGroup;
			children = (
				FDFB8AEE21361C9D0046850A /* CalendarViewDayCell.swift */,
				FDFB8AED21361C9D0046850A /* CalendarViewDayMonthCell.swift */,
				FDFB8AEF21361C9D0046850A /* CalendarViewDayMonthYearCell.swift */,
				FDFB8AEC21361C9D0046850A /* CalendarViewDayTodayCell.swift */,
				FDFB8AEA21361C950046850A /* CalendarViewMonthBannerView.swift */,
				FD599D072134AB0E008845EE /* CalendarViewWeekdayHeadingView.swift */,
			);
			path = Views;
			sourceTree = "<group>";
		};
		FD41C86D22DD12A20086F899 /* Navigation */ = {
			isa = PBXGroup;
			children = (
				FD41C87F22DD13230086F899 /* NavigationController.swift */,
				FD41C87B22DD13230086F899 /* NavigationBar.swift */,
				FD41C87E22DD13230086F899 /* SearchBar.swift */,
				6ED4C11C2696AE4000C30BD6 /* BadgeLabelButton.swift */,
				FD41C8BD22DD47120086F899 /* UINavigationItem+Navigation.swift */,
				FD9DA7B4232C33A80013E41B /* UIViewController+Navigation.swift */,
				6ED4C11A2695A6E800C30BD6 /* UIBarButtonItem+BadgeValue.swift */,
				FD41C87222DD13230086F899 /* Helpers */,
				FD41C86F22DD13230086F899 /* Shy Header */,
				FD41C87922DD13230086F899 /* Views */,
			);
			path = Navigation;
			sourceTree = "<group>";
		};
		FD41C86F22DD13230086F899 /* Shy Header */ = {
			isa = PBXGroup;
			children = (
				FD41C87022DD13230086F899 /* ShyHeaderController.swift */,
				FD41C87122DD13230086F899 /* ShyHeaderView.swift */,
			);
			path = "Shy Header";
			sourceTree = "<group>";
		};
		FD41C87222DD13230086F899 /* Helpers */ = {
			isa = PBXGroup;
			children = (
				FD41C86E22DD13230086F899 /* ContentScrollViewTraits.swift */,
				FD41C88022DD13230086F899 /* NavigationAnimator.swift */,
			);
			path = Helpers;
			sourceTree = "<group>";
		};
		FD41C87922DD13230086F899 /* Views */ = {
			isa = PBXGroup;
			children = (
				FD41C87A22DD13230086F899 /* LargeTitleView.swift */,
			);
			path = Views;
			sourceTree = "<group>";
		};
		FD4F2A1C214ADBBF00C437D6 /* Date Picker */ = {
			isa = PBXGroup;
			children = (
				FD4F2A1F214AE20400C437D6 /* DatePickerController.swift */,
				FD256C5A2183B90B00EC9588 /* DatePickerSelectionManager.swift */,
			);
			path = "Date Picker";
			sourceTree = "<group>";
		};
		FD599D0021347FA0008845EE /* Date Time Pickers */ = {
			isa = PBXGroup;
			children = (
				FD5BBE3A214B2F44008964B4 /* Date+Extensions.swift */,
				FD9A5C862179464F00D224D9 /* DateComponents+Extensions.swift */,
				FD77752F21A490BA00033D58 /* DateTimePicker.swift */,
				FD777528219E3F6C00033D58 /* DayOfMonth.swift */,
				FD1FAE1A2272464B00A5DBA4 /* GenericDateTimePicker.swift */,
				C77A04B625F03DD1001B3EB6 /* String+Date.swift */,
				FD4F2A1C214ADBBF00C437D6 /* Date Picker */,
				FD5C8C2A2190C3470063562C /* Date Time Picker */,
			);
			path = "Date Time Pickers";
			sourceTree = "<group>";
		};
		FD5C8C2A2190C3470063562C /* Date Time Picker */ = {
			isa = PBXGroup;
			children = (
				FD5ADBF32190CDC80005A9AF /* DateTimePickerController.swift */,
				FD97580521910FE800B67319 /* Views */,
			);
			path = "Date Time Picker";
			sourceTree = "<group>";
		};
		FD7254EE2147382D002F4069 /* Presenters */ = {
			isa = PBXGroup;
			children = (
				FDA1AF9221487225001AE720 /* CardPresentationController.swift */,
				FD0D29D52151A3D700E8655E /* CardPresenterNavigationController.swift */,
				FDA1AF90214871B5001AE720 /* CardTransitionAnimator.swift */,
				FD4F2A1A2148937100C437D6 /* PageCardPresenterController.swift */,
			);
			path = Presenters;
			sourceTree = "<group>";
		};
		FD7DF05A21FA7F3200857267 /* Tooltip */ = {
			isa = PBXGroup;
			children = (
				FD7DF05B21FA7F5000857267 /* Tooltip.swift */,
				FD7DF05F21FA83C900857267 /* TooltipPositionController.swift */,
				FD7DF05D21FA7FC100857267 /* TooltipView.swift */,
			);
			path = Tooltip;
			sourceTree = "<group>";
		};
		FD97580521910FE800B67319 /* Views */ = {
			isa = PBXGroup;
			children = (
				FD9758062191118D00B67319 /* DateTimePickerView.swift */,
				FD9758092191118E00B67319 /* DateTimePickerViewComponent.swift */,
				FD97580A2191118E00B67319 /* DateTimePickerViewComponentCell.swift */,
				FD9758082191118E00B67319 /* DateTimePickerViewComponentTableView.swift */,
				FD9758072191118E00B67319 /* DateTimePickerViewDataSource.swift */,
				FD77752C219E62E100033D58 /* DateTimePickerViewLayout.swift */,
			);
			path = Views;
			sourceTree = "<group>";
		};
		FDFB8AE921361C860046850A /* Calendar */ = {
			isa = PBXGroup;
			children = (
				FD77752A219E455A00033D58 /* AccessibilityContainerView.swift */,
				FD599D052134A682008845EE /* AccessibleViewDelegate.swift */,
				FD7254E82147059D002F4069 /* Calendar+Extensions.swift */,
				FDF41ED82141A02200EC527C /* CalendarConfiguration.swift */,
				FD599D0121348439008845EE /* CalendarView.swift */,
				FD599D0B2134AB1E008845EE /* CalendarViewDataSource.swift */,
				FD599D092134AB15008845EE /* CalendarViewLayout.swift */,
				FD256C5C2183D77900EC9588 /* Views */,
			);
			path = Calendar;
			sourceTree = "<group>";
		};
/* End PBXGroup section */

/* Begin PBXNativeTarget section */
		8FD01165228A820600D25925 /* FluentUILib */ = {
			isa = PBXNativeTarget;
			buildConfigurationList = 8FD0116A228A820600D25925 /* Build configuration list for PBXNativeTarget "FluentUILib" */;
			buildPhases = (
				8FD01162228A820600D25925 /* Sources */,
				FD256C59218392B800EC9588 /* Run swiftlint */,
				923DF2E4271166DB00637646 /* Copy FluentUI-Swift.h */,
			);
			buildRules = (
			);
			dependencies = (
				8FD011C8228A831700D25925 /* PBXTargetDependency */,
			);
			name = FluentUILib;
			productName = OfficeUIFabricStaticLib;
			productReference = 8FD01166228A820600D25925 /* libFluentUI.a */;
			productType = "com.apple.product-type.library.static";
		};
		A5CEC15920D980B30016922A /* FluentUITests */ = {
			isa = PBXNativeTarget;
			buildConfigurationList = A5CEC16820D980B30016922A /* Build configuration list for PBXNativeTarget "FluentUITests" */;
			buildPhases = (
				A5CEC15620D980B30016922A /* Sources */,
				A5CEC15720D980B30016922A /* Frameworks */,
				A5CEC15820D980B30016922A /* Resources */,
			);
			buildRules = (
			);
			dependencies = (
			);
			name = FluentUITests;
			productName = OfficeUIFabricTests;
			productReference = A5CEC15A20D980B30016922A /* FluentUITests.xctest */;
			productType = "com.apple.product-type.bundle.unit-test";
		};
		A5DA88FB226FAA01000A8EA8 /* FluentUIResources */ = {
			isa = PBXNativeTarget;
			buildConfigurationList = A5DA88FF226FAA01000A8EA8 /* Build configuration list for PBXNativeTarget "FluentUIResources" */;
			buildPhases = (
				A5DA88FA226FAA01000A8EA8 /* Resources */,
			);
			buildRules = (
			);
			dependencies = (
			);
			name = FluentUIResources;
			productName = OfficeUIFabricResources;
			productReference = A5DA88FC226FAA01000A8EA8 /* FluentUIResources-ios.bundle */;
			productType = "com.apple.product-type.bundle";
		};
/* End PBXNativeTarget section */

/* Begin PBXProject section */
		A5CEC14820D980B20016922A /* Project object */ = {
			isa = PBXProject;
			attributes = {
				LastSwiftUpdateCheck = 1020;
				LastUpgradeCheck = 1240;
				ORGANIZATIONNAME = "Microsoft Corporation";
				TargetAttributes = {
					8FD01165228A820600D25925 = {
						CreatedOnToolsVersion = 10.2.1;
						LastSwiftMigration = 1020;
					};
					A5CEC15920D980B30016922A = {
						CreatedOnToolsVersion = 9.4.1;
						LastSwiftMigration = 1020;
					};
					A5DA88FB226FAA01000A8EA8 = {
						CreatedOnToolsVersion = 10.2.1;
					};
				};
			};
			buildConfigurationList = A5CEC14B20D980B20016922A /* Build configuration list for PBXProject "FluentUI" */;
			compatibilityVersion = "Xcode 9.3";
			developmentRegion = en;
			hasScannedForEncodings = 0;
			knownRegions = (
				en,
				Base,
				ar,
				ca,
				cs,
				da,
				de,
				el,
				"en-GB",
				"es-MX",
				es,
				fi,
				fr,
				he,
				hi,
				hr,
				hu,
				id,
				it,
				ja,
				ko,
				ms,
				"nb-NO",
				nl,
				pl,
				"pt-BR",
				"pt-PT",
				ro,
				ru,
				sk,
				sv,
				th,
				tr,
				uk,
				vi,
				"zh-Hans",
				"zh-Hant",
			);
			mainGroup = A5CEC14720D980B20016922A;
			productRefGroup = A5CEC15220D980B20016922A /* Products */;
			projectDirPath = "";
			projectRoot = "";
			targets = (
				A5DA88FB226FAA01000A8EA8 /* FluentUIResources */,
				8FD01165228A820600D25925 /* FluentUILib */,
				A5CEC15920D980B30016922A /* FluentUITests */,
			);
		};
/* End PBXProject section */

/* Begin PBXResourcesBuildPhase section */
		A5CEC15820D980B30016922A /* Resources */ = {
			isa = PBXResourcesBuildPhase;
			buildActionMask = 2147483647;
			files = (
				923DF2E82712B6C400637646 /* FluentUIResources-ios.bundle in Resources */,
			);
			runOnlyForDeploymentPostprocessing = 0;
		};
		A5DA88FA226FAA01000A8EA8 /* Resources */ = {
			isa = PBXResourcesBuildPhase;
			buildActionMask = 2147483647;
			files = (
				A542A9D7226FC01100204A52 /* Localizable.strings in Resources */,
				A542A9D8226FC01700204A52 /* Localizable.stringsdict in Resources */,
				A257F82A251D98DD002CAA6E /* FluentUI-apple.xcassets in Resources */,
				A257F82C251D98F3002CAA6E /* FluentUI-ios.xcassets in Resources */,
				F5784DBA285D031800DBEAD6 /* docs in Resources */,
			);
			runOnlyForDeploymentPostprocessing = 0;
		};
/* End PBXResourcesBuildPhase section */

/* Begin PBXShellScriptBuildPhase section */
		923DF2E4271166DB00637646 /* Copy FluentUI-Swift.h */ = {
			isa = PBXShellScriptBuildPhase;
			buildActionMask = 2147483647;
			files = (
			);
			inputFileListPaths = (
			);
			inputPaths = (
				"$(FLUENT_HSP_INPUT)/FluentUI-Swift.h",
			);
			name = "Copy FluentUI-Swift.h";
			outputFileListPaths = (
			);
			outputPaths = (
				"$(FLUENT_HSP_OUTPUT)/FluentUI-Swift.h",
			);
			runOnlyForDeploymentPostprocessing = 0;
			shellPath = /bin/sh;
			shellScript = "echo \"Copying FluentUI-Swift.h from $FLUENT_HSP_INPUT to $FLUENT_HSP_OUTPUT\"\n\n# Ensure the target include path exists\nmkdir -p $FLUENT_HSP_OUTPUT\n\n# Copy any file that looks like a Swift generated header to the include path\ncp $FLUENT_HSP_INPUT/FluentUI-Swift.h $FLUENT_HSP_OUTPUT\n";
		};
		FD256C59218392B800EC9588 /* Run swiftlint */ = {
			isa = PBXShellScriptBuildPhase;
			alwaysOutOfDate = 1;
			buildActionMask = 2147483647;
			files = (
			);
			inputPaths = (
			);
			name = "Run swiftlint";
			outputPaths = (
			);
			runOnlyForDeploymentPostprocessing = 0;
			shellPath = /bin/sh;
			shellScript = "# Adds support for Apple Silicon brew directory\nexport PATH=\"$PATH:/opt/homebrew/bin\"\n\nif which swiftlint >/dev/null; then\n    export LINTPATH=\"${LOCROOT}/./\"\n    swiftlint --config ../.swiftlint.yml\nelse\n    echo \"warning: SwiftLint not installed, download from https://github.com/realm/SwiftLint\"\nfi\n";
		};
/* End PBXShellScriptBuildPhase section */

/* Begin PBXSourcesBuildPhase section */
		8FD01162228A820600D25925 /* Sources */ = {
			isa = PBXSourcesBuildPhase;
			buildActionMask = 2147483647;
			files = (
				6ED5E55126D3D39400D8BE81 /* BadgeLabelButton.swift in Sources */,
				6ED5E55226D3D39400D8BE81 /* UIBarButtonItem+BadgeValue.swift in Sources */,
				5314E0ED25F012C40099271A /* ContentScrollViewTraits.swift in Sources */,
				EC5982DA27C703EE00FD048D /* CircleCutout.swift in Sources */,
				5314E03A25F00E3D0099271A /* BadgeView.swift in Sources */,
				53097D4727028B1200A6E4DC /* ButtonLegacy.swift in Sources */,
				5314E1A325F01A7C0099271A /* TableViewHeaderFooterView.swift in Sources */,
				D6F4098F274F1A1C001B80D4 /* PillButtonBarTokenSet.swift in Sources */,
				5314E30325F0260E0099271A /* AccessibleViewDelegate.swift in Sources */,
				6EB4B25F270ED6B30005B808 /* BadgeLabel.swift in Sources */,
				5314E1A725F01A7C0099271A /* ActionsCell.swift in Sources */,
				5314E07B25F00F1A0099271A /* DateTimePickerViewDataSource.swift in Sources */,
				532FE3D426EA6D74007539C0 /* ActivityIndicatorTokenSet.swift in Sources */,
				92D5FDFB28A713990087894B /* LinearGradientInfo.swift in Sources */,
				53E2EE07278799B30086D30D /* MSFIndeterminateProgressBar.swift in Sources */,
				532FE3D626EA6D74007539C0 /* ActivityIndicatorModifiers.swift in Sources */,
				5314E2F525F025C60099271A /* CalendarConfiguration.swift in Sources */,
				923DB9D4274CB65700D8E58A /* TokenizedControl.swift in Sources */,
				5314E06B25F00F100099271A /* DateTimePicker.swift in Sources */,
				539D280B2822E90F00640018 /* DividerModifiers.swift in Sources */,
				5314E2BB25F024C60099271A /* CALayer+Extensions.swift in Sources */,
				5336B18027FB6D9B00B01E0D /* HeadsUpDisplayTokenSet.swift in Sources */,
				5314E12B25F016230099271A /* PillButtonBar.swift in Sources */,
				53097D09270288FB00A6E4DC /* Button.swift in Sources */,
				5314E07E25F00F1A0099271A /* DateTimePickerView.swift in Sources */,
				5328D97726FBA3D700F3723B /* IndeterminateProgressBar.swift in Sources */,
				5314E07625F00F160099271A /* DateTimePickerController.swift in Sources */,
				922A34DF27BB87990062721F /* TokenizedControlView.swift in Sources */,
				5314E14525F016860099271A /* CardPresentationController.swift in Sources */,
				5314E0A925F010070099271A /* DrawerTransitionAnimator.swift in Sources */,
				5314E06525F00EFD0099271A /* CalendarViewDayMonthCell.swift in Sources */,
				5314E08B25F00F2D0099271A /* CommandBarItem.swift in Sources */,
				5314E06225F00EFD0099271A /* CalendarViewDayTodayCell.swift in Sources */,
				5314E08025F00F1A0099271A /* DateTimePickerViewComponent.swift in Sources */,
				5314E06325F00EFD0099271A /* CalendarViewDayMonthYearCell.swift in Sources */,
				5314E1A225F01A7C0099271A /* ActivityIndicatorCell.swift in Sources */,
				EC5982DC27CEC02100FD048D /* DrawerTokenSet.swift in Sources */,
				5373D5652694D65C0032A3B4 /* AvatarTokenSet.swift in Sources */,
				5314E06125F00EFD0099271A /* CalendarViewDayCell.swift in Sources */,
				929DD25A266ED3B600E8175E /* PersonaButtonCarousel.swift in Sources */,
				ECA921C627B5D10B00B66117 /* ButtonDynamicColors.swift in Sources */,
				5336B17927F77EB800B01E0D /* HeadsUpDisplay.swift in Sources */,
				5314E12A25F016230099271A /* PillButton.swift in Sources */,
				4BF01D9A27B37CF8005B32F2 /* NotificationTokenSet.swift in Sources */,
				0AC8A8B227C72D4600D9FAF5 /* MSFPersonaView.swift in Sources */,
				5314E0E525F012C00099271A /* NavigationBar.swift in Sources */,
				5336B17627F77EB800B01E0D /* HUDModifiers.swift in Sources */,
				C708B064260A87F7007190FA /* SegmentItem.swift in Sources */,
				5328D97126FBA3D700F3723B /* IndeterminateProgressBarTokenSet.swift in Sources */,
				5314E14325F016860099271A /* CardTransitionAnimator.swift in Sources */,
				5314E0F825F012CB0099271A /* LargeTitleView.swift in Sources */,
				8035CAB62633A4DB007B3FD1 /* BottomCommandingController.swift in Sources */,
				5314E13725F016370099271A /* PopupMenuProtocols.swift in Sources */,
				5314E19725F019650099271A /* TabBarItem.swift in Sources */,
				92B7E6A326864AE900EFC15E /* MSFPersonaButton.swift in Sources */,
				5314E1BB25F01B070099271A /* TouchForwardingView.swift in Sources */,
				5314E2EC25F025710099271A /* DayOfMonth.swift in Sources */,
				5314E0B325F010400099271A /* EasyTapButton.swift in Sources */,
				5314E19625F019650099271A /* TabBarView.swift in Sources */,
				C708B05F260A8778007190FA /* SegmentPillButton.swift in Sources */,
				5314E13525F016370099271A /* PopupMenuItemCell.swift in Sources */,
				5314E2A025F024860099271A /* NSLayoutConstraint+Extensions.swift in Sources */,
				5336B17827F77EB800B01E0D /* HUD.swift in Sources */,
				923DB9D5274CB65700D8E58A /* FluentTheme.swift in Sources */,
				929DD257266ED3AC00E8175E /* PersonaButtonCarouselTokenSet.swift in Sources */,
				0AD70F5B26E80A5D008774EC /* CommandBarTokenSet.swift in Sources */,
				D6F4098927470E7F001B80D4 /* PillButtonTokenSet.swift in Sources */,
				5314E26625F023B20099271A /* UIColor+Extensions.swift in Sources */,
				5314E30225F0260E0099271A /* AccessibilityContainerView.swift in Sources */,
				53097D05270288FB00A6E4DC /* MSFButton.swift in Sources */,
				8035CAD026377C17007B3FD1 /* CommandingItem.swift in Sources */,
				8FD01188228A82A600D25925 /* Colors.swift in Sources */,
				5314E0F325F012C80099271A /* ShyHeaderController.swift in Sources */,
				EC02A5F327472EF400E81B3E /* DividerTokenSet.swift in Sources */,
				535559E42711411E0094A871 /* FluentUIHostingController.swift in Sources */,
				53229A0027FE108400C016A2 /* MSFHeadsUpDisplay.swift in Sources */,
				5314E1B125F01A980099271A /* TooltipView.swift in Sources */,
				5314E19525F019650099271A /* TabBarItemView.swift in Sources */,
				5314E03C25F00E3D0099271A /* BadgeField.swift in Sources */,
				5314E05B25F00EF50099271A /* CalendarView.swift in Sources */,
				92EE82AE27025A94009D52B5 /* TokenSet.swift in Sources */,
				53097D0B270288FB00A6E4DC /* ButtonModifiers.swift in Sources */,
				5314E28125F0240D0099271A /* DateComponents+Extensions.swift in Sources */,
				5314E07025F00F140099271A /* DatePickerController.swift in Sources */,
				0A3CD0B327BDD26B00DBE728 /* MSFList.swift in Sources */,
				5373D56B2694D65C0032A3B4 /* MSFAvatarPresence.swift in Sources */,
				EC5982D827BF348700FD048D /* MSFAvatar.swift in Sources */,
				5314E0AA25F010070099271A /* DrawerShadowView.swift in Sources */,
				2A9745DE281733D700E1A1FD /* TableViewCellTokenSet.swift in Sources */,
				530D9C5127EE388200BDCBBF /* SwiftUI+ViewPresentation.swift in Sources */,
				5314E0E725F012C00099271A /* UINavigationItem+Navigation.swift in Sources */,
				EC24DBCA28BD99860026EF92 /* PopupMenuItemTokenSet.swift in Sources */,
				920945492703DDA000B38E1A /* CardNudgeTokenSet.swift in Sources */,
				92D49054278FF4E50085C018 /* PersonaButtonCarouselModifiers.swift in Sources */,
				C77A04B825F03DD1001B3EB6 /* String+Date.swift in Sources */,
				4B53505F27F63E3F0033B47F /* NotificationModifiers.swift in Sources */,
				5314E14425F016860099271A /* PageCardPresenterController.swift in Sources */,
				5314E11B25F015EA0099271A /* PersonaListView.swift in Sources */,
				925D462026FD18B200179583 /* AliasTokens.swift in Sources */,
				5314E28E25F024590099271A /* Date+Extensions.swift in Sources */,
				0A3CD0B127BCA36000DBE728 /* HeaderModifiers.swift in Sources */,
				5306076126A201C8002D49CF /* Persona.swift in Sources */,
				92E7AD5026FE51FF00AE7FF8 /* DynamicColor.swift in Sources */,
				5314E14E25F016CD0099271A /* ResizingHandleView.swift in Sources */,
				5314E1A625F01A7C0099271A /* BooleanCell.swift in Sources */,
				92F8054E272B2DF3000EAFDB /* CardNudgeModifiers.swift in Sources */,
				925D461D26FD133600179583 /* GlobalTokens.swift in Sources */,
				9275105626815A7100F12730 /* MSFPersonaButtonCarousel.swift in Sources */,
				927EB2BD278627440069753D /* PersonaButtonModifiers.swift in Sources */,
				4B0E060B28A248F40045E9BB /* ShimmerLinesShape.swift in Sources */,
				5314E0F225F012C80099271A /* ShyHeaderView.swift in Sources */,
				5314E02825F00DA80099271A /* BlurringView.swift in Sources */,
				5314E13625F016370099271A /* PopupMenuSectionHeaderView.swift in Sources */,
				5314E05925F00EF50099271A /* CalendarViewDataSource.swift in Sources */,
				5314E01625F00CF70099271A /* BarButtonItems.swift in Sources */,
				5314E25425F023650099271A /* UIImage+Extensions.swift in Sources */,
				92D5598226A0FD2800328FD3 /* CardNudge.swift in Sources */,
				532FE3D826EA6D74007539C0 /* ActivityIndicator.swift in Sources */,
				5314E0E625F012C00099271A /* UIViewController+Navigation.swift in Sources */,
				5314E29725F024760099271A /* String+Extension.swift in Sources */,
				5314E12925F016230099271A /* PillButtonStyle.swift in Sources */,
				530D9C5327EE7B2C00BDCBBF /* SwiftUI+ViewAnimation.swift in Sources */,
				EC5982DE27D2EA6100FD048D /* SegmentedControlTokenSet.swift in Sources */,
				5306075726A1E6A4002D49CF /* AvatarGroup.swift in Sources */,
				92A1E4F526A791590007ED60 /* MSFCardNudge.swift in Sources */,
				5314E1C425F01B4E0099271A /* TwoLineTitleView.swift in Sources */,
				5314E0CF25F011F10099271A /* Label.swift in Sources */,
				5314E13925F016370099271A /* PopupMenuController.swift in Sources */,
				4B8A76742862F49E00F90F3A /* ShimmerModifiers.swift in Sources */,
				9298798B2669A875002B1EB4 /* PersonaButtonTokenSet.swift in Sources */,
				53E2EE0527860D010086D30D /* MSFActivityIndicator.swift in Sources */,
				5314E0A725F010070099271A /* DrawerController.swift in Sources */,
				5314E07125F00F140099271A /* DatePickerSelectionManager.swift in Sources */,
				5373D5672694D65C0032A3B4 /* Avatar.swift in Sources */,
				4B8A76722862E5FA00F90F3A /* MSFShimmerView.swift in Sources */,
				5314E1A425F01A7C0099271A /* CenteredLabelCell.swift in Sources */,
				5314E1A125F01A7C0099271A /* TableViewCellFileAccessoryView.swift in Sources */,
				5314E1D625F01E4A0099271A /* SearchBar.swift in Sources */,
				5314E0A825F010070099271A /* DrawerPresentationController.swift in Sources */,
				43488C46270FAD1300124C71 /* FluentNotification.swift in Sources */,
				5314E06425F00EFD0099271A /* CalendarViewMonthBannerView.swift in Sources */,
<<<<<<< HEAD
				D64D8E10283BFAEC00D8D7D1 /* TabBarItemTokenSet.swift in Sources */,
				5314E18E25F0195C0099271A /* MSFShimmerLinesView.swift in Sources */,
				53097D172702890900A6E4DC /* HeaderTokenSet.swift in Sources */,
				EC02A5F5274DD19600E81B3E /* MSFDivider.swift in Sources */,
=======
				5314E18E25F0195C0099271A /* ShimmerLinesView.swift in Sources */,
>>>>>>> 1ea24c24
				80AECC21263339E3005AF2F3 /* BottomSheetController.swift in Sources */,
				5314E2E325F025500099271A /* FluentUIFramework.swift in Sources */,
				ECA9218627A3301C00B66117 /* MSFAvatarGroup.swift in Sources */,
				5314E0EC25F012C40099271A /* NavigationAnimator.swift in Sources */,
				5314E17225F0191C0099271A /* Separator.swift in Sources */,
				5314E14225F016860099271A /* CardPresenterNavigationController.swift in Sources */,
				5314E11725F015EA0099271A /* PersonaCell.swift in Sources */,
				53097D192702890900A6E4DC /* List.swift in Sources */,
				5314E23025F022C80099271A /* UIScrollView+Extensions.swift in Sources */,
				5314E16925F017940099271A /* SegmentedControl.swift in Sources */,
				C77A04EE25F046EB001B3EB6 /* Date+CellFileAccessoryView.swift in Sources */,
				4BF01DA027B3A862005B32F2 /* UIApplication+Extensions.swift in Sources */,
				5373D5732694D66F0032A3B4 /* UIKit+SwiftUI_interoperability.swift in Sources */,
				5314E09E25F00FE20099271A /* DotView.swift in Sources */,
				5314E1A525F01A7C0099271A /* TableViewCell.swift in Sources */,
				4BBD651F2755FD9500A8B09E /* MSFNotification.swift in Sources */,
				53097D0D270288FB00A6E4DC /* ButtonTokenSet.swift in Sources */,
				5314E09525F00FA30099271A /* DimmingView.swift in Sources */,
				EC24DBC828BD95980026EF92 /* PopupMenuTokenSet.swift in Sources */,
				5306075326A1E6A4002D49CF /* AvatarGroupTokenSet.swift in Sources */,
				5314E11825F015EA0099271A /* PeoplePicker.swift in Sources */,
				5303259B26B31B6B00611D05 /* AvatarModifiers.swift in Sources */,
				5314E2B225F024B60099271A /* Calendar+Extensions.swift in Sources */,
				5314E1B225F01A980099271A /* TooltipPositionController.swift in Sources */,
				5314E08A25F00F2D0099271A /* CommandBar.swift in Sources */,
<<<<<<< HEAD
=======
				9231491128BF026A001B033E /* HeadsUpDisplayTokenSet.swift in Sources */,
>>>>>>> 1ea24c24
				5314E18D25F0195C0099271A /* ShimmerView.swift in Sources */,
				80AECC22263339E5005AF2F3 /* BottomSheetPassthroughView.swift in Sources */,
				925728F9276D6B5800EE1019 /* FontInfo.swift in Sources */,
				5314E1CD25F01B730099271A /* AnimationSynchronizer.swift in Sources */,
				EC27B8662807A63C00A40B9A /* ResizingHandleTokenSet.swift in Sources */,
				53097D252702890900A6E4DC /* ListCell.swift in Sources */,
				92088EF92666DB2C003F571A /* PersonaButton.swift in Sources */,
				5314E13425F016370099271A /* PopupMenuItem.swift in Sources */,
				ECA9218A27A33A2D00B66117 /* AvatarGroupModifiers.swift in Sources */,
				5314E13825F016370099271A /* PopupMenuSection.swift in Sources */,
				5314E07C25F00F1A0099271A /* DateTimePickerViewLayout.swift in Sources */,
				5314E11625F015EA0099271A /* PersonaBadgeViewDataSource.swift in Sources */,
				0ACD82192620453B0035CD9F /* PersonaViewTokenSet.swift in Sources */,
				5314E2DA25F025370099271A /* Fonts.swift in Sources */,
				D64D8E12283D798D00D8D7D1 /* SideTabBarTokenSet.swift in Sources */,
				5373D5772694D66F0032A3B4 /* SwiftUI+ViewModifiers.swift in Sources */,
				4B1596D3284ACB5F00C3D725 /* ShimmerTokenSet.swift in Sources */,
				5314E07F25F00F1A0099271A /* DateTimePickerViewComponentCell.swift in Sources */,
				0AA874162600237A00D47421 /* PersonaView.swift in Sources */,
				8035CADE2638E435007B3FD1 /* CommandingSection.swift in Sources */,
				92DEE2252723D34400E31ED0 /* ControlTokenSet.swift in Sources */,
				5314E0E425F012C00099271A /* NavigationController.swift in Sources */,
				925728F7276D6AF800EE1019 /* ShadowInfo.swift in Sources */,
				5328D97326FBA3D700F3723B /* IndeterminateProgressBarModifiers.swift in Sources */,
				923DB9D7274CB66D00D8E58A /* ControlHostingView.swift in Sources */,
				5314E03B25F00E3D0099271A /* BadgeStringExtractor.swift in Sources */,
				5314E19825F019650099271A /* SideTabBar.swift in Sources */,
				5314E10A25F014600099271A /* Obscurable.swift in Sources */,
				53097D212702890900A6E4DC /* ListHeader.swift in Sources */,
				5314E07D25F00F1A0099271A /* DateTimePickerViewComponentTableView.swift in Sources */,
				5314E03125F00DDD0099271A /* CardView.swift in Sources */,
				5314E08925F00F2D0099271A /* CommandBarButtonGroupView.swift in Sources */,
				5314E08C25F00F2D0099271A /* CommandBarButton.swift in Sources */,
				4B8A7676286ADCD500F90F3A /* ShimmerLinesView.swift in Sources */,
				94A7EC1A2836DCB200BFFBAE /* CommandBarCommandGroupsView.swift in Sources */,
				EC6A71EA273DBA520076A586 /* Divider.swift in Sources */,
				5314E21E25F022120099271A /* UIView+Extensions.swift in Sources */,
				5314E06A25F00F100099271A /* GenericDateTimePicker.swift in Sources */,
				5314E06025F00EFD0099271A /* CalendarViewWeekdayHeadingView.swift in Sources */,
				53097D1D2702890900A6E4DC /* ListCellTokenSet.swift in Sources */,
				D6A0124A2810764B00C90535 /* TabBarTokenSet.swift in Sources */,
				5314E05A25F00EF50099271A /* CalendarViewLayout.swift in Sources */,
				5314E1B025F01A980099271A /* Tooltip.swift in Sources */,
			);
			runOnlyForDeploymentPostprocessing = 0;
		};
		A5CEC15620D980B30016922A /* Sources */ = {
			isa = PBXSourcesBuildPhase;
			buildActionMask = 2147483647;
			files = (
				924268A2277AD9F700C5A452 /* FontTests.swift in Sources */,
				A5CEC16020D980B30016922A /* FluentUITests.swift in Sources */,
				8FA3CB5B246B19EA0049E431 /* ColorTests.swift in Sources */,
				FD053A352224CA33009B6378 /* DatePickerControllerTests.swift in Sources */,
			);
			runOnlyForDeploymentPostprocessing = 0;
		};
/* End PBXSourcesBuildPhase section */

/* Begin PBXTargetDependency section */
		8FD011C8228A831700D25925 /* PBXTargetDependency */ = {
			isa = PBXTargetDependency;
			target = A5DA88FB226FAA01000A8EA8 /* FluentUIResources */;
			targetProxy = 8FD011C7228A831700D25925 /* PBXContainerItemProxy */;
		};
/* End PBXTargetDependency section */

/* Begin PBXVariantGroup section */
		A559BB81212B6FA40055E107 /* Localizable.strings */ = {
			isa = PBXVariantGroup;
			children = (
				A559BB80212B6FA40055E107 /* en */,
				FD8D26422253FF330078E1D3 /* ar */,
				FD8D26442253FF3E0078E1D3 /* ca */,
				FD8D26462253FF470078E1D3 /* cs */,
				FD8D26482253FF4F0078E1D3 /* da */,
				FD8D264A2254013E0078E1D3 /* de */,
				FD8D264C225401660078E1D3 /* el */,
				FD8D264E225401880078E1D3 /* en-GB */,
				FD8D2650225401A10078E1D3 /* es-MX */,
				FD8D2652225401AA0078E1D3 /* es */,
				FD8D2654225401B90078E1D3 /* fi */,
				FD8D2656225401C10078E1D3 /* fr */,
				FD8D2658225401CD0078E1D3 /* he */,
				FD8D265A225401D90078E1D3 /* hi */,
				FD8D265C225401E50078E1D3 /* hr */,
				FD8D265E225401F20078E1D3 /* hu */,
				FD8D2660225401FA0078E1D3 /* id */,
				FD8D2662225402020078E1D3 /* it */,
				FD8D26642254020E0078E1D3 /* ja */,
				FD8D2666225402160078E1D3 /* ko */,
				FD8D26682254021D0078E1D3 /* ms */,
				FD8D266A2254022E0078E1D3 /* nb-NO */,
				FD8D266C225402DC0078E1D3 /* nl */,
				FD8D266E225402E60078E1D3 /* pl */,
				FD8D2670225402F00078E1D3 /* pt-BR */,
				FD8D2672225402F60078E1D3 /* pt-PT */,
				FD8D2674225403000078E1D3 /* ro */,
				FD8D2676225403070078E1D3 /* ru */,
				FD8D26782254030E0078E1D3 /* sk */,
				FD8D267A225403160078E1D3 /* sv */,
				FD8D267C2254031B0078E1D3 /* th */,
				FD8D267E225403210078E1D3 /* tr */,
				FD8D2680225403290078E1D3 /* uk */,
				FD8D2682225403300078E1D3 /* vi */,
				FD8D2684225403360078E1D3 /* zh-Hans */,
				FD8D26862254033B0078E1D3 /* zh-Hant */,
			);
			name = Localizable.strings;
			sourceTree = "<group>";
		};
		A5DF1EAD2213B26900CC741A /* Localizable.stringsdict */ = {
			isa = PBXVariantGroup;
			children = (
				A5DF1EAC2213B26900CC741A /* en */,
				FD8D26432253FF330078E1D3 /* ar */,
				FD8D26452253FF3F0078E1D3 /* ca */,
				FD8D26472253FF470078E1D3 /* cs */,
				FD8D26492253FF500078E1D3 /* da */,
				FD8D264B2254013E0078E1D3 /* de */,
				FD8D264D225401660078E1D3 /* el */,
				FD8D264F225401880078E1D3 /* en-GB */,
				FD8D2651225401A10078E1D3 /* es-MX */,
				FD8D2653225401AA0078E1D3 /* es */,
				FD8D2655225401B90078E1D3 /* fi */,
				FD8D2657225401C20078E1D3 /* fr */,
				FD8D2659225401CD0078E1D3 /* he */,
				FD8D265B225401D90078E1D3 /* hi */,
				FD8D265D225401E50078E1D3 /* hr */,
				FD8D265F225401F30078E1D3 /* hu */,
				FD8D2661225401FB0078E1D3 /* id */,
				FD8D2663225402030078E1D3 /* it */,
				FD8D26652254020E0078E1D3 /* ja */,
				FD8D2667225402160078E1D3 /* ko */,
				FD8D26692254021E0078E1D3 /* ms */,
				FD8D266B2254022E0078E1D3 /* nb-NO */,
				FD8D266D225402DC0078E1D3 /* nl */,
				FD8D266F225402E60078E1D3 /* pl */,
				FD8D2671225402F10078E1D3 /* pt-BR */,
				FD8D2673225402F60078E1D3 /* pt-PT */,
				FD8D2675225403000078E1D3 /* ro */,
				FD8D2677225403070078E1D3 /* ru */,
				FD8D26792254030E0078E1D3 /* sk */,
				FD8D267B225403160078E1D3 /* sv */,
				FD8D267D2254031B0078E1D3 /* th */,
				FD8D267F225403220078E1D3 /* tr */,
				FD8D26812254032A0078E1D3 /* uk */,
				FD8D2683225403300078E1D3 /* vi */,
				FD8D2685225403360078E1D3 /* zh-Hans */,
				FD8D26872254033B0078E1D3 /* zh-Hant */,
			);
			name = Localizable.stringsdict;
			sourceTree = "<group>";
		};
/* End PBXVariantGroup section */

/* Begin XCBuildConfiguration section */
		8FD0116B228A820600D25925 /* Debug */ = {
			isa = XCBuildConfiguration;
			baseConfigurationReference = C7752C7C2790C1F40012F860 /* FluentUILib_debug.xcconfig */;
			buildSettings = {
			};
			name = Debug;
		};
		8FD0116C228A820600D25925 /* Release */ = {
			isa = XCBuildConfiguration;
			baseConfigurationReference = C7752C7B2790C1F40012F860 /* FluentUILib_release.xcconfig */;
			buildSettings = {
			};
			name = Release;
		};
		8FD0116D228A820600D25925 /* Dogfood */ = {
			isa = XCBuildConfiguration;
			baseConfigurationReference = C7752C7B2790C1F40012F860 /* FluentUILib_release.xcconfig */;
			buildSettings = {
			};
			name = Dogfood;
		};
		A52B637B2138745C009F7ADF /* Dogfood */ = {
			isa = XCBuildConfiguration;
			baseConfigurationReference = 53FC90F525673626008A06FD /* FluentUI_release.xcconfig */;
			buildSettings = {
				CLANG_WARN_QUOTED_INCLUDE_IN_FRAMEWORK_HEADER = YES;
			};
			name = Dogfood;
		};
		A52B637D2138745C009F7ADF /* Dogfood */ = {
			isa = XCBuildConfiguration;
			baseConfigurationReference = 53FC90F725673626008A06FD /* FluentUITests.xcconfig */;
			buildSettings = {
			};
			name = Dogfood;
		};
		A5CEC16320D980B30016922A /* Debug */ = {
			isa = XCBuildConfiguration;
			baseConfigurationReference = 53FC90F625673626008A06FD /* FluentUI_debug.xcconfig */;
			buildSettings = {
				CLANG_WARN_QUOTED_INCLUDE_IN_FRAMEWORK_HEADER = YES;
			};
			name = Debug;
		};
		A5CEC16420D980B30016922A /* Release */ = {
			isa = XCBuildConfiguration;
			baseConfigurationReference = 53FC90F525673626008A06FD /* FluentUI_release.xcconfig */;
			buildSettings = {
				CLANG_WARN_QUOTED_INCLUDE_IN_FRAMEWORK_HEADER = YES;
			};
			name = Release;
		};
		A5CEC16920D980B30016922A /* Debug */ = {
			isa = XCBuildConfiguration;
			baseConfigurationReference = 53FC90F725673626008A06FD /* FluentUITests.xcconfig */;
			buildSettings = {
			};
			name = Debug;
		};
		A5CEC16A20D980B30016922A /* Release */ = {
			isa = XCBuildConfiguration;
			baseConfigurationReference = 53FC90F725673626008A06FD /* FluentUITests.xcconfig */;
			buildSettings = {
			};
			name = Release;
		};
		A5DA8900226FAA01000A8EA8 /* Debug */ = {
			isa = XCBuildConfiguration;
			baseConfigurationReference = 53FC90FA25673627008A06FD /* FluentUIResources.xcconfig */;
			buildSettings = {
			};
			name = Debug;
		};
		A5DA8901226FAA01000A8EA8 /* Release */ = {
			isa = XCBuildConfiguration;
			baseConfigurationReference = 53FC90FA25673627008A06FD /* FluentUIResources.xcconfig */;
			buildSettings = {
			};
			name = Release;
		};
		A5DA8902226FAA01000A8EA8 /* Dogfood */ = {
			isa = XCBuildConfiguration;
			baseConfigurationReference = 53FC90FA25673627008A06FD /* FluentUIResources.xcconfig */;
			buildSettings = {
			};
			name = Dogfood;
		};
/* End XCBuildConfiguration section */

/* Begin XCConfigurationList section */
		8FD0116A228A820600D25925 /* Build configuration list for PBXNativeTarget "FluentUILib" */ = {
			isa = XCConfigurationList;
			buildConfigurations = (
				8FD0116B228A820600D25925 /* Debug */,
				8FD0116C228A820600D25925 /* Release */,
				8FD0116D228A820600D25925 /* Dogfood */,
			);
			defaultConfigurationIsVisible = 0;
			defaultConfigurationName = Release;
		};
		A5CEC14B20D980B20016922A /* Build configuration list for PBXProject "FluentUI" */ = {
			isa = XCConfigurationList;
			buildConfigurations = (
				A5CEC16320D980B30016922A /* Debug */,
				A5CEC16420D980B30016922A /* Release */,
				A52B637B2138745C009F7ADF /* Dogfood */,
			);
			defaultConfigurationIsVisible = 0;
			defaultConfigurationName = Release;
		};
		A5CEC16820D980B30016922A /* Build configuration list for PBXNativeTarget "FluentUITests" */ = {
			isa = XCConfigurationList;
			buildConfigurations = (
				A5CEC16920D980B30016922A /* Debug */,
				A5CEC16A20D980B30016922A /* Release */,
				A52B637D2138745C009F7ADF /* Dogfood */,
			);
			defaultConfigurationIsVisible = 0;
			defaultConfigurationName = Release;
		};
		A5DA88FF226FAA01000A8EA8 /* Build configuration list for PBXNativeTarget "FluentUIResources" */ = {
			isa = XCConfigurationList;
			buildConfigurations = (
				A5DA8900226FAA01000A8EA8 /* Debug */,
				A5DA8901226FAA01000A8EA8 /* Release */,
				A5DA8902226FAA01000A8EA8 /* Dogfood */,
			);
			defaultConfigurationIsVisible = 0;
			defaultConfigurationName = Release;
		};
/* End XCConfigurationList section */
	};
	rootObject = A5CEC14820D980B20016922A /* Project object */;
}<|MERGE_RESOLUTION|>--- conflicted
+++ resolved
@@ -244,7 +244,6 @@
 /* End PBXContainerItemProxy section */
 
 /* Begin PBXFileReference section */
-<<<<<<< HEAD
 		0A3CD0B027BCA36000DBE728 /* HeaderModifiers.swift */ = {isa = PBXFileReference; lastKnownFileType = sourcecode.swift; path = HeaderModifiers.swift; sourceTree = "<group>"; };
 		0A3CD0B227BDD26A00DBE728 /* MSFList.swift */ = {isa = PBXFileReference; lastKnownFileType = sourcecode.swift; path = MSFList.swift; sourceTree = "<group>"; };
 		0AA874142600237A00D47421 /* PersonaView.swift */ = {isa = PBXFileReference; lastKnownFileType = sourcecode.swift; path = PersonaView.swift; sourceTree = "<group>"; };
@@ -252,8 +251,6 @@
 		0ACD82172620453B0035CD9F /* PersonaViewTokenSet.swift */ = {isa = PBXFileReference; lastKnownFileType = sourcecode.swift; path = PersonaViewTokenSet.swift; sourceTree = "<group>"; };
 		0AD70F5926E80A5D008774EC /* CommandBarTokenSet.swift */ = {isa = PBXFileReference; lastKnownFileType = sourcecode.swift; path = CommandBarTokenSet.swift; sourceTree = "<group>"; };
 		0AE866A626BA05D000E92108 /* Locale+Extensions.swift */ = {isa = PBXFileReference; lastKnownFileType = sourcecode.swift; path = "Locale+Extensions.swift"; sourceTree = "<group>"; };
-=======
->>>>>>> 1ea24c24
 		0BCEFADD2485FEC00088CEE5 /* PopupMenuProtocols.swift */ = {isa = PBXFileReference; lastKnownFileType = sourcecode.swift; path = PopupMenuProtocols.swift; sourceTree = "<group>"; };
 		1168630222E131CF0088B302 /* TabBarItemView.swift */ = {isa = PBXFileReference; fileEncoding = 4; lastKnownFileType = sourcecode.swift; path = TabBarItemView.swift; sourceTree = "<group>"; };
 		1168630322E131CF0088B302 /* TabBarView.swift */ = {isa = PBXFileReference; fileEncoding = 4; lastKnownFileType = sourcecode.swift; path = TabBarView.swift; sourceTree = "<group>"; };
@@ -1678,14 +1675,10 @@
 				5314E0A825F010070099271A /* DrawerPresentationController.swift in Sources */,
 				43488C46270FAD1300124C71 /* FluentNotification.swift in Sources */,
 				5314E06425F00EFD0099271A /* CalendarViewMonthBannerView.swift in Sources */,
-<<<<<<< HEAD
 				D64D8E10283BFAEC00D8D7D1 /* TabBarItemTokenSet.swift in Sources */,
 				5314E18E25F0195C0099271A /* MSFShimmerLinesView.swift in Sources */,
 				53097D172702890900A6E4DC /* HeaderTokenSet.swift in Sources */,
 				EC02A5F5274DD19600E81B3E /* MSFDivider.swift in Sources */,
-=======
-				5314E18E25F0195C0099271A /* ShimmerLinesView.swift in Sources */,
->>>>>>> 1ea24c24
 				80AECC21263339E3005AF2F3 /* BottomSheetController.swift in Sources */,
 				5314E2E325F025500099271A /* FluentUIFramework.swift in Sources */,
 				ECA9218627A3301C00B66117 /* MSFAvatarGroup.swift in Sources */,
@@ -1711,10 +1704,6 @@
 				5314E2B225F024B60099271A /* Calendar+Extensions.swift in Sources */,
 				5314E1B225F01A980099271A /* TooltipPositionController.swift in Sources */,
 				5314E08A25F00F2D0099271A /* CommandBar.swift in Sources */,
-<<<<<<< HEAD
-=======
-				9231491128BF026A001B033E /* HeadsUpDisplayTokenSet.swift in Sources */,
->>>>>>> 1ea24c24
 				5314E18D25F0195C0099271A /* ShimmerView.swift in Sources */,
 				80AECC22263339E5005AF2F3 /* BottomSheetPassthroughView.swift in Sources */,
 				925728F9276D6B5800EE1019 /* FontInfo.swift in Sources */,
