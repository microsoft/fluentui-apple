--- conflicted
+++ resolved
@@ -181,23 +181,13 @@
 		8FD01188228A82A600D25925 /* Colors.swift in Sources */ = {isa = PBXBuildFile; fileRef = A5CEC16C20D98EE70016922A /* Colors.swift */; };
 		92079C8F26B66E5100D688DA /* CardNudgeModifiers.swift in Sources */ = {isa = PBXBuildFile; fileRef = 92079C8E26B66E5100D688DA /* CardNudgeModifiers.swift */; };
 		92079C9026B66E5100D688DA /* CardNudgeModifiers.swift in Sources */ = {isa = PBXBuildFile; fileRef = 92079C8E26B66E5100D688DA /* CardNudgeModifiers.swift */; };
-<<<<<<< HEAD
-		92865CDB26CB36EA008894FB /* AvatarGroupModifiers.swift in Sources */ = {isa = PBXBuildFile; fileRef = 92865CDA26CB36EA008894FB /* AvatarGroupModifiers.swift */; };
-		92865CDC26CB36EA008894FB /* AvatarGroupModifiers.swift in Sources */ = {isa = PBXBuildFile; fileRef = 92865CDA26CB36EA008894FB /* AvatarGroupModifiers.swift */; };
-		92A1E4EC26A741F60007ED60 /* CardNudgeTokens.swift in Sources */ = {isa = PBXBuildFile; fileRef = 92A1E4EB26A741F60007ED60 /* CardNudgeTokens.swift */; };
-		92A1E4ED26A741F60007ED60 /* CardNudgeTokens.swift in Sources */ = {isa = PBXBuildFile; fileRef = 92A1E4EB26A741F60007ED60 /* CardNudgeTokens.swift */; };
-		92A1E4F426A791590007ED60 /* MSFCardNudge.swift in Sources */ = {isa = PBXBuildFile; fileRef = 92A1E4F326A791590007ED60 /* MSFCardNudge.swift */; };
-		92A1E4F526A791590007ED60 /* MSFCardNudge.swift in Sources */ = {isa = PBXBuildFile; fileRef = 92A1E4F326A791590007ED60 /* MSFCardNudge.swift */; };
-		92B6445A26D441A30041C8CF /* MSFAvatarGroup.swift in Sources */ = {isa = PBXBuildFile; fileRef = 92B6445926D441A30041C8CF /* MSFAvatarGroup.swift */; };
-		92B6445C26D46C360041C8CF /* AvatarGroupAvatarState.swift in Sources */ = {isa = PBXBuildFile; fileRef = 92B6445B26D46C360041C8CF /* AvatarGroupAvatarState.swift */; };
-		92B6445D26D46C360041C8CF /* AvatarGroupAvatarState.swift in Sources */ = {isa = PBXBuildFile; fileRef = 92B6445B26D46C360041C8CF /* AvatarGroupAvatarState.swift */; };
-		92B6445E26D46CE90041C8CF /* MSFAvatarGroup.swift in Sources */ = {isa = PBXBuildFile; fileRef = 92B6445926D441A30041C8CF /* MSFAvatarGroup.swift */; };
-=======
 		92088EF82666DB2C003F571A /* PersonaButton.swift in Sources */ = {isa = PBXBuildFile; fileRef = 92088EF72666DB2C003F571A /* PersonaButton.swift */; };
 		92088EF92666DB2C003F571A /* PersonaButton.swift in Sources */ = {isa = PBXBuildFile; fileRef = 92088EF72666DB2C003F571A /* PersonaButton.swift */; };
 		9275105526815A7100F12730 /* MSFPersonaButtonCarousel.swift in Sources */ = {isa = PBXBuildFile; fileRef = 9275105426815A7100F12730 /* MSFPersonaButtonCarousel.swift */; };
 		9275105626815A7100F12730 /* MSFPersonaButtonCarousel.swift in Sources */ = {isa = PBXBuildFile; fileRef = 9275105426815A7100F12730 /* MSFPersonaButtonCarousel.swift */; };
 		927E34C72668350800998031 /* PersonaButtonTokens.swift in Sources */ = {isa = PBXBuildFile; fileRef = 927E34C62668350800998031 /* PersonaButtonTokens.swift */; };
+		92865CDB26CB36EA008894FB /* AvatarGroupModifiers.swift in Sources */ = {isa = PBXBuildFile; fileRef = 92865CDA26CB36EA008894FB /* AvatarGroupModifiers.swift */; };
+		92865CDC26CB36EA008894FB /* AvatarGroupModifiers.swift in Sources */ = {isa = PBXBuildFile; fileRef = 92865CDA26CB36EA008894FB /* AvatarGroupModifiers.swift */; };
 		9298798B2669A875002B1EB4 /* PersonaButtonTokens.swift in Sources */ = {isa = PBXBuildFile; fileRef = 927E34C62668350800998031 /* PersonaButtonTokens.swift */; };
 		9298798F266A8E1C002B1EB4 /* MSFPersonaButtonTokens.generated.swift in Sources */ = {isa = PBXBuildFile; fileRef = 9298798D266A8E1C002B1EB4 /* MSFPersonaButtonTokens.generated.swift */; };
 		92987990266A8E1C002B1EB4 /* MSFPersonaButtonTokens.generated.swift in Sources */ = {isa = PBXBuildFile; fileRef = 9298798D266A8E1C002B1EB4 /* MSFPersonaButtonTokens.generated.swift */; };
@@ -212,9 +202,12 @@
 		92A1E4F526A791590007ED60 /* MSFCardNudge.swift in Sources */ = {isa = PBXBuildFile; fileRef = 92A1E4F326A791590007ED60 /* MSFCardNudge.swift */; };
 		92ABB39226BC8E9900BA179A /* MSFCardNudgeTokens.generated.swift in Sources */ = {isa = PBXBuildFile; fileRef = 92ABB39126BC8E9900BA179A /* MSFCardNudgeTokens.generated.swift */; };
 		92ABB39326BC8E9900BA179A /* MSFCardNudgeTokens.generated.swift in Sources */ = {isa = PBXBuildFile; fileRef = 92ABB39126BC8E9900BA179A /* MSFCardNudgeTokens.generated.swift */; };
+		92B6445A26D441A30041C8CF /* MSFAvatarGroup.swift in Sources */ = {isa = PBXBuildFile; fileRef = 92B6445926D441A30041C8CF /* MSFAvatarGroup.swift */; };
+		92B6445C26D46C360041C8CF /* AvatarGroupAvatarState.swift in Sources */ = {isa = PBXBuildFile; fileRef = 92B6445B26D46C360041C8CF /* AvatarGroupAvatarState.swift */; };
+		92B6445D26D46C360041C8CF /* AvatarGroupAvatarState.swift in Sources */ = {isa = PBXBuildFile; fileRef = 92B6445B26D46C360041C8CF /* AvatarGroupAvatarState.swift */; };
+		92B6445E26D46CE90041C8CF /* MSFAvatarGroup.swift in Sources */ = {isa = PBXBuildFile; fileRef = 92B6445926D441A30041C8CF /* MSFAvatarGroup.swift */; };
 		92B7E6A22684262900EFC15E /* MSFPersonaButton.swift in Sources */ = {isa = PBXBuildFile; fileRef = 92B7E6A12684262900EFC15E /* MSFPersonaButton.swift */; };
 		92B7E6A326864AE900EFC15E /* MSFPersonaButton.swift in Sources */ = {isa = PBXBuildFile; fileRef = 92B7E6A12684262900EFC15E /* MSFPersonaButton.swift */; };
->>>>>>> 68d73132
 		92D5598126A0FD2800328FD3 /* CardNudge.swift in Sources */ = {isa = PBXBuildFile; fileRef = 92D5598026A0FD2800328FD3 /* CardNudge.swift */; };
 		92D5598226A0FD2800328FD3 /* CardNudge.swift in Sources */ = {isa = PBXBuildFile; fileRef = 92D5598026A0FD2800328FD3 /* CardNudge.swift */; };
 		A257F82A251D98DD002CAA6E /* FluentUI-apple.xcassets in Resources */ = {isa = PBXBuildFile; fileRef = A257F829251D98DD002CAA6E /* FluentUI-apple.xcassets */; };
@@ -408,16 +401,10 @@
 		8FA3CB5A246B19EA0049E431 /* ColorTests.swift */ = {isa = PBXFileReference; lastKnownFileType = sourcecode.swift; path = ColorTests.swift; sourceTree = "<group>"; };
 		8FD01166228A820600D25925 /* libFluentUI.a */ = {isa = PBXFileReference; explicitFileType = archive.ar; includeInIndex = 0; path = libFluentUI.a; sourceTree = BUILT_PRODUCTS_DIR; };
 		92079C8E26B66E5100D688DA /* CardNudgeModifiers.swift */ = {isa = PBXFileReference; lastKnownFileType = sourcecode.swift; path = CardNudgeModifiers.swift; sourceTree = "<group>"; };
-<<<<<<< HEAD
-		92865CDA26CB36EA008894FB /* AvatarGroupModifiers.swift */ = {isa = PBXFileReference; fileEncoding = 4; lastKnownFileType = sourcecode.swift; path = AvatarGroupModifiers.swift; sourceTree = "<group>"; };
-		92A1E4EB26A741F60007ED60 /* CardNudgeTokens.swift */ = {isa = PBXFileReference; lastKnownFileType = sourcecode.swift; path = CardNudgeTokens.swift; sourceTree = "<group>"; };
-		92A1E4F326A791590007ED60 /* MSFCardNudge.swift */ = {isa = PBXFileReference; lastKnownFileType = sourcecode.swift; path = MSFCardNudge.swift; sourceTree = "<group>"; };
-		92B6445926D441A30041C8CF /* MSFAvatarGroup.swift */ = {isa = PBXFileReference; lastKnownFileType = sourcecode.swift; path = MSFAvatarGroup.swift; sourceTree = "<group>"; };
-		92B6445B26D46C360041C8CF /* AvatarGroupAvatarState.swift */ = {isa = PBXFileReference; lastKnownFileType = sourcecode.swift; path = AvatarGroupAvatarState.swift; sourceTree = "<group>"; };
-=======
 		92088EF72666DB2C003F571A /* PersonaButton.swift */ = {isa = PBXFileReference; lastKnownFileType = sourcecode.swift; path = PersonaButton.swift; sourceTree = "<group>"; };
 		9275105426815A7100F12730 /* MSFPersonaButtonCarousel.swift */ = {isa = PBXFileReference; lastKnownFileType = sourcecode.swift; path = MSFPersonaButtonCarousel.swift; sourceTree = "<group>"; };
 		927E34C62668350800998031 /* PersonaButtonTokens.swift */ = {isa = PBXFileReference; lastKnownFileType = sourcecode.swift; path = PersonaButtonTokens.swift; sourceTree = "<group>"; };
+		92865CDA26CB36EA008894FB /* AvatarGroupModifiers.swift */ = {isa = PBXFileReference; fileEncoding = 4; lastKnownFileType = sourcecode.swift; path = AvatarGroupModifiers.swift; sourceTree = "<group>"; };
 		9298798D266A8E1C002B1EB4 /* MSFPersonaButtonTokens.generated.swift */ = {isa = PBXFileReference; fileEncoding = 4; lastKnownFileType = sourcecode.swift; path = MSFPersonaButtonTokens.generated.swift; sourceTree = "<group>"; };
 		9298798E266A8E1C002B1EB4 /* MSFPersonaButtonCarouselTokens.generated.swift */ = {isa = PBXFileReference; fileEncoding = 4; lastKnownFileType = sourcecode.swift; path = MSFPersonaButtonCarouselTokens.generated.swift; sourceTree = "<group>"; };
 		929DD255266ED3AC00E8175E /* PersonaButtonCarouselTokens.swift */ = {isa = PBXFileReference; fileEncoding = 4; lastKnownFileType = sourcecode.swift; path = PersonaButtonCarouselTokens.swift; sourceTree = "<group>"; };
@@ -425,8 +412,9 @@
 		92A1E4EB26A741F60007ED60 /* MSFCardNudgeTokens.swift */ = {isa = PBXFileReference; lastKnownFileType = sourcecode.swift; path = MSFCardNudgeTokens.swift; sourceTree = "<group>"; };
 		92A1E4F326A791590007ED60 /* MSFCardNudge.swift */ = {isa = PBXFileReference; lastKnownFileType = sourcecode.swift; path = MSFCardNudge.swift; sourceTree = "<group>"; };
 		92ABB39126BC8E9900BA179A /* MSFCardNudgeTokens.generated.swift */ = {isa = PBXFileReference; fileEncoding = 4; lastKnownFileType = sourcecode.swift; path = MSFCardNudgeTokens.generated.swift; sourceTree = "<group>"; };
+		92B6445926D441A30041C8CF /* MSFAvatarGroup.swift */ = {isa = PBXFileReference; lastKnownFileType = sourcecode.swift; path = MSFAvatarGroup.swift; sourceTree = "<group>"; };
+		92B6445B26D46C360041C8CF /* AvatarGroupAvatarState.swift */ = {isa = PBXFileReference; lastKnownFileType = sourcecode.swift; path = AvatarGroupAvatarState.swift; sourceTree = "<group>"; };
 		92B7E6A12684262900EFC15E /* MSFPersonaButton.swift */ = {isa = PBXFileReference; lastKnownFileType = sourcecode.swift; path = MSFPersonaButton.swift; sourceTree = "<group>"; };
->>>>>>> 68d73132
 		92D5598026A0FD2800328FD3 /* CardNudge.swift */ = {isa = PBXFileReference; lastKnownFileType = sourcecode.swift; path = CardNudge.swift; sourceTree = "<group>"; };
 		A257F829251D98DD002CAA6E /* FluentUI-apple.xcassets */ = {isa = PBXFileReference; lastKnownFileType = folder.assetcatalog; name = "FluentUI-apple.xcassets"; path = "../apple/Resources/FluentUI-apple.xcassets"; sourceTree = "<group>"; };
 		A257F82B251D98F3002CAA6E /* FluentUI-ios.xcassets */ = {isa = PBXFileReference; lastKnownFileType = folder.assetcatalog; name = "FluentUI-ios.xcassets"; path = "FluentUI/Resources/FluentUI-ios.xcassets"; sourceTree = "<group>"; };
