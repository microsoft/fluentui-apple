// !$*UTF8*$!
{
	archiveVersion = 1;
	classes = {
	};
	objectVersion = 52;
	objects = {

/* Begin PBXBuildFile section */
		0AA874152600237A00D47421 /* PersonaView.swift in Sources */ = {isa = PBXBuildFile; fileRef = 0AA874142600237A00D47421 /* PersonaView.swift */; };
		0AA874162600237A00D47421 /* PersonaView.swift in Sources */ = {isa = PBXBuildFile; fileRef = 0AA874142600237A00D47421 /* PersonaView.swift */; };
		0ACD82112620451F0035CD9F /* MSFPersonaViewTokens.generated.swift in Sources */ = {isa = PBXBuildFile; fileRef = 0ACD82102620451E0035CD9F /* MSFPersonaViewTokens.generated.swift */; };
		0ACD82122620451F0035CD9F /* MSFPersonaViewTokens.generated.swift in Sources */ = {isa = PBXBuildFile; fileRef = 0ACD82102620451E0035CD9F /* MSFPersonaViewTokens.generated.swift */; };
		0ACD82192620453B0035CD9F /* PersonaViewTokens.swift in Sources */ = {isa = PBXBuildFile; fileRef = 0ACD82172620453B0035CD9F /* PersonaViewTokens.swift */; };
		0AD70F5726E7F2E3008774EC /* MSFCommandBarTokens.generated.swift in Sources */ = {isa = PBXBuildFile; fileRef = 0AD70F5626E7F2E3008774EC /* MSFCommandBarTokens.generated.swift */; };
		0AD70F5826E7F2E3008774EC /* MSFCommandBarTokens.generated.swift in Sources */ = {isa = PBXBuildFile; fileRef = 0AD70F5626E7F2E3008774EC /* MSFCommandBarTokens.generated.swift */; };
		0AD70F5A26E80A5D008774EC /* CommandBarTokens.swift in Sources */ = {isa = PBXBuildFile; fileRef = 0AD70F5926E80A5D008774EC /* CommandBarTokens.swift */; };
		0AD70F5B26E80A5D008774EC /* CommandBarTokens.swift in Sources */ = {isa = PBXBuildFile; fileRef = 0AD70F5926E80A5D008774EC /* CommandBarTokens.swift */; };
		0AE866A726BA05D000E92108 /* Locale+Extensions.swift in Sources */ = {isa = PBXBuildFile; fileRef = 0AE866A626BA05D000E92108 /* Locale+Extensions.swift */; };
		0AE866A826BA05D000E92108 /* Locale+Extensions.swift in Sources */ = {isa = PBXBuildFile; fileRef = 0AE866A626BA05D000E92108 /* Locale+Extensions.swift */; };
		0BCEFADE2485FEC00088CEE5 /* PopupMenuProtocols.swift in Sources */ = {isa = PBXBuildFile; fileRef = 0BCEFADD2485FEC00088CEE5 /* PopupMenuProtocols.swift */; };
		1168630422E131CF0088B302 /* TabBarItemView.swift in Sources */ = {isa = PBXBuildFile; fileRef = 1168630222E131CF0088B302 /* TabBarItemView.swift */; };
		1168630622E131CF0088B302 /* TabBarView.swift in Sources */ = {isa = PBXBuildFile; fileRef = 1168630322E131CF0088B302 /* TabBarView.swift */; };
		118D9848230BBA2300BC0B72 /* TabBarItem.swift in Sources */ = {isa = PBXBuildFile; fileRef = 118D9847230BBA2300BC0B72 /* TabBarItem.swift */; };
		22010B702523CB2D00FF1F10 /* ActivityViewAnimating.swift in Sources */ = {isa = PBXBuildFile; fileRef = 22010B6F2523CB2D00FF1F10 /* ActivityViewAnimating.swift */; };
		436F6B3E26F4924200D18073 /* MSFNotificationTokens.generated.swift in Sources */ = {isa = PBXBuildFile; fileRef = 436F6B3D26F4924200D18073 /* MSFNotificationTokens.generated.swift */; };
		436F6B3F26F4924200D18073 /* MSFNotificationTokens.generated.swift in Sources */ = {isa = PBXBuildFile; fileRef = 436F6B3D26F4924200D18073 /* MSFNotificationTokens.generated.swift */; };
		436F6B4126F4926B00D18073 /* MSFNotificationTokens.swift in Sources */ = {isa = PBXBuildFile; fileRef = 436F6B4026F4926B00D18073 /* MSFNotificationTokens.swift */; };
		436F6B4226F4926B00D18073 /* MSFNotificationTokens.swift in Sources */ = {isa = PBXBuildFile; fileRef = 436F6B4026F4926B00D18073 /* MSFNotificationTokens.swift */; };
		497DC2D924185885008D86F8 /* PillButtonBar.swift in Sources */ = {isa = PBXBuildFile; fileRef = 497DC2D724185885008D86F8 /* PillButtonBar.swift */; };
		497DC2DB24185885008D86F8 /* PillButton.swift in Sources */ = {isa = PBXBuildFile; fileRef = 497DC2D824185885008D86F8 /* PillButton.swift */; };
		5303259A26B31B6B00611D05 /* AvatarModifiers.swift in Sources */ = {isa = PBXBuildFile; fileRef = 5303259926B31B6B00611D05 /* AvatarModifiers.swift */; };
		5303259B26B31B6B00611D05 /* AvatarModifiers.swift in Sources */ = {isa = PBXBuildFile; fileRef = 5303259926B31B6B00611D05 /* AvatarModifiers.swift */; };
		5306075226A1E6A4002D49CF /* AvatarGroupTokens.swift in Sources */ = {isa = PBXBuildFile; fileRef = 5306074F26A1E6A4002D49CF /* AvatarGroupTokens.swift */; };
		5306075326A1E6A4002D49CF /* AvatarGroupTokens.swift in Sources */ = {isa = PBXBuildFile; fileRef = 5306074F26A1E6A4002D49CF /* AvatarGroupTokens.swift */; };
		5306075426A1E6A4002D49CF /* MSFAvatarGroupTokens.generated.swift in Sources */ = {isa = PBXBuildFile; fileRef = 5306075026A1E6A4002D49CF /* MSFAvatarGroupTokens.generated.swift */; };
		5306075526A1E6A4002D49CF /* MSFAvatarGroupTokens.generated.swift in Sources */ = {isa = PBXBuildFile; fileRef = 5306075026A1E6A4002D49CF /* MSFAvatarGroupTokens.generated.swift */; };
		5306075626A1E6A4002D49CF /* AvatarGroup.swift in Sources */ = {isa = PBXBuildFile; fileRef = 5306075126A1E6A4002D49CF /* AvatarGroup.swift */; };
		5306075726A1E6A4002D49CF /* AvatarGroup.swift in Sources */ = {isa = PBXBuildFile; fileRef = 5306075126A1E6A4002D49CF /* AvatarGroup.swift */; };
		5306076026A201C7002D49CF /* Persona.swift in Sources */ = {isa = PBXBuildFile; fileRef = B4EF53C2215AF1AB00573E8F /* Persona.swift */; };
		5306076126A201C8002D49CF /* Persona.swift in Sources */ = {isa = PBXBuildFile; fileRef = B4EF53C2215AF1AB00573E8F /* Persona.swift */; };
		53097CF2270288E000A6E4DC /* PersonaViewTokens.swift in Sources */ = {isa = PBXBuildFile; fileRef = 0ACD82172620453B0035CD9F /* PersonaViewTokens.swift */; };
		53097D04270288FB00A6E4DC /* MSFButton.swift in Sources */ = {isa = PBXBuildFile; fileRef = 53097CFF270288FB00A6E4DC /* MSFButton.swift */; };
		53097D05270288FB00A6E4DC /* MSFButton.swift in Sources */ = {isa = PBXBuildFile; fileRef = 53097CFF270288FB00A6E4DC /* MSFButton.swift */; };
		53097D06270288FB00A6E4DC /* MSFButtonTokens.generated.swift in Sources */ = {isa = PBXBuildFile; fileRef = 53097D00270288FB00A6E4DC /* MSFButtonTokens.generated.swift */; };
		53097D07270288FB00A6E4DC /* MSFButtonTokens.generated.swift in Sources */ = {isa = PBXBuildFile; fileRef = 53097D00270288FB00A6E4DC /* MSFButtonTokens.generated.swift */; };
		53097D08270288FB00A6E4DC /* Button.swift in Sources */ = {isa = PBXBuildFile; fileRef = 53097D01270288FB00A6E4DC /* Button.swift */; };
		53097D09270288FB00A6E4DC /* Button.swift in Sources */ = {isa = PBXBuildFile; fileRef = 53097D01270288FB00A6E4DC /* Button.swift */; };
		53097D0A270288FB00A6E4DC /* ButtonModifiers.swift in Sources */ = {isa = PBXBuildFile; fileRef = 53097D02270288FB00A6E4DC /* ButtonModifiers.swift */; };
		53097D0B270288FB00A6E4DC /* ButtonModifiers.swift in Sources */ = {isa = PBXBuildFile; fileRef = 53097D02270288FB00A6E4DC /* ButtonModifiers.swift */; };
		53097D0C270288FB00A6E4DC /* ButtonTokens.swift in Sources */ = {isa = PBXBuildFile; fileRef = 53097D03270288FB00A6E4DC /* ButtonTokens.swift */; };
		53097D0D270288FB00A6E4DC /* ButtonTokens.swift in Sources */ = {isa = PBXBuildFile; fileRef = 53097D03270288FB00A6E4DC /* ButtonTokens.swift */; };
		53097D162702890900A6E4DC /* HeaderFooterTokens.swift in Sources */ = {isa = PBXBuildFile; fileRef = 53097D0E2702890800A6E4DC /* HeaderFooterTokens.swift */; };
		53097D172702890900A6E4DC /* HeaderFooterTokens.swift in Sources */ = {isa = PBXBuildFile; fileRef = 53097D0E2702890800A6E4DC /* HeaderFooterTokens.swift */; };
		53097D182702890900A6E4DC /* List.swift in Sources */ = {isa = PBXBuildFile; fileRef = 53097D0F2702890800A6E4DC /* List.swift */; };
		53097D192702890900A6E4DC /* List.swift in Sources */ = {isa = PBXBuildFile; fileRef = 53097D0F2702890800A6E4DC /* List.swift */; };
		53097D1A2702890900A6E4DC /* MSFListCellTokens.generated.swift in Sources */ = {isa = PBXBuildFile; fileRef = 53097D102702890800A6E4DC /* MSFListCellTokens.generated.swift */; };
		53097D1B2702890900A6E4DC /* MSFListCellTokens.generated.swift in Sources */ = {isa = PBXBuildFile; fileRef = 53097D102702890800A6E4DC /* MSFListCellTokens.generated.swift */; };
		53097D1C2702890900A6E4DC /* ListTokens.swift in Sources */ = {isa = PBXBuildFile; fileRef = 53097D112702890800A6E4DC /* ListTokens.swift */; };
		53097D1D2702890900A6E4DC /* ListTokens.swift in Sources */ = {isa = PBXBuildFile; fileRef = 53097D112702890800A6E4DC /* ListTokens.swift */; };
		53097D1E2702890900A6E4DC /* MSFHeaderFooterTokens.generated.swift in Sources */ = {isa = PBXBuildFile; fileRef = 53097D122702890800A6E4DC /* MSFHeaderFooterTokens.generated.swift */; };
		53097D1F2702890900A6E4DC /* MSFHeaderFooterTokens.generated.swift in Sources */ = {isa = PBXBuildFile; fileRef = 53097D122702890800A6E4DC /* MSFHeaderFooterTokens.generated.swift */; };
		53097D202702890900A6E4DC /* ListHeaderFooter.swift in Sources */ = {isa = PBXBuildFile; fileRef = 53097D132702890800A6E4DC /* ListHeaderFooter.swift */; };
		53097D212702890900A6E4DC /* ListHeaderFooter.swift in Sources */ = {isa = PBXBuildFile; fileRef = 53097D132702890800A6E4DC /* ListHeaderFooter.swift */; };
		53097D222702890900A6E4DC /* MSFListTokens.generated.swift in Sources */ = {isa = PBXBuildFile; fileRef = 53097D142702890800A6E4DC /* MSFListTokens.generated.swift */; };
		53097D232702890900A6E4DC /* MSFListTokens.generated.swift in Sources */ = {isa = PBXBuildFile; fileRef = 53097D142702890800A6E4DC /* MSFListTokens.generated.swift */; };
		53097D242702890900A6E4DC /* ListCell.swift in Sources */ = {isa = PBXBuildFile; fileRef = 53097D152702890900A6E4DC /* ListCell.swift */; };
		53097D252702890900A6E4DC /* ListCell.swift in Sources */ = {isa = PBXBuildFile; fileRef = 53097D152702890900A6E4DC /* ListCell.swift */; };
		53097D282702895500A6E4DC /* MSFDrawerTokens.swift in Sources */ = {isa = PBXBuildFile; fileRef = 53097D262702895500A6E4DC /* MSFDrawerTokens.swift */; };
		53097D292702895500A6E4DC /* MSFDrawerTokens.swift in Sources */ = {isa = PBXBuildFile; fileRef = 53097D262702895500A6E4DC /* MSFDrawerTokens.swift */; };
		53097D2A2702895500A6E4DC /* MSFDrawerTokens.generated.swift in Sources */ = {isa = PBXBuildFile; fileRef = 53097D272702895500A6E4DC /* MSFDrawerTokens.generated.swift */; };
		53097D2B2702895500A6E4DC /* MSFDrawerTokens.generated.swift in Sources */ = {isa = PBXBuildFile; fileRef = 53097D272702895500A6E4DC /* MSFDrawerTokens.generated.swift */; };
		53097D4627028B1200A6E4DC /* ButtonLegacy.swift in Sources */ = {isa = PBXBuildFile; fileRef = 53097D4527028B1100A6E4DC /* ButtonLegacy.swift */; };
		53097D4727028B1200A6E4DC /* ButtonLegacy.swift in Sources */ = {isa = PBXBuildFile; fileRef = 53097D4527028B1100A6E4DC /* ButtonLegacy.swift */; };
		5314E00425F00A300099271A /* ActivityViewAnimating.swift in Sources */ = {isa = PBXBuildFile; fileRef = 22010B6F2523CB2D00FF1F10 /* ActivityViewAnimating.swift */; };
		5314E01625F00CF70099271A /* BarButtonItems.swift in Sources */ = {isa = PBXBuildFile; fileRef = A52648DB2316F4F9003342A0 /* BarButtonItems.swift */; };
		5314E02825F00DA80099271A /* BlurringView.swift in Sources */ = {isa = PBXBuildFile; fileRef = FDA1AF8B21484625001AE720 /* BlurringView.swift */; };
		5314E03125F00DDD0099271A /* CardView.swift in Sources */ = {isa = PBXBuildFile; fileRef = CCC18C2B2501B22F00BE830E /* CardView.swift */; };
		5314E03A25F00E3D0099271A /* BadgeView.swift in Sources */ = {isa = PBXBuildFile; fileRef = B444D6B52183A9740002B4D4 /* BadgeView.swift */; };
		5314E03B25F00E3D0099271A /* BadgeStringExtractor.swift in Sources */ = {isa = PBXBuildFile; fileRef = B4A8BBCC21BF6D6900D5E3ED /* BadgeStringExtractor.swift */; };
		5314E03C25F00E3D0099271A /* BadgeField.swift in Sources */ = {isa = PBXBuildFile; fileRef = B45EB78F219E310F008646A2 /* BadgeField.swift */; };
		5314E05925F00EF50099271A /* CalendarViewDataSource.swift in Sources */ = {isa = PBXBuildFile; fileRef = FD599D0B2134AB1E008845EE /* CalendarViewDataSource.swift */; };
		5314E05A25F00EF50099271A /* CalendarViewLayout.swift in Sources */ = {isa = PBXBuildFile; fileRef = FD599D092134AB15008845EE /* CalendarViewLayout.swift */; };
		5314E05B25F00EF50099271A /* CalendarView.swift in Sources */ = {isa = PBXBuildFile; fileRef = FD599D0121348439008845EE /* CalendarView.swift */; };
		5314E06025F00EFD0099271A /* CalendarViewWeekdayHeadingView.swift in Sources */ = {isa = PBXBuildFile; fileRef = FD599D072134AB0E008845EE /* CalendarViewWeekdayHeadingView.swift */; };
		5314E06125F00EFD0099271A /* CalendarViewDayCell.swift in Sources */ = {isa = PBXBuildFile; fileRef = FDFB8AEE21361C9D0046850A /* CalendarViewDayCell.swift */; };
		5314E06225F00EFD0099271A /* CalendarViewDayTodayCell.swift in Sources */ = {isa = PBXBuildFile; fileRef = FDFB8AEC21361C9D0046850A /* CalendarViewDayTodayCell.swift */; };
		5314E06325F00EFD0099271A /* CalendarViewDayMonthYearCell.swift in Sources */ = {isa = PBXBuildFile; fileRef = FDFB8AEF21361C9D0046850A /* CalendarViewDayMonthYearCell.swift */; };
		5314E06425F00EFD0099271A /* CalendarViewMonthBannerView.swift in Sources */ = {isa = PBXBuildFile; fileRef = FDFB8AEA21361C950046850A /* CalendarViewMonthBannerView.swift */; };
		5314E06525F00EFD0099271A /* CalendarViewDayMonthCell.swift in Sources */ = {isa = PBXBuildFile; fileRef = FDFB8AED21361C9D0046850A /* CalendarViewDayMonthCell.swift */; };
		5314E06A25F00F100099271A /* GenericDateTimePicker.swift in Sources */ = {isa = PBXBuildFile; fileRef = FD1FAE1A2272464B00A5DBA4 /* GenericDateTimePicker.swift */; };
		5314E06B25F00F100099271A /* DateTimePicker.swift in Sources */ = {isa = PBXBuildFile; fileRef = FD77752F21A490BA00033D58 /* DateTimePicker.swift */; };
		5314E07025F00F140099271A /* DatePickerController.swift in Sources */ = {isa = PBXBuildFile; fileRef = FD4F2A1F214AE20400C437D6 /* DatePickerController.swift */; };
		5314E07125F00F140099271A /* DatePickerSelectionManager.swift in Sources */ = {isa = PBXBuildFile; fileRef = FD256C5A2183B90B00EC9588 /* DatePickerSelectionManager.swift */; };
		5314E07625F00F160099271A /* DateTimePickerController.swift in Sources */ = {isa = PBXBuildFile; fileRef = FD5ADBF32190CDC80005A9AF /* DateTimePickerController.swift */; };
		5314E07B25F00F1A0099271A /* DateTimePickerViewDataSource.swift in Sources */ = {isa = PBXBuildFile; fileRef = FD9758072191118E00B67319 /* DateTimePickerViewDataSource.swift */; };
		5314E07C25F00F1A0099271A /* DateTimePickerViewLayout.swift in Sources */ = {isa = PBXBuildFile; fileRef = FD77752C219E62E100033D58 /* DateTimePickerViewLayout.swift */; };
		5314E07D25F00F1A0099271A /* DateTimePickerViewComponentTableView.swift in Sources */ = {isa = PBXBuildFile; fileRef = FD9758082191118E00B67319 /* DateTimePickerViewComponentTableView.swift */; };
		5314E07E25F00F1A0099271A /* DateTimePickerView.swift in Sources */ = {isa = PBXBuildFile; fileRef = FD9758062191118D00B67319 /* DateTimePickerView.swift */; };
		5314E07F25F00F1A0099271A /* DateTimePickerViewComponentCell.swift in Sources */ = {isa = PBXBuildFile; fileRef = FD97580A2191118E00B67319 /* DateTimePickerViewComponentCell.swift */; };
		5314E08025F00F1A0099271A /* DateTimePickerViewComponent.swift in Sources */ = {isa = PBXBuildFile; fileRef = FD9758092191118E00B67319 /* DateTimePickerViewComponent.swift */; };
		5314E08925F00F2D0099271A /* CommandBarButtonGroupView.swift in Sources */ = {isa = PBXBuildFile; fileRef = FC414E242588798000069E73 /* CommandBarButtonGroupView.swift */; };
		5314E08A25F00F2D0099271A /* CommandBar.swift in Sources */ = {isa = PBXBuildFile; fileRef = FC414E1E258876FB00069E73 /* CommandBar.swift */; };
		5314E08B25F00F2D0099271A /* CommandBarItem.swift in Sources */ = {isa = PBXBuildFile; fileRef = FC414E4E2588B65C00069E73 /* CommandBarItem.swift */; };
		5314E08C25F00F2D0099271A /* CommandBarButton.swift in Sources */ = {isa = PBXBuildFile; fileRef = FC414E2A25887A4B00069E73 /* CommandBarButton.swift */; };
		5314E09525F00FA30099271A /* DimmingView.swift in Sources */ = {isa = PBXBuildFile; fileRef = A5B87B03211E22B70038C37C /* DimmingView.swift */; };
		5314E09E25F00FE20099271A /* DotView.swift in Sources */ = {isa = PBXBuildFile; fileRef = FDD454ED21405B390006E84E /* DotView.swift */; };
		5314E0A725F010070099271A /* DrawerController.swift in Sources */ = {isa = PBXBuildFile; fileRef = A5B87AF3211E16360038C37C /* DrawerController.swift */; };
		5314E0A825F010070099271A /* DrawerPresentationController.swift in Sources */ = {isa = PBXBuildFile; fileRef = A5B87AF5211E16360038C37C /* DrawerPresentationController.swift */; };
		5314E0A925F010070099271A /* DrawerTransitionAnimator.swift in Sources */ = {isa = PBXBuildFile; fileRef = A5B87AF4211E16360038C37C /* DrawerTransitionAnimator.swift */; };
		5314E0AA25F010070099271A /* DrawerShadowView.swift in Sources */ = {isa = PBXBuildFile; fileRef = A5237ACC21ED6CA70040BF27 /* DrawerShadowView.swift */; };
		5314E0B325F010400099271A /* EasyTapButton.swift in Sources */ = {isa = PBXBuildFile; fileRef = FD5BBE42214C73CE008964B4 /* EasyTapButton.swift */; };
		5314E0BC25F0106F0099271A /* HUDView.swift in Sources */ = {isa = PBXBuildFile; fileRef = B483323221CC71940022B4CC /* HUDView.swift */; };
		5314E0BD25F0106F0099271A /* HUD.swift in Sources */ = {isa = PBXBuildFile; fileRef = B483323421DEA8D70022B4CC /* HUD.swift */; };
		5314E0CF25F011F10099271A /* Label.swift in Sources */ = {isa = PBXBuildFile; fileRef = A589F853211BA03200471C23 /* Label.swift */; };
		5314E0E425F012C00099271A /* NavigationController.swift in Sources */ = {isa = PBXBuildFile; fileRef = FD41C87F22DD13230086F899 /* NavigationController.swift */; };
		5314E0E525F012C00099271A /* NavigationBar.swift in Sources */ = {isa = PBXBuildFile; fileRef = FD41C87B22DD13230086F899 /* NavigationBar.swift */; };
		5314E0E625F012C00099271A /* UIViewController+Navigation.swift in Sources */ = {isa = PBXBuildFile; fileRef = FD9DA7B4232C33A80013E41B /* UIViewController+Navigation.swift */; };
		5314E0E725F012C00099271A /* UINavigationItem+Navigation.swift in Sources */ = {isa = PBXBuildFile; fileRef = FD41C8BD22DD47120086F899 /* UINavigationItem+Navigation.swift */; };
		5314E0EC25F012C40099271A /* NavigationAnimator.swift in Sources */ = {isa = PBXBuildFile; fileRef = FD41C88022DD13230086F899 /* NavigationAnimator.swift */; };
		5314E0ED25F012C40099271A /* ContentScrollViewTraits.swift in Sources */ = {isa = PBXBuildFile; fileRef = FD41C86E22DD13230086F899 /* ContentScrollViewTraits.swift */; };
		5314E0F225F012C80099271A /* ShyHeaderView.swift in Sources */ = {isa = PBXBuildFile; fileRef = FD41C87122DD13230086F899 /* ShyHeaderView.swift */; };
		5314E0F325F012C80099271A /* ShyHeaderController.swift in Sources */ = {isa = PBXBuildFile; fileRef = FD41C87022DD13230086F899 /* ShyHeaderController.swift */; };
		5314E0F825F012CB0099271A /* LargeTitleView.swift in Sources */ = {isa = PBXBuildFile; fileRef = FD41C87A22DD13230086F899 /* LargeTitleView.swift */; };
		5314E10125F012E60099271A /* NotificationView.swift in Sources */ = {isa = PBXBuildFile; fileRef = A5B6617223A41E2900E801DD /* NotificationView.swift */; };
		5314E10A25F014600099271A /* Obscurable.swift in Sources */ = {isa = PBXBuildFile; fileRef = 53BCB0CD253A4E8C00620960 /* Obscurable.swift */; };
		5314E11625F015EA0099271A /* PersonaBadgeViewDataSource.swift in Sources */ = {isa = PBXBuildFile; fileRef = B4BA27872319DC0D0001563C /* PersonaBadgeViewDataSource.swift */; };
		5314E11725F015EA0099271A /* PersonaCell.swift in Sources */ = {isa = PBXBuildFile; fileRef = B46D3F922151D95F0029772C /* PersonaCell.swift */; };
		5314E11825F015EA0099271A /* PeoplePicker.swift in Sources */ = {isa = PBXBuildFile; fileRef = B47B58B722F8E5840078DE38 /* PeoplePicker.swift */; };
		5314E11B25F015EA0099271A /* PersonaListView.swift in Sources */ = {isa = PBXBuildFile; fileRef = B46D3F9C215985AC0029772C /* PersonaListView.swift */; };
		5314E12925F016230099271A /* PillButtonStyle.swift in Sources */ = {isa = PBXBuildFile; fileRef = 86AF4F7425AFC746005D4253 /* PillButtonStyle.swift */; };
		5314E12A25F016230099271A /* PillButton.swift in Sources */ = {isa = PBXBuildFile; fileRef = 497DC2D824185885008D86F8 /* PillButton.swift */; };
		5314E12B25F016230099271A /* PillButtonBar.swift in Sources */ = {isa = PBXBuildFile; fileRef = 497DC2D724185885008D86F8 /* PillButtonBar.swift */; };
		5314E13425F016370099271A /* PopupMenuItem.swift in Sources */ = {isa = PBXBuildFile; fileRef = A5961F9E218A256B00E2A506 /* PopupMenuItem.swift */; };
		5314E13525F016370099271A /* PopupMenuItemCell.swift in Sources */ = {isa = PBXBuildFile; fileRef = A5961FA2218A25D100E2A506 /* PopupMenuItemCell.swift */; };
		5314E13625F016370099271A /* PopupMenuSectionHeaderView.swift in Sources */ = {isa = PBXBuildFile; fileRef = A5961FA4218A260500E2A506 /* PopupMenuSectionHeaderView.swift */; };
		5314E13725F016370099271A /* PopupMenuProtocols.swift in Sources */ = {isa = PBXBuildFile; fileRef = 0BCEFADD2485FEC00088CEE5 /* PopupMenuProtocols.swift */; };
		5314E13825F016370099271A /* PopupMenuSection.swift in Sources */ = {isa = PBXBuildFile; fileRef = A5961FA0218A25C400E2A506 /* PopupMenuSection.swift */; };
		5314E13925F016370099271A /* PopupMenuController.swift in Sources */ = {isa = PBXBuildFile; fileRef = A5961F9C218A254D00E2A506 /* PopupMenuController.swift */; };
		5314E14225F016860099271A /* CardPresenterNavigationController.swift in Sources */ = {isa = PBXBuildFile; fileRef = FD0D29D52151A3D700E8655E /* CardPresenterNavigationController.swift */; };
		5314E14325F016860099271A /* CardTransitionAnimator.swift in Sources */ = {isa = PBXBuildFile; fileRef = FDA1AF90214871B5001AE720 /* CardTransitionAnimator.swift */; };
		5314E14425F016860099271A /* PageCardPresenterController.swift in Sources */ = {isa = PBXBuildFile; fileRef = FD4F2A1A2148937100C437D6 /* PageCardPresenterController.swift */; };
		5314E14525F016860099271A /* CardPresentationController.swift in Sources */ = {isa = PBXBuildFile; fileRef = FDA1AF9221487225001AE720 /* CardPresentationController.swift */; };
		5314E14E25F016CD0099271A /* ResizingHandleView.swift in Sources */ = {isa = PBXBuildFile; fileRef = A5237ACA21DED7030040BF27 /* ResizingHandleView.swift */; };
		5314E16925F017940099271A /* SegmentedControl.swift in Sources */ = {isa = PBXBuildFile; fileRef = ECEBA8FB25EDF3380048EE24 /* SegmentedControl.swift */; };
		5314E17225F0191C0099271A /* Separator.swift in Sources */ = {isa = PBXBuildFile; fileRef = A5DCA76321224026005F4CB7 /* Separator.swift */; };
		5314E18D25F0195C0099271A /* ShimmerView.swift in Sources */ = {isa = PBXBuildFile; fileRef = C0EAAEAC2347E1DF00C7244E /* ShimmerView.swift */; };
		5314E18E25F0195C0099271A /* ShimmerLinesView.swift in Sources */ = {isa = PBXBuildFile; fileRef = C0A0D76B233AEF6C00F432FD /* ShimmerLinesView.swift */; };
		5314E19525F019650099271A /* TabBarItemView.swift in Sources */ = {isa = PBXBuildFile; fileRef = 1168630222E131CF0088B302 /* TabBarItemView.swift */; };
		5314E19625F019650099271A /* TabBarView.swift in Sources */ = {isa = PBXBuildFile; fileRef = 1168630322E131CF0088B302 /* TabBarView.swift */; };
		5314E19725F019650099271A /* TabBarItem.swift in Sources */ = {isa = PBXBuildFile; fileRef = 118D9847230BBA2300BC0B72 /* TabBarItem.swift */; };
		5314E19825F019650099271A /* SideTabBar.swift in Sources */ = {isa = PBXBuildFile; fileRef = 7D0931C224AAAC8C0072458A /* SideTabBar.swift */; };
		5314E1A125F01A7C0099271A /* TableViewCellFileAccessoryView.swift in Sources */ = {isa = PBXBuildFile; fileRef = 7DC2FB2724C0ED1100367A55 /* TableViewCellFileAccessoryView.swift */; };
		5314E1A225F01A7C0099271A /* ActivityIndicatorCell.swift in Sources */ = {isa = PBXBuildFile; fileRef = B4E782C221793AB200A7DFCE /* ActivityIndicatorCell.swift */; };
		5314E1A325F01A7C0099271A /* TableViewHeaderFooterView.swift in Sources */ = {isa = PBXBuildFile; fileRef = B4EF66502294A664007FEAB0 /* TableViewHeaderFooterView.swift */; };
		5314E1A425F01A7C0099271A /* CenteredLabelCell.swift in Sources */ = {isa = PBXBuildFile; fileRef = B4E782C62179509A00A7DFCE /* CenteredLabelCell.swift */; };
		5314E1A525F01A7C0099271A /* TableViewCell.swift in Sources */ = {isa = PBXBuildFile; fileRef = B498141321E424920077B48D /* TableViewCell.swift */; };
		5314E1A625F01A7C0099271A /* BooleanCell.swift in Sources */ = {isa = PBXBuildFile; fileRef = B441478C228CDA130040E88E /* BooleanCell.swift */; };
		5314E1A725F01A7C0099271A /* ActionsCell.swift in Sources */ = {isa = PBXBuildFile; fileRef = B4E782C02176AD5E00A7DFCE /* ActionsCell.swift */; };
		5314E1B025F01A980099271A /* Tooltip.swift in Sources */ = {isa = PBXBuildFile; fileRef = FD7DF05B21FA7F5000857267 /* Tooltip.swift */; };
		5314E1B125F01A980099271A /* TooltipView.swift in Sources */ = {isa = PBXBuildFile; fileRef = FD7DF05D21FA7FC100857267 /* TooltipView.swift */; };
		5314E1B225F01A980099271A /* TooltipPositionController.swift in Sources */ = {isa = PBXBuildFile; fileRef = FD7DF05F21FA83C900857267 /* TooltipPositionController.swift */; };
		5314E1BB25F01B070099271A /* TouchForwardingView.swift in Sources */ = {isa = PBXBuildFile; fileRef = B483323621DEB5A00022B4CC /* TouchForwardingView.swift */; };
		5314E1C425F01B4E0099271A /* TwoLineTitleView.swift in Sources */ = {isa = PBXBuildFile; fileRef = FD5BBE40214C6AF3008964B4 /* TwoLineTitleView.swift */; };
		5314E1CD25F01B730099271A /* AnimationSynchronizer.swift in Sources */ = {isa = PBXBuildFile; fileRef = C0938E43235E8ED500256251 /* AnimationSynchronizer.swift */; };
		5314E1D625F01E4A0099271A /* SearchBar.swift in Sources */ = {isa = PBXBuildFile; fileRef = FD41C87E22DD13230086F899 /* SearchBar.swift */; };
		5314E21E25F022120099271A /* UIView+Extensions.swift in Sources */ = {isa = PBXBuildFile; fileRef = A5B87B05211E23650038C37C /* UIView+Extensions.swift */; };
		5314E22725F022310099271A /* UITableViewCell+Extension.swift in Sources */ = {isa = PBXBuildFile; fileRef = B444D6B02181403C0002B4D4 /* UITableViewCell+Extension.swift */; };
		5314E23025F022C80099271A /* UIScrollView+Extensions.swift in Sources */ = {isa = PBXBuildFile; fileRef = FD41C8B122DD3BB70086F899 /* UIScrollView+Extensions.swift */; };
		5314E24B25F0232F0099271A /* UIScreen+Extension.swift in Sources */ = {isa = PBXBuildFile; fileRef = A5B87B01211E20B50038C37C /* UIScreen+Extension.swift */; };
		5314E25425F023650099271A /* UIImage+Extensions.swift in Sources */ = {isa = PBXBuildFile; fileRef = A5961FA6218A2E4500E2A506 /* UIImage+Extensions.swift */; };
		5314E25D25F0238E0099271A /* UIFont+Extension.swift in Sources */ = {isa = PBXBuildFile; fileRef = A5B87AF0211BD4380038C37C /* UIFont+Extension.swift */; };
		5314E26625F023B20099271A /* UIColor+Extensions.swift in Sources */ = {isa = PBXBuildFile; fileRef = A56CE7B522E68A7800AA77EE /* UIColor+Extensions.swift */; };
		5314E28125F0240D0099271A /* DateComponents+Extensions.swift in Sources */ = {isa = PBXBuildFile; fileRef = FD9A5C862179464F00D224D9 /* DateComponents+Extensions.swift */; };
		5314E28E25F024590099271A /* Date+Extensions.swift in Sources */ = {isa = PBXBuildFile; fileRef = FD5BBE3A214B2F44008964B4 /* Date+Extensions.swift */; };
		5314E29725F024760099271A /* String+Extension.swift in Sources */ = {isa = PBXBuildFile; fileRef = A559BB7D212B6D100055E107 /* String+Extension.swift */; };
		5314E2A025F024860099271A /* NSLayoutConstraint+Extensions.swift in Sources */ = {isa = PBXBuildFile; fileRef = FD41C8B422DD3EA20086F899 /* NSLayoutConstraint+Extensions.swift */; };
		5314E2B225F024B60099271A /* Calendar+Extensions.swift in Sources */ = {isa = PBXBuildFile; fileRef = FD7254E82147059D002F4069 /* Calendar+Extensions.swift */; };
		5314E2BB25F024C60099271A /* CALayer+Extensions.swift in Sources */ = {isa = PBXBuildFile; fileRef = A54D97D9217A5FC10072681A /* CALayer+Extensions.swift */; };
		5314E2D125F0251E0099271A /* iOS13_4_compatibility.swift in Sources */ = {isa = PBXBuildFile; fileRef = 537315B225438B15001FD14C /* iOS13_4_compatibility.swift */; };
		5314E2DA25F025370099271A /* Fonts.swift in Sources */ = {isa = PBXBuildFile; fileRef = A5CEC16E20D98F340016922A /* Fonts.swift */; };
		5314E2E325F025500099271A /* FluentUIFramework.swift in Sources */ = {isa = PBXBuildFile; fileRef = A559BB82212B7D870055E107 /* FluentUIFramework.swift */; };
		5314E2EC25F025710099271A /* DayOfMonth.swift in Sources */ = {isa = PBXBuildFile; fileRef = FD777528219E3F6C00033D58 /* DayOfMonth.swift */; };
		5314E2F525F025C60099271A /* CalendarConfiguration.swift in Sources */ = {isa = PBXBuildFile; fileRef = FDF41ED82141A02200EC527C /* CalendarConfiguration.swift */; };
		5314E30225F0260E0099271A /* AccessibilityContainerView.swift in Sources */ = {isa = PBXBuildFile; fileRef = FD77752A219E455A00033D58 /* AccessibilityContainerView.swift */; };
		5314E30325F0260E0099271A /* AccessibleViewDelegate.swift in Sources */ = {isa = PBXBuildFile; fileRef = FD599D052134A682008845EE /* AccessibleViewDelegate.swift */; };
		5328D97026FBA3D700F3723B /* IndeterminateProgressBarTokens.swift in Sources */ = {isa = PBXBuildFile; fileRef = 5328D96C26FBA3D600F3723B /* IndeterminateProgressBarTokens.swift */; };
		5328D97126FBA3D700F3723B /* IndeterminateProgressBarTokens.swift in Sources */ = {isa = PBXBuildFile; fileRef = 5328D96C26FBA3D600F3723B /* IndeterminateProgressBarTokens.swift */; };
		5328D97226FBA3D700F3723B /* IndeterminateProgressBarModifiers.swift in Sources */ = {isa = PBXBuildFile; fileRef = 5328D96D26FBA3D600F3723B /* IndeterminateProgressBarModifiers.swift */; };
		5328D97326FBA3D700F3723B /* IndeterminateProgressBarModifiers.swift in Sources */ = {isa = PBXBuildFile; fileRef = 5328D96D26FBA3D600F3723B /* IndeterminateProgressBarModifiers.swift */; };
		5328D97426FBA3D700F3723B /* MSFIndeterminateProgressBarTokens.generated.swift in Sources */ = {isa = PBXBuildFile; fileRef = 5328D96E26FBA3D700F3723B /* MSFIndeterminateProgressBarTokens.generated.swift */; };
		5328D97526FBA3D700F3723B /* MSFIndeterminateProgressBarTokens.generated.swift in Sources */ = {isa = PBXBuildFile; fileRef = 5328D96E26FBA3D700F3723B /* MSFIndeterminateProgressBarTokens.generated.swift */; };
		5328D97626FBA3D700F3723B /* IndeterminateProgressBar.swift in Sources */ = {isa = PBXBuildFile; fileRef = 5328D96F26FBA3D700F3723B /* IndeterminateProgressBar.swift */; };
		5328D97726FBA3D700F3723B /* IndeterminateProgressBar.swift in Sources */ = {isa = PBXBuildFile; fileRef = 5328D96F26FBA3D700F3723B /* IndeterminateProgressBar.swift */; };
		532FE3D126EA6D74007539C0 /* MSFActivityIndicatorTokens.generated.swift in Sources */ = {isa = PBXBuildFile; fileRef = 532FE3CD26EA6D73007539C0 /* MSFActivityIndicatorTokens.generated.swift */; };
		532FE3D226EA6D74007539C0 /* MSFActivityIndicatorTokens.generated.swift in Sources */ = {isa = PBXBuildFile; fileRef = 532FE3CD26EA6D73007539C0 /* MSFActivityIndicatorTokens.generated.swift */; };
		532FE3D326EA6D74007539C0 /* ActivityIndicatorTokens.swift in Sources */ = {isa = PBXBuildFile; fileRef = 532FE3CE26EA6D73007539C0 /* ActivityIndicatorTokens.swift */; };
		532FE3D426EA6D74007539C0 /* ActivityIndicatorTokens.swift in Sources */ = {isa = PBXBuildFile; fileRef = 532FE3CE26EA6D73007539C0 /* ActivityIndicatorTokens.swift */; };
		532FE3D526EA6D74007539C0 /* ActivityIndicatorModifiers.swift in Sources */ = {isa = PBXBuildFile; fileRef = 532FE3CF26EA6D73007539C0 /* ActivityIndicatorModifiers.swift */; };
		532FE3D626EA6D74007539C0 /* ActivityIndicatorModifiers.swift in Sources */ = {isa = PBXBuildFile; fileRef = 532FE3CF26EA6D73007539C0 /* ActivityIndicatorModifiers.swift */; };
		532FE3D726EA6D74007539C0 /* ActivityIndicator.swift in Sources */ = {isa = PBXBuildFile; fileRef = 532FE3D026EA6D74007539C0 /* ActivityIndicator.swift */; };
		532FE3D826EA6D74007539C0 /* ActivityIndicator.swift in Sources */ = {isa = PBXBuildFile; fileRef = 532FE3D026EA6D74007539C0 /* ActivityIndicator.swift */; };
		535559E32711411E0094A871 /* FluentUIHostingController.swift in Sources */ = {isa = PBXBuildFile; fileRef = 535559E22711411E0094A871 /* FluentUIHostingController.swift */; };
		535559E42711411E0094A871 /* FluentUIHostingController.swift in Sources */ = {isa = PBXBuildFile; fileRef = 535559E22711411E0094A871 /* FluentUIHostingController.swift */; };
		5360994126B8B2710069DE71 /* PersonaButtonCarousel.swift in Sources */ = {isa = PBXBuildFile; fileRef = 929DD258266ED3B600E8175E /* PersonaButtonCarousel.swift */; };
		537315B325438B15001FD14C /* iOS13_4_compatibility.swift in Sources */ = {isa = PBXBuildFile; fileRef = 537315B225438B15001FD14C /* iOS13_4_compatibility.swift */; };
		5373D5642694D65C0032A3B4 /* AvatarTokens.swift in Sources */ = {isa = PBXBuildFile; fileRef = 5373D5602694D65C0032A3B4 /* AvatarTokens.swift */; };
		5373D5652694D65C0032A3B4 /* AvatarTokens.swift in Sources */ = {isa = PBXBuildFile; fileRef = 5373D5602694D65C0032A3B4 /* AvatarTokens.swift */; };
		5373D5662694D65C0032A3B4 /* Avatar.swift in Sources */ = {isa = PBXBuildFile; fileRef = 5373D5612694D65C0032A3B4 /* Avatar.swift */; };
		5373D5672694D65C0032A3B4 /* Avatar.swift in Sources */ = {isa = PBXBuildFile; fileRef = 5373D5612694D65C0032A3B4 /* Avatar.swift */; };
		5373D5682694D65C0032A3B4 /* MSFAvatarTokens.generated.swift in Sources */ = {isa = PBXBuildFile; fileRef = 5373D5622694D65C0032A3B4 /* MSFAvatarTokens.generated.swift */; };
		5373D5692694D65C0032A3B4 /* MSFAvatarTokens.generated.swift in Sources */ = {isa = PBXBuildFile; fileRef = 5373D5622694D65C0032A3B4 /* MSFAvatarTokens.generated.swift */; };
		5373D56A2694D65C0032A3B4 /* MSFAvatarPresence.swift in Sources */ = {isa = PBXBuildFile; fileRef = 5373D5632694D65C0032A3B4 /* MSFAvatarPresence.swift */; };
		5373D56B2694D65C0032A3B4 /* MSFAvatarPresence.swift in Sources */ = {isa = PBXBuildFile; fileRef = 5373D5632694D65C0032A3B4 /* MSFAvatarPresence.swift */; };
		5373D5702694D66F0032A3B4 /* Theming.swift in Sources */ = {isa = PBXBuildFile; fileRef = 5373D56C2694D66F0032A3B4 /* Theming.swift */; };
		5373D5712694D66F0032A3B4 /* Theming.swift in Sources */ = {isa = PBXBuildFile; fileRef = 5373D56C2694D66F0032A3B4 /* Theming.swift */; };
		5373D5722694D66F0032A3B4 /* UIKit+SwiftUI_interoperability.swift in Sources */ = {isa = PBXBuildFile; fileRef = 5373D56D2694D66F0032A3B4 /* UIKit+SwiftUI_interoperability.swift */; };
		5373D5732694D66F0032A3B4 /* UIKit+SwiftUI_interoperability.swift in Sources */ = {isa = PBXBuildFile; fileRef = 5373D56D2694D66F0032A3B4 /* UIKit+SwiftUI_interoperability.swift */; };
		5373D5742694D66F0032A3B4 /* FluentUIStyle.generated.swift in Sources */ = {isa = PBXBuildFile; fileRef = 5373D56E2694D66F0032A3B4 /* FluentUIStyle.generated.swift */; };
		5373D5752694D66F0032A3B4 /* FluentUIStyle.generated.swift in Sources */ = {isa = PBXBuildFile; fileRef = 5373D56E2694D66F0032A3B4 /* FluentUIStyle.generated.swift */; };
		5373D5762694D66F0032A3B4 /* SwiftUI+ViewModifiers.swift in Sources */ = {isa = PBXBuildFile; fileRef = 5373D56F2694D66F0032A3B4 /* SwiftUI+ViewModifiers.swift */; };
		5373D5772694D66F0032A3B4 /* SwiftUI+ViewModifiers.swift in Sources */ = {isa = PBXBuildFile; fileRef = 5373D56F2694D66F0032A3B4 /* SwiftUI+ViewModifiers.swift */; };
		53BCB0CE253A4E8D00620960 /* Obscurable.swift in Sources */ = {isa = PBXBuildFile; fileRef = 53BCB0CD253A4E8C00620960 /* Obscurable.swift */; };
		7D0931C324AAAC9B0072458A /* SideTabBar.swift in Sources */ = {isa = PBXBuildFile; fileRef = 7D0931C224AAAC8C0072458A /* SideTabBar.swift */; };
		7DC2FB2824C0ED1600367A55 /* TableViewCellFileAccessoryView.swift in Sources */ = {isa = PBXBuildFile; fileRef = 7DC2FB2724C0ED1100367A55 /* TableViewCellFileAccessoryView.swift */; };
		8035CAAC2633A442007B3FD1 /* BottomCommandingController.swift in Sources */ = {isa = PBXBuildFile; fileRef = 8035CAAA2633A442007B3FD1 /* BottomCommandingController.swift */; };
		8035CAB62633A4DB007B3FD1 /* BottomCommandingController.swift in Sources */ = {isa = PBXBuildFile; fileRef = 8035CAAA2633A442007B3FD1 /* BottomCommandingController.swift */; };
		8035CACB26377C14007B3FD1 /* CommandingItem.swift in Sources */ = {isa = PBXBuildFile; fileRef = 8035CACA26377C14007B3FD1 /* CommandingItem.swift */; };
		8035CAD026377C17007B3FD1 /* CommandingItem.swift in Sources */ = {isa = PBXBuildFile; fileRef = 8035CACA26377C14007B3FD1 /* CommandingItem.swift */; };
		8035CADD2638E435007B3FD1 /* CommandingSection.swift in Sources */ = {isa = PBXBuildFile; fileRef = 8035CADC2638E435007B3FD1 /* CommandingSection.swift */; };
		8035CADE2638E435007B3FD1 /* CommandingSection.swift in Sources */ = {isa = PBXBuildFile; fileRef = 8035CADC2638E435007B3FD1 /* CommandingSection.swift */; };
		80AECBD92629F18E005AF2F3 /* BottomSheetController.swift in Sources */ = {isa = PBXBuildFile; fileRef = 80AECBD82629F18E005AF2F3 /* BottomSheetController.swift */; };
		80AECBF2262FC34E005AF2F3 /* BottomSheetPassthroughView.swift in Sources */ = {isa = PBXBuildFile; fileRef = 80AECBF1262FC34E005AF2F3 /* BottomSheetPassthroughView.swift */; };
		80AECC21263339E3005AF2F3 /* BottomSheetController.swift in Sources */ = {isa = PBXBuildFile; fileRef = 80AECBD82629F18E005AF2F3 /* BottomSheetController.swift */; };
		80AECC22263339E5005AF2F3 /* BottomSheetPassthroughView.swift in Sources */ = {isa = PBXBuildFile; fileRef = 80AECBF1262FC34E005AF2F3 /* BottomSheetPassthroughView.swift */; };
		86AF4F7525AFC746005D4253 /* PillButtonStyle.swift in Sources */ = {isa = PBXBuildFile; fileRef = 86AF4F7425AFC746005D4253 /* PillButtonStyle.swift */; };
		8FA3CB5B246B19EA0049E431 /* ColorTests.swift in Sources */ = {isa = PBXBuildFile; fileRef = 8FA3CB5A246B19EA0049E431 /* ColorTests.swift */; };
		8FD01188228A82A600D25925 /* Colors.swift in Sources */ = {isa = PBXBuildFile; fileRef = A5CEC16C20D98EE70016922A /* Colors.swift */; };
		92079C8F26B66E5100D688DA /* CardNudgeModifiers.swift in Sources */ = {isa = PBXBuildFile; fileRef = 92079C8E26B66E5100D688DA /* CardNudgeModifiers.swift */; };
		92079C9026B66E5100D688DA /* CardNudgeModifiers.swift in Sources */ = {isa = PBXBuildFile; fileRef = 92079C8E26B66E5100D688DA /* CardNudgeModifiers.swift */; };
		92088EF82666DB2C003F571A /* PersonaButton.swift in Sources */ = {isa = PBXBuildFile; fileRef = 92088EF72666DB2C003F571A /* PersonaButton.swift */; };
		92088EF92666DB2C003F571A /* PersonaButton.swift in Sources */ = {isa = PBXBuildFile; fileRef = 92088EF72666DB2C003F571A /* PersonaButton.swift */; };
<<<<<<< HEAD
		920945422703D1DC00B38E1A /* FluentTheme.swift in Sources */ = {isa = PBXBuildFile; fileRef = 920945412703D1DC00B38E1A /* FluentTheme.swift */; };
		920945432703D1DC00B38E1A /* FluentTheme.swift in Sources */ = {isa = PBXBuildFile; fileRef = 920945412703D1DC00B38E1A /* FluentTheme.swift */; };
		920945452703D8F200B38E1A /* ControlThemeable.swift in Sources */ = {isa = PBXBuildFile; fileRef = 920945442703D8F200B38E1A /* ControlThemeable.swift */; };
		920945462703D8F200B38E1A /* ControlThemeable.swift in Sources */ = {isa = PBXBuildFile; fileRef = 920945442703D8F200B38E1A /* ControlThemeable.swift */; };
		920945482703DDA000B38E1A /* CardNudgeTokens.swift in Sources */ = {isa = PBXBuildFile; fileRef = 920945472703DDA000B38E1A /* CardNudgeTokens.swift */; };
		920945492703DDA000B38E1A /* CardNudgeTokens.swift in Sources */ = {isa = PBXBuildFile; fileRef = 920945472703DDA000B38E1A /* CardNudgeTokens.swift */; };
=======
>>>>>>> 6a1833df
		925D461C26FD133600179583 /* GlobalTokens.swift in Sources */ = {isa = PBXBuildFile; fileRef = 925D461B26FD133600179583 /* GlobalTokens.swift */; };
		925D461D26FD133600179583 /* GlobalTokens.swift in Sources */ = {isa = PBXBuildFile; fileRef = 925D461B26FD133600179583 /* GlobalTokens.swift */; };
		925D461F26FD18B200179583 /* AliasTokens.swift in Sources */ = {isa = PBXBuildFile; fileRef = 925D461E26FD18B200179583 /* AliasTokens.swift */; };
		925D462026FD18B200179583 /* AliasTokens.swift in Sources */ = {isa = PBXBuildFile; fileRef = 925D461E26FD18B200179583 /* AliasTokens.swift */; };
		9275105526815A7100F12730 /* MSFPersonaButtonCarousel.swift in Sources */ = {isa = PBXBuildFile; fileRef = 9275105426815A7100F12730 /* MSFPersonaButtonCarousel.swift */; };
		9275105626815A7100F12730 /* MSFPersonaButtonCarousel.swift in Sources */ = {isa = PBXBuildFile; fileRef = 9275105426815A7100F12730 /* MSFPersonaButtonCarousel.swift */; };
		927E34C72668350800998031 /* PersonaButtonTokens.swift in Sources */ = {isa = PBXBuildFile; fileRef = 927E34C62668350800998031 /* PersonaButtonTokens.swift */; };
		9298798B2669A875002B1EB4 /* PersonaButtonTokens.swift in Sources */ = {isa = PBXBuildFile; fileRef = 927E34C62668350800998031 /* PersonaButtonTokens.swift */; };
		9298798F266A8E1C002B1EB4 /* MSFPersonaButtonTokens.generated.swift in Sources */ = {isa = PBXBuildFile; fileRef = 9298798D266A8E1C002B1EB4 /* MSFPersonaButtonTokens.generated.swift */; };
		92987990266A8E1C002B1EB4 /* MSFPersonaButtonTokens.generated.swift in Sources */ = {isa = PBXBuildFile; fileRef = 9298798D266A8E1C002B1EB4 /* MSFPersonaButtonTokens.generated.swift */; };
		92987991266A8E1C002B1EB4 /* MSFPersonaButtonCarouselTokens.generated.swift in Sources */ = {isa = PBXBuildFile; fileRef = 9298798E266A8E1C002B1EB4 /* MSFPersonaButtonCarouselTokens.generated.swift */; };
		92987992266A8E1C002B1EB4 /* MSFPersonaButtonCarouselTokens.generated.swift in Sources */ = {isa = PBXBuildFile; fileRef = 9298798E266A8E1C002B1EB4 /* MSFPersonaButtonCarouselTokens.generated.swift */; };
		929DD256266ED3AC00E8175E /* PersonaButtonCarouselTokens.swift in Sources */ = {isa = PBXBuildFile; fileRef = 929DD255266ED3AC00E8175E /* PersonaButtonCarouselTokens.swift */; };
		929DD257266ED3AC00E8175E /* PersonaButtonCarouselTokens.swift in Sources */ = {isa = PBXBuildFile; fileRef = 929DD255266ED3AC00E8175E /* PersonaButtonCarouselTokens.swift */; };
		929DD25A266ED3B600E8175E /* PersonaButtonCarousel.swift in Sources */ = {isa = PBXBuildFile; fileRef = 929DD258266ED3B600E8175E /* PersonaButtonCarousel.swift */; };
		92A1E4EC26A741F60007ED60 /* MSFCardNudgeTokens.swift in Sources */ = {isa = PBXBuildFile; fileRef = 92A1E4EB26A741F60007ED60 /* MSFCardNudgeTokens.swift */; };
		92A1E4ED26A741F60007ED60 /* MSFCardNudgeTokens.swift in Sources */ = {isa = PBXBuildFile; fileRef = 92A1E4EB26A741F60007ED60 /* MSFCardNudgeTokens.swift */; };
		92A1E4F426A791590007ED60 /* MSFCardNudge.swift in Sources */ = {isa = PBXBuildFile; fileRef = 92A1E4F326A791590007ED60 /* MSFCardNudge.swift */; };
		92A1E4F526A791590007ED60 /* MSFCardNudge.swift in Sources */ = {isa = PBXBuildFile; fileRef = 92A1E4F326A791590007ED60 /* MSFCardNudge.swift */; };
		92ABB39226BC8E9900BA179A /* MSFCardNudgeTokens.generated.swift in Sources */ = {isa = PBXBuildFile; fileRef = 92ABB39126BC8E9900BA179A /* MSFCardNudgeTokens.generated.swift */; };
		92ABB39326BC8E9900BA179A /* MSFCardNudgeTokens.generated.swift in Sources */ = {isa = PBXBuildFile; fileRef = 92ABB39126BC8E9900BA179A /* MSFCardNudgeTokens.generated.swift */; };
		92B7E6A22684262900EFC15E /* MSFPersonaButton.swift in Sources */ = {isa = PBXBuildFile; fileRef = 92B7E6A12684262900EFC15E /* MSFPersonaButton.swift */; };
		92B7E6A326864AE900EFC15E /* MSFPersonaButton.swift in Sources */ = {isa = PBXBuildFile; fileRef = 92B7E6A12684262900EFC15E /* MSFPersonaButton.swift */; };
		92D5598126A0FD2800328FD3 /* CardNudge.swift in Sources */ = {isa = PBXBuildFile; fileRef = 92D5598026A0FD2800328FD3 /* CardNudge.swift */; };
		92D5598226A0FD2800328FD3 /* CardNudge.swift in Sources */ = {isa = PBXBuildFile; fileRef = 92D5598026A0FD2800328FD3 /* CardNudge.swift */; };
		92E7AD4F26FE51FF00AE7FF8 /* ColorSet.swift in Sources */ = {isa = PBXBuildFile; fileRef = 92E7AD4E26FE51FF00AE7FF8 /* ColorSet.swift */; };
		92E7AD5026FE51FF00AE7FF8 /* ColorSet.swift in Sources */ = {isa = PBXBuildFile; fileRef = 92E7AD4E26FE51FF00AE7FF8 /* ColorSet.swift */; };
		92E7AD5226FE904D00AE7FF8 /* DynamicColor.swift in Sources */ = {isa = PBXBuildFile; fileRef = 92E7AD5126FE904D00AE7FF8 /* DynamicColor.swift */; };
		92E7AD5326FE904D00AE7FF8 /* DynamicColor.swift in Sources */ = {isa = PBXBuildFile; fileRef = 92E7AD5126FE904D00AE7FF8 /* DynamicColor.swift */; };
		92EE82AD27025A94009D52B5 /* TokenSet.swift in Sources */ = {isa = PBXBuildFile; fileRef = 92EE82AC27025A94009D52B5 /* TokenSet.swift */; };
		92EE82AE27025A94009D52B5 /* TokenSet.swift in Sources */ = {isa = PBXBuildFile; fileRef = 92EE82AC27025A94009D52B5 /* TokenSet.swift */; };
		A257F82A251D98DD002CAA6E /* FluentUI-apple.xcassets in Resources */ = {isa = PBXBuildFile; fileRef = A257F829251D98DD002CAA6E /* FluentUI-apple.xcassets */; };
		A257F82C251D98F3002CAA6E /* FluentUI-ios.xcassets in Resources */ = {isa = PBXBuildFile; fileRef = A257F82B251D98F3002CAA6E /* FluentUI-ios.xcassets */; };
		A5237ACB21DED7030040BF27 /* ResizingHandleView.swift in Sources */ = {isa = PBXBuildFile; fileRef = A5237ACA21DED7030040BF27 /* ResizingHandleView.swift */; };
		A5237ACD21ED6CA70040BF27 /* DrawerShadowView.swift in Sources */ = {isa = PBXBuildFile; fileRef = A5237ACC21ED6CA70040BF27 /* DrawerShadowView.swift */; };
		A52648DC2316F4F9003342A0 /* BarButtonItems.swift in Sources */ = {isa = PBXBuildFile; fileRef = A52648DB2316F4F9003342A0 /* BarButtonItems.swift */; };
		A542A9D3226FBED900204A52 /* FluentUIResources-ios.bundle in Resources */ = {isa = PBXBuildFile; fileRef = A5DA88FC226FAA01000A8EA8 /* FluentUIResources-ios.bundle */; platformFilter = ios; };
		A542A9D7226FC01100204A52 /* Localizable.strings in Resources */ = {isa = PBXBuildFile; fileRef = A559BB81212B6FA40055E107 /* Localizable.strings */; };
		A542A9D8226FC01700204A52 /* Localizable.stringsdict in Resources */ = {isa = PBXBuildFile; fileRef = A5DF1EAD2213B26900CC741A /* Localizable.stringsdict */; };
		A54D97DA217A5FC10072681A /* CALayer+Extensions.swift in Sources */ = {isa = PBXBuildFile; fileRef = A54D97D9217A5FC10072681A /* CALayer+Extensions.swift */; };
		A559BB7E212B6D100055E107 /* String+Extension.swift in Sources */ = {isa = PBXBuildFile; fileRef = A559BB7D212B6D100055E107 /* String+Extension.swift */; };
		A559BB83212B7D870055E107 /* FluentUIFramework.swift in Sources */ = {isa = PBXBuildFile; fileRef = A559BB82212B7D870055E107 /* FluentUIFramework.swift */; };
		A56CE7B622E68A7800AA77EE /* UIColor+Extensions.swift in Sources */ = {isa = PBXBuildFile; fileRef = A56CE7B522E68A7800AA77EE /* UIColor+Extensions.swift */; };
		A589F854211BA03200471C23 /* Label.swift in Sources */ = {isa = PBXBuildFile; fileRef = A589F853211BA03200471C23 /* Label.swift */; };
		A5961F9D218A254D00E2A506 /* PopupMenuController.swift in Sources */ = {isa = PBXBuildFile; fileRef = A5961F9C218A254D00E2A506 /* PopupMenuController.swift */; };
		A5961F9F218A256B00E2A506 /* PopupMenuItem.swift in Sources */ = {isa = PBXBuildFile; fileRef = A5961F9E218A256B00E2A506 /* PopupMenuItem.swift */; };
		A5961FA1218A25C400E2A506 /* PopupMenuSection.swift in Sources */ = {isa = PBXBuildFile; fileRef = A5961FA0218A25C400E2A506 /* PopupMenuSection.swift */; };
		A5961FA3218A25D100E2A506 /* PopupMenuItemCell.swift in Sources */ = {isa = PBXBuildFile; fileRef = A5961FA2218A25D100E2A506 /* PopupMenuItemCell.swift */; };
		A5961FA5218A260500E2A506 /* PopupMenuSectionHeaderView.swift in Sources */ = {isa = PBXBuildFile; fileRef = A5961FA4218A260500E2A506 /* PopupMenuSectionHeaderView.swift */; };
		A5961FA7218A2E4500E2A506 /* UIImage+Extensions.swift in Sources */ = {isa = PBXBuildFile; fileRef = A5961FA6218A2E4500E2A506 /* UIImage+Extensions.swift */; };
		A5B6617323A41E2900E801DD /* NotificationView.swift in Sources */ = {isa = PBXBuildFile; fileRef = A5B6617223A41E2900E801DD /* NotificationView.swift */; };
		A5B87AF1211BD4380038C37C /* UIFont+Extension.swift in Sources */ = {isa = PBXBuildFile; fileRef = A5B87AF0211BD4380038C37C /* UIFont+Extension.swift */; };
		A5B87AF6211E16370038C37C /* DrawerController.swift in Sources */ = {isa = PBXBuildFile; fileRef = A5B87AF3211E16360038C37C /* DrawerController.swift */; };
		A5B87AF7211E16370038C37C /* DrawerTransitionAnimator.swift in Sources */ = {isa = PBXBuildFile; fileRef = A5B87AF4211E16360038C37C /* DrawerTransitionAnimator.swift */; };
		A5B87AF8211E16370038C37C /* DrawerPresentationController.swift in Sources */ = {isa = PBXBuildFile; fileRef = A5B87AF5211E16360038C37C /* DrawerPresentationController.swift */; };
		A5B87B02211E20B50038C37C /* UIScreen+Extension.swift in Sources */ = {isa = PBXBuildFile; fileRef = A5B87B01211E20B50038C37C /* UIScreen+Extension.swift */; };
		A5B87B04211E22B70038C37C /* DimmingView.swift in Sources */ = {isa = PBXBuildFile; fileRef = A5B87B03211E22B70038C37C /* DimmingView.swift */; };
		A5B87B06211E23650038C37C /* UIView+Extensions.swift in Sources */ = {isa = PBXBuildFile; fileRef = A5B87B05211E23650038C37C /* UIView+Extensions.swift */; };
		A5CEC15B20D980B30016922A /* FluentUI.framework in Frameworks */ = {isa = PBXBuildFile; fileRef = A5CEC15120D980B20016922A /* FluentUI.framework */; };
		A5CEC16020D980B30016922A /* FluentUITests.swift in Sources */ = {isa = PBXBuildFile; fileRef = A5CEC15F20D980B30016922A /* FluentUITests.swift */; };
		A5CEC16220D980B30016922A /* FluentUI.h in Headers */ = {isa = PBXBuildFile; fileRef = A5CEC15420D980B20016922A /* FluentUI.h */; settings = {ATTRIBUTES = (Public, ); }; };
		A5CEC16D20D98EE70016922A /* Colors.swift in Sources */ = {isa = PBXBuildFile; fileRef = A5CEC16C20D98EE70016922A /* Colors.swift */; };
		A5CEC16F20D98F340016922A /* Fonts.swift in Sources */ = {isa = PBXBuildFile; fileRef = A5CEC16E20D98F340016922A /* Fonts.swift */; };
		A5DCA76421224026005F4CB7 /* Separator.swift in Sources */ = {isa = PBXBuildFile; fileRef = A5DCA76321224026005F4CB7 /* Separator.swift */; };
		B441478D228CDA130040E88E /* BooleanCell.swift in Sources */ = {isa = PBXBuildFile; fileRef = B441478C228CDA130040E88E /* BooleanCell.swift */; };
		B444D6B12181403C0002B4D4 /* UITableViewCell+Extension.swift in Sources */ = {isa = PBXBuildFile; fileRef = B444D6B02181403C0002B4D4 /* UITableViewCell+Extension.swift */; };
		B444D6B62183A9740002B4D4 /* BadgeView.swift in Sources */ = {isa = PBXBuildFile; fileRef = B444D6B52183A9740002B4D4 /* BadgeView.swift */; };
		B45EB790219E310F008646A2 /* BadgeField.swift in Sources */ = {isa = PBXBuildFile; fileRef = B45EB78F219E310F008646A2 /* BadgeField.swift */; };
		B46D3F932151D95F0029772C /* PersonaCell.swift in Sources */ = {isa = PBXBuildFile; fileRef = B46D3F922151D95F0029772C /* PersonaCell.swift */; };
		B46D3F9D215985AC0029772C /* PersonaListView.swift in Sources */ = {isa = PBXBuildFile; fileRef = B46D3F9C215985AC0029772C /* PersonaListView.swift */; };
		B47B58B822F8E5840078DE38 /* PeoplePicker.swift in Sources */ = {isa = PBXBuildFile; fileRef = B47B58B722F8E5840078DE38 /* PeoplePicker.swift */; };
		B483323321CC71940022B4CC /* HUDView.swift in Sources */ = {isa = PBXBuildFile; fileRef = B483323221CC71940022B4CC /* HUDView.swift */; };
		B483323521DEA8D70022B4CC /* HUD.swift in Sources */ = {isa = PBXBuildFile; fileRef = B483323421DEA8D70022B4CC /* HUD.swift */; };
		B483323721DEB5A00022B4CC /* TouchForwardingView.swift in Sources */ = {isa = PBXBuildFile; fileRef = B483323621DEB5A00022B4CC /* TouchForwardingView.swift */; };
		B498141421E424920077B48D /* TableViewCell.swift in Sources */ = {isa = PBXBuildFile; fileRef = B498141321E424920077B48D /* TableViewCell.swift */; };
		B4A8BBCD21BF6D6900D5E3ED /* BadgeStringExtractor.swift in Sources */ = {isa = PBXBuildFile; fileRef = B4A8BBCC21BF6D6900D5E3ED /* BadgeStringExtractor.swift */; };
		B4BA27882319DC0D0001563C /* PersonaBadgeViewDataSource.swift in Sources */ = {isa = PBXBuildFile; fileRef = B4BA27872319DC0D0001563C /* PersonaBadgeViewDataSource.swift */; };
		B4E782C12176AD5E00A7DFCE /* ActionsCell.swift in Sources */ = {isa = PBXBuildFile; fileRef = B4E782C02176AD5E00A7DFCE /* ActionsCell.swift */; };
		B4E782C321793AB200A7DFCE /* ActivityIndicatorCell.swift in Sources */ = {isa = PBXBuildFile; fileRef = B4E782C221793AB200A7DFCE /* ActivityIndicatorCell.swift */; };
		B4E782C72179509A00A7DFCE /* CenteredLabelCell.swift in Sources */ = {isa = PBXBuildFile; fileRef = B4E782C62179509A00A7DFCE /* CenteredLabelCell.swift */; };
		B4EF66512294A665007FEAB0 /* TableViewHeaderFooterView.swift in Sources */ = {isa = PBXBuildFile; fileRef = B4EF66502294A664007FEAB0 /* TableViewHeaderFooterView.swift */; };
		C0938E44235E8ED500256251 /* AnimationSynchronizer.swift in Sources */ = {isa = PBXBuildFile; fileRef = C0938E43235E8ED500256251 /* AnimationSynchronizer.swift */; };
		C0A0D76E233AEF6C00F432FD /* ShimmerLinesView.swift in Sources */ = {isa = PBXBuildFile; fileRef = C0A0D76B233AEF6C00F432FD /* ShimmerLinesView.swift */; };
		C0EAAEAD2347E1DF00C7244E /* ShimmerView.swift in Sources */ = {isa = PBXBuildFile; fileRef = C0EAAEAC2347E1DF00C7244E /* ShimmerView.swift */; };
		C708B04C260A8696007190FA /* SegmentItem.swift in Sources */ = {isa = PBXBuildFile; fileRef = C708B04B260A8696007190FA /* SegmentItem.swift */; };
		C708B056260A86FA007190FA /* SegmentPillButton.swift in Sources */ = {isa = PBXBuildFile; fileRef = C708B055260A86FA007190FA /* SegmentPillButton.swift */; };
		C708B05F260A8778007190FA /* SegmentPillButton.swift in Sources */ = {isa = PBXBuildFile; fileRef = C708B055260A86FA007190FA /* SegmentPillButton.swift */; };
		C708B064260A87F7007190FA /* SegmentItem.swift in Sources */ = {isa = PBXBuildFile; fileRef = C708B04B260A8696007190FA /* SegmentItem.swift */; };
		C77A04B725F03DD1001B3EB6 /* String+Date.swift in Sources */ = {isa = PBXBuildFile; fileRef = C77A04B625F03DD1001B3EB6 /* String+Date.swift */; };
		C77A04B825F03DD1001B3EB6 /* String+Date.swift in Sources */ = {isa = PBXBuildFile; fileRef = C77A04B625F03DD1001B3EB6 /* String+Date.swift */; };
		C77A04ED25F046EB001B3EB6 /* Date+CellFileAccessoryView.swift in Sources */ = {isa = PBXBuildFile; fileRef = C77A04EC25F046EB001B3EB6 /* Date+CellFileAccessoryView.swift */; };
		C77A04EE25F046EB001B3EB6 /* Date+CellFileAccessoryView.swift in Sources */ = {isa = PBXBuildFile; fileRef = C77A04EC25F046EB001B3EB6 /* Date+CellFileAccessoryView.swift */; };
		CCC18C2C2501B22F00BE830E /* CardView.swift in Sources */ = {isa = PBXBuildFile; fileRef = CCC18C2B2501B22F00BE830E /* CardView.swift */; };
		ECEBA8FC25EDF3380048EE24 /* SegmentedControl.swift in Sources */ = {isa = PBXBuildFile; fileRef = ECEBA8FB25EDF3380048EE24 /* SegmentedControl.swift */; };
		FC414E1F258876FB00069E73 /* CommandBar.swift in Sources */ = {isa = PBXBuildFile; fileRef = FC414E1E258876FB00069E73 /* CommandBar.swift */; };
		FC414E252588798000069E73 /* CommandBarButtonGroupView.swift in Sources */ = {isa = PBXBuildFile; fileRef = FC414E242588798000069E73 /* CommandBarButtonGroupView.swift */; };
		FC414E2B25887A4B00069E73 /* CommandBarButton.swift in Sources */ = {isa = PBXBuildFile; fileRef = FC414E2A25887A4B00069E73 /* CommandBarButton.swift */; };
		FC414E4F2588B65C00069E73 /* CommandBarItem.swift in Sources */ = {isa = PBXBuildFile; fileRef = FC414E4E2588B65C00069E73 /* CommandBarItem.swift */; };
		FD053A352224CA33009B6378 /* DatePickerControllerTests.swift in Sources */ = {isa = PBXBuildFile; fileRef = FD053A342224CA33009B6378 /* DatePickerControllerTests.swift */; };
		FD0D29D62151A3D700E8655E /* CardPresenterNavigationController.swift in Sources */ = {isa = PBXBuildFile; fileRef = FD0D29D52151A3D700E8655E /* CardPresenterNavigationController.swift */; };
		FD1FAE1B2272464B00A5DBA4 /* GenericDateTimePicker.swift in Sources */ = {isa = PBXBuildFile; fileRef = FD1FAE1A2272464B00A5DBA4 /* GenericDateTimePicker.swift */; };
		FD256C5B2183B90B00EC9588 /* DatePickerSelectionManager.swift in Sources */ = {isa = PBXBuildFile; fileRef = FD256C5A2183B90B00EC9588 /* DatePickerSelectionManager.swift */; };
		FD36F1A9216C0A6900CECBC6 /* CardPresentationController.swift in Sources */ = {isa = PBXBuildFile; fileRef = FDA1AF9221487225001AE720 /* CardPresentationController.swift */; };
		FD41C88422DD13230086F899 /* ContentScrollViewTraits.swift in Sources */ = {isa = PBXBuildFile; fileRef = FD41C86E22DD13230086F899 /* ContentScrollViewTraits.swift */; };
		FD41C88622DD13230086F899 /* ShyHeaderController.swift in Sources */ = {isa = PBXBuildFile; fileRef = FD41C87022DD13230086F899 /* ShyHeaderController.swift */; };
		FD41C88822DD13230086F899 /* ShyHeaderView.swift in Sources */ = {isa = PBXBuildFile; fileRef = FD41C87122DD13230086F899 /* ShyHeaderView.swift */; };
		FD41C89422DD13230086F899 /* LargeTitleView.swift in Sources */ = {isa = PBXBuildFile; fileRef = FD41C87A22DD13230086F899 /* LargeTitleView.swift */; };
		FD41C89622DD13230086F899 /* NavigationBar.swift in Sources */ = {isa = PBXBuildFile; fileRef = FD41C87B22DD13230086F899 /* NavigationBar.swift */; };
		FD41C89C22DD13230086F899 /* SearchBar.swift in Sources */ = {isa = PBXBuildFile; fileRef = FD41C87E22DD13230086F899 /* SearchBar.swift */; };
		FD41C89E22DD13230086F899 /* NavigationController.swift in Sources */ = {isa = PBXBuildFile; fileRef = FD41C87F22DD13230086F899 /* NavigationController.swift */; };
		FD41C8A022DD13230086F899 /* NavigationAnimator.swift in Sources */ = {isa = PBXBuildFile; fileRef = FD41C88022DD13230086F899 /* NavigationAnimator.swift */; };
		FD41C8B222DD3BB70086F899 /* UIScrollView+Extensions.swift in Sources */ = {isa = PBXBuildFile; fileRef = FD41C8B122DD3BB70086F899 /* UIScrollView+Extensions.swift */; };
		FD41C8B522DD3EA20086F899 /* NSLayoutConstraint+Extensions.swift in Sources */ = {isa = PBXBuildFile; fileRef = FD41C8B422DD3EA20086F899 /* NSLayoutConstraint+Extensions.swift */; };
		FD41C8BE22DD47120086F899 /* UINavigationItem+Navigation.swift in Sources */ = {isa = PBXBuildFile; fileRef = FD41C8BD22DD47120086F899 /* UINavigationItem+Navigation.swift */; };
		FD4F2A1B2148937100C437D6 /* PageCardPresenterController.swift in Sources */ = {isa = PBXBuildFile; fileRef = FD4F2A1A2148937100C437D6 /* PageCardPresenterController.swift */; };
		FD4F2A20214AE20400C437D6 /* DatePickerController.swift in Sources */ = {isa = PBXBuildFile; fileRef = FD4F2A1F214AE20400C437D6 /* DatePickerController.swift */; };
		FD56FD92219123FE0023C7EA /* DateTimePickerViewComponentTableView.swift in Sources */ = {isa = PBXBuildFile; fileRef = FD9758082191118E00B67319 /* DateTimePickerViewComponentTableView.swift */; };
		FD56FD94219128BF0023C7EA /* DateTimePickerViewDataSource.swift in Sources */ = {isa = PBXBuildFile; fileRef = FD9758072191118E00B67319 /* DateTimePickerViewDataSource.swift */; };
		FD56FD95219131430023C7EA /* DateTimePickerView.swift in Sources */ = {isa = PBXBuildFile; fileRef = FD9758062191118D00B67319 /* DateTimePickerView.swift */; };
		FD56FD962192754B0023C7EA /* DateTimePickerViewComponent.swift in Sources */ = {isa = PBXBuildFile; fileRef = FD9758092191118E00B67319 /* DateTimePickerViewComponent.swift */; };
		FD56FD9A2194E50D0023C7EA /* DateTimePickerController.swift in Sources */ = {isa = PBXBuildFile; fileRef = FD5ADBF32190CDC80005A9AF /* DateTimePickerController.swift */; };
		FD599D0221348439008845EE /* CalendarView.swift in Sources */ = {isa = PBXBuildFile; fileRef = FD599D0121348439008845EE /* CalendarView.swift */; };
		FD599D062134A682008845EE /* AccessibleViewDelegate.swift in Sources */ = {isa = PBXBuildFile; fileRef = FD599D052134A682008845EE /* AccessibleViewDelegate.swift */; };
		FD599D082134AB0E008845EE /* CalendarViewWeekdayHeadingView.swift in Sources */ = {isa = PBXBuildFile; fileRef = FD599D072134AB0E008845EE /* CalendarViewWeekdayHeadingView.swift */; };
		FD599D0A2134AB15008845EE /* CalendarViewLayout.swift in Sources */ = {isa = PBXBuildFile; fileRef = FD599D092134AB15008845EE /* CalendarViewLayout.swift */; };
		FD599D0C2134AB1E008845EE /* CalendarViewDataSource.swift in Sources */ = {isa = PBXBuildFile; fileRef = FD599D0B2134AB1E008845EE /* CalendarViewDataSource.swift */; };
		FD5BBE3B214B2F44008964B4 /* Date+Extensions.swift in Sources */ = {isa = PBXBuildFile; fileRef = FD5BBE3A214B2F44008964B4 /* Date+Extensions.swift */; };
		FD5BBE41214C6AF3008964B4 /* TwoLineTitleView.swift in Sources */ = {isa = PBXBuildFile; fileRef = FD5BBE40214C6AF3008964B4 /* TwoLineTitleView.swift */; };
		FD5BBE43214C73CE008964B4 /* EasyTapButton.swift in Sources */ = {isa = PBXBuildFile; fileRef = FD5BBE42214C73CE008964B4 /* EasyTapButton.swift */; };
		FD7254E72146E946002F4069 /* CalendarViewDayCell.swift in Sources */ = {isa = PBXBuildFile; fileRef = FDFB8AEE21361C9D0046850A /* CalendarViewDayCell.swift */; };
		FD7254E92147059D002F4069 /* Calendar+Extensions.swift in Sources */ = {isa = PBXBuildFile; fileRef = FD7254E82147059D002F4069 /* Calendar+Extensions.swift */; };
		FD777529219E3F6C00033D58 /* DayOfMonth.swift in Sources */ = {isa = PBXBuildFile; fileRef = FD777528219E3F6C00033D58 /* DayOfMonth.swift */; };
		FD77752B219E455A00033D58 /* AccessibilityContainerView.swift in Sources */ = {isa = PBXBuildFile; fileRef = FD77752A219E455A00033D58 /* AccessibilityContainerView.swift */; };
		FD77752D219E62E100033D58 /* DateTimePickerViewLayout.swift in Sources */ = {isa = PBXBuildFile; fileRef = FD77752C219E62E100033D58 /* DateTimePickerViewLayout.swift */; };
		FD77753021A490BA00033D58 /* DateTimePicker.swift in Sources */ = {isa = PBXBuildFile; fileRef = FD77752F21A490BA00033D58 /* DateTimePicker.swift */; };
		FD7DF05C21FA7F5000857267 /* Tooltip.swift in Sources */ = {isa = PBXBuildFile; fileRef = FD7DF05B21FA7F5000857267 /* Tooltip.swift */; };
		FD7DF05E21FA7FC100857267 /* TooltipView.swift in Sources */ = {isa = PBXBuildFile; fileRef = FD7DF05D21FA7FC100857267 /* TooltipView.swift */; };
		FD7DF06021FA83C900857267 /* TooltipPositionController.swift in Sources */ = {isa = PBXBuildFile; fileRef = FD7DF05F21FA83C900857267 /* TooltipPositionController.swift */; };
		FD97580F2191118E00B67319 /* DateTimePickerViewComponentCell.swift in Sources */ = {isa = PBXBuildFile; fileRef = FD97580A2191118E00B67319 /* DateTimePickerViewComponentCell.swift */; };
		FD9A5C872179464F00D224D9 /* DateComponents+Extensions.swift in Sources */ = {isa = PBXBuildFile; fileRef = FD9A5C862179464F00D224D9 /* DateComponents+Extensions.swift */; };
		FD9DA7B5232C33A80013E41B /* UIViewController+Navigation.swift in Sources */ = {isa = PBXBuildFile; fileRef = FD9DA7B4232C33A80013E41B /* UIViewController+Navigation.swift */; };
		FDA1AF8C21484625001AE720 /* BlurringView.swift in Sources */ = {isa = PBXBuildFile; fileRef = FDA1AF8B21484625001AE720 /* BlurringView.swift */; };
		FDA1AF91214871B5001AE720 /* CardTransitionAnimator.swift in Sources */ = {isa = PBXBuildFile; fileRef = FDA1AF90214871B5001AE720 /* CardTransitionAnimator.swift */; };
		FDD454EE21405B390006E84E /* DotView.swift in Sources */ = {isa = PBXBuildFile; fileRef = FDD454ED21405B390006E84E /* DotView.swift */; };
		FDF41ED92141A02200EC527C /* CalendarConfiguration.swift in Sources */ = {isa = PBXBuildFile; fileRef = FDF41ED82141A02200EC527C /* CalendarConfiguration.swift */; };
		FDFB8AEB21361C950046850A /* CalendarViewMonthBannerView.swift in Sources */ = {isa = PBXBuildFile; fileRef = FDFB8AEA21361C950046850A /* CalendarViewMonthBannerView.swift */; };
		FDFB8AF021361C9D0046850A /* CalendarViewDayTodayCell.swift in Sources */ = {isa = PBXBuildFile; fileRef = FDFB8AEC21361C9D0046850A /* CalendarViewDayTodayCell.swift */; };
		FDFB8AF121361C9D0046850A /* CalendarViewDayMonthCell.swift in Sources */ = {isa = PBXBuildFile; fileRef = FDFB8AED21361C9D0046850A /* CalendarViewDayMonthCell.swift */; };
		FDFB8AF321361C9D0046850A /* CalendarViewDayMonthYearCell.swift in Sources */ = {isa = PBXBuildFile; fileRef = FDFB8AEF21361C9D0046850A /* CalendarViewDayMonthYearCell.swift */; };
/* End PBXBuildFile section */

/* Begin PBXContainerItemProxy section */
		8FD011C7228A831700D25925 /* PBXContainerItemProxy */ = {
			isa = PBXContainerItemProxy;
			containerPortal = A5CEC14820D980B20016922A /* Project object */;
			proxyType = 1;
			remoteGlobalIDString = A5DA88FB226FAA01000A8EA8;
			remoteInfo = OfficeUIFabricResources;
		};
		A542A9D4226FBEF000204A52 /* PBXContainerItemProxy */ = {
			isa = PBXContainerItemProxy;
			containerPortal = A5CEC14820D980B20016922A /* Project object */;
			proxyType = 1;
			remoteGlobalIDString = A5DA88FB226FAA01000A8EA8;
			remoteInfo = OfficeUIFabricResources;
		};
		A5CEC15C20D980B30016922A /* PBXContainerItemProxy */ = {
			isa = PBXContainerItemProxy;
			containerPortal = A5CEC14820D980B20016922A /* Project object */;
			proxyType = 1;
			remoteGlobalIDString = A5CEC15020D980B20016922A;
			remoteInfo = OfficeUIFabric;
		};
/* End PBXContainerItemProxy section */

/* Begin PBXFileReference section */
		0AA874142600237A00D47421 /* PersonaView.swift */ = {isa = PBXFileReference; lastKnownFileType = sourcecode.swift; path = PersonaView.swift; sourceTree = "<group>"; };
		0ACD82102620451E0035CD9F /* MSFPersonaViewTokens.generated.swift */ = {isa = PBXFileReference; fileEncoding = 4; lastKnownFileType = sourcecode.swift; path = MSFPersonaViewTokens.generated.swift; sourceTree = "<group>"; };
		0ACD82172620453B0035CD9F /* PersonaViewTokens.swift */ = {isa = PBXFileReference; lastKnownFileType = sourcecode.swift; path = PersonaViewTokens.swift; sourceTree = "<group>"; };
		0AD70F5626E7F2E3008774EC /* MSFCommandBarTokens.generated.swift */ = {isa = PBXFileReference; fileEncoding = 4; lastKnownFileType = sourcecode.swift; path = MSFCommandBarTokens.generated.swift; sourceTree = "<group>"; };
		0AD70F5926E80A5D008774EC /* CommandBarTokens.swift */ = {isa = PBXFileReference; lastKnownFileType = sourcecode.swift; path = CommandBarTokens.swift; sourceTree = "<group>"; };
		0AE866A626BA05D000E92108 /* Locale+Extensions.swift */ = {isa = PBXFileReference; lastKnownFileType = sourcecode.swift; path = "Locale+Extensions.swift"; sourceTree = "<group>"; };
		0BCEFADD2485FEC00088CEE5 /* PopupMenuProtocols.swift */ = {isa = PBXFileReference; lastKnownFileType = sourcecode.swift; path = PopupMenuProtocols.swift; sourceTree = "<group>"; };
		1168630222E131CF0088B302 /* TabBarItemView.swift */ = {isa = PBXFileReference; fileEncoding = 4; lastKnownFileType = sourcecode.swift; path = TabBarItemView.swift; sourceTree = "<group>"; };
		1168630322E131CF0088B302 /* TabBarView.swift */ = {isa = PBXFileReference; fileEncoding = 4; lastKnownFileType = sourcecode.swift; path = TabBarView.swift; sourceTree = "<group>"; };
		118D9847230BBA2300BC0B72 /* TabBarItem.swift */ = {isa = PBXFileReference; lastKnownFileType = sourcecode.swift; path = TabBarItem.swift; sourceTree = "<group>"; };
		22010B6F2523CB2D00FF1F10 /* ActivityViewAnimating.swift */ = {isa = PBXFileReference; fileEncoding = 4; lastKnownFileType = sourcecode.swift; path = ActivityViewAnimating.swift; sourceTree = "<group>"; };
		436F6B3D26F4924200D18073 /* MSFNotificationTokens.generated.swift */ = {isa = PBXFileReference; fileEncoding = 4; lastKnownFileType = sourcecode.swift; path = MSFNotificationTokens.generated.swift; sourceTree = "<group>"; };
		436F6B4026F4926B00D18073 /* MSFNotificationTokens.swift */ = {isa = PBXFileReference; lastKnownFileType = sourcecode.swift; path = MSFNotificationTokens.swift; sourceTree = "<group>"; };
		497DC2D724185885008D86F8 /* PillButtonBar.swift */ = {isa = PBXFileReference; fileEncoding = 4; lastKnownFileType = sourcecode.swift; path = PillButtonBar.swift; sourceTree = "<group>"; };
		497DC2D824185885008D86F8 /* PillButton.swift */ = {isa = PBXFileReference; fileEncoding = 4; lastKnownFileType = sourcecode.swift; path = PillButton.swift; sourceTree = "<group>"; };
		5303259926B31B6B00611D05 /* AvatarModifiers.swift */ = {isa = PBXFileReference; fileEncoding = 4; lastKnownFileType = sourcecode.swift; path = AvatarModifiers.swift; sourceTree = "<group>"; };
		5306074F26A1E6A4002D49CF /* AvatarGroupTokens.swift */ = {isa = PBXFileReference; fileEncoding = 4; lastKnownFileType = sourcecode.swift; path = AvatarGroupTokens.swift; sourceTree = "<group>"; };
		5306075026A1E6A4002D49CF /* MSFAvatarGroupTokens.generated.swift */ = {isa = PBXFileReference; fileEncoding = 4; lastKnownFileType = sourcecode.swift; path = MSFAvatarGroupTokens.generated.swift; sourceTree = "<group>"; };
		5306075126A1E6A4002D49CF /* AvatarGroup.swift */ = {isa = PBXFileReference; fileEncoding = 4; lastKnownFileType = sourcecode.swift; path = AvatarGroup.swift; sourceTree = "<group>"; };
		53097CFF270288FB00A6E4DC /* MSFButton.swift */ = {isa = PBXFileReference; fileEncoding = 4; lastKnownFileType = sourcecode.swift; path = MSFButton.swift; sourceTree = "<group>"; };
		53097D00270288FB00A6E4DC /* MSFButtonTokens.generated.swift */ = {isa = PBXFileReference; fileEncoding = 4; lastKnownFileType = sourcecode.swift; path = MSFButtonTokens.generated.swift; sourceTree = "<group>"; };
		53097D01270288FB00A6E4DC /* Button.swift */ = {isa = PBXFileReference; fileEncoding = 4; lastKnownFileType = sourcecode.swift; path = Button.swift; sourceTree = "<group>"; };
		53097D02270288FB00A6E4DC /* ButtonModifiers.swift */ = {isa = PBXFileReference; fileEncoding = 4; lastKnownFileType = sourcecode.swift; path = ButtonModifiers.swift; sourceTree = "<group>"; };
		53097D03270288FB00A6E4DC /* ButtonTokens.swift */ = {isa = PBXFileReference; fileEncoding = 4; lastKnownFileType = sourcecode.swift; path = ButtonTokens.swift; sourceTree = "<group>"; };
		53097D0E2702890800A6E4DC /* HeaderFooterTokens.swift */ = {isa = PBXFileReference; fileEncoding = 4; lastKnownFileType = sourcecode.swift; path = HeaderFooterTokens.swift; sourceTree = "<group>"; };
		53097D0F2702890800A6E4DC /* List.swift */ = {isa = PBXFileReference; fileEncoding = 4; lastKnownFileType = sourcecode.swift; path = List.swift; sourceTree = "<group>"; };
		53097D102702890800A6E4DC /* MSFListCellTokens.generated.swift */ = {isa = PBXFileReference; fileEncoding = 4; lastKnownFileType = sourcecode.swift; path = MSFListCellTokens.generated.swift; sourceTree = "<group>"; };
		53097D112702890800A6E4DC /* ListTokens.swift */ = {isa = PBXFileReference; fileEncoding = 4; lastKnownFileType = sourcecode.swift; path = ListTokens.swift; sourceTree = "<group>"; };
		53097D122702890800A6E4DC /* MSFHeaderFooterTokens.generated.swift */ = {isa = PBXFileReference; fileEncoding = 4; lastKnownFileType = sourcecode.swift; path = MSFHeaderFooterTokens.generated.swift; sourceTree = "<group>"; };
		53097D132702890800A6E4DC /* ListHeaderFooter.swift */ = {isa = PBXFileReference; fileEncoding = 4; lastKnownFileType = sourcecode.swift; path = ListHeaderFooter.swift; sourceTree = "<group>"; };
		53097D142702890800A6E4DC /* MSFListTokens.generated.swift */ = {isa = PBXFileReference; fileEncoding = 4; lastKnownFileType = sourcecode.swift; path = MSFListTokens.generated.swift; sourceTree = "<group>"; };
		53097D152702890900A6E4DC /* ListCell.swift */ = {isa = PBXFileReference; fileEncoding = 4; lastKnownFileType = sourcecode.swift; path = ListCell.swift; sourceTree = "<group>"; };
		53097D262702895500A6E4DC /* MSFDrawerTokens.swift */ = {isa = PBXFileReference; fileEncoding = 4; lastKnownFileType = sourcecode.swift; path = MSFDrawerTokens.swift; sourceTree = "<group>"; };
		53097D272702895500A6E4DC /* MSFDrawerTokens.generated.swift */ = {isa = PBXFileReference; fileEncoding = 4; lastKnownFileType = sourcecode.swift; path = MSFDrawerTokens.generated.swift; sourceTree = "<group>"; };
		53097D4527028B1100A6E4DC /* ButtonLegacy.swift */ = {isa = PBXFileReference; fileEncoding = 4; lastKnownFileType = sourcecode.swift; path = ButtonLegacy.swift; sourceTree = "<group>"; };
		5328D96C26FBA3D600F3723B /* IndeterminateProgressBarTokens.swift */ = {isa = PBXFileReference; fileEncoding = 4; lastKnownFileType = sourcecode.swift; path = IndeterminateProgressBarTokens.swift; sourceTree = "<group>"; };
		5328D96D26FBA3D600F3723B /* IndeterminateProgressBarModifiers.swift */ = {isa = PBXFileReference; fileEncoding = 4; lastKnownFileType = sourcecode.swift; path = IndeterminateProgressBarModifiers.swift; sourceTree = "<group>"; };
		5328D96E26FBA3D700F3723B /* MSFIndeterminateProgressBarTokens.generated.swift */ = {isa = PBXFileReference; fileEncoding = 4; lastKnownFileType = sourcecode.swift; path = MSFIndeterminateProgressBarTokens.generated.swift; sourceTree = "<group>"; };
		5328D96F26FBA3D700F3723B /* IndeterminateProgressBar.swift */ = {isa = PBXFileReference; fileEncoding = 4; lastKnownFileType = sourcecode.swift; path = IndeterminateProgressBar.swift; sourceTree = "<group>"; };
		532FE3CD26EA6D73007539C0 /* MSFActivityIndicatorTokens.generated.swift */ = {isa = PBXFileReference; fileEncoding = 4; lastKnownFileType = sourcecode.swift; path = MSFActivityIndicatorTokens.generated.swift; sourceTree = "<group>"; };
		532FE3CE26EA6D73007539C0 /* ActivityIndicatorTokens.swift */ = {isa = PBXFileReference; fileEncoding = 4; lastKnownFileType = sourcecode.swift; path = ActivityIndicatorTokens.swift; sourceTree = "<group>"; };
		532FE3CF26EA6D73007539C0 /* ActivityIndicatorModifiers.swift */ = {isa = PBXFileReference; fileEncoding = 4; lastKnownFileType = sourcecode.swift; path = ActivityIndicatorModifiers.swift; sourceTree = "<group>"; };
		532FE3D026EA6D74007539C0 /* ActivityIndicator.swift */ = {isa = PBXFileReference; fileEncoding = 4; lastKnownFileType = sourcecode.swift; path = ActivityIndicator.swift; sourceTree = "<group>"; };
		535559E22711411E0094A871 /* FluentUIHostingController.swift */ = {isa = PBXFileReference; fileEncoding = 4; lastKnownFileType = sourcecode.swift; path = FluentUIHostingController.swift; sourceTree = "<group>"; };
		537315B225438B15001FD14C /* iOS13_4_compatibility.swift */ = {isa = PBXFileReference; fileEncoding = 4; lastKnownFileType = sourcecode.swift; path = iOS13_4_compatibility.swift; sourceTree = "<group>"; };
		5373D5602694D65C0032A3B4 /* AvatarTokens.swift */ = {isa = PBXFileReference; fileEncoding = 4; lastKnownFileType = sourcecode.swift; path = AvatarTokens.swift; sourceTree = "<group>"; };
		5373D5612694D65C0032A3B4 /* Avatar.swift */ = {isa = PBXFileReference; fileEncoding = 4; lastKnownFileType = sourcecode.swift; path = Avatar.swift; sourceTree = "<group>"; };
		5373D5622694D65C0032A3B4 /* MSFAvatarTokens.generated.swift */ = {isa = PBXFileReference; fileEncoding = 4; lastKnownFileType = sourcecode.swift; path = MSFAvatarTokens.generated.swift; sourceTree = "<group>"; };
		5373D5632694D65C0032A3B4 /* MSFAvatarPresence.swift */ = {isa = PBXFileReference; fileEncoding = 4; lastKnownFileType = sourcecode.swift; path = MSFAvatarPresence.swift; sourceTree = "<group>"; };
		5373D56C2694D66F0032A3B4 /* Theming.swift */ = {isa = PBXFileReference; fileEncoding = 4; lastKnownFileType = sourcecode.swift; path = Theming.swift; sourceTree = "<group>"; };
		5373D56D2694D66F0032A3B4 /* UIKit+SwiftUI_interoperability.swift */ = {isa = PBXFileReference; fileEncoding = 4; lastKnownFileType = sourcecode.swift; path = "UIKit+SwiftUI_interoperability.swift"; sourceTree = "<group>"; };
		5373D56E2694D66F0032A3B4 /* FluentUIStyle.generated.swift */ = {isa = PBXFileReference; fileEncoding = 4; lastKnownFileType = sourcecode.swift; path = FluentUIStyle.generated.swift; sourceTree = "<group>"; };
		5373D56F2694D66F0032A3B4 /* SwiftUI+ViewModifiers.swift */ = {isa = PBXFileReference; fileEncoding = 4; lastKnownFileType = sourcecode.swift; path = "SwiftUI+ViewModifiers.swift"; sourceTree = "<group>"; };
		53BCB0CD253A4E8C00620960 /* Obscurable.swift */ = {isa = PBXFileReference; fileEncoding = 4; lastKnownFileType = sourcecode.swift; path = Obscurable.swift; sourceTree = "<group>"; };
		53FC90C02567300A008A06FD /* FluentUI_common.xcconfig */ = {isa = PBXFileReference; lastKnownFileType = text.xcconfig; path = FluentUI_common.xcconfig; sourceTree = "<group>"; };
		53FC90F525673626008A06FD /* FluentUI_release.xcconfig */ = {isa = PBXFileReference; lastKnownFileType = text.xcconfig; path = FluentUI_release.xcconfig; sourceTree = "<group>"; };
		53FC90F625673626008A06FD /* FluentUI_debug.xcconfig */ = {isa = PBXFileReference; lastKnownFileType = text.xcconfig; path = FluentUI_debug.xcconfig; sourceTree = "<group>"; };
		53FC90F725673626008A06FD /* FluentUITests.xcconfig */ = {isa = PBXFileReference; lastKnownFileType = text.xcconfig; path = FluentUITests.xcconfig; sourceTree = "<group>"; };
		53FC90F825673626008A06FD /* FluentUI_framework.xcconfig */ = {isa = PBXFileReference; lastKnownFileType = text.xcconfig; path = FluentUI_framework.xcconfig; sourceTree = "<group>"; };
		53FC90F925673627008A06FD /* FluentUILib.xcconfig */ = {isa = PBXFileReference; lastKnownFileType = text.xcconfig; path = FluentUILib.xcconfig; sourceTree = "<group>"; };
		53FC90FA25673627008A06FD /* FluentUIResources.xcconfig */ = {isa = PBXFileReference; lastKnownFileType = text.xcconfig; path = FluentUIResources.xcconfig; sourceTree = "<group>"; };
		7D0931C224AAAC8C0072458A /* SideTabBar.swift */ = {isa = PBXFileReference; lastKnownFileType = sourcecode.swift; path = SideTabBar.swift; sourceTree = "<group>"; };
		7DC2FB2724C0ED1100367A55 /* TableViewCellFileAccessoryView.swift */ = {isa = PBXFileReference; lastKnownFileType = sourcecode.swift; path = TableViewCellFileAccessoryView.swift; sourceTree = "<group>"; };
		8035CAAA2633A442007B3FD1 /* BottomCommandingController.swift */ = {isa = PBXFileReference; fileEncoding = 4; lastKnownFileType = sourcecode.swift; path = BottomCommandingController.swift; sourceTree = "<group>"; };
		8035CACA26377C14007B3FD1 /* CommandingItem.swift */ = {isa = PBXFileReference; lastKnownFileType = sourcecode.swift; path = CommandingItem.swift; sourceTree = "<group>"; };
		8035CADC2638E435007B3FD1 /* CommandingSection.swift */ = {isa = PBXFileReference; lastKnownFileType = sourcecode.swift; path = CommandingSection.swift; sourceTree = "<group>"; };
		80AECBD82629F18E005AF2F3 /* BottomSheetController.swift */ = {isa = PBXFileReference; fileEncoding = 4; lastKnownFileType = sourcecode.swift; path = BottomSheetController.swift; sourceTree = "<group>"; };
		80AECBF1262FC34E005AF2F3 /* BottomSheetPassthroughView.swift */ = {isa = PBXFileReference; lastKnownFileType = sourcecode.swift; path = BottomSheetPassthroughView.swift; sourceTree = "<group>"; };
		86AF4F7425AFC746005D4253 /* PillButtonStyle.swift */ = {isa = PBXFileReference; lastKnownFileType = sourcecode.swift; path = PillButtonStyle.swift; sourceTree = "<group>"; };
		8FA3CB5A246B19EA0049E431 /* ColorTests.swift */ = {isa = PBXFileReference; lastKnownFileType = sourcecode.swift; path = ColorTests.swift; sourceTree = "<group>"; };
		8FD01166228A820600D25925 /* libFluentUI.a */ = {isa = PBXFileReference; explicitFileType = archive.ar; includeInIndex = 0; path = libFluentUI.a; sourceTree = BUILT_PRODUCTS_DIR; };
		92079C8E26B66E5100D688DA /* CardNudgeModifiers.swift */ = {isa = PBXFileReference; lastKnownFileType = sourcecode.swift; path = CardNudgeModifiers.swift; sourceTree = "<group>"; };
		92088EF72666DB2C003F571A /* PersonaButton.swift */ = {isa = PBXFileReference; lastKnownFileType = sourcecode.swift; path = PersonaButton.swift; sourceTree = "<group>"; };
<<<<<<< HEAD
		920945412703D1DC00B38E1A /* FluentTheme.swift */ = {isa = PBXFileReference; lastKnownFileType = sourcecode.swift; path = FluentTheme.swift; sourceTree = "<group>"; };
		920945442703D8F200B38E1A /* ControlThemeable.swift */ = {isa = PBXFileReference; lastKnownFileType = sourcecode.swift; path = ControlThemeable.swift; sourceTree = "<group>"; };
		920945472703DDA000B38E1A /* CardNudgeTokens.swift */ = {isa = PBXFileReference; lastKnownFileType = sourcecode.swift; path = CardNudgeTokens.swift; sourceTree = "<group>"; };
=======
>>>>>>> 6a1833df
		925D461B26FD133600179583 /* GlobalTokens.swift */ = {isa = PBXFileReference; lastKnownFileType = sourcecode.swift; path = GlobalTokens.swift; sourceTree = "<group>"; };
		925D461E26FD18B200179583 /* AliasTokens.swift */ = {isa = PBXFileReference; lastKnownFileType = sourcecode.swift; path = AliasTokens.swift; sourceTree = "<group>"; };
		9275105426815A7100F12730 /* MSFPersonaButtonCarousel.swift */ = {isa = PBXFileReference; lastKnownFileType = sourcecode.swift; path = MSFPersonaButtonCarousel.swift; sourceTree = "<group>"; };
		927E34C62668350800998031 /* PersonaButtonTokens.swift */ = {isa = PBXFileReference; lastKnownFileType = sourcecode.swift; path = PersonaButtonTokens.swift; sourceTree = "<group>"; };
		9298798D266A8E1C002B1EB4 /* MSFPersonaButtonTokens.generated.swift */ = {isa = PBXFileReference; fileEncoding = 4; lastKnownFileType = sourcecode.swift; path = MSFPersonaButtonTokens.generated.swift; sourceTree = "<group>"; };
		9298798E266A8E1C002B1EB4 /* MSFPersonaButtonCarouselTokens.generated.swift */ = {isa = PBXFileReference; fileEncoding = 4; lastKnownFileType = sourcecode.swift; path = MSFPersonaButtonCarouselTokens.generated.swift; sourceTree = "<group>"; };
		929DD255266ED3AC00E8175E /* PersonaButtonCarouselTokens.swift */ = {isa = PBXFileReference; fileEncoding = 4; lastKnownFileType = sourcecode.swift; path = PersonaButtonCarouselTokens.swift; sourceTree = "<group>"; };
		929DD258266ED3B600E8175E /* PersonaButtonCarousel.swift */ = {isa = PBXFileReference; fileEncoding = 4; lastKnownFileType = sourcecode.swift; path = PersonaButtonCarousel.swift; sourceTree = "<group>"; };
		92A1E4EB26A741F60007ED60 /* MSFCardNudgeTokens.swift */ = {isa = PBXFileReference; lastKnownFileType = sourcecode.swift; path = MSFCardNudgeTokens.swift; sourceTree = "<group>"; };
		92A1E4F326A791590007ED60 /* MSFCardNudge.swift */ = {isa = PBXFileReference; lastKnownFileType = sourcecode.swift; path = MSFCardNudge.swift; sourceTree = "<group>"; };
		92ABB39126BC8E9900BA179A /* MSFCardNudgeTokens.generated.swift */ = {isa = PBXFileReference; fileEncoding = 4; lastKnownFileType = sourcecode.swift; path = MSFCardNudgeTokens.generated.swift; sourceTree = "<group>"; };
		92B7E6A12684262900EFC15E /* MSFPersonaButton.swift */ = {isa = PBXFileReference; lastKnownFileType = sourcecode.swift; path = MSFPersonaButton.swift; sourceTree = "<group>"; };
		92D5598026A0FD2800328FD3 /* CardNudge.swift */ = {isa = PBXFileReference; lastKnownFileType = sourcecode.swift; path = CardNudge.swift; sourceTree = "<group>"; };
		92E7AD4E26FE51FF00AE7FF8 /* ColorSet.swift */ = {isa = PBXFileReference; lastKnownFileType = sourcecode.swift; path = ColorSet.swift; sourceTree = "<group>"; };
		92E7AD5126FE904D00AE7FF8 /* DynamicColor.swift */ = {isa = PBXFileReference; lastKnownFileType = sourcecode.swift; path = DynamicColor.swift; sourceTree = "<group>"; };
		92EE82AC27025A94009D52B5 /* TokenSet.swift */ = {isa = PBXFileReference; lastKnownFileType = sourcecode.swift; path = TokenSet.swift; sourceTree = "<group>"; };
		A257F829251D98DD002CAA6E /* FluentUI-apple.xcassets */ = {isa = PBXFileReference; lastKnownFileType = folder.assetcatalog; name = "FluentUI-apple.xcassets"; path = "../apple/Resources/FluentUI-apple.xcassets"; sourceTree = "<group>"; };
		A257F82B251D98F3002CAA6E /* FluentUI-ios.xcassets */ = {isa = PBXFileReference; lastKnownFileType = folder.assetcatalog; name = "FluentUI-ios.xcassets"; path = "FluentUI/Resources/FluentUI-ios.xcassets"; sourceTree = "<group>"; };
		A5237ACA21DED7030040BF27 /* ResizingHandleView.swift */ = {isa = PBXFileReference; lastKnownFileType = sourcecode.swift; path = ResizingHandleView.swift; sourceTree = "<group>"; };
		A5237ACC21ED6CA70040BF27 /* DrawerShadowView.swift */ = {isa = PBXFileReference; lastKnownFileType = sourcecode.swift; path = DrawerShadowView.swift; sourceTree = "<group>"; };
		A52648DB2316F4F9003342A0 /* BarButtonItems.swift */ = {isa = PBXFileReference; lastKnownFileType = sourcecode.swift; path = BarButtonItems.swift; sourceTree = "<group>"; };
		A54D97D9217A5FC10072681A /* CALayer+Extensions.swift */ = {isa = PBXFileReference; lastKnownFileType = sourcecode.swift; path = "CALayer+Extensions.swift"; sourceTree = "<group>"; };
		A559BB7D212B6D100055E107 /* String+Extension.swift */ = {isa = PBXFileReference; lastKnownFileType = sourcecode.swift; path = "String+Extension.swift"; sourceTree = "<group>"; };
		A559BB80212B6FA40055E107 /* en */ = {isa = PBXFileReference; lastKnownFileType = text.plist.strings; name = en; path = en.lproj/Localizable.strings; sourceTree = "<group>"; };
		A559BB82212B7D870055E107 /* FluentUIFramework.swift */ = {isa = PBXFileReference; lastKnownFileType = sourcecode.swift; path = FluentUIFramework.swift; sourceTree = "<group>"; };
		A56CE7B522E68A7800AA77EE /* UIColor+Extensions.swift */ = {isa = PBXFileReference; lastKnownFileType = sourcecode.swift; path = "UIColor+Extensions.swift"; sourceTree = "<group>"; };
		A589F853211BA03200471C23 /* Label.swift */ = {isa = PBXFileReference; lastKnownFileType = sourcecode.swift; path = Label.swift; sourceTree = "<group>"; };
		A5961F9C218A254D00E2A506 /* PopupMenuController.swift */ = {isa = PBXFileReference; lastKnownFileType = sourcecode.swift; path = PopupMenuController.swift; sourceTree = "<group>"; };
		A5961F9E218A256B00E2A506 /* PopupMenuItem.swift */ = {isa = PBXFileReference; lastKnownFileType = sourcecode.swift; path = PopupMenuItem.swift; sourceTree = "<group>"; };
		A5961FA0218A25C400E2A506 /* PopupMenuSection.swift */ = {isa = PBXFileReference; lastKnownFileType = sourcecode.swift; path = PopupMenuSection.swift; sourceTree = "<group>"; };
		A5961FA2218A25D100E2A506 /* PopupMenuItemCell.swift */ = {isa = PBXFileReference; lastKnownFileType = sourcecode.swift; path = PopupMenuItemCell.swift; sourceTree = "<group>"; };
		A5961FA4218A260500E2A506 /* PopupMenuSectionHeaderView.swift */ = {isa = PBXFileReference; lastKnownFileType = sourcecode.swift; path = PopupMenuSectionHeaderView.swift; sourceTree = "<group>"; };
		A5961FA6218A2E4500E2A506 /* UIImage+Extensions.swift */ = {isa = PBXFileReference; lastKnownFileType = sourcecode.swift; path = "UIImage+Extensions.swift"; sourceTree = "<group>"; };
		A5B6617223A41E2900E801DD /* NotificationView.swift */ = {isa = PBXFileReference; lastKnownFileType = sourcecode.swift; path = NotificationView.swift; sourceTree = "<group>"; };
		A5B87AF0211BD4380038C37C /* UIFont+Extension.swift */ = {isa = PBXFileReference; lastKnownFileType = sourcecode.swift; path = "UIFont+Extension.swift"; sourceTree = "<group>"; };
		A5B87AF3211E16360038C37C /* DrawerController.swift */ = {isa = PBXFileReference; fileEncoding = 4; lastKnownFileType = sourcecode.swift; path = DrawerController.swift; sourceTree = "<group>"; };
		A5B87AF4211E16360038C37C /* DrawerTransitionAnimator.swift */ = {isa = PBXFileReference; fileEncoding = 4; lastKnownFileType = sourcecode.swift; path = DrawerTransitionAnimator.swift; sourceTree = "<group>"; };
		A5B87AF5211E16360038C37C /* DrawerPresentationController.swift */ = {isa = PBXFileReference; fileEncoding = 4; lastKnownFileType = sourcecode.swift; path = DrawerPresentationController.swift; sourceTree = "<group>"; };
		A5B87B01211E20B50038C37C /* UIScreen+Extension.swift */ = {isa = PBXFileReference; lastKnownFileType = sourcecode.swift; path = "UIScreen+Extension.swift"; sourceTree = "<group>"; };
		A5B87B03211E22B70038C37C /* DimmingView.swift */ = {isa = PBXFileReference; lastKnownFileType = sourcecode.swift; path = DimmingView.swift; sourceTree = "<group>"; };
		A5B87B05211E23650038C37C /* UIView+Extensions.swift */ = {isa = PBXFileReference; lastKnownFileType = sourcecode.swift; path = "UIView+Extensions.swift"; sourceTree = "<group>"; };
		A5CEC15120D980B20016922A /* FluentUI.framework */ = {isa = PBXFileReference; explicitFileType = wrapper.framework; includeInIndex = 0; path = FluentUI.framework; sourceTree = BUILT_PRODUCTS_DIR; };
		A5CEC15420D980B20016922A /* FluentUI.h */ = {isa = PBXFileReference; lastKnownFileType = sourcecode.c.h; path = FluentUI.h; sourceTree = "<group>"; };
		A5CEC15520D980B20016922A /* Info.plist */ = {isa = PBXFileReference; lastKnownFileType = text.plist.xml; path = Info.plist; sourceTree = "<group>"; };
		A5CEC15A20D980B30016922A /* FluentUITests.xctest */ = {isa = PBXFileReference; explicitFileType = wrapper.cfbundle; includeInIndex = 0; path = FluentUITests.xctest; sourceTree = BUILT_PRODUCTS_DIR; };
		A5CEC15F20D980B30016922A /* FluentUITests.swift */ = {isa = PBXFileReference; lastKnownFileType = sourcecode.swift; path = FluentUITests.swift; sourceTree = "<group>"; };
		A5CEC16120D980B30016922A /* Info.plist */ = {isa = PBXFileReference; lastKnownFileType = text.plist.xml; path = Info.plist; sourceTree = "<group>"; };
		A5CEC16C20D98EE70016922A /* Colors.swift */ = {isa = PBXFileReference; lastKnownFileType = sourcecode.swift; path = Colors.swift; sourceTree = "<group>"; };
		A5CEC16E20D98F340016922A /* Fonts.swift */ = {isa = PBXFileReference; lastKnownFileType = sourcecode.swift; path = Fonts.swift; sourceTree = "<group>"; };
		A5DA88FC226FAA01000A8EA8 /* FluentUIResources-ios.bundle */ = {isa = PBXFileReference; explicitFileType = wrapper.cfbundle; includeInIndex = 0; path = "FluentUIResources-ios.bundle"; sourceTree = BUILT_PRODUCTS_DIR; };
		A5DA88FE226FAA01000A8EA8 /* Info.plist */ = {isa = PBXFileReference; lastKnownFileType = text.plist.xml; path = Info.plist; sourceTree = "<group>"; };
		A5DCA76321224026005F4CB7 /* Separator.swift */ = {isa = PBXFileReference; lastKnownFileType = sourcecode.swift; path = Separator.swift; sourceTree = "<group>"; };
		A5DF1EAC2213B26900CC741A /* en */ = {isa = PBXFileReference; lastKnownFileType = text.plist.stringsdict; name = en; path = en.lproj/Localizable.stringsdict; sourceTree = "<group>"; };
		B441478C228CDA130040E88E /* BooleanCell.swift */ = {isa = PBXFileReference; lastKnownFileType = sourcecode.swift; path = BooleanCell.swift; sourceTree = "<group>"; };
		B444D6B02181403C0002B4D4 /* UITableViewCell+Extension.swift */ = {isa = PBXFileReference; lastKnownFileType = sourcecode.swift; path = "UITableViewCell+Extension.swift"; sourceTree = "<group>"; };
		B444D6B52183A9740002B4D4 /* BadgeView.swift */ = {isa = PBXFileReference; lastKnownFileType = sourcecode.swift; path = BadgeView.swift; sourceTree = "<group>"; };
		B45EB78F219E310F008646A2 /* BadgeField.swift */ = {isa = PBXFileReference; lastKnownFileType = sourcecode.swift; path = BadgeField.swift; sourceTree = "<group>"; };
		B46D3F922151D95F0029772C /* PersonaCell.swift */ = {isa = PBXFileReference; lastKnownFileType = sourcecode.swift; path = PersonaCell.swift; sourceTree = "<group>"; };
		B46D3F9C215985AC0029772C /* PersonaListView.swift */ = {isa = PBXFileReference; lastKnownFileType = sourcecode.swift; path = PersonaListView.swift; sourceTree = "<group>"; };
		B47B58B722F8E5840078DE38 /* PeoplePicker.swift */ = {isa = PBXFileReference; lastKnownFileType = sourcecode.swift; path = PeoplePicker.swift; sourceTree = "<group>"; };
		B483323221CC71940022B4CC /* HUDView.swift */ = {isa = PBXFileReference; lastKnownFileType = sourcecode.swift; path = HUDView.swift; sourceTree = "<group>"; };
		B483323421DEA8D70022B4CC /* HUD.swift */ = {isa = PBXFileReference; lastKnownFileType = sourcecode.swift; path = HUD.swift; sourceTree = "<group>"; };
		B483323621DEB5A00022B4CC /* TouchForwardingView.swift */ = {isa = PBXFileReference; lastKnownFileType = sourcecode.swift; path = TouchForwardingView.swift; sourceTree = "<group>"; };
		B498141321E424920077B48D /* TableViewCell.swift */ = {isa = PBXFileReference; lastKnownFileType = sourcecode.swift; path = TableViewCell.swift; sourceTree = "<group>"; };
		B4A8BBCC21BF6D6900D5E3ED /* BadgeStringExtractor.swift */ = {isa = PBXFileReference; lastKnownFileType = sourcecode.swift; path = BadgeStringExtractor.swift; sourceTree = "<group>"; };
		B4BA27872319DC0D0001563C /* PersonaBadgeViewDataSource.swift */ = {isa = PBXFileReference; lastKnownFileType = sourcecode.swift; path = PersonaBadgeViewDataSource.swift; sourceTree = "<group>"; };
		B4E782C02176AD5E00A7DFCE /* ActionsCell.swift */ = {isa = PBXFileReference; lastKnownFileType = sourcecode.swift; path = ActionsCell.swift; sourceTree = "<group>"; };
		B4E782C221793AB200A7DFCE /* ActivityIndicatorCell.swift */ = {isa = PBXFileReference; lastKnownFileType = sourcecode.swift; path = ActivityIndicatorCell.swift; sourceTree = "<group>"; };
		B4E782C62179509A00A7DFCE /* CenteredLabelCell.swift */ = {isa = PBXFileReference; lastKnownFileType = sourcecode.swift; path = CenteredLabelCell.swift; sourceTree = "<group>"; };
		B4EF53C2215AF1AB00573E8F /* Persona.swift */ = {isa = PBXFileReference; lastKnownFileType = sourcecode.swift; path = Persona.swift; sourceTree = "<group>"; };
		B4EF66502294A664007FEAB0 /* TableViewHeaderFooterView.swift */ = {isa = PBXFileReference; lastKnownFileType = sourcecode.swift; path = TableViewHeaderFooterView.swift; sourceTree = "<group>"; };
		C0938E43235E8ED500256251 /* AnimationSynchronizer.swift */ = {isa = PBXFileReference; lastKnownFileType = sourcecode.swift; path = AnimationSynchronizer.swift; sourceTree = "<group>"; };
		C0A0D76B233AEF6C00F432FD /* ShimmerLinesView.swift */ = {isa = PBXFileReference; fileEncoding = 4; lastKnownFileType = sourcecode.swift; path = ShimmerLinesView.swift; sourceTree = "<group>"; };
		C0EAAEAC2347E1DF00C7244E /* ShimmerView.swift */ = {isa = PBXFileReference; lastKnownFileType = sourcecode.swift; path = ShimmerView.swift; sourceTree = "<group>"; };
		C708B04B260A8696007190FA /* SegmentItem.swift */ = {isa = PBXFileReference; lastKnownFileType = sourcecode.swift; path = SegmentItem.swift; sourceTree = "<group>"; };
		C708B055260A86FA007190FA /* SegmentPillButton.swift */ = {isa = PBXFileReference; lastKnownFileType = sourcecode.swift; path = SegmentPillButton.swift; sourceTree = "<group>"; };
		C77A04B625F03DD1001B3EB6 /* String+Date.swift */ = {isa = PBXFileReference; lastKnownFileType = sourcecode.swift; path = "String+Date.swift"; sourceTree = "<group>"; };
		C77A04EC25F046EB001B3EB6 /* Date+CellFileAccessoryView.swift */ = {isa = PBXFileReference; lastKnownFileType = sourcecode.swift; path = "Date+CellFileAccessoryView.swift"; sourceTree = "<group>"; };
		CCC18C2B2501B22F00BE830E /* CardView.swift */ = {isa = PBXFileReference; lastKnownFileType = sourcecode.swift; path = CardView.swift; sourceTree = "<group>"; };
		ECEBA8FB25EDF3380048EE24 /* SegmentedControl.swift */ = {isa = PBXFileReference; fileEncoding = 4; lastKnownFileType = sourcecode.swift; path = SegmentedControl.swift; sourceTree = "<group>"; };
		FC414E1E258876FB00069E73 /* CommandBar.swift */ = {isa = PBXFileReference; lastKnownFileType = sourcecode.swift; path = CommandBar.swift; sourceTree = "<group>"; };
		FC414E242588798000069E73 /* CommandBarButtonGroupView.swift */ = {isa = PBXFileReference; lastKnownFileType = sourcecode.swift; path = CommandBarButtonGroupView.swift; sourceTree = "<group>"; };
		FC414E2A25887A4B00069E73 /* CommandBarButton.swift */ = {isa = PBXFileReference; lastKnownFileType = sourcecode.swift; path = CommandBarButton.swift; sourceTree = "<group>"; };
		FC414E4E2588B65C00069E73 /* CommandBarItem.swift */ = {isa = PBXFileReference; lastKnownFileType = sourcecode.swift; path = CommandBarItem.swift; sourceTree = "<group>"; };
		FD053A342224CA33009B6378 /* DatePickerControllerTests.swift */ = {isa = PBXFileReference; lastKnownFileType = sourcecode.swift; path = DatePickerControllerTests.swift; sourceTree = "<group>"; };
		FD0D29D52151A3D700E8655E /* CardPresenterNavigationController.swift */ = {isa = PBXFileReference; lastKnownFileType = sourcecode.swift; path = CardPresenterNavigationController.swift; sourceTree = "<group>"; };
		FD1FAE1A2272464B00A5DBA4 /* GenericDateTimePicker.swift */ = {isa = PBXFileReference; lastKnownFileType = sourcecode.swift; path = GenericDateTimePicker.swift; sourceTree = "<group>"; };
		FD256C5A2183B90B00EC9588 /* DatePickerSelectionManager.swift */ = {isa = PBXFileReference; lastKnownFileType = sourcecode.swift; path = DatePickerSelectionManager.swift; sourceTree = "<group>"; };
		FD41C86E22DD13230086F899 /* ContentScrollViewTraits.swift */ = {isa = PBXFileReference; fileEncoding = 4; lastKnownFileType = sourcecode.swift; path = ContentScrollViewTraits.swift; sourceTree = "<group>"; };
		FD41C87022DD13230086F899 /* ShyHeaderController.swift */ = {isa = PBXFileReference; fileEncoding = 4; lastKnownFileType = sourcecode.swift; path = ShyHeaderController.swift; sourceTree = "<group>"; };
		FD41C87122DD13230086F899 /* ShyHeaderView.swift */ = {isa = PBXFileReference; fileEncoding = 4; lastKnownFileType = sourcecode.swift; path = ShyHeaderView.swift; sourceTree = "<group>"; };
		FD41C87A22DD13230086F899 /* LargeTitleView.swift */ = {isa = PBXFileReference; fileEncoding = 4; lastKnownFileType = sourcecode.swift; path = LargeTitleView.swift; sourceTree = "<group>"; };
		FD41C87B22DD13230086F899 /* NavigationBar.swift */ = {isa = PBXFileReference; fileEncoding = 4; lastKnownFileType = sourcecode.swift; path = NavigationBar.swift; sourceTree = "<group>"; };
		FD41C87E22DD13230086F899 /* SearchBar.swift */ = {isa = PBXFileReference; fileEncoding = 4; lastKnownFileType = sourcecode.swift; path = SearchBar.swift; sourceTree = "<group>"; };
		FD41C87F22DD13230086F899 /* NavigationController.swift */ = {isa = PBXFileReference; fileEncoding = 4; lastKnownFileType = sourcecode.swift; path = NavigationController.swift; sourceTree = "<group>"; };
		FD41C88022DD13230086F899 /* NavigationAnimator.swift */ = {isa = PBXFileReference; fileEncoding = 4; lastKnownFileType = sourcecode.swift; path = NavigationAnimator.swift; sourceTree = "<group>"; };
		FD41C8B122DD3BB70086F899 /* UIScrollView+Extensions.swift */ = {isa = PBXFileReference; lastKnownFileType = sourcecode.swift; path = "UIScrollView+Extensions.swift"; sourceTree = "<group>"; };
		FD41C8B422DD3EA20086F899 /* NSLayoutConstraint+Extensions.swift */ = {isa = PBXFileReference; lastKnownFileType = sourcecode.swift; path = "NSLayoutConstraint+Extensions.swift"; sourceTree = "<group>"; };
		FD41C8BD22DD47120086F899 /* UINavigationItem+Navigation.swift */ = {isa = PBXFileReference; lastKnownFileType = sourcecode.swift; path = "UINavigationItem+Navigation.swift"; sourceTree = "<group>"; };
		FD4F2A1A2148937100C437D6 /* PageCardPresenterController.swift */ = {isa = PBXFileReference; lastKnownFileType = sourcecode.swift; path = PageCardPresenterController.swift; sourceTree = "<group>"; };
		FD4F2A1F214AE20400C437D6 /* DatePickerController.swift */ = {isa = PBXFileReference; fileEncoding = 4; lastKnownFileType = sourcecode.swift; path = DatePickerController.swift; sourceTree = "<group>"; };
		FD599D0121348439008845EE /* CalendarView.swift */ = {isa = PBXFileReference; lastKnownFileType = sourcecode.swift; path = CalendarView.swift; sourceTree = "<group>"; };
		FD599D052134A682008845EE /* AccessibleViewDelegate.swift */ = {isa = PBXFileReference; fileEncoding = 4; lastKnownFileType = sourcecode.swift; path = AccessibleViewDelegate.swift; sourceTree = "<group>"; };
		FD599D072134AB0E008845EE /* CalendarViewWeekdayHeadingView.swift */ = {isa = PBXFileReference; fileEncoding = 4; lastKnownFileType = sourcecode.swift; path = CalendarViewWeekdayHeadingView.swift; sourceTree = "<group>"; };
		FD599D092134AB15008845EE /* CalendarViewLayout.swift */ = {isa = PBXFileReference; fileEncoding = 4; lastKnownFileType = sourcecode.swift; path = CalendarViewLayout.swift; sourceTree = "<group>"; };
		FD599D0B2134AB1E008845EE /* CalendarViewDataSource.swift */ = {isa = PBXFileReference; fileEncoding = 4; lastKnownFileType = sourcecode.swift; path = CalendarViewDataSource.swift; sourceTree = "<group>"; };
		FD5ADBF32190CDC80005A9AF /* DateTimePickerController.swift */ = {isa = PBXFileReference; lastKnownFileType = sourcecode.swift; path = DateTimePickerController.swift; sourceTree = "<group>"; };
		FD5BBE3A214B2F44008964B4 /* Date+Extensions.swift */ = {isa = PBXFileReference; lastKnownFileType = sourcecode.swift; path = "Date+Extensions.swift"; sourceTree = "<group>"; };
		FD5BBE40214C6AF3008964B4 /* TwoLineTitleView.swift */ = {isa = PBXFileReference; lastKnownFileType = sourcecode.swift; path = TwoLineTitleView.swift; sourceTree = "<group>"; };
		FD5BBE42214C73CE008964B4 /* EasyTapButton.swift */ = {isa = PBXFileReference; lastKnownFileType = sourcecode.swift; path = EasyTapButton.swift; sourceTree = "<group>"; };
		FD7254E82147059D002F4069 /* Calendar+Extensions.swift */ = {isa = PBXFileReference; fileEncoding = 4; lastKnownFileType = sourcecode.swift; path = "Calendar+Extensions.swift"; sourceTree = "<group>"; };
		FD777528219E3F6C00033D58 /* DayOfMonth.swift */ = {isa = PBXFileReference; lastKnownFileType = sourcecode.swift; path = DayOfMonth.swift; sourceTree = "<group>"; };
		FD77752A219E455A00033D58 /* AccessibilityContainerView.swift */ = {isa = PBXFileReference; lastKnownFileType = sourcecode.swift; path = AccessibilityContainerView.swift; sourceTree = "<group>"; };
		FD77752C219E62E100033D58 /* DateTimePickerViewLayout.swift */ = {isa = PBXFileReference; lastKnownFileType = sourcecode.swift; path = DateTimePickerViewLayout.swift; sourceTree = "<group>"; };
		FD77752F21A490BA00033D58 /* DateTimePicker.swift */ = {isa = PBXFileReference; lastKnownFileType = sourcecode.swift; path = DateTimePicker.swift; sourceTree = "<group>"; };
		FD7DF05B21FA7F5000857267 /* Tooltip.swift */ = {isa = PBXFileReference; lastKnownFileType = sourcecode.swift; path = Tooltip.swift; sourceTree = "<group>"; };
		FD7DF05D21FA7FC100857267 /* TooltipView.swift */ = {isa = PBXFileReference; lastKnownFileType = sourcecode.swift; path = TooltipView.swift; sourceTree = "<group>"; };
		FD7DF05F21FA83C900857267 /* TooltipPositionController.swift */ = {isa = PBXFileReference; lastKnownFileType = sourcecode.swift; path = TooltipPositionController.swift; sourceTree = "<group>"; };
		FD8D26422253FF330078E1D3 /* ar */ = {isa = PBXFileReference; lastKnownFileType = text.plist.strings; name = ar; path = ar.lproj/Localizable.strings; sourceTree = "<group>"; };
		FD8D26432253FF330078E1D3 /* ar */ = {isa = PBXFileReference; lastKnownFileType = text.plist.stringsdict; name = ar; path = ar.lproj/Localizable.stringsdict; sourceTree = "<group>"; };
		FD8D26442253FF3E0078E1D3 /* ca */ = {isa = PBXFileReference; lastKnownFileType = text.plist.strings; name = ca; path = ca.lproj/Localizable.strings; sourceTree = "<group>"; };
		FD8D26452253FF3F0078E1D3 /* ca */ = {isa = PBXFileReference; lastKnownFileType = text.plist.stringsdict; name = ca; path = ca.lproj/Localizable.stringsdict; sourceTree = "<group>"; };
		FD8D26462253FF470078E1D3 /* cs */ = {isa = PBXFileReference; lastKnownFileType = text.plist.strings; name = cs; path = cs.lproj/Localizable.strings; sourceTree = "<group>"; };
		FD8D26472253FF470078E1D3 /* cs */ = {isa = PBXFileReference; lastKnownFileType = text.plist.stringsdict; name = cs; path = cs.lproj/Localizable.stringsdict; sourceTree = "<group>"; };
		FD8D26482253FF4F0078E1D3 /* da */ = {isa = PBXFileReference; lastKnownFileType = text.plist.strings; name = da; path = da.lproj/Localizable.strings; sourceTree = "<group>"; };
		FD8D26492253FF500078E1D3 /* da */ = {isa = PBXFileReference; lastKnownFileType = text.plist.stringsdict; name = da; path = da.lproj/Localizable.stringsdict; sourceTree = "<group>"; };
		FD8D264A2254013E0078E1D3 /* de */ = {isa = PBXFileReference; lastKnownFileType = text.plist.strings; name = de; path = de.lproj/Localizable.strings; sourceTree = "<group>"; };
		FD8D264B2254013E0078E1D3 /* de */ = {isa = PBXFileReference; lastKnownFileType = text.plist.stringsdict; name = de; path = de.lproj/Localizable.stringsdict; sourceTree = "<group>"; };
		FD8D264C225401660078E1D3 /* el */ = {isa = PBXFileReference; lastKnownFileType = text.plist.strings; name = el; path = el.lproj/Localizable.strings; sourceTree = "<group>"; };
		FD8D264D225401660078E1D3 /* el */ = {isa = PBXFileReference; lastKnownFileType = text.plist.stringsdict; name = el; path = el.lproj/Localizable.stringsdict; sourceTree = "<group>"; };
		FD8D264E225401880078E1D3 /* en-GB */ = {isa = PBXFileReference; lastKnownFileType = text.plist.strings; name = "en-GB"; path = "en-GB.lproj/Localizable.strings"; sourceTree = "<group>"; };
		FD8D264F225401880078E1D3 /* en-GB */ = {isa = PBXFileReference; lastKnownFileType = text.plist.stringsdict; name = "en-GB"; path = "en-GB.lproj/Localizable.stringsdict"; sourceTree = "<group>"; };
		FD8D2650225401A10078E1D3 /* es-MX */ = {isa = PBXFileReference; lastKnownFileType = text.plist.strings; name = "es-MX"; path = "es-MX.lproj/Localizable.strings"; sourceTree = "<group>"; };
		FD8D2651225401A10078E1D3 /* es-MX */ = {isa = PBXFileReference; lastKnownFileType = text.plist.stringsdict; name = "es-MX"; path = "es-MX.lproj/Localizable.stringsdict"; sourceTree = "<group>"; };
		FD8D2652225401AA0078E1D3 /* es */ = {isa = PBXFileReference; lastKnownFileType = text.plist.strings; name = es; path = es.lproj/Localizable.strings; sourceTree = "<group>"; };
		FD8D2653225401AA0078E1D3 /* es */ = {isa = PBXFileReference; lastKnownFileType = text.plist.stringsdict; name = es; path = es.lproj/Localizable.stringsdict; sourceTree = "<group>"; };
		FD8D2654225401B90078E1D3 /* fi */ = {isa = PBXFileReference; lastKnownFileType = text.plist.strings; name = fi; path = fi.lproj/Localizable.strings; sourceTree = "<group>"; };
		FD8D2655225401B90078E1D3 /* fi */ = {isa = PBXFileReference; lastKnownFileType = text.plist.stringsdict; name = fi; path = fi.lproj/Localizable.stringsdict; sourceTree = "<group>"; };
		FD8D2656225401C10078E1D3 /* fr */ = {isa = PBXFileReference; lastKnownFileType = text.plist.strings; name = fr; path = fr.lproj/Localizable.strings; sourceTree = "<group>"; };
		FD8D2657225401C20078E1D3 /* fr */ = {isa = PBXFileReference; lastKnownFileType = text.plist.stringsdict; name = fr; path = fr.lproj/Localizable.stringsdict; sourceTree = "<group>"; };
		FD8D2658225401CD0078E1D3 /* he */ = {isa = PBXFileReference; lastKnownFileType = text.plist.strings; name = he; path = he.lproj/Localizable.strings; sourceTree = "<group>"; };
		FD8D2659225401CD0078E1D3 /* he */ = {isa = PBXFileReference; lastKnownFileType = text.plist.stringsdict; name = he; path = he.lproj/Localizable.stringsdict; sourceTree = "<group>"; };
		FD8D265A225401D90078E1D3 /* hi */ = {isa = PBXFileReference; lastKnownFileType = text.plist.strings; name = hi; path = hi.lproj/Localizable.strings; sourceTree = "<group>"; };
		FD8D265B225401D90078E1D3 /* hi */ = {isa = PBXFileReference; lastKnownFileType = text.plist.stringsdict; name = hi; path = hi.lproj/Localizable.stringsdict; sourceTree = "<group>"; };
		FD8D265C225401E50078E1D3 /* hr */ = {isa = PBXFileReference; lastKnownFileType = text.plist.strings; name = hr; path = hr.lproj/Localizable.strings; sourceTree = "<group>"; };
		FD8D265D225401E50078E1D3 /* hr */ = {isa = PBXFileReference; lastKnownFileType = text.plist.stringsdict; name = hr; path = hr.lproj/Localizable.stringsdict; sourceTree = "<group>"; };
		FD8D265E225401F20078E1D3 /* hu */ = {isa = PBXFileReference; lastKnownFileType = text.plist.strings; name = hu; path = hu.lproj/Localizable.strings; sourceTree = "<group>"; };
		FD8D265F225401F30078E1D3 /* hu */ = {isa = PBXFileReference; lastKnownFileType = text.plist.stringsdict; name = hu; path = hu.lproj/Localizable.stringsdict; sourceTree = "<group>"; };
		FD8D2660225401FA0078E1D3 /* id */ = {isa = PBXFileReference; lastKnownFileType = text.plist.strings; name = id; path = id.lproj/Localizable.strings; sourceTree = "<group>"; };
		FD8D2661225401FB0078E1D3 /* id */ = {isa = PBXFileReference; lastKnownFileType = text.plist.stringsdict; name = id; path = id.lproj/Localizable.stringsdict; sourceTree = "<group>"; };
		FD8D2662225402020078E1D3 /* it */ = {isa = PBXFileReference; lastKnownFileType = text.plist.strings; name = it; path = it.lproj/Localizable.strings; sourceTree = "<group>"; };
		FD8D2663225402030078E1D3 /* it */ = {isa = PBXFileReference; lastKnownFileType = text.plist.stringsdict; name = it; path = it.lproj/Localizable.stringsdict; sourceTree = "<group>"; };
		FD8D26642254020E0078E1D3 /* ja */ = {isa = PBXFileReference; lastKnownFileType = text.plist.strings; name = ja; path = ja.lproj/Localizable.strings; sourceTree = "<group>"; };
		FD8D26652254020E0078E1D3 /* ja */ = {isa = PBXFileReference; lastKnownFileType = text.plist.stringsdict; name = ja; path = ja.lproj/Localizable.stringsdict; sourceTree = "<group>"; };
		FD8D2666225402160078E1D3 /* ko */ = {isa = PBXFileReference; lastKnownFileType = text.plist.strings; name = ko; path = ko.lproj/Localizable.strings; sourceTree = "<group>"; };
		FD8D2667225402160078E1D3 /* ko */ = {isa = PBXFileReference; lastKnownFileType = text.plist.stringsdict; name = ko; path = ko.lproj/Localizable.stringsdict; sourceTree = "<group>"; };
		FD8D26682254021D0078E1D3 /* ms */ = {isa = PBXFileReference; lastKnownFileType = text.plist.strings; name = ms; path = ms.lproj/Localizable.strings; sourceTree = "<group>"; };
		FD8D26692254021E0078E1D3 /* ms */ = {isa = PBXFileReference; lastKnownFileType = text.plist.stringsdict; name = ms; path = ms.lproj/Localizable.stringsdict; sourceTree = "<group>"; };
		FD8D266A2254022E0078E1D3 /* nb-NO */ = {isa = PBXFileReference; lastKnownFileType = text.plist.strings; name = "nb-NO"; path = "nb-NO.lproj/Localizable.strings"; sourceTree = "<group>"; };
		FD8D266B2254022E0078E1D3 /* nb-NO */ = {isa = PBXFileReference; lastKnownFileType = text.plist.stringsdict; name = "nb-NO"; path = "nb-NO.lproj/Localizable.stringsdict"; sourceTree = "<group>"; };
		FD8D266C225402DC0078E1D3 /* nl */ = {isa = PBXFileReference; lastKnownFileType = text.plist.strings; name = nl; path = nl.lproj/Localizable.strings; sourceTree = "<group>"; };
		FD8D266D225402DC0078E1D3 /* nl */ = {isa = PBXFileReference; lastKnownFileType = text.plist.stringsdict; name = nl; path = nl.lproj/Localizable.stringsdict; sourceTree = "<group>"; };
		FD8D266E225402E60078E1D3 /* pl */ = {isa = PBXFileReference; lastKnownFileType = text.plist.strings; name = pl; path = pl.lproj/Localizable.strings; sourceTree = "<group>"; };
		FD8D266F225402E60078E1D3 /* pl */ = {isa = PBXFileReference; lastKnownFileType = text.plist.stringsdict; name = pl; path = pl.lproj/Localizable.stringsdict; sourceTree = "<group>"; };
		FD8D2670225402F00078E1D3 /* pt-BR */ = {isa = PBXFileReference; lastKnownFileType = text.plist.strings; name = "pt-BR"; path = "pt-BR.lproj/Localizable.strings"; sourceTree = "<group>"; };
		FD8D2671225402F10078E1D3 /* pt-BR */ = {isa = PBXFileReference; lastKnownFileType = text.plist.stringsdict; name = "pt-BR"; path = "pt-BR.lproj/Localizable.stringsdict"; sourceTree = "<group>"; };
		FD8D2672225402F60078E1D3 /* pt-PT */ = {isa = PBXFileReference; lastKnownFileType = text.plist.strings; name = "pt-PT"; path = "pt-PT.lproj/Localizable.strings"; sourceTree = "<group>"; };
		FD8D2673225402F60078E1D3 /* pt-PT */ = {isa = PBXFileReference; lastKnownFileType = text.plist.stringsdict; name = "pt-PT"; path = "pt-PT.lproj/Localizable.stringsdict"; sourceTree = "<group>"; };
		FD8D2674225403000078E1D3 /* ro */ = {isa = PBXFileReference; lastKnownFileType = text.plist.strings; name = ro; path = ro.lproj/Localizable.strings; sourceTree = "<group>"; };
		FD8D2675225403000078E1D3 /* ro */ = {isa = PBXFileReference; lastKnownFileType = text.plist.stringsdict; name = ro; path = ro.lproj/Localizable.stringsdict; sourceTree = "<group>"; };
		FD8D2676225403070078E1D3 /* ru */ = {isa = PBXFileReference; lastKnownFileType = text.plist.strings; name = ru; path = ru.lproj/Localizable.strings; sourceTree = "<group>"; };
		FD8D2677225403070078E1D3 /* ru */ = {isa = PBXFileReference; lastKnownFileType = text.plist.stringsdict; name = ru; path = ru.lproj/Localizable.stringsdict; sourceTree = "<group>"; };
		FD8D26782254030E0078E1D3 /* sk */ = {isa = PBXFileReference; lastKnownFileType = text.plist.strings; name = sk; path = sk.lproj/Localizable.strings; sourceTree = "<group>"; };
		FD8D26792254030E0078E1D3 /* sk */ = {isa = PBXFileReference; lastKnownFileType = text.plist.stringsdict; name = sk; path = sk.lproj/Localizable.stringsdict; sourceTree = "<group>"; };
		FD8D267A225403160078E1D3 /* sv */ = {isa = PBXFileReference; lastKnownFileType = text.plist.strings; name = sv; path = sv.lproj/Localizable.strings; sourceTree = "<group>"; };
		FD8D267B225403160078E1D3 /* sv */ = {isa = PBXFileReference; lastKnownFileType = text.plist.stringsdict; name = sv; path = sv.lproj/Localizable.stringsdict; sourceTree = "<group>"; };
		FD8D267C2254031B0078E1D3 /* th */ = {isa = PBXFileReference; lastKnownFileType = text.plist.strings; name = th; path = th.lproj/Localizable.strings; sourceTree = "<group>"; };
		FD8D267D2254031B0078E1D3 /* th */ = {isa = PBXFileReference; lastKnownFileType = text.plist.stringsdict; name = th; path = th.lproj/Localizable.stringsdict; sourceTree = "<group>"; };
		FD8D267E225403210078E1D3 /* tr */ = {isa = PBXFileReference; lastKnownFileType = text.plist.strings; name = tr; path = tr.lproj/Localizable.strings; sourceTree = "<group>"; };
		FD8D267F225403220078E1D3 /* tr */ = {isa = PBXFileReference; lastKnownFileType = text.plist.stringsdict; name = tr; path = tr.lproj/Localizable.stringsdict; sourceTree = "<group>"; };
		FD8D2680225403290078E1D3 /* uk */ = {isa = PBXFileReference; lastKnownFileType = text.plist.strings; name = uk; path = uk.lproj/Localizable.strings; sourceTree = "<group>"; };
		FD8D26812254032A0078E1D3 /* uk */ = {isa = PBXFileReference; lastKnownFileType = text.plist.stringsdict; name = uk; path = uk.lproj/Localizable.stringsdict; sourceTree = "<group>"; };
		FD8D2682225403300078E1D3 /* vi */ = {isa = PBXFileReference; lastKnownFileType = text.plist.strings; name = vi; path = vi.lproj/Localizable.strings; sourceTree = "<group>"; };
		FD8D2683225403300078E1D3 /* vi */ = {isa = PBXFileReference; lastKnownFileType = text.plist.stringsdict; name = vi; path = vi.lproj/Localizable.stringsdict; sourceTree = "<group>"; };
		FD8D2684225403360078E1D3 /* zh-Hans */ = {isa = PBXFileReference; lastKnownFileType = text.plist.strings; name = "zh-Hans"; path = "zh-Hans.lproj/Localizable.strings"; sourceTree = "<group>"; };
		FD8D2685225403360078E1D3 /* zh-Hans */ = {isa = PBXFileReference; lastKnownFileType = text.plist.stringsdict; name = "zh-Hans"; path = "zh-Hans.lproj/Localizable.stringsdict"; sourceTree = "<group>"; };
		FD8D26862254033B0078E1D3 /* zh-Hant */ = {isa = PBXFileReference; lastKnownFileType = text.plist.strings; name = "zh-Hant"; path = "zh-Hant.lproj/Localizable.strings"; sourceTree = "<group>"; };
		FD8D26872254033B0078E1D3 /* zh-Hant */ = {isa = PBXFileReference; lastKnownFileType = text.plist.stringsdict; name = "zh-Hant"; path = "zh-Hant.lproj/Localizable.stringsdict"; sourceTree = "<group>"; };
		FD9758062191118D00B67319 /* DateTimePickerView.swift */ = {isa = PBXFileReference; fileEncoding = 4; lastKnownFileType = sourcecode.swift; path = DateTimePickerView.swift; sourceTree = "<group>"; };
		FD9758072191118E00B67319 /* DateTimePickerViewDataSource.swift */ = {isa = PBXFileReference; fileEncoding = 4; lastKnownFileType = sourcecode.swift; path = DateTimePickerViewDataSource.swift; sourceTree = "<group>"; };
		FD9758082191118E00B67319 /* DateTimePickerViewComponentTableView.swift */ = {isa = PBXFileReference; fileEncoding = 4; lastKnownFileType = sourcecode.swift; path = DateTimePickerViewComponentTableView.swift; sourceTree = "<group>"; };
		FD9758092191118E00B67319 /* DateTimePickerViewComponent.swift */ = {isa = PBXFileReference; fileEncoding = 4; lastKnownFileType = sourcecode.swift; path = DateTimePickerViewComponent.swift; sourceTree = "<group>"; };
		FD97580A2191118E00B67319 /* DateTimePickerViewComponentCell.swift */ = {isa = PBXFileReference; fileEncoding = 4; lastKnownFileType = sourcecode.swift; path = DateTimePickerViewComponentCell.swift; sourceTree = "<group>"; };
		FD9A5C862179464F00D224D9 /* DateComponents+Extensions.swift */ = {isa = PBXFileReference; lastKnownFileType = sourcecode.swift; path = "DateComponents+Extensions.swift"; sourceTree = "<group>"; };
		FD9DA7B4232C33A80013E41B /* UIViewController+Navigation.swift */ = {isa = PBXFileReference; fileEncoding = 4; lastKnownFileType = sourcecode.swift; path = "UIViewController+Navigation.swift"; sourceTree = "<group>"; };
		FDA1AF8B21484625001AE720 /* BlurringView.swift */ = {isa = PBXFileReference; fileEncoding = 4; lastKnownFileType = sourcecode.swift; path = BlurringView.swift; sourceTree = "<group>"; };
		FDA1AF90214871B5001AE720 /* CardTransitionAnimator.swift */ = {isa = PBXFileReference; lastKnownFileType = sourcecode.swift; path = CardTransitionAnimator.swift; sourceTree = "<group>"; };
		FDA1AF9221487225001AE720 /* CardPresentationController.swift */ = {isa = PBXFileReference; lastKnownFileType = sourcecode.swift; path = CardPresentationController.swift; sourceTree = "<group>"; };
		FDD454ED21405B390006E84E /* DotView.swift */ = {isa = PBXFileReference; lastKnownFileType = sourcecode.swift; path = DotView.swift; sourceTree = "<group>"; };
		FDF41ED82141A02200EC527C /* CalendarConfiguration.swift */ = {isa = PBXFileReference; lastKnownFileType = sourcecode.swift; path = CalendarConfiguration.swift; sourceTree = "<group>"; };
		FDFB8AEA21361C950046850A /* CalendarViewMonthBannerView.swift */ = {isa = PBXFileReference; fileEncoding = 4; lastKnownFileType = sourcecode.swift; path = CalendarViewMonthBannerView.swift; sourceTree = "<group>"; };
		FDFB8AEC21361C9D0046850A /* CalendarViewDayTodayCell.swift */ = {isa = PBXFileReference; fileEncoding = 4; lastKnownFileType = sourcecode.swift; path = CalendarViewDayTodayCell.swift; sourceTree = "<group>"; };
		FDFB8AED21361C9D0046850A /* CalendarViewDayMonthCell.swift */ = {isa = PBXFileReference; fileEncoding = 4; lastKnownFileType = sourcecode.swift; path = CalendarViewDayMonthCell.swift; sourceTree = "<group>"; };
		FDFB8AEE21361C9D0046850A /* CalendarViewDayCell.swift */ = {isa = PBXFileReference; fileEncoding = 4; lastKnownFileType = sourcecode.swift; path = CalendarViewDayCell.swift; sourceTree = "<group>"; };
		FDFB8AEF21361C9D0046850A /* CalendarViewDayMonthYearCell.swift */ = {isa = PBXFileReference; fileEncoding = 4; lastKnownFileType = sourcecode.swift; path = CalendarViewDayMonthYearCell.swift; sourceTree = "<group>"; };
/* End PBXFileReference section */

/* Begin PBXFrameworksBuildPhase section */
		A5CEC14D20D980B20016922A /* Frameworks */ = {
			isa = PBXFrameworksBuildPhase;
			buildActionMask = 2147483647;
			files = (
			);
			runOnlyForDeploymentPostprocessing = 0;
		};
		A5CEC15720D980B30016922A /* Frameworks */ = {
			isa = PBXFrameworksBuildPhase;
			buildActionMask = 2147483647;
			files = (
				A5CEC15B20D980B30016922A /* FluentUI.framework in Frameworks */,
			);
			runOnlyForDeploymentPostprocessing = 0;
		};
/* End PBXFrameworksBuildPhase section */

/* Begin PBXGroup section */
		0AA8741326001F0500D47421 /* Persona */ = {
			isa = PBXGroup;
			children = (
				0ACD82102620451E0035CD9F /* MSFPersonaViewTokens.generated.swift */,
				0AA874142600237A00D47421 /* PersonaView.swift */,
				0ACD82172620453B0035CD9F /* PersonaViewTokens.swift */,
			);
			path = Persona;
			sourceTree = "<group>";
		};
		1168630122E131A20088B302 /* Tab Bar */ = {
			isa = PBXGroup;
			children = (
				7D0931C224AAAC8C0072458A /* SideTabBar.swift */,
				118D9847230BBA2300BC0B72 /* TabBarItem.swift */,
				1168630222E131CF0088B302 /* TabBarItemView.swift */,
				1168630322E131CF0088B302 /* TabBarView.swift */,
			);
			path = "Tab Bar";
			sourceTree = "<group>";
		};
		497DC2D62418585D008D86F8 /* Pill Button Bar */ = {
			isa = PBXGroup;
			children = (
				497DC2D824185885008D86F8 /* PillButton.swift */,
				497DC2D724185885008D86F8 /* PillButtonBar.swift */,
				86AF4F7425AFC746005D4253 /* PillButtonStyle.swift */,
			);
			path = "Pill Button Bar";
			sourceTree = "<group>";
		};
		5306074E26A1E6A4002D49CF /* AvatarGroup */ = {
			isa = PBXGroup;
			children = (
				5306075126A1E6A4002D49CF /* AvatarGroup.swift */,
				5306074F26A1E6A4002D49CF /* AvatarGroupTokens.swift */,
				5306075026A1E6A4002D49CF /* MSFAvatarGroupTokens.generated.swift */,
			);
			path = AvatarGroup;
			sourceTree = "<group>";
		};
		5314DFE625F000740099271A /* Separator */ = {
			isa = PBXGroup;
			children = (
				A5DCA76321224026005F4CB7 /* Separator.swift */,
			);
			path = Separator;
			sourceTree = "<group>";
		};
		5314DFEB25F002240099271A /* ActivityIndicator */ = {
			isa = PBXGroup;
			children = (
				532FE3D026EA6D74007539C0 /* ActivityIndicator.swift */,
				532FE3CF26EA6D73007539C0 /* ActivityIndicatorModifiers.swift */,
				532FE3CE26EA6D73007539C0 /* ActivityIndicatorTokens.swift */,
				532FE3CD26EA6D73007539C0 /* MSFActivityIndicatorTokens.generated.swift */,
			);
			path = ActivityIndicator;
			sourceTree = "<group>";
		};
		5314DFEC25F0029C0099271A /* Button */ = {
			isa = PBXGroup;
			children = (
				53097D4527028B1100A6E4DC /* ButtonLegacy.swift */,
			);
			path = Button;
			sourceTree = "<group>";
		};
		5314DFEF25F003C60099271A /* DotView */ = {
			isa = PBXGroup;
			children = (
				FDD454ED21405B390006E84E /* DotView.swift */,
			);
			path = DotView;
			sourceTree = "<group>";
		};
		5314DFF025F0042E0099271A /* Label */ = {
			isa = PBXGroup;
			children = (
				A589F853211BA03200471C23 /* Label.swift */,
			);
			path = Label;
			sourceTree = "<group>";
		};
		5314DFF325F006060099271A /* TouchForwardingView */ = {
			isa = PBXGroup;
			children = (
				B483323621DEB5A00022B4CC /* TouchForwardingView.swift */,
			);
			path = TouchForwardingView;
			sourceTree = "<group>";
		};
		5314DFF425F0069C0099271A /* IndeterminateProgressBar */ = {
			isa = PBXGroup;
			children = (
				5328D96F26FBA3D700F3723B /* IndeterminateProgressBar.swift */,
				5328D96D26FBA3D600F3723B /* IndeterminateProgressBarModifiers.swift */,
				5328D96C26FBA3D600F3723B /* IndeterminateProgressBarTokens.swift */,
				5328D96E26FBA3D700F3723B /* MSFIndeterminateProgressBarTokens.generated.swift */,
			);
			path = IndeterminateProgressBar;
			sourceTree = "<group>";
		};
		5314DFF525F007020099271A /* EasyTapButton */ = {
			isa = PBXGroup;
			children = (
				FD5BBE42214C73CE008964B4 /* EasyTapButton.swift */,
			);
			path = EasyTapButton;
			sourceTree = "<group>";
		};
		5314DFF625F0079B0099271A /* BarButtonItems */ = {
			isa = PBXGroup;
			children = (
				A52648DB2316F4F9003342A0 /* BarButtonItems.swift */,
			);
			path = BarButtonItems;
			sourceTree = "<group>";
		};
		5314DFF725F007FF0099271A /* ResizingHandleView */ = {
			isa = PBXGroup;
			children = (
				A5237ACA21DED7030040BF27 /* ResizingHandleView.swift */,
			);
			path = ResizingHandleView;
			sourceTree = "<group>";
		};
		5314DFF825F008870099271A /* TwoLineTitleView */ = {
			isa = PBXGroup;
			children = (
				FD5BBE40214C6AF3008964B4 /* TwoLineTitleView.swift */,
			);
			path = TwoLineTitleView;
			sourceTree = "<group>";
		};
		5314DFF925F008F10099271A /* Obscurable */ = {
			isa = PBXGroup;
			children = (
				FDA1AF8B21484625001AE720 /* BlurringView.swift */,
				A5B87B03211E22B70038C37C /* DimmingView.swift */,
				53BCB0CD253A4E8C00620960 /* Obscurable.swift */,
			);
			path = Obscurable;
			sourceTree = "<group>";
		};
		5314E00325F009B70099271A /* ActivityViewAnimating */ = {
			isa = PBXGroup;
			children = (
				22010B6F2523CB2D00FF1F10 /* ActivityViewAnimating.swift */,
			);
			path = ActivityViewAnimating;
			sourceTree = "<group>";
		};
		5340828B26CFF298007716E1 /* Recovered References */ = {
			isa = PBXGroup;
			children = (
			);
			name = "Recovered References";
			sourceTree = "<group>";
		};
		536AEF2125F1EC0300A36206 /* Vnext */ = {
			isa = PBXGroup;
			children = (
				536AEF2E25F1EC0300A36206 /* Button */,
				536AEF3225F1EC0300A36206 /* List */,
				0AA8741326001F0500D47421 /* Persona */,
			);
			path = Vnext;
			sourceTree = "<group>";
		};
		536AEF2E25F1EC0300A36206 /* Button */ = {
			isa = PBXGroup;
			children = (
				53097D01270288FB00A6E4DC /* Button.swift */,
				53097D02270288FB00A6E4DC /* ButtonModifiers.swift */,
				53097D03270288FB00A6E4DC /* ButtonTokens.swift */,
				53097CFF270288FB00A6E4DC /* MSFButton.swift */,
				53097D00270288FB00A6E4DC /* MSFButtonTokens.generated.swift */,
			);
			path = Button;
			sourceTree = "<group>";
		};
		536AEF3225F1EC0300A36206 /* List */ = {
			isa = PBXGroup;
			children = (
				53097D0E2702890800A6E4DC /* HeaderFooterTokens.swift */,
				53097D0F2702890800A6E4DC /* List.swift */,
				53097D152702890900A6E4DC /* ListCell.swift */,
				53097D132702890800A6E4DC /* ListHeaderFooter.swift */,
				53097D112702890800A6E4DC /* ListTokens.swift */,
				53097D122702890800A6E4DC /* MSFHeaderFooterTokens.generated.swift */,
				53097D102702890800A6E4DC /* MSFListCellTokens.generated.swift */,
				53097D142702890800A6E4DC /* MSFListTokens.generated.swift */,
			);
			path = List;
			sourceTree = "<group>";
		};
		53FC90BE25672F97008A06FD /* xcode */ = {
			isa = PBXGroup;
			children = (
				53FC90C02567300A008A06FD /* FluentUI_common.xcconfig */,
				53FC90F625673626008A06FD /* FluentUI_debug.xcconfig */,
				53FC90F525673626008A06FD /* FluentUI_release.xcconfig */,
				53FC90F825673626008A06FD /* FluentUI_framework.xcconfig */,
				53FC90F925673627008A06FD /* FluentUILib.xcconfig */,
				53FC90FA25673627008A06FD /* FluentUIResources.xcconfig */,
				53FC90F725673626008A06FD /* FluentUITests.xcconfig */,
			);
			path = xcode;
			sourceTree = "<group>";
		};
		80B1F6F52628CDEB004DFEE5 /* Bottom Sheet */ = {
			isa = PBXGroup;
			children = (
				80AECBD82629F18E005AF2F3 /* BottomSheetController.swift */,
				80AECBF1262FC34E005AF2F3 /* BottomSheetPassthroughView.swift */,
			);
			path = "Bottom Sheet";
			sourceTree = "<group>";
		};
		80B52538264CA5BC00E3FD32 /* Bottom Commanding */ = {
			isa = PBXGroup;
			children = (
				8035CAAA2633A442007B3FD1 /* BottomCommandingController.swift */,
				8035CACA26377C14007B3FD1 /* CommandingItem.swift */,
				8035CADC2638E435007B3FD1 /* CommandingSection.swift */,
			);
			path = "Bottom Commanding";
			sourceTree = "<group>";
		};
		922AF01926615B03005DB168 /* PersonaButton */ = {
			isa = PBXGroup;
			children = (
				92B7E6A12684262900EFC15E /* MSFPersonaButton.swift */,
				9298798D266A8E1C002B1EB4 /* MSFPersonaButtonTokens.generated.swift */,
				92088EF72666DB2C003F571A /* PersonaButton.swift */,
				927E34C62668350800998031 /* PersonaButtonTokens.swift */,
			);
			path = PersonaButton;
			sourceTree = "<group>";
		};
		925D461926FD124B00179583 /* Theme */ = {
			isa = PBXGroup;
			children = (
				925D461A26FD126800179583 /* Tokens */,
<<<<<<< HEAD
				920945442703D8F200B38E1A /* ControlThemeable.swift */,
				92E7AD5126FE904D00AE7FF8 /* DynamicColor.swift */,
				920945412703D1DC00B38E1A /* FluentTheme.swift */,
=======
				92E7AD5126FE904D00AE7FF8 /* DynamicColor.swift */,
>>>>>>> 6a1833df
			);
			path = Theme;
			sourceTree = "<group>";
		};
		925D461A26FD126800179583 /* Tokens */ = {
			isa = PBXGroup;
			children = (
				925D461E26FD18B200179583 /* AliasTokens.swift */,
				92E7AD4E26FE51FF00AE7FF8 /* ColorSet.swift */,
				925D461B26FD133600179583 /* GlobalTokens.swift */,
				92EE82AC27025A94009D52B5 /* TokenSet.swift */,
			);
			path = Tokens;
			sourceTree = "<group>";
		};
		92D5597C26A0FC9700328FD3 /* Card Nudge */ = {
			isa = PBXGroup;
			children = (
				92D5598026A0FD2800328FD3 /* CardNudge.swift */,
				92079C8E26B66E5100D688DA /* CardNudgeModifiers.swift */,
				920945472703DDA000B38E1A /* CardNudgeTokens.swift */,
				92A1E4EB26A741F60007ED60 /* MSFCardNudgeTokens.swift */,
				92A1E4F326A791590007ED60 /* MSFCardNudge.swift */,
				92ABB39126BC8E9900BA179A /* MSFCardNudgeTokens.generated.swift */,
			);
			path = "Card Nudge";
			sourceTree = "<group>";
		};
		92F2C5FD267287CF0087C65B /* PersonaButtonCarousel */ = {
			isa = PBXGroup;
			children = (
				9275105426815A7100F12730 /* MSFPersonaButtonCarousel.swift */,
				9298798E266A8E1C002B1EB4 /* MSFPersonaButtonCarouselTokens.generated.swift */,
				929DD258266ED3B600E8175E /* PersonaButtonCarousel.swift */,
				929DD255266ED3AC00E8175E /* PersonaButtonCarouselTokens.swift */,
			);
			path = PersonaButtonCarousel;
			sourceTree = "<group>";
		};
		A5961F9B218A251E00E2A506 /* Popup Menu */ = {
			isa = PBXGroup;
			children = (
				A5961F9C218A254D00E2A506 /* PopupMenuController.swift */,
				A5961F9E218A256B00E2A506 /* PopupMenuItem.swift */,
				A5961FA0218A25C400E2A506 /* PopupMenuSection.swift */,
				A5961FA2218A25D100E2A506 /* PopupMenuItemCell.swift */,
				A5961FA4218A260500E2A506 /* PopupMenuSectionHeaderView.swift */,
				0BCEFADD2485FEC00088CEE5 /* PopupMenuProtocols.swift */,
			);
			path = "Popup Menu";
			sourceTree = "<group>";
		};
		A5B6617123A41DEC00E801DD /* Notification */ = {
			isa = PBXGroup;
			children = (
				436F6B3D26F4924200D18073 /* MSFNotificationTokens.generated.swift */,
				A5B6617223A41E2900E801DD /* NotificationView.swift */,
				436F6B4026F4926B00D18073 /* MSFNotificationTokens.swift */,
			);
			path = Notification;
			sourceTree = "<group>";
		};
		A5B87AED211BCA4A0038C37C /* Extensions */ = {
			isa = PBXGroup;
			children = (
				0AE866A626BA05D000E92108 /* Locale+Extensions.swift */,
				FD41C8B422DD3EA20086F899 /* NSLayoutConstraint+Extensions.swift */,
				A559BB7D212B6D100055E107 /* String+Extension.swift */,
				A56CE7B522E68A7800AA77EE /* UIColor+Extensions.swift */,
				A5B87AF0211BD4380038C37C /* UIFont+Extension.swift */,
				A5961FA6218A2E4500E2A506 /* UIImage+Extensions.swift */,
				A5B87B01211E20B50038C37C /* UIScreen+Extension.swift */,
				FD41C8B122DD3BB70086F899 /* UIScrollView+Extensions.swift */,
				A5B87B05211E23650038C37C /* UIView+Extensions.swift */,
			);
			path = Extensions;
			sourceTree = "<group>";
		};
		A5B87AF2211E13D00038C37C /* Drawer */ = {
			isa = PBXGroup;
			children = (
				A54D97D9217A5FC10072681A /* CALayer+Extensions.swift */,
				A5B87AF3211E16360038C37C /* DrawerController.swift */,
				A5B87AF5211E16360038C37C /* DrawerPresentationController.swift */,
				A5237ACC21ED6CA70040BF27 /* DrawerShadowView.swift */,
				A5B87AF4211E16360038C37C /* DrawerTransitionAnimator.swift */,
				53097D272702895500A6E4DC /* MSFDrawerTokens.generated.swift */,
				53097D262702895500A6E4DC /* MSFDrawerTokens.swift */,
			);
			path = Drawer;
			sourceTree = "<group>";
		};
		A5CEC14720D980B20016922A = {
			isa = PBXGroup;
			children = (
				A257F82B251D98F3002CAA6E /* FluentUI-ios.xcassets */,
				A257F829251D98DD002CAA6E /* FluentUI-apple.xcassets */,
				A5CEC15320D980B20016922A /* FluentUI */,
				A5DA88FD226FAA01000A8EA8 /* FluentUI.Resources */,
				A5CEC15E20D980B30016922A /* FluentUI.Tests */,
				53FC90BE25672F97008A06FD /* xcode */,
				A5CEC15220D980B20016922A /* Products */,
				5340828B26CFF298007716E1 /* Recovered References */,
			);
			sourceTree = "<group>";
		};
		A5CEC15220D980B20016922A /* Products */ = {
			isa = PBXGroup;
			children = (
				A5CEC15120D980B20016922A /* FluentUI.framework */,
				A5CEC15A20D980B30016922A /* FluentUITests.xctest */,
				A5DA88FC226FAA01000A8EA8 /* FluentUIResources-ios.bundle */,
				8FD01166228A820600D25925 /* libFluentUI.a */,
			);
			name = Products;
			sourceTree = "<group>";
		};
		A5CEC15320D980B20016922A /* FluentUI */ = {
			isa = PBXGroup;
			children = (
				5314DFEB25F002240099271A /* ActivityIndicator */,
				5314E00325F009B70099271A /* ActivityViewAnimating */,
				C77A04F325F04CFB001B3EB6 /* Avatar */,
				5306074E26A1E6A4002D49CF /* AvatarGroup */,
				5314DFF625F0079B0099271A /* BarButtonItems */,
				80B52538264CA5BC00E3FD32 /* Bottom Commanding */,
				80B1F6F52628CDEB004DFEE5 /* Bottom Sheet */,
				5314DFEC25F0029C0099271A /* Button */,
				CCC18C2A2501B1A900BE830E /* Card */,
				B4F118EA21C8270F00855942 /* Badge Field */,
				FDFB8AE921361C860046850A /* Calendar */,
				92D5597C26A0FC9700328FD3 /* Card Nudge */,
				FC414E1D258876D400069E73 /* Command Bar */,
				A5CEC16B20D98EBF0016922A /* Core */,
				FD599D0021347FA0008845EE /* Date Time Pickers */,
				5314DFEF25F003C60099271A /* DotView */,
				A5B87AF2211E13D00038C37C /* Drawer */,
				5314DFF525F007020099271A /* EasyTapButton */,
				A5B87AED211BCA4A0038C37C /* Extensions */,
				B483323121CC71700022B4CC /* HUD */,
				5314DFF425F0069C0099271A /* IndeterminateProgressBar */,
				5314DFF025F0042E0099271A /* Label */,
				FD41C86D22DD12A20086F899 /* Navigation */,
				A5B6617123A41DEC00E801DD /* Notification */,
				5314DFF925F008F10099271A /* Obscurable */,
				C77A04EB25F0469C001B3EB6 /* Other Cells */,
				B426613C214731AC00E25423 /* People Picker */,
				922AF01926615B03005DB168 /* PersonaButton */,
				92F2C5FD267287CF0087C65B /* PersonaButtonCarousel */,
				497DC2D62418585D008D86F8 /* Pill Button Bar */,
				A5961F9B218A251E00E2A506 /* Popup Menu */,
				FD7254EE2147382D002F4069 /* Presenters */,
				5314DFF725F007FF0099271A /* ResizingHandleView */,
				ECEBA8F625EDEFF70048EE24 /* SegmentedControl */,
				5314DFE625F000740099271A /* Separator */,
				C0A0D75D233AEA9900F432FD /* Shimmer */,
				1168630122E131A20088B302 /* Tab Bar */,
				B444D6B421825B510002B4D4 /* Table View */,
				FD7DF05A21FA7F3200857267 /* Tooltip */,
				5314DFF325F006060099271A /* TouchForwardingView */,
				5314DFF825F008870099271A /* TwoLineTitleView */,
				C0938E42235E8EAF00256251 /* Utilities */,
				536AEF2125F1EC0300A36206 /* Vnext */,
				A5CEC17020D996120016922A /* Resources */,
				A5CEC25720E6A64E0016922A /* Configuration */,
			);
			path = FluentUI;
			sourceTree = "<group>";
		};
		A5CEC15E20D980B30016922A /* FluentUI.Tests */ = {
			isa = PBXGroup;
			children = (
				8FA3CB5A246B19EA0049E431 /* ColorTests.swift */,
				FD053A342224CA33009B6378 /* DatePickerControllerTests.swift */,
				A5CEC15F20D980B30016922A /* FluentUITests.swift */,
				A5CEC16120D980B30016922A /* Info.plist */,
			);
			path = FluentUI.Tests;
			sourceTree = "<group>";
		};
		A5CEC16B20D98EBF0016922A /* Core */ = {
			isa = PBXGroup;
			children = (
				925D461926FD124B00179583 /* Theme */,
				A5CEC16C20D98EE70016922A /* Colors.swift */,
				A559BB82212B7D870055E107 /* FluentUIFramework.swift */,
				535559E22711411E0094A871 /* FluentUIHostingController.swift */,
				5373D56E2694D66F0032A3B4 /* FluentUIStyle.generated.swift */,
				A5CEC16E20D98F340016922A /* Fonts.swift */,
				537315B225438B15001FD14C /* iOS13_4_compatibility.swift */,
				5373D56F2694D66F0032A3B4 /* SwiftUI+ViewModifiers.swift */,
				5373D56C2694D66F0032A3B4 /* Theming.swift */,
				5373D56D2694D66F0032A3B4 /* UIKit+SwiftUI_interoperability.swift */,
			);
			path = Core;
			sourceTree = "<group>";
		};
		A5CEC17020D996120016922A /* Resources */ = {
			isa = PBXGroup;
			children = (
				A5CEC17320D997CF0016922A /* Localization */,
			);
			path = Resources;
			sourceTree = "<group>";
		};
		A5CEC17320D997CF0016922A /* Localization */ = {
			isa = PBXGroup;
			children = (
				A559BB81212B6FA40055E107 /* Localizable.strings */,
				A5DF1EAD2213B26900CC741A /* Localizable.stringsdict */,
			);
			path = Localization;
			sourceTree = "<group>";
		};
		A5CEC25720E6A64E0016922A /* Configuration */ = {
			isa = PBXGroup;
			children = (
				A5CEC15520D980B20016922A /* Info.plist */,
				A5CEC15420D980B20016922A /* FluentUI.h */,
			);
			name = Configuration;
			sourceTree = "<group>";
		};
		A5DA88FD226FAA01000A8EA8 /* FluentUI.Resources */ = {
			isa = PBXGroup;
			children = (
				A5DA88FE226FAA01000A8EA8 /* Info.plist */,
			);
			path = FluentUI.Resources;
			sourceTree = "<group>";
		};
		B426613C214731AC00E25423 /* People Picker */ = {
			isa = PBXGroup;
			children = (
				B47B58B722F8E5840078DE38 /* PeoplePicker.swift */,
				B4BA27872319DC0D0001563C /* PersonaBadgeViewDataSource.swift */,
				B46D3F922151D95F0029772C /* PersonaCell.swift */,
				B46D3F9C215985AC0029772C /* PersonaListView.swift */,
			);
			path = "People Picker";
			sourceTree = "<group>";
		};
		B444D6B421825B510002B4D4 /* Table View */ = {
			isa = PBXGroup;
			children = (
				B498141321E424920077B48D /* TableViewCell.swift */,
				B4EF66502294A664007FEAB0 /* TableViewHeaderFooterView.swift */,
				B444D6B02181403C0002B4D4 /* UITableViewCell+Extension.swift */,
			);
			path = "Table View";
			sourceTree = "<group>";
		};
		B483323121CC71700022B4CC /* HUD */ = {
			isa = PBXGroup;
			children = (
				B483323421DEA8D70022B4CC /* HUD.swift */,
				B483323221CC71940022B4CC /* HUDView.swift */,
			);
			path = HUD;
			sourceTree = "<group>";
		};
		B4F118EA21C8270F00855942 /* Badge Field */ = {
			isa = PBXGroup;
			children = (
				B45EB78F219E310F008646A2 /* BadgeField.swift */,
				B4A8BBCC21BF6D6900D5E3ED /* BadgeStringExtractor.swift */,
				B444D6B52183A9740002B4D4 /* BadgeView.swift */,
			);
			path = "Badge Field";
			sourceTree = "<group>";
		};
		C0938E42235E8EAF00256251 /* Utilities */ = {
			isa = PBXGroup;
			children = (
				C0938E43235E8ED500256251 /* AnimationSynchronizer.swift */,
			);
			path = Utilities;
			sourceTree = "<group>";
		};
		C0A0D75D233AEA9900F432FD /* Shimmer */ = {
			isa = PBXGroup;
			children = (
				C0EAAEAC2347E1DF00C7244E /* ShimmerView.swift */,
				C0A0D76B233AEF6C00F432FD /* ShimmerLinesView.swift */,
			);
			path = Shimmer;
			sourceTree = "<group>";
		};
		C77A04EB25F0469C001B3EB6 /* Other Cells */ = {
			isa = PBXGroup;
			children = (
				B4E782C02176AD5E00A7DFCE /* ActionsCell.swift */,
				B4E782C221793AB200A7DFCE /* ActivityIndicatorCell.swift */,
				B441478C228CDA130040E88E /* BooleanCell.swift */,
				B4E782C62179509A00A7DFCE /* CenteredLabelCell.swift */,
				7DC2FB2724C0ED1100367A55 /* TableViewCellFileAccessoryView.swift */,
				C77A04EC25F046EB001B3EB6 /* Date+CellFileAccessoryView.swift */,
			);
			path = "Other Cells";
			sourceTree = "<group>";
		};
		C77A04F325F04CFB001B3EB6 /* Avatar */ = {
			isa = PBXGroup;
			children = (
				5373D5612694D65C0032A3B4 /* Avatar.swift */,
				5303259926B31B6B00611D05 /* AvatarModifiers.swift */,
				5373D5602694D65C0032A3B4 /* AvatarTokens.swift */,
				5373D5632694D65C0032A3B4 /* MSFAvatarPresence.swift */,
				5373D5622694D65C0032A3B4 /* MSFAvatarTokens.generated.swift */,
				B4EF53C2215AF1AB00573E8F /* Persona.swift */,
			);
			path = Avatar;
			sourceTree = "<group>";
		};
		CCC18C2A2501B1A900BE830E /* Card */ = {
			isa = PBXGroup;
			children = (
				CCC18C2B2501B22F00BE830E /* CardView.swift */,
			);
			path = Card;
			sourceTree = "<group>";
		};
		ECEBA8F625EDEFF70048EE24 /* SegmentedControl */ = {
			isa = PBXGroup;
			children = (
				ECEBA8FB25EDF3380048EE24 /* SegmentedControl.swift */,
				C708B04B260A8696007190FA /* SegmentItem.swift */,
				C708B055260A86FA007190FA /* SegmentPillButton.swift */,
			);
			path = SegmentedControl;
			sourceTree = "<group>";
		};
		FC414E1D258876D400069E73 /* Command Bar */ = {
			isa = PBXGroup;
			children = (
				0AD70F5626E7F2E3008774EC /* MSFCommandBarTokens.generated.swift */,
				FC414E1E258876FB00069E73 /* CommandBar.swift */,
				FC414E4E2588B65C00069E73 /* CommandBarItem.swift */,
				FC414E2A25887A4B00069E73 /* CommandBarButton.swift */,
				FC414E242588798000069E73 /* CommandBarButtonGroupView.swift */,
				0AD70F5926E80A5D008774EC /* CommandBarTokens.swift */,
			);
			path = "Command Bar";
			sourceTree = "<group>";
		};
		FD256C5C2183D77900EC9588 /* Views */ = {
			isa = PBXGroup;
			children = (
				FDFB8AEE21361C9D0046850A /* CalendarViewDayCell.swift */,
				FDFB8AED21361C9D0046850A /* CalendarViewDayMonthCell.swift */,
				FDFB8AEF21361C9D0046850A /* CalendarViewDayMonthYearCell.swift */,
				FDFB8AEC21361C9D0046850A /* CalendarViewDayTodayCell.swift */,
				FDFB8AEA21361C950046850A /* CalendarViewMonthBannerView.swift */,
				FD599D072134AB0E008845EE /* CalendarViewWeekdayHeadingView.swift */,
			);
			path = Views;
			sourceTree = "<group>";
		};
		FD41C86D22DD12A20086F899 /* Navigation */ = {
			isa = PBXGroup;
			children = (
				FD41C87F22DD13230086F899 /* NavigationController.swift */,
				FD41C87B22DD13230086F899 /* NavigationBar.swift */,
				FD41C87E22DD13230086F899 /* SearchBar.swift */,
				FD41C8BD22DD47120086F899 /* UINavigationItem+Navigation.swift */,
				FD9DA7B4232C33A80013E41B /* UIViewController+Navigation.swift */,
				FD41C87222DD13230086F899 /* Helpers */,
				FD41C86F22DD13230086F899 /* Shy Header */,
				FD41C87922DD13230086F899 /* Views */,
			);
			path = Navigation;
			sourceTree = "<group>";
		};
		FD41C86F22DD13230086F899 /* Shy Header */ = {
			isa = PBXGroup;
			children = (
				FD41C87022DD13230086F899 /* ShyHeaderController.swift */,
				FD41C87122DD13230086F899 /* ShyHeaderView.swift */,
			);
			path = "Shy Header";
			sourceTree = "<group>";
		};
		FD41C87222DD13230086F899 /* Helpers */ = {
			isa = PBXGroup;
			children = (
				FD41C86E22DD13230086F899 /* ContentScrollViewTraits.swift */,
				FD41C88022DD13230086F899 /* NavigationAnimator.swift */,
			);
			path = Helpers;
			sourceTree = "<group>";
		};
		FD41C87922DD13230086F899 /* Views */ = {
			isa = PBXGroup;
			children = (
				FD41C87A22DD13230086F899 /* LargeTitleView.swift */,
			);
			path = Views;
			sourceTree = "<group>";
		};
		FD4F2A1C214ADBBF00C437D6 /* Date Picker */ = {
			isa = PBXGroup;
			children = (
				FD4F2A1F214AE20400C437D6 /* DatePickerController.swift */,
				FD256C5A2183B90B00EC9588 /* DatePickerSelectionManager.swift */,
			);
			path = "Date Picker";
			sourceTree = "<group>";
		};
		FD599D0021347FA0008845EE /* Date Time Pickers */ = {
			isa = PBXGroup;
			children = (
				FD5BBE3A214B2F44008964B4 /* Date+Extensions.swift */,
				FD9A5C862179464F00D224D9 /* DateComponents+Extensions.swift */,
				FD77752F21A490BA00033D58 /* DateTimePicker.swift */,
				FD777528219E3F6C00033D58 /* DayOfMonth.swift */,
				FD1FAE1A2272464B00A5DBA4 /* GenericDateTimePicker.swift */,
				C77A04B625F03DD1001B3EB6 /* String+Date.swift */,
				FD4F2A1C214ADBBF00C437D6 /* Date Picker */,
				FD5C8C2A2190C3470063562C /* Date Time Picker */,
			);
			path = "Date Time Pickers";
			sourceTree = "<group>";
		};
		FD5C8C2A2190C3470063562C /* Date Time Picker */ = {
			isa = PBXGroup;
			children = (
				FD5ADBF32190CDC80005A9AF /* DateTimePickerController.swift */,
				FD97580521910FE800B67319 /* Views */,
			);
			path = "Date Time Picker";
			sourceTree = "<group>";
		};
		FD7254EE2147382D002F4069 /* Presenters */ = {
			isa = PBXGroup;
			children = (
				FDA1AF9221487225001AE720 /* CardPresentationController.swift */,
				FD0D29D52151A3D700E8655E /* CardPresenterNavigationController.swift */,
				FDA1AF90214871B5001AE720 /* CardTransitionAnimator.swift */,
				FD4F2A1A2148937100C437D6 /* PageCardPresenterController.swift */,
			);
			path = Presenters;
			sourceTree = "<group>";
		};
		FD7DF05A21FA7F3200857267 /* Tooltip */ = {
			isa = PBXGroup;
			children = (
				FD7DF05B21FA7F5000857267 /* Tooltip.swift */,
				FD7DF05F21FA83C900857267 /* TooltipPositionController.swift */,
				FD7DF05D21FA7FC100857267 /* TooltipView.swift */,
			);
			path = Tooltip;
			sourceTree = "<group>";
		};
		FD97580521910FE800B67319 /* Views */ = {
			isa = PBXGroup;
			children = (
				FD9758062191118D00B67319 /* DateTimePickerView.swift */,
				FD9758092191118E00B67319 /* DateTimePickerViewComponent.swift */,
				FD97580A2191118E00B67319 /* DateTimePickerViewComponentCell.swift */,
				FD9758082191118E00B67319 /* DateTimePickerViewComponentTableView.swift */,
				FD9758072191118E00B67319 /* DateTimePickerViewDataSource.swift */,
				FD77752C219E62E100033D58 /* DateTimePickerViewLayout.swift */,
			);
			path = Views;
			sourceTree = "<group>";
		};
		FDFB8AE921361C860046850A /* Calendar */ = {
			isa = PBXGroup;
			children = (
				FD77752A219E455A00033D58 /* AccessibilityContainerView.swift */,
				FD599D052134A682008845EE /* AccessibleViewDelegate.swift */,
				FD7254E82147059D002F4069 /* Calendar+Extensions.swift */,
				FDF41ED82141A02200EC527C /* CalendarConfiguration.swift */,
				FD599D0121348439008845EE /* CalendarView.swift */,
				FD599D0B2134AB1E008845EE /* CalendarViewDataSource.swift */,
				FD599D092134AB15008845EE /* CalendarViewLayout.swift */,
				FD256C5C2183D77900EC9588 /* Views */,
			);
			path = Calendar;
			sourceTree = "<group>";
		};
/* End PBXGroup section */

/* Begin PBXHeadersBuildPhase section */
		A5CEC14E20D980B20016922A /* Headers */ = {
			isa = PBXHeadersBuildPhase;
			buildActionMask = 2147483647;
			files = (
				A5CEC16220D980B30016922A /* FluentUI.h in Headers */,
			);
			runOnlyForDeploymentPostprocessing = 0;
		};
/* End PBXHeadersBuildPhase section */

/* Begin PBXNativeTarget section */
		8FD01165228A820600D25925 /* FluentUILib */ = {
			isa = PBXNativeTarget;
			buildConfigurationList = 8FD0116A228A820600D25925 /* Build configuration list for PBXNativeTarget "FluentUILib" */;
			buildPhases = (
				8FD01162228A820600D25925 /* Sources */,
			);
			buildRules = (
			);
			dependencies = (
				8FD011C8228A831700D25925 /* PBXTargetDependency */,
			);
			name = FluentUILib;
			productName = OfficeUIFabricStaticLib;
			productReference = 8FD01166228A820600D25925 /* libFluentUI.a */;
			productType = "com.apple.product-type.library.static";
		};
		A5CEC15020D980B20016922A /* FluentUI */ = {
			isa = PBXNativeTarget;
			buildConfigurationList = A5CEC16520D980B30016922A /* Build configuration list for PBXNativeTarget "FluentUI" */;
			buildPhases = (
				A5CEC14C20D980B20016922A /* Sources */,
				A5CEC14D20D980B20016922A /* Frameworks */,
				A5CEC14E20D980B20016922A /* Headers */,
				A5CEC14F20D980B20016922A /* Resources */,
				FD256C59218392B800EC9588 /* Run swiftlint */,
			);
			buildRules = (
			);
			dependencies = (
				A542A9D5226FBEF000204A52 /* PBXTargetDependency */,
			);
			name = FluentUI;
			productName = OfficeUIFabric;
			productReference = A5CEC15120D980B20016922A /* FluentUI.framework */;
			productType = "com.apple.product-type.framework";
		};
		A5CEC15920D980B30016922A /* FluentUITests */ = {
			isa = PBXNativeTarget;
			buildConfigurationList = A5CEC16820D980B30016922A /* Build configuration list for PBXNativeTarget "FluentUITests" */;
			buildPhases = (
				A5CEC15620D980B30016922A /* Sources */,
				A5CEC15720D980B30016922A /* Frameworks */,
				A5CEC15820D980B30016922A /* Resources */,
			);
			buildRules = (
			);
			dependencies = (
				A5CEC15D20D980B30016922A /* PBXTargetDependency */,
			);
			name = FluentUITests;
			productName = OfficeUIFabricTests;
			productReference = A5CEC15A20D980B30016922A /* FluentUITests.xctest */;
			productType = "com.apple.product-type.bundle.unit-test";
		};
		A5DA88FB226FAA01000A8EA8 /* FluentUIResources */ = {
			isa = PBXNativeTarget;
			buildConfigurationList = A5DA88FF226FAA01000A8EA8 /* Build configuration list for PBXNativeTarget "FluentUIResources" */;
			buildPhases = (
				A5DA88FA226FAA01000A8EA8 /* Resources */,
			);
			buildRules = (
			);
			dependencies = (
			);
			name = FluentUIResources;
			productName = OfficeUIFabricResources;
			productReference = A5DA88FC226FAA01000A8EA8 /* FluentUIResources-ios.bundle */;
			productType = "com.apple.product-type.bundle";
		};
/* End PBXNativeTarget section */

/* Begin PBXProject section */
		A5CEC14820D980B20016922A /* Project object */ = {
			isa = PBXProject;
			attributes = {
				LastSwiftUpdateCheck = 1020;
				LastUpgradeCheck = 1240;
				ORGANIZATIONNAME = "Microsoft Corporation";
				TargetAttributes = {
					8FD01165228A820600D25925 = {
						CreatedOnToolsVersion = 10.2.1;
						LastSwiftMigration = 1020;
					};
					A5CEC15020D980B20016922A = {
						CreatedOnToolsVersion = 9.4.1;
						LastSwiftMigration = 1020;
					};
					A5CEC15920D980B30016922A = {
						CreatedOnToolsVersion = 9.4.1;
						LastSwiftMigration = 1020;
					};
					A5DA88FB226FAA01000A8EA8 = {
						CreatedOnToolsVersion = 10.2.1;
					};
				};
			};
			buildConfigurationList = A5CEC14B20D980B20016922A /* Build configuration list for PBXProject "FluentUI" */;
			compatibilityVersion = "Xcode 9.3";
			developmentRegion = en;
			hasScannedForEncodings = 0;
			knownRegions = (
				en,
				Base,
				ar,
				ca,
				cs,
				da,
				de,
				el,
				"en-GB",
				"es-MX",
				es,
				fi,
				fr,
				he,
				hi,
				hr,
				hu,
				id,
				it,
				ja,
				ko,
				ms,
				"nb-NO",
				nl,
				pl,
				"pt-BR",
				"pt-PT",
				ro,
				ru,
				sk,
				sv,
				th,
				tr,
				uk,
				vi,
				"zh-Hans",
				"zh-Hant",
			);
			mainGroup = A5CEC14720D980B20016922A;
			productRefGroup = A5CEC15220D980B20016922A /* Products */;
			projectDirPath = "";
			projectRoot = "";
			targets = (
				A5CEC15020D980B20016922A /* FluentUI */,
				A5DA88FB226FAA01000A8EA8 /* FluentUIResources */,
				8FD01165228A820600D25925 /* FluentUILib */,
				A5CEC15920D980B30016922A /* FluentUITests */,
			);
		};
/* End PBXProject section */

/* Begin PBXResourcesBuildPhase section */
		A5CEC14F20D980B20016922A /* Resources */ = {
			isa = PBXResourcesBuildPhase;
			buildActionMask = 2147483647;
			files = (
				A542A9D3226FBED900204A52 /* FluentUIResources-ios.bundle in Resources */,
			);
			runOnlyForDeploymentPostprocessing = 0;
		};
		A5CEC15820D980B30016922A /* Resources */ = {
			isa = PBXResourcesBuildPhase;
			buildActionMask = 2147483647;
			files = (
			);
			runOnlyForDeploymentPostprocessing = 0;
		};
		A5DA88FA226FAA01000A8EA8 /* Resources */ = {
			isa = PBXResourcesBuildPhase;
			buildActionMask = 2147483647;
			files = (
				A542A9D7226FC01100204A52 /* Localizable.strings in Resources */,
				A542A9D8226FC01700204A52 /* Localizable.stringsdict in Resources */,
				A257F82A251D98DD002CAA6E /* FluentUI-apple.xcassets in Resources */,
				A257F82C251D98F3002CAA6E /* FluentUI-ios.xcassets in Resources */,
			);
			runOnlyForDeploymentPostprocessing = 0;
		};
/* End PBXResourcesBuildPhase section */

/* Begin PBXShellScriptBuildPhase section */
		FD256C59218392B800EC9588 /* Run swiftlint */ = {
			isa = PBXShellScriptBuildPhase;
			buildActionMask = 2147483647;
			files = (
			);
			inputPaths = (
			);
			name = "Run swiftlint";
			outputPaths = (
			);
			runOnlyForDeploymentPostprocessing = 0;
			shellPath = /bin/sh;
			shellScript = "# Adds support for Apple Silicon brew directory\nexport PATH=\"$PATH:/opt/homebrew/bin\"\n\nif which swiftlint >/dev/null; then\n    export LINTPATH=\"${LOCROOT}/./\"\n    swiftlint --config ../.swiftlint.yml\nelse\n    echo \"warning: SwiftLint not installed, download from https://github.com/realm/SwiftLint\"\nfi\n";
		};
/* End PBXShellScriptBuildPhase section */

/* Begin PBXSourcesBuildPhase section */
		8FD01162228A820600D25925 /* Sources */ = {
			isa = PBXSourcesBuildPhase;
			buildActionMask = 2147483647;
			files = (
				5314E0ED25F012C40099271A /* ContentScrollViewTraits.swift in Sources */,
				5314E03A25F00E3D0099271A /* BadgeView.swift in Sources */,
				53097D4727028B1200A6E4DC /* ButtonLegacy.swift in Sources */,
				5314E1A325F01A7C0099271A /* TableViewHeaderFooterView.swift in Sources */,
				5314E30325F0260E0099271A /* AccessibleViewDelegate.swift in Sources */,
				5314E1A725F01A7C0099271A /* ActionsCell.swift in Sources */,
				5314E07B25F00F1A0099271A /* DateTimePickerViewDataSource.swift in Sources */,
				532FE3D426EA6D74007539C0 /* ActivityIndicatorTokens.swift in Sources */,
				532FE3D626EA6D74007539C0 /* ActivityIndicatorModifiers.swift in Sources */,
				5314E2F525F025C60099271A /* CalendarConfiguration.swift in Sources */,
				5314E06B25F00F100099271A /* DateTimePicker.swift in Sources */,
				5314E2BB25F024C60099271A /* CALayer+Extensions.swift in Sources */,
				5314E12B25F016230099271A /* PillButtonBar.swift in Sources */,
				53097D09270288FB00A6E4DC /* Button.swift in Sources */,
				53097D1F2702890900A6E4DC /* MSFHeaderFooterTokens.generated.swift in Sources */,
				5314E07E25F00F1A0099271A /* DateTimePickerView.swift in Sources */,
				5328D97726FBA3D700F3723B /* IndeterminateProgressBar.swift in Sources */,
				5314E07625F00F160099271A /* DateTimePickerController.swift in Sources */,
				5314E14525F016860099271A /* CardPresentationController.swift in Sources */,
				92A1E4ED26A741F60007ED60 /* MSFCardNudgeTokens.swift in Sources */,
				5314E0A925F010070099271A /* DrawerTransitionAnimator.swift in Sources */,
				5314E00425F00A300099271A /* ActivityViewAnimating.swift in Sources */,
				5314E06525F00EFD0099271A /* CalendarViewDayMonthCell.swift in Sources */,
				92987990266A8E1C002B1EB4 /* MSFPersonaButtonTokens.generated.swift in Sources */,
				5314E08B25F00F2D0099271A /* CommandBarItem.swift in Sources */,
				5314E06225F00EFD0099271A /* CalendarViewDayTodayCell.swift in Sources */,
				92E7AD5326FE904D00AE7FF8 /* DynamicColor.swift in Sources */,
				5314E08025F00F1A0099271A /* DateTimePickerViewComponent.swift in Sources */,
				532FE3D226EA6D74007539C0 /* MSFActivityIndicatorTokens.generated.swift in Sources */,
				5314E06325F00EFD0099271A /* CalendarViewDayMonthYearCell.swift in Sources */,
				5314E1A225F01A7C0099271A /* ActivityIndicatorCell.swift in Sources */,
				5373D5652694D65C0032A3B4 /* AvatarTokens.swift in Sources */,
				5314E06125F00EFD0099271A /* CalendarViewDayCell.swift in Sources */,
				0AD70F5826E7F2E3008774EC /* MSFCommandBarTokens.generated.swift in Sources */,
				929DD25A266ED3B600E8175E /* PersonaButtonCarousel.swift in Sources */,
				5314E12A25F016230099271A /* PillButton.swift in Sources */,
				5314E0E525F012C00099271A /* NavigationBar.swift in Sources */,
				C708B064260A87F7007190FA /* SegmentItem.swift in Sources */,
				5328D97126FBA3D700F3723B /* IndeterminateProgressBarTokens.swift in Sources */,
				5314E14325F016860099271A /* CardTransitionAnimator.swift in Sources */,
				5314E0F825F012CB0099271A /* LargeTitleView.swift in Sources */,
				8035CAB62633A4DB007B3FD1 /* BottomCommandingController.swift in Sources */,
				5314E13725F016370099271A /* PopupMenuProtocols.swift in Sources */,
				5314E19725F019650099271A /* TabBarItem.swift in Sources */,
				92B7E6A326864AE900EFC15E /* MSFPersonaButton.swift in Sources */,
				92987992266A8E1C002B1EB4 /* MSFPersonaButtonCarouselTokens.generated.swift in Sources */,
				5314E1BB25F01B070099271A /* TouchForwardingView.swift in Sources */,
				5314E2EC25F025710099271A /* DayOfMonth.swift in Sources */,
				5306075526A1E6A4002D49CF /* MSFAvatarGroupTokens.generated.swift in Sources */,
				5314E0B325F010400099271A /* EasyTapButton.swift in Sources */,
				5314E19625F019650099271A /* TabBarView.swift in Sources */,
				5373D5752694D66F0032A3B4 /* FluentUIStyle.generated.swift in Sources */,
				C708B05F260A8778007190FA /* SegmentPillButton.swift in Sources */,
				5314E13525F016370099271A /* PopupMenuItemCell.swift in Sources */,
				5314E2A025F024860099271A /* NSLayoutConstraint+Extensions.swift in Sources */,
				929DD257266ED3AC00E8175E /* PersonaButtonCarouselTokens.swift in Sources */,
				0AD70F5B26E80A5D008774EC /* CommandBarTokens.swift in Sources */,
				5314E26625F023B20099271A /* UIColor+Extensions.swift in Sources */,
				5314E30225F0260E0099271A /* AccessibilityContainerView.swift in Sources */,
				53097D05270288FB00A6E4DC /* MSFButton.swift in Sources */,
				8035CAD026377C17007B3FD1 /* CommandingItem.swift in Sources */,
				8FD01188228A82A600D25925 /* Colors.swift in Sources */,
				5314E0F325F012C80099271A /* ShyHeaderController.swift in Sources */,
				535559E42711411E0094A871 /* FluentUIHostingController.swift in Sources */,
				5314E1B125F01A980099271A /* TooltipView.swift in Sources */,
				5314E19525F019650099271A /* TabBarItemView.swift in Sources */,
				5314E03C25F00E3D0099271A /* BadgeField.swift in Sources */,
				5314E05B25F00EF50099271A /* CalendarView.swift in Sources */,
				92EE82AE27025A94009D52B5 /* TokenSet.swift in Sources */,
				53097D0B270288FB00A6E4DC /* ButtonModifiers.swift in Sources */,
				5314E28125F0240D0099271A /* DateComponents+Extensions.swift in Sources */,
				5314E07025F00F140099271A /* DatePickerController.swift in Sources */,
				436F6B3F26F4924200D18073 /* MSFNotificationTokens.generated.swift in Sources */,
				5373D5692694D65C0032A3B4 /* MSFAvatarTokens.generated.swift in Sources */,
				5373D56B2694D65C0032A3B4 /* MSFAvatarPresence.swift in Sources */,
				53097D07270288FB00A6E4DC /* MSFButtonTokens.generated.swift in Sources */,
				5314E0AA25F010070099271A /* DrawerShadowView.swift in Sources */,
				5314E0E725F012C00099271A /* UINavigationItem+Navigation.swift in Sources */,
				920945492703DDA000B38E1A /* CardNudgeTokens.swift in Sources */,
				5314E25D25F0238E0099271A /* UIFont+Extension.swift in Sources */,
				C77A04B825F03DD1001B3EB6 /* String+Date.swift in Sources */,
				5314E10125F012E60099271A /* NotificationView.swift in Sources */,
				5314E14425F016860099271A /* PageCardPresenterController.swift in Sources */,
				5314E11B25F015EA0099271A /* PersonaListView.swift in Sources */,
				925D462026FD18B200179583 /* AliasTokens.swift in Sources */,
				5314E28E25F024590099271A /* Date+Extensions.swift in Sources */,
				5306076126A201C8002D49CF /* Persona.swift in Sources */,
				53097D292702895500A6E4DC /* MSFDrawerTokens.swift in Sources */,
				5314E2D125F0251E0099271A /* iOS13_4_compatibility.swift in Sources */,
				92E7AD5026FE51FF00AE7FF8 /* ColorSet.swift in Sources */,
				5314E14E25F016CD0099271A /* ResizingHandleView.swift in Sources */,
				5314E1A625F01A7C0099271A /* BooleanCell.swift in Sources */,
				925D461D26FD133600179583 /* GlobalTokens.swift in Sources */,
				9275105626815A7100F12730 /* MSFPersonaButtonCarousel.swift in Sources */,
				5314E0BC25F0106F0099271A /* HUDView.swift in Sources */,
				5314E0F225F012C80099271A /* ShyHeaderView.swift in Sources */,
				53097D232702890900A6E4DC /* MSFListTokens.generated.swift in Sources */,
				5314E02825F00DA80099271A /* BlurringView.swift in Sources */,
				5314E13625F016370099271A /* PopupMenuSectionHeaderView.swift in Sources */,
				5314E05925F00EF50099271A /* CalendarViewDataSource.swift in Sources */,
				5314E01625F00CF70099271A /* BarButtonItems.swift in Sources */,
				5314E25425F023650099271A /* UIImage+Extensions.swift in Sources */,
				92D5598226A0FD2800328FD3 /* CardNudge.swift in Sources */,
				5314E22725F022310099271A /* UITableViewCell+Extension.swift in Sources */,
				532FE3D826EA6D74007539C0 /* ActivityIndicator.swift in Sources */,
				5314E0E625F012C00099271A /* UIViewController+Navigation.swift in Sources */,
				5314E29725F024760099271A /* String+Extension.swift in Sources */,
				5314E12925F016230099271A /* PillButtonStyle.swift in Sources */,
				5306075726A1E6A4002D49CF /* AvatarGroup.swift in Sources */,
				92A1E4F526A791590007ED60 /* MSFCardNudge.swift in Sources */,
				5328D97526FBA3D700F3723B /* MSFIndeterminateProgressBarTokens.generated.swift in Sources */,
				5314E1C425F01B4E0099271A /* TwoLineTitleView.swift in Sources */,
				5314E0CF25F011F10099271A /* Label.swift in Sources */,
				5314E13925F016370099271A /* PopupMenuController.swift in Sources */,
				9298798B2669A875002B1EB4 /* PersonaButtonTokens.swift in Sources */,
				5314E0A725F010070099271A /* DrawerController.swift in Sources */,
				5314E07125F00F140099271A /* DatePickerSelectionManager.swift in Sources */,
				5373D5672694D65C0032A3B4 /* Avatar.swift in Sources */,
				5314E1A425F01A7C0099271A /* CenteredLabelCell.swift in Sources */,
				5314E1A125F01A7C0099271A /* TableViewCellFileAccessoryView.swift in Sources */,
				5314E1D625F01E4A0099271A /* SearchBar.swift in Sources */,
				5314E0A825F010070099271A /* DrawerPresentationController.swift in Sources */,
				5314E06425F00EFD0099271A /* CalendarViewMonthBannerView.swift in Sources */,
				5314E18E25F0195C0099271A /* ShimmerLinesView.swift in Sources */,
				53097D1B2702890900A6E4DC /* MSFListCellTokens.generated.swift in Sources */,
				53097D172702890900A6E4DC /* HeaderFooterTokens.swift in Sources */,
				0AE866A826BA05D000E92108 /* Locale+Extensions.swift in Sources */,
				80AECC21263339E3005AF2F3 /* BottomSheetController.swift in Sources */,
				92079C9026B66E5100D688DA /* CardNudgeModifiers.swift in Sources */,
				5314E24B25F0232F0099271A /* UIScreen+Extension.swift in Sources */,
				5314E2E325F025500099271A /* FluentUIFramework.swift in Sources */,
				5314E0EC25F012C40099271A /* NavigationAnimator.swift in Sources */,
				5314E17225F0191C0099271A /* Separator.swift in Sources */,
				5314E14225F016860099271A /* CardPresenterNavigationController.swift in Sources */,
				920945462703D8F200B38E1A /* ControlThemeable.swift in Sources */,
				5314E11725F015EA0099271A /* PersonaCell.swift in Sources */,
				53097D192702890900A6E4DC /* List.swift in Sources */,
				920945432703D1DC00B38E1A /* FluentTheme.swift in Sources */,
				5314E23025F022C80099271A /* UIScrollView+Extensions.swift in Sources */,
				5314E16925F017940099271A /* SegmentedControl.swift in Sources */,
				C77A04EE25F046EB001B3EB6 /* Date+CellFileAccessoryView.swift in Sources */,
				5373D5732694D66F0032A3B4 /* UIKit+SwiftUI_interoperability.swift in Sources */,
				5314E09E25F00FE20099271A /* DotView.swift in Sources */,
				5314E1A525F01A7C0099271A /* TableViewCell.swift in Sources */,
				53097D0D270288FB00A6E4DC /* ButtonTokens.swift in Sources */,
				5314E09525F00FA30099271A /* DimmingView.swift in Sources */,
				5306075326A1E6A4002D49CF /* AvatarGroupTokens.swift in Sources */,
				5314E11825F015EA0099271A /* PeoplePicker.swift in Sources */,
				5303259B26B31B6B00611D05 /* AvatarModifiers.swift in Sources */,
				5314E2B225F024B60099271A /* Calendar+Extensions.swift in Sources */,
				92ABB39326BC8E9900BA179A /* MSFCardNudgeTokens.generated.swift in Sources */,
				5314E1B225F01A980099271A /* TooltipPositionController.swift in Sources */,
				5314E08A25F00F2D0099271A /* CommandBar.swift in Sources */,
				5314E18D25F0195C0099271A /* ShimmerView.swift in Sources */,
				80AECC22263339E5005AF2F3 /* BottomSheetPassthroughView.swift in Sources */,
				5314E1CD25F01B730099271A /* AnimationSynchronizer.swift in Sources */,
				53097D252702890900A6E4DC /* ListCell.swift in Sources */,
				92088EF92666DB2C003F571A /* PersonaButton.swift in Sources */,
				5314E13425F016370099271A /* PopupMenuItem.swift in Sources */,
				5314E13825F016370099271A /* PopupMenuSection.swift in Sources */,
				5314E07C25F00F1A0099271A /* DateTimePickerViewLayout.swift in Sources */,
				5314E11625F015EA0099271A /* PersonaBadgeViewDataSource.swift in Sources */,
				436F6B4226F4926B00D18073 /* MSFNotificationTokens.swift in Sources */,
				0ACD82192620453B0035CD9F /* PersonaViewTokens.swift in Sources */,
				5314E2DA25F025370099271A /* Fonts.swift in Sources */,
				5373D5772694D66F0032A3B4 /* SwiftUI+ViewModifiers.swift in Sources */,
				5314E07F25F00F1A0099271A /* DateTimePickerViewComponentCell.swift in Sources */,
				0AA874162600237A00D47421 /* PersonaView.swift in Sources */,
				8035CADE2638E435007B3FD1 /* CommandingSection.swift in Sources */,
				5314E0E425F012C00099271A /* NavigationController.swift in Sources */,
				5373D5712694D66F0032A3B4 /* Theming.swift in Sources */,
				5328D97326FBA3D700F3723B /* IndeterminateProgressBarModifiers.swift in Sources */,
				5314E03B25F00E3D0099271A /* BadgeStringExtractor.swift in Sources */,
				5314E19825F019650099271A /* SideTabBar.swift in Sources */,
				5314E10A25F014600099271A /* Obscurable.swift in Sources */,
				53097D212702890900A6E4DC /* ListHeaderFooter.swift in Sources */,
				53097D2B2702895500A6E4DC /* MSFDrawerTokens.generated.swift in Sources */,
				5314E07D25F00F1A0099271A /* DateTimePickerViewComponentTableView.swift in Sources */,
				5314E03125F00DDD0099271A /* CardView.swift in Sources */,
				5314E08925F00F2D0099271A /* CommandBarButtonGroupView.swift in Sources */,
				5314E08C25F00F2D0099271A /* CommandBarButton.swift in Sources */,
				5314E21E25F022120099271A /* UIView+Extensions.swift in Sources */,
				5314E0BD25F0106F0099271A /* HUD.swift in Sources */,
				5314E06A25F00F100099271A /* GenericDateTimePicker.swift in Sources */,
				5314E06025F00EFD0099271A /* CalendarViewWeekdayHeadingView.swift in Sources */,
				53097D1D2702890900A6E4DC /* ListTokens.swift in Sources */,
				5314E05A25F00EF50099271A /* CalendarViewLayout.swift in Sources */,
				0ACD82122620451F0035CD9F /* MSFPersonaViewTokens.generated.swift in Sources */,
				5314E1B025F01A980099271A /* Tooltip.swift in Sources */,
			);
			runOnlyForDeploymentPostprocessing = 0;
		};
		A5CEC14C20D980B20016922A /* Sources */ = {
			isa = PBXSourcesBuildPhase;
			buildActionMask = 2147483647;
			files = (
				A5961FA3218A25D100E2A506 /* PopupMenuItemCell.swift in Sources */,
				FD599D0221348439008845EE /* CalendarView.swift in Sources */,
				53097D4627028B1200A6E4DC /* ButtonLegacy.swift in Sources */,
				A559BB83212B7D870055E107 /* FluentUIFramework.swift in Sources */,
				1168630622E131CF0088B302 /* TabBarView.swift in Sources */,
				FD599D082134AB0E008845EE /* CalendarViewWeekdayHeadingView.swift in Sources */,
				FDFB8AF321361C9D0046850A /* CalendarViewDayMonthYearCell.swift in Sources */,
				A5961F9D218A254D00E2A506 /* PopupMenuController.swift in Sources */,
				532FE3D326EA6D74007539C0 /* ActivityIndicatorTokens.swift in Sources */,
				532FE3D526EA6D74007539C0 /* ActivityIndicatorModifiers.swift in Sources */,
				FD56FD92219123FE0023C7EA /* DateTimePickerViewComponentTableView.swift in Sources */,
				A52648DC2316F4F9003342A0 /* BarButtonItems.swift in Sources */,
				FD5BBE41214C6AF3008964B4 /* TwoLineTitleView.swift in Sources */,
				53097D08270288FB00A6E4DC /* Button.swift in Sources */,
				53097D1E2702890900A6E4DC /* MSFHeaderFooterTokens.generated.swift in Sources */,
				5328D97626FBA3D700F3723B /* IndeterminateProgressBar.swift in Sources */,
				A5B87AF1211BD4380038C37C /* UIFont+Extension.swift in Sources */,
				FD41C89C22DD13230086F899 /* SearchBar.swift in Sources */,
				A5B87AF8211E16370038C37C /* DrawerPresentationController.swift in Sources */,
				FD36F1A9216C0A6900CECBC6 /* CardPresentationController.swift in Sources */,
				FC414E252588798000069E73 /* CommandBarButtonGroupView.swift in Sources */,
				92A1E4EC26A741F60007ED60 /* MSFCardNudgeTokens.swift in Sources */,
				A5B87B02211E20B50038C37C /* UIScreen+Extension.swift in Sources */,
				FD77752D219E62E100033D58 /* DateTimePickerViewLayout.swift in Sources */,
				927E34C72668350800998031 /* PersonaButtonTokens.swift in Sources */,
				9298798F266A8E1C002B1EB4 /* MSFPersonaButtonTokens.generated.swift in Sources */,
				FD7DF05C21FA7F5000857267 /* Tooltip.swift in Sources */,
				497DC2DB24185885008D86F8 /* PillButton.swift in Sources */,
				532FE3D126EA6D74007539C0 /* MSFActivityIndicatorTokens.generated.swift in Sources */,
				53BCB0CE253A4E8D00620960 /* Obscurable.swift in Sources */,
				92E7AD5226FE904D00AE7FF8 /* DynamicColor.swift in Sources */,
<<<<<<< HEAD
				53097CFB270288ED00A6E4DC /* ActivityIndicatorTokens.swift in Sources */,
=======
>>>>>>> 6a1833df
				FD41C8BE22DD47120086F899 /* UINavigationItem+Navigation.swift in Sources */,
				B4E782C12176AD5E00A7DFCE /* ActionsCell.swift in Sources */,
				5373D5642694D65C0032A3B4 /* AvatarTokens.swift in Sources */,
				FD56FD962192754B0023C7EA /* DateTimePickerViewComponent.swift in Sources */,
				FDFB8AF021361C9D0046850A /* CalendarViewDayTodayCell.swift in Sources */,
				0AD70F5726E7F2E3008774EC /* MSFCommandBarTokens.generated.swift in Sources */,
				FD41C88422DD13230086F899 /* ContentScrollViewTraits.swift in Sources */,
				5328D97026FBA3D700F3723B /* IndeterminateProgressBarTokens.swift in Sources */,
				FD97580F2191118E00B67319 /* DateTimePickerViewComponentCell.swift in Sources */,
				A5B6617323A41E2900E801DD /* NotificationView.swift in Sources */,
				C708B04C260A8696007190FA /* SegmentItem.swift in Sources */,
				FD41C88622DD13230086F899 /* ShyHeaderController.swift in Sources */,
				8035CAAC2633A442007B3FD1 /* BottomCommandingController.swift in Sources */,
				92B7E6A22684262900EFC15E /* MSFPersonaButton.swift in Sources */,
				92987991266A8E1C002B1EB4 /* MSFPersonaButtonCarouselTokens.generated.swift in Sources */,
				537315B325438B15001FD14C /* iOS13_4_compatibility.swift in Sources */,
				FDFB8AF121361C9D0046850A /* CalendarViewDayMonthCell.swift in Sources */,
				B47B58B822F8E5840078DE38 /* PeoplePicker.swift in Sources */,
				FD41C89E22DD13230086F899 /* NavigationController.swift in Sources */,
				5306075426A1E6A4002D49CF /* MSFAvatarGroupTokens.generated.swift in Sources */,
				FD4F2A20214AE20400C437D6 /* DatePickerController.swift in Sources */,
				5373D5742694D66F0032A3B4 /* FluentUIStyle.generated.swift in Sources */,
				B45EB790219E310F008646A2 /* BadgeField.swift in Sources */,
				929DD256266ED3AC00E8175E /* PersonaButtonCarouselTokens.swift in Sources */,
				497DC2D924185885008D86F8 /* PillButtonBar.swift in Sources */,
				FDFB8AEB21361C950046850A /* CalendarViewMonthBannerView.swift in Sources */,
				B4EF66512294A665007FEAB0 /* TableViewHeaderFooterView.swift in Sources */,
				0AD70F5A26E80A5D008774EC /* CommandBarTokens.swift in Sources */,
				53097D04270288FB00A6E4DC /* MSFButton.swift in Sources */,
				5360994126B8B2710069DE71 /* PersonaButtonCarousel.swift in Sources */,
				FD41C8B222DD3BB70086F899 /* UIScrollView+Extensions.swift in Sources */,
				8035CACB26377C14007B3FD1 /* CommandingItem.swift in Sources */,
				535559E32711411E0094A871 /* FluentUIHostingController.swift in Sources */,
				B483323321CC71940022B4CC /* HUDView.swift in Sources */,
				FD41C89422DD13230086F899 /* LargeTitleView.swift in Sources */,
				C0938E44235E8ED500256251 /* AnimationSynchronizer.swift in Sources */,
				80AECBD92629F18E005AF2F3 /* BottomSheetController.swift in Sources */,
				92EE82AD27025A94009D52B5 /* TokenSet.swift in Sources */,
				53097D0A270288FB00A6E4DC /* ButtonModifiers.swift in Sources */,
				B483323521DEA8D70022B4CC /* HUD.swift in Sources */,
				C708B056260A86FA007190FA /* SegmentPillButton.swift in Sources */,
				436F6B3E26F4924200D18073 /* MSFNotificationTokens.generated.swift in Sources */,
				A5B87B06211E23650038C37C /* UIView+Extensions.swift in Sources */,
				7D0931C324AAAC9B0072458A /* SideTabBar.swift in Sources */,
				53097D06270288FB00A6E4DC /* MSFButtonTokens.generated.swift in Sources */,
				5373D5682694D65C0032A3B4 /* MSFAvatarTokens.generated.swift in Sources */,
				A5961FA7218A2E4500E2A506 /* UIImage+Extensions.swift in Sources */,
				920945482703DDA000B38E1A /* CardNudgeTokens.swift in Sources */,
				B4BA27882319DC0D0001563C /* PersonaBadgeViewDataSource.swift in Sources */,
				5373D56A2694D65C0032A3B4 /* MSFAvatarPresence.swift in Sources */,
				FD7DF06021FA83C900857267 /* TooltipPositionController.swift in Sources */,
				FD56FD94219128BF0023C7EA /* DateTimePickerViewDataSource.swift in Sources */,
				FD41C88822DD13230086F899 /* ShyHeaderView.swift in Sources */,
				925D461F26FD18B200179583 /* AliasTokens.swift in Sources */,
				C0A0D76E233AEF6C00F432FD /* ShimmerLinesView.swift in Sources */,
				C77A04B725F03DD1001B3EB6 /* String+Date.swift in Sources */,
				53097D282702895500A6E4DC /* MSFDrawerTokens.swift in Sources */,
				118D9848230BBA2300BC0B72 /* TabBarItem.swift in Sources */,
				92E7AD4F26FE51FF00AE7FF8 /* ColorSet.swift in Sources */,
				1168630422E131CF0088B302 /* TabBarItemView.swift in Sources */,
				5306076026A201C7002D49CF /* Persona.swift in Sources */,
				925D461C26FD133600179583 /* GlobalTokens.swift in Sources */,
				0BCEFADE2485FEC00088CEE5 /* PopupMenuProtocols.swift in Sources */,
				B444D6B62183A9740002B4D4 /* BadgeView.swift in Sources */,
				FD7254E72146E946002F4069 /* CalendarViewDayCell.swift in Sources */,
				53097D222702890900A6E4DC /* MSFListTokens.generated.swift in Sources */,
				9275105526815A7100F12730 /* MSFPersonaButtonCarousel.swift in Sources */,
				A589F854211BA03200471C23 /* Label.swift in Sources */,
				A56CE7B622E68A7800AA77EE /* UIColor+Extensions.swift in Sources */,
				A5237ACB21DED7030040BF27 /* ResizingHandleView.swift in Sources */,
				B4E782C72179509A00A7DFCE /* CenteredLabelCell.swift in Sources */,
				FD9A5C872179464F00D224D9 /* DateComponents+Extensions.swift in Sources */,
				92ABB39226BC8E9900BA179A /* MSFCardNudgeTokens.generated.swift in Sources */,
				A5B87AF7211E16370038C37C /* DrawerTransitionAnimator.swift in Sources */,
				532FE3D726EA6D74007539C0 /* ActivityIndicator.swift in Sources */,
				92D5598126A0FD2800328FD3 /* CardNudge.swift in Sources */,
				B46D3F932151D95F0029772C /* PersonaCell.swift in Sources */,
				B444D6B12181403C0002B4D4 /* UITableViewCell+Extension.swift in Sources */,
				FD777529219E3F6C00033D58 /* DayOfMonth.swift in Sources */,
				5328D97426FBA3D700F3723B /* MSFIndeterminateProgressBarTokens.generated.swift in Sources */,
				FD1FAE1B2272464B00A5DBA4 /* GenericDateTimePicker.swift in Sources */,
				5306075626A1E6A4002D49CF /* AvatarGroup.swift in Sources */,
				53097CF2270288E000A6E4DC /* PersonaViewTokens.swift in Sources */,
				92A1E4F426A791590007ED60 /* MSFCardNudge.swift in Sources */,
				A54D97DA217A5FC10072681A /* CALayer+Extensions.swift in Sources */,
				B483323721DEB5A00022B4CC /* TouchForwardingView.swift in Sources */,
				FD41C8A022DD13230086F899 /* NavigationAnimator.swift in Sources */,
				CCC18C2C2501B22F00BE830E /* CardView.swift in Sources */,
				FDA1AF91214871B5001AE720 /* CardTransitionAnimator.swift in Sources */,
				5373D5662694D65C0032A3B4 /* Avatar.swift in Sources */,
				A5237ACD21ED6CA70040BF27 /* DrawerShadowView.swift in Sources */,
				FD9DA7B5232C33A80013E41B /* UIViewController+Navigation.swift in Sources */,
				FD7DF05E21FA7FC100857267 /* TooltipView.swift in Sources */,
				53097D1A2702890900A6E4DC /* MSFListCellTokens.generated.swift in Sources */,
				53097D162702890900A6E4DC /* HeaderFooterTokens.swift in Sources */,
				A5CEC16F20D98F340016922A /* Fonts.swift in Sources */,
				FD599D0C2134AB1E008845EE /* CalendarViewDataSource.swift in Sources */,
				A5B87B04211E22B70038C37C /* DimmingView.swift in Sources */,
				A5961F9F218A256B00E2A506 /* PopupMenuItem.swift in Sources */,
				B4E782C321793AB200A7DFCE /* ActivityIndicatorCell.swift in Sources */,
				0AE866A726BA05D000E92108 /* Locale+Extensions.swift in Sources */,
				92079C8F26B66E5100D688DA /* CardNudgeModifiers.swift in Sources */,
				B4A8BBCD21BF6D6900D5E3ED /* BadgeStringExtractor.swift in Sources */,
				920945452703D8F200B38E1A /* ControlThemeable.swift in Sources */,
				FD599D0A2134AB15008845EE /* CalendarViewLayout.swift in Sources */,
				920945422703D1DC00B38E1A /* FluentTheme.swift in Sources */,
				53097D182702890900A6E4DC /* List.swift in Sources */,
				FDD454EE21405B390006E84E /* DotView.swift in Sources */,
				C0EAAEAD2347E1DF00C7244E /* ShimmerView.swift in Sources */,
				FC414E1F258876FB00069E73 /* CommandBar.swift in Sources */,
				C77A04ED25F046EB001B3EB6 /* Date+CellFileAccessoryView.swift in Sources */,
				5373D5722694D66F0032A3B4 /* UIKit+SwiftUI_interoperability.swift in Sources */,
				FD256C5B2183B90B00EC9588 /* DatePickerSelectionManager.swift in Sources */,
				53097D0C270288FB00A6E4DC /* ButtonTokens.swift in Sources */,
				86AF4F7525AFC746005D4253 /* PillButtonStyle.swift in Sources */,
				5306075226A1E6A4002D49CF /* AvatarGroupTokens.swift in Sources */,
				ECEBA8FC25EDF3380048EE24 /* SegmentedControl.swift in Sources */,
				FC414E4F2588B65C00069E73 /* CommandBarItem.swift in Sources */,
				5303259A26B31B6B00611D05 /* AvatarModifiers.swift in Sources */,
				FD56FD95219131430023C7EA /* DateTimePickerView.swift in Sources */,
				FDA1AF8C21484625001AE720 /* BlurringView.swift in Sources */,
				A5961FA1218A25C400E2A506 /* PopupMenuSection.swift in Sources */,
				80AECBF2262FC34E005AF2F3 /* BottomSheetPassthroughView.swift in Sources */,
				A5B87AF6211E16370038C37C /* DrawerController.swift in Sources */,
				92088EF82666DB2C003F571A /* PersonaButton.swift in Sources */,
				53097D242702890900A6E4DC /* ListCell.swift in Sources */,
				FD41C89622DD13230086F899 /* NavigationBar.swift in Sources */,
				A5CEC16D20D98EE70016922A /* Colors.swift in Sources */,
				FC414E2B25887A4B00069E73 /* CommandBarButton.swift in Sources */,
				FD0D29D62151A3D700E8655E /* CardPresenterNavigationController.swift in Sources */,
				5373D5762694D66F0032A3B4 /* SwiftUI+ViewModifiers.swift in Sources */,
				FD4F2A1B2148937100C437D6 /* PageCardPresenterController.swift in Sources */,
				0AA874152600237A00D47421 /* PersonaView.swift in Sources */,
				8035CADD2638E435007B3FD1 /* CommandingSection.swift in Sources */,
				436F6B4126F4926B00D18073 /* MSFNotificationTokens.swift in Sources */,
				FD5BBE3B214B2F44008964B4 /* Date+Extensions.swift in Sources */,
				FD5BBE43214C73CE008964B4 /* EasyTapButton.swift in Sources */,
				5373D5702694D66F0032A3B4 /* Theming.swift in Sources */,
				B498141421E424920077B48D /* TableViewCell.swift in Sources */,
				FD41C8B522DD3EA20086F899 /* NSLayoutConstraint+Extensions.swift in Sources */,
				5328D97226FBA3D700F3723B /* IndeterminateProgressBarModifiers.swift in Sources */,
				FD77752B219E455A00033D58 /* AccessibilityContainerView.swift in Sources */,
				B441478D228CDA130040E88E /* BooleanCell.swift in Sources */,
				FDF41ED92141A02200EC527C /* CalendarConfiguration.swift in Sources */,
				53097D202702890900A6E4DC /* ListHeaderFooter.swift in Sources */,
				53097D2A2702895500A6E4DC /* MSFDrawerTokens.generated.swift in Sources */,
				FD77753021A490BA00033D58 /* DateTimePicker.swift in Sources */,
				22010B702523CB2D00FF1F10 /* ActivityViewAnimating.swift in Sources */,
				FD7254E92147059D002F4069 /* Calendar+Extensions.swift in Sources */,
				A559BB7E212B6D100055E107 /* String+Extension.swift in Sources */,
				A5961FA5218A260500E2A506 /* PopupMenuSectionHeaderView.swift in Sources */,
				FD56FD9A2194E50D0023C7EA /* DateTimePickerController.swift in Sources */,
				B46D3F9D215985AC0029772C /* PersonaListView.swift in Sources */,
				7DC2FB2824C0ED1600367A55 /* TableViewCellFileAccessoryView.swift in Sources */,
				53097D1C2702890900A6E4DC /* ListTokens.swift in Sources */,
				A5DCA76421224026005F4CB7 /* Separator.swift in Sources */,
				0ACD82112620451F0035CD9F /* MSFPersonaViewTokens.generated.swift in Sources */,
				FD599D062134A682008845EE /* AccessibleViewDelegate.swift in Sources */,
			);
			runOnlyForDeploymentPostprocessing = 0;
		};
		A5CEC15620D980B30016922A /* Sources */ = {
			isa = PBXSourcesBuildPhase;
			buildActionMask = 2147483647;
			files = (
				A5CEC16020D980B30016922A /* FluentUITests.swift in Sources */,
				8FA3CB5B246B19EA0049E431 /* ColorTests.swift in Sources */,
				FD053A352224CA33009B6378 /* DatePickerControllerTests.swift in Sources */,
			);
			runOnlyForDeploymentPostprocessing = 0;
		};
/* End PBXSourcesBuildPhase section */

/* Begin PBXTargetDependency section */
		8FD011C8228A831700D25925 /* PBXTargetDependency */ = {
			isa = PBXTargetDependency;
			target = A5DA88FB226FAA01000A8EA8 /* FluentUIResources */;
			targetProxy = 8FD011C7228A831700D25925 /* PBXContainerItemProxy */;
		};
		A542A9D5226FBEF000204A52 /* PBXTargetDependency */ = {
			isa = PBXTargetDependency;
			platformFilter = ios;
			target = A5DA88FB226FAA01000A8EA8 /* FluentUIResources */;
			targetProxy = A542A9D4226FBEF000204A52 /* PBXContainerItemProxy */;
		};
		A5CEC15D20D980B30016922A /* PBXTargetDependency */ = {
			isa = PBXTargetDependency;
			target = A5CEC15020D980B20016922A /* FluentUI */;
			targetProxy = A5CEC15C20D980B30016922A /* PBXContainerItemProxy */;
		};
/* End PBXTargetDependency section */

/* Begin PBXVariantGroup section */
		A559BB81212B6FA40055E107 /* Localizable.strings */ = {
			isa = PBXVariantGroup;
			children = (
				A559BB80212B6FA40055E107 /* en */,
				FD8D26422253FF330078E1D3 /* ar */,
				FD8D26442253FF3E0078E1D3 /* ca */,
				FD8D26462253FF470078E1D3 /* cs */,
				FD8D26482253FF4F0078E1D3 /* da */,
				FD8D264A2254013E0078E1D3 /* de */,
				FD8D264C225401660078E1D3 /* el */,
				FD8D264E225401880078E1D3 /* en-GB */,
				FD8D2650225401A10078E1D3 /* es-MX */,
				FD8D2652225401AA0078E1D3 /* es */,
				FD8D2654225401B90078E1D3 /* fi */,
				FD8D2656225401C10078E1D3 /* fr */,
				FD8D2658225401CD0078E1D3 /* he */,
				FD8D265A225401D90078E1D3 /* hi */,
				FD8D265C225401E50078E1D3 /* hr */,
				FD8D265E225401F20078E1D3 /* hu */,
				FD8D2660225401FA0078E1D3 /* id */,
				FD8D2662225402020078E1D3 /* it */,
				FD8D26642254020E0078E1D3 /* ja */,
				FD8D2666225402160078E1D3 /* ko */,
				FD8D26682254021D0078E1D3 /* ms */,
				FD8D266A2254022E0078E1D3 /* nb-NO */,
				FD8D266C225402DC0078E1D3 /* nl */,
				FD8D266E225402E60078E1D3 /* pl */,
				FD8D2670225402F00078E1D3 /* pt-BR */,
				FD8D2672225402F60078E1D3 /* pt-PT */,
				FD8D2674225403000078E1D3 /* ro */,
				FD8D2676225403070078E1D3 /* ru */,
				FD8D26782254030E0078E1D3 /* sk */,
				FD8D267A225403160078E1D3 /* sv */,
				FD8D267C2254031B0078E1D3 /* th */,
				FD8D267E225403210078E1D3 /* tr */,
				FD8D2680225403290078E1D3 /* uk */,
				FD8D2682225403300078E1D3 /* vi */,
				FD8D2684225403360078E1D3 /* zh-Hans */,
				FD8D26862254033B0078E1D3 /* zh-Hant */,
			);
			name = Localizable.strings;
			sourceTree = "<group>";
		};
		A5DF1EAD2213B26900CC741A /* Localizable.stringsdict */ = {
			isa = PBXVariantGroup;
			children = (
				A5DF1EAC2213B26900CC741A /* en */,
				FD8D26432253FF330078E1D3 /* ar */,
				FD8D26452253FF3F0078E1D3 /* ca */,
				FD8D26472253FF470078E1D3 /* cs */,
				FD8D26492253FF500078E1D3 /* da */,
				FD8D264B2254013E0078E1D3 /* de */,
				FD8D264D225401660078E1D3 /* el */,
				FD8D264F225401880078E1D3 /* en-GB */,
				FD8D2651225401A10078E1D3 /* es-MX */,
				FD8D2653225401AA0078E1D3 /* es */,
				FD8D2655225401B90078E1D3 /* fi */,
				FD8D2657225401C20078E1D3 /* fr */,
				FD8D2659225401CD0078E1D3 /* he */,
				FD8D265B225401D90078E1D3 /* hi */,
				FD8D265D225401E50078E1D3 /* hr */,
				FD8D265F225401F30078E1D3 /* hu */,
				FD8D2661225401FB0078E1D3 /* id */,
				FD8D2663225402030078E1D3 /* it */,
				FD8D26652254020E0078E1D3 /* ja */,
				FD8D2667225402160078E1D3 /* ko */,
				FD8D26692254021E0078E1D3 /* ms */,
				FD8D266B2254022E0078E1D3 /* nb-NO */,
				FD8D266D225402DC0078E1D3 /* nl */,
				FD8D266F225402E60078E1D3 /* pl */,
				FD8D2671225402F10078E1D3 /* pt-BR */,
				FD8D2673225402F60078E1D3 /* pt-PT */,
				FD8D2675225403000078E1D3 /* ro */,
				FD8D2677225403070078E1D3 /* ru */,
				FD8D26792254030E0078E1D3 /* sk */,
				FD8D267B225403160078E1D3 /* sv */,
				FD8D267D2254031B0078E1D3 /* th */,
				FD8D267F225403220078E1D3 /* tr */,
				FD8D26812254032A0078E1D3 /* uk */,
				FD8D2683225403300078E1D3 /* vi */,
				FD8D2685225403360078E1D3 /* zh-Hans */,
				FD8D26872254033B0078E1D3 /* zh-Hant */,
			);
			name = Localizable.stringsdict;
			sourceTree = "<group>";
		};
/* End PBXVariantGroup section */

/* Begin XCBuildConfiguration section */
		8FD0116B228A820600D25925 /* Debug */ = {
			isa = XCBuildConfiguration;
			baseConfigurationReference = 53FC90F925673627008A06FD /* FluentUILib.xcconfig */;
			buildSettings = {
			};
			name = Debug;
		};
		8FD0116C228A820600D25925 /* Release */ = {
			isa = XCBuildConfiguration;
			baseConfigurationReference = 53FC90F925673627008A06FD /* FluentUILib.xcconfig */;
			buildSettings = {
			};
			name = Release;
		};
		8FD0116D228A820600D25925 /* Dogfood */ = {
			isa = XCBuildConfiguration;
			baseConfigurationReference = 53FC90F925673627008A06FD /* FluentUILib.xcconfig */;
			buildSettings = {
			};
			name = Dogfood;
		};
		A52B637B2138745C009F7ADF /* Dogfood */ = {
			isa = XCBuildConfiguration;
			baseConfigurationReference = 53FC90F525673626008A06FD /* FluentUI_release.xcconfig */;
			buildSettings = {
				CLANG_WARN_QUOTED_INCLUDE_IN_FRAMEWORK_HEADER = YES;
			};
			name = Dogfood;
		};
		A52B637C2138745C009F7ADF /* Dogfood */ = {
			isa = XCBuildConfiguration;
			baseConfigurationReference = 53FC90F825673626008A06FD /* FluentUI_framework.xcconfig */;
			buildSettings = {
				EXCLUDED_ARCHS = "";
			};
			name = Dogfood;
		};
		A52B637D2138745C009F7ADF /* Dogfood */ = {
			isa = XCBuildConfiguration;
			baseConfigurationReference = 53FC90F725673626008A06FD /* FluentUITests.xcconfig */;
			buildSettings = {
			};
			name = Dogfood;
		};
		A5CEC16320D980B30016922A /* Debug */ = {
			isa = XCBuildConfiguration;
			baseConfigurationReference = 53FC90F625673626008A06FD /* FluentUI_debug.xcconfig */;
			buildSettings = {
				CLANG_WARN_QUOTED_INCLUDE_IN_FRAMEWORK_HEADER = YES;
			};
			name = Debug;
		};
		A5CEC16420D980B30016922A /* Release */ = {
			isa = XCBuildConfiguration;
			baseConfigurationReference = 53FC90F525673626008A06FD /* FluentUI_release.xcconfig */;
			buildSettings = {
				CLANG_WARN_QUOTED_INCLUDE_IN_FRAMEWORK_HEADER = YES;
			};
			name = Release;
		};
		A5CEC16620D980B30016922A /* Debug */ = {
			isa = XCBuildConfiguration;
			baseConfigurationReference = 53FC90F825673626008A06FD /* FluentUI_framework.xcconfig */;
			buildSettings = {
				EXCLUDED_ARCHS = "";
			};
			name = Debug;
		};
		A5CEC16720D980B30016922A /* Release */ = {
			isa = XCBuildConfiguration;
			baseConfigurationReference = 53FC90F825673626008A06FD /* FluentUI_framework.xcconfig */;
			buildSettings = {
				EXCLUDED_ARCHS = "";
			};
			name = Release;
		};
		A5CEC16920D980B30016922A /* Debug */ = {
			isa = XCBuildConfiguration;
			baseConfigurationReference = 53FC90F725673626008A06FD /* FluentUITests.xcconfig */;
			buildSettings = {
			};
			name = Debug;
		};
		A5CEC16A20D980B30016922A /* Release */ = {
			isa = XCBuildConfiguration;
			baseConfigurationReference = 53FC90F725673626008A06FD /* FluentUITests.xcconfig */;
			buildSettings = {
			};
			name = Release;
		};
		A5DA8900226FAA01000A8EA8 /* Debug */ = {
			isa = XCBuildConfiguration;
			baseConfigurationReference = 53FC90FA25673627008A06FD /* FluentUIResources.xcconfig */;
			buildSettings = {
			};
			name = Debug;
		};
		A5DA8901226FAA01000A8EA8 /* Release */ = {
			isa = XCBuildConfiguration;
			baseConfigurationReference = 53FC90FA25673627008A06FD /* FluentUIResources.xcconfig */;
			buildSettings = {
			};
			name = Release;
		};
		A5DA8902226FAA01000A8EA8 /* Dogfood */ = {
			isa = XCBuildConfiguration;
			baseConfigurationReference = 53FC90FA25673627008A06FD /* FluentUIResources.xcconfig */;
			buildSettings = {
			};
			name = Dogfood;
		};
/* End XCBuildConfiguration section */

/* Begin XCConfigurationList section */
		8FD0116A228A820600D25925 /* Build configuration list for PBXNativeTarget "FluentUILib" */ = {
			isa = XCConfigurationList;
			buildConfigurations = (
				8FD0116B228A820600D25925 /* Debug */,
				8FD0116C228A820600D25925 /* Release */,
				8FD0116D228A820600D25925 /* Dogfood */,
			);
			defaultConfigurationIsVisible = 0;
			defaultConfigurationName = Release;
		};
		A5CEC14B20D980B20016922A /* Build configuration list for PBXProject "FluentUI" */ = {
			isa = XCConfigurationList;
			buildConfigurations = (
				A5CEC16320D980B30016922A /* Debug */,
				A5CEC16420D980B30016922A /* Release */,
				A52B637B2138745C009F7ADF /* Dogfood */,
			);
			defaultConfigurationIsVisible = 0;
			defaultConfigurationName = Release;
		};
		A5CEC16520D980B30016922A /* Build configuration list for PBXNativeTarget "FluentUI" */ = {
			isa = XCConfigurationList;
			buildConfigurations = (
				A5CEC16620D980B30016922A /* Debug */,
				A5CEC16720D980B30016922A /* Release */,
				A52B637C2138745C009F7ADF /* Dogfood */,
			);
			defaultConfigurationIsVisible = 0;
			defaultConfigurationName = Release;
		};
		A5CEC16820D980B30016922A /* Build configuration list for PBXNativeTarget "FluentUITests" */ = {
			isa = XCConfigurationList;
			buildConfigurations = (
				A5CEC16920D980B30016922A /* Debug */,
				A5CEC16A20D980B30016922A /* Release */,
				A52B637D2138745C009F7ADF /* Dogfood */,
			);
			defaultConfigurationIsVisible = 0;
			defaultConfigurationName = Release;
		};
		A5DA88FF226FAA01000A8EA8 /* Build configuration list for PBXNativeTarget "FluentUIResources" */ = {
			isa = XCConfigurationList;
			buildConfigurations = (
				A5DA8900226FAA01000A8EA8 /* Debug */,
				A5DA8901226FAA01000A8EA8 /* Release */,
				A5DA8902226FAA01000A8EA8 /* Dogfood */,
			);
			defaultConfigurationIsVisible = 0;
			defaultConfigurationName = Release;
		};
/* End XCConfigurationList section */
	};
	rootObject = A5CEC14820D980B20016922A /* Project object */;
}<|MERGE_RESOLUTION|>--- conflicted
+++ resolved
@@ -240,15 +240,12 @@
 		92079C9026B66E5100D688DA /* CardNudgeModifiers.swift in Sources */ = {isa = PBXBuildFile; fileRef = 92079C8E26B66E5100D688DA /* CardNudgeModifiers.swift */; };
 		92088EF82666DB2C003F571A /* PersonaButton.swift in Sources */ = {isa = PBXBuildFile; fileRef = 92088EF72666DB2C003F571A /* PersonaButton.swift */; };
 		92088EF92666DB2C003F571A /* PersonaButton.swift in Sources */ = {isa = PBXBuildFile; fileRef = 92088EF72666DB2C003F571A /* PersonaButton.swift */; };
-<<<<<<< HEAD
 		920945422703D1DC00B38E1A /* FluentTheme.swift in Sources */ = {isa = PBXBuildFile; fileRef = 920945412703D1DC00B38E1A /* FluentTheme.swift */; };
 		920945432703D1DC00B38E1A /* FluentTheme.swift in Sources */ = {isa = PBXBuildFile; fileRef = 920945412703D1DC00B38E1A /* FluentTheme.swift */; };
 		920945452703D8F200B38E1A /* ControlThemeable.swift in Sources */ = {isa = PBXBuildFile; fileRef = 920945442703D8F200B38E1A /* ControlThemeable.swift */; };
 		920945462703D8F200B38E1A /* ControlThemeable.swift in Sources */ = {isa = PBXBuildFile; fileRef = 920945442703D8F200B38E1A /* ControlThemeable.swift */; };
 		920945482703DDA000B38E1A /* CardNudgeTokens.swift in Sources */ = {isa = PBXBuildFile; fileRef = 920945472703DDA000B38E1A /* CardNudgeTokens.swift */; };
 		920945492703DDA000B38E1A /* CardNudgeTokens.swift in Sources */ = {isa = PBXBuildFile; fileRef = 920945472703DDA000B38E1A /* CardNudgeTokens.swift */; };
-=======
->>>>>>> 6a1833df
 		925D461C26FD133600179583 /* GlobalTokens.swift in Sources */ = {isa = PBXBuildFile; fileRef = 925D461B26FD133600179583 /* GlobalTokens.swift */; };
 		925D461D26FD133600179583 /* GlobalTokens.swift in Sources */ = {isa = PBXBuildFile; fileRef = 925D461B26FD133600179583 /* GlobalTokens.swift */; };
 		925D461F26FD18B200179583 /* AliasTokens.swift in Sources */ = {isa = PBXBuildFile; fileRef = 925D461E26FD18B200179583 /* AliasTokens.swift */; };
@@ -498,12 +495,9 @@
 		8FD01166228A820600D25925 /* libFluentUI.a */ = {isa = PBXFileReference; explicitFileType = archive.ar; includeInIndex = 0; path = libFluentUI.a; sourceTree = BUILT_PRODUCTS_DIR; };
 		92079C8E26B66E5100D688DA /* CardNudgeModifiers.swift */ = {isa = PBXFileReference; lastKnownFileType = sourcecode.swift; path = CardNudgeModifiers.swift; sourceTree = "<group>"; };
 		92088EF72666DB2C003F571A /* PersonaButton.swift */ = {isa = PBXFileReference; lastKnownFileType = sourcecode.swift; path = PersonaButton.swift; sourceTree = "<group>"; };
-<<<<<<< HEAD
 		920945412703D1DC00B38E1A /* FluentTheme.swift */ = {isa = PBXFileReference; lastKnownFileType = sourcecode.swift; path = FluentTheme.swift; sourceTree = "<group>"; };
 		920945442703D8F200B38E1A /* ControlThemeable.swift */ = {isa = PBXFileReference; lastKnownFileType = sourcecode.swift; path = ControlThemeable.swift; sourceTree = "<group>"; };
 		920945472703DDA000B38E1A /* CardNudgeTokens.swift */ = {isa = PBXFileReference; lastKnownFileType = sourcecode.swift; path = CardNudgeTokens.swift; sourceTree = "<group>"; };
-=======
->>>>>>> 6a1833df
 		925D461B26FD133600179583 /* GlobalTokens.swift */ = {isa = PBXFileReference; lastKnownFileType = sourcecode.swift; path = GlobalTokens.swift; sourceTree = "<group>"; };
 		925D461E26FD18B200179583 /* AliasTokens.swift */ = {isa = PBXFileReference; lastKnownFileType = sourcecode.swift; path = AliasTokens.swift; sourceTree = "<group>"; };
 		9275105426815A7100F12730 /* MSFPersonaButtonCarousel.swift */ = {isa = PBXFileReference; lastKnownFileType = sourcecode.swift; path = MSFPersonaButtonCarousel.swift; sourceTree = "<group>"; };
@@ -975,13 +969,9 @@
 			isa = PBXGroup;
 			children = (
 				925D461A26FD126800179583 /* Tokens */,
-<<<<<<< HEAD
 				920945442703D8F200B38E1A /* ControlThemeable.swift */,
 				92E7AD5126FE904D00AE7FF8 /* DynamicColor.swift */,
 				920945412703D1DC00B38E1A /* FluentTheme.swift */,
-=======
-				92E7AD5126FE904D00AE7FF8 /* DynamicColor.swift */,
->>>>>>> 6a1833df
 			);
 			path = Theme;
 			sourceTree = "<group>";
@@ -1907,10 +1897,6 @@
 				532FE3D126EA6D74007539C0 /* MSFActivityIndicatorTokens.generated.swift in Sources */,
 				53BCB0CE253A4E8D00620960 /* Obscurable.swift in Sources */,
 				92E7AD5226FE904D00AE7FF8 /* DynamicColor.swift in Sources */,
-<<<<<<< HEAD
-				53097CFB270288ED00A6E4DC /* ActivityIndicatorTokens.swift in Sources */,
-=======
->>>>>>> 6a1833df
 				FD41C8BE22DD47120086F899 /* UINavigationItem+Navigation.swift in Sources */,
 				B4E782C12176AD5E00A7DFCE /* ActionsCell.swift in Sources */,
 				5373D5642694D65C0032A3B4 /* AvatarTokens.swift in Sources */,
