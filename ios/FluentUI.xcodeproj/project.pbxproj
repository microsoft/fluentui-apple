--- conflicted
+++ resolved
@@ -153,13 +153,8 @@
 		7DC2FB2D24D209E800367A55 /* Presence.swift in Sources */ = {isa = PBXBuildFile; fileRef = 7DC2FB2C24D209E300367A55 /* Presence.swift */; };
 		80AECBD92629F18E005AF2F3 /* BottomSheetController.swift in Sources */ = {isa = PBXBuildFile; fileRef = 80AECBD82629F18E005AF2F3 /* BottomSheetController.swift */; };
 		80AECBF2262FC34E005AF2F3 /* BottomSheetPassthroughView.swift in Sources */ = {isa = PBXBuildFile; fileRef = 80AECBF1262FC34E005AF2F3 /* BottomSheetPassthroughView.swift */; };
-<<<<<<< HEAD
-		80AECBFC2630E5B1005AF2F3 /* CommandingBottomSheetController.swift in Sources */ = {isa = PBXBuildFile; fileRef = 80AECBFB2630E5B1005AF2F3 /* CommandingBottomSheetController.swift */; };
-		80AECC062630EB48005AF2F3 /* BottomBarView.swift in Sources */ = {isa = PBXBuildFile; fileRef = 80AECC052630EB48005AF2F3 /* BottomBarView.swift */; };
-=======
 		80AECC21263339E3005AF2F3 /* BottomSheetController.swift in Sources */ = {isa = PBXBuildFile; fileRef = 80AECBD82629F18E005AF2F3 /* BottomSheetController.swift */; };
 		80AECC22263339E5005AF2F3 /* BottomSheetPassthroughView.swift in Sources */ = {isa = PBXBuildFile; fileRef = 80AECBF1262FC34E005AF2F3 /* BottomSheetPassthroughView.swift */; };
->>>>>>> a4a1e92d
 		86AF4F7525AFC746005D4253 /* PillButtonStyle.swift in Sources */ = {isa = PBXBuildFile; fileRef = 86AF4F7425AFC746005D4253 /* PillButtonStyle.swift */; };
 		8A01C86F248FFC5300C971F3 /* ContactView.swift in Sources */ = {isa = PBXBuildFile; fileRef = 8A01C86E248FFC5300C971F3 /* ContactView.swift */; };
 		8AF03E1A24B6BD4700E6E2A2 /* ContactCollectionView.swift in Sources */ = {isa = PBXBuildFile; fileRef = 8AF03E1924B6BD4700E6E2A2 /* ContactCollectionView.swift */; };
@@ -346,8 +341,6 @@
 		7DC2FB2C24D209E300367A55 /* Presence.swift */ = {isa = PBXFileReference; lastKnownFileType = sourcecode.swift; path = Presence.swift; sourceTree = "<group>"; };
 		80AECBD82629F18E005AF2F3 /* BottomSheetController.swift */ = {isa = PBXFileReference; fileEncoding = 4; lastKnownFileType = sourcecode.swift; path = BottomSheetController.swift; sourceTree = "<group>"; };
 		80AECBF1262FC34E005AF2F3 /* BottomSheetPassthroughView.swift */ = {isa = PBXFileReference; lastKnownFileType = sourcecode.swift; path = BottomSheetPassthroughView.swift; sourceTree = "<group>"; };
-		80AECBFB2630E5B1005AF2F3 /* CommandingBottomSheetController.swift */ = {isa = PBXFileReference; lastKnownFileType = sourcecode.swift; path = CommandingBottomSheetController.swift; sourceTree = "<group>"; };
-		80AECC052630EB48005AF2F3 /* BottomBarView.swift */ = {isa = PBXFileReference; lastKnownFileType = sourcecode.swift; path = BottomBarView.swift; sourceTree = "<group>"; };
 		86AF4F7425AFC746005D4253 /* PillButtonStyle.swift */ = {isa = PBXFileReference; lastKnownFileType = sourcecode.swift; path = PillButtonStyle.swift; sourceTree = "<group>"; };
 		8A01C86E248FFC5300C971F3 /* ContactView.swift */ = {isa = PBXFileReference; fileEncoding = 4; lastKnownFileType = sourcecode.swift; path = ContactView.swift; sourceTree = "<group>"; };
 		8AF03E1924B6BD4700E6E2A2 /* ContactCollectionView.swift */ = {isa = PBXFileReference; lastKnownFileType = sourcecode.swift; path = ContactCollectionView.swift; sourceTree = "<group>"; };
@@ -728,8 +721,6 @@
 		80B1F6F52628CDEB004DFEE5 /* Bottom Sheet */ = {
 			isa = PBXGroup;
 			children = (
-				80AECBFB2630E5B1005AF2F3 /* CommandingBottomSheetController.swift */,
-				80AECC052630EB48005AF2F3 /* BottomBarView.swift */,
 				80AECBD82629F18E005AF2F3 /* BottomSheetController.swift */,
 				80AECBF1262FC34E005AF2F3 /* BottomSheetPassthroughView.swift */,
 			);
@@ -1561,7 +1552,6 @@
 				C708B04C260A8696007190FA /* SegmentItem.swift in Sources */,
 				FD41C88622DD13230086F899 /* ShyHeaderController.swift in Sources */,
 				537315B325438B15001FD14C /* iOS13_4_compatibility.swift in Sources */,
-				80AECBFC2630E5B1005AF2F3 /* CommandingBottomSheetController.swift in Sources */,
 				FDFB8AF121361C9D0046850A /* CalendarViewDayMonthCell.swift in Sources */,
 				B47B58B822F8E5840078DE38 /* PeoplePicker.swift in Sources */,
 				FD41C89E22DD13230086F899 /* NavigationController.swift in Sources */,
@@ -1630,7 +1620,6 @@
 				FC414E1F258876FB00069E73 /* CommandBar.swift in Sources */,
 				C0A0D76F233AEF6C00F432FD /* ShimmerLinesViewAppearance.swift in Sources */,
 				C77A04ED25F046EB001B3EB6 /* Date+CellFileAccessoryView.swift in Sources */,
-				80AECC062630EB48005AF2F3 /* BottomBarView.swift in Sources */,
 				FD256C5B2183B90B00EC9588 /* DatePickerSelectionManager.swift in Sources */,
 				A5CEC23120E451D00016922A /* Button.swift in Sources */,
 				86AF4F7525AFC746005D4253 /* PillButtonStyle.swift in Sources */,
