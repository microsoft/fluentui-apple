--- conflicted
+++ resolved
@@ -161,11 +161,8 @@
 		5373D5732694D66F0032A3B4 /* UIKit+SwiftUI_interoperability.swift in Sources */ = {isa = PBXBuildFile; fileRef = 5373D56D2694D66F0032A3B4 /* UIKit+SwiftUI_interoperability.swift */; };
 		5373D5752694D66F0032A3B4 /* FluentUIStyle.generated.swift in Sources */ = {isa = PBXBuildFile; fileRef = 5373D56E2694D66F0032A3B4 /* FluentUIStyle.generated.swift */; };
 		5373D5772694D66F0032A3B4 /* SwiftUI+ViewModifiers.swift in Sources */ = {isa = PBXBuildFile; fileRef = 5373D56F2694D66F0032A3B4 /* SwiftUI+ViewModifiers.swift */; };
-<<<<<<< HEAD
 		53E2EE0527860D010086D30D /* MSFActivityIndicator.swift in Sources */ = {isa = PBXBuildFile; fileRef = 53E2EE0427860D010086D30D /* MSFActivityIndicator.swift */; };
-=======
 		53E2EE07278799B30086D30D /* MSFIndeterminateProgressBar.swift in Sources */ = {isa = PBXBuildFile; fileRef = 53E2EE06278799B30086D30D /* MSFIndeterminateProgressBar.swift */; };
->>>>>>> d4da573e
 		6EB4B25F270ED6B30005B808 /* BadgeLabel.swift in Sources */ = {isa = PBXBuildFile; fileRef = 6EB4B25D270ED6450005B808 /* BadgeLabel.swift */; };
 		6ED5E55126D3D39400D8BE81 /* BadgeLabelButton.swift in Sources */ = {isa = PBXBuildFile; fileRef = 6ED4C11C2696AE4000C30BD6 /* BadgeLabelButton.swift */; };
 		6ED5E55226D3D39400D8BE81 /* UIBarButtonItem+BadgeValue.swift in Sources */ = {isa = PBXBuildFile; fileRef = 6ED4C11A2695A6E800C30BD6 /* UIBarButtonItem+BadgeValue.swift */; };
@@ -283,11 +280,8 @@
 		5373D56E2694D66F0032A3B4 /* FluentUIStyle.generated.swift */ = {isa = PBXFileReference; fileEncoding = 4; lastKnownFileType = sourcecode.swift; path = FluentUIStyle.generated.swift; sourceTree = "<group>"; };
 		5373D56F2694D66F0032A3B4 /* SwiftUI+ViewModifiers.swift */ = {isa = PBXFileReference; fileEncoding = 4; lastKnownFileType = sourcecode.swift; path = "SwiftUI+ViewModifiers.swift"; sourceTree = "<group>"; };
 		53BCB0CD253A4E8C00620960 /* Obscurable.swift */ = {isa = PBXFileReference; fileEncoding = 4; lastKnownFileType = sourcecode.swift; path = Obscurable.swift; sourceTree = "<group>"; };
-<<<<<<< HEAD
 		53E2EE0427860D010086D30D /* MSFActivityIndicator.swift */ = {isa = PBXFileReference; fileEncoding = 4; lastKnownFileType = sourcecode.swift; path = MSFActivityIndicator.swift; sourceTree = "<group>"; };
-=======
 		53E2EE06278799B30086D30D /* MSFIndeterminateProgressBar.swift */ = {isa = PBXFileReference; fileEncoding = 4; lastKnownFileType = sourcecode.swift; path = MSFIndeterminateProgressBar.swift; sourceTree = "<group>"; };
->>>>>>> d4da573e
 		53FC90C02567300A008A06FD /* FluentUI_common.xcconfig */ = {isa = PBXFileReference; lastKnownFileType = text.xcconfig; path = FluentUI_common.xcconfig; sourceTree = "<group>"; };
 		53FC90F525673626008A06FD /* FluentUI_release.xcconfig */ = {isa = PBXFileReference; lastKnownFileType = text.xcconfig; path = FluentUI_release.xcconfig; sourceTree = "<group>"; };
 		53FC90F625673626008A06FD /* FluentUI_debug.xcconfig */ = {isa = PBXFileReference; lastKnownFileType = text.xcconfig; path = FluentUI_debug.xcconfig; sourceTree = "<group>"; };
