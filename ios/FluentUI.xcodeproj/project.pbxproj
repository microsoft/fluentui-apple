--- conflicted
+++ resolved
@@ -176,16 +176,10 @@
 		8FA3CB5B246B19EA0049E431 /* ColorTests.swift in Sources */ = {isa = PBXBuildFile; fileRef = 8FA3CB5A246B19EA0049E431 /* ColorTests.swift */; };
 		8FD01188228A82A600D25925 /* Colors.swift in Sources */ = {isa = PBXBuildFile; fileRef = A5CEC16C20D98EE70016922A /* Colors.swift */; };
 		92088EF92666DB2C003F571A /* PersonaButton.swift in Sources */ = {isa = PBXBuildFile; fileRef = 92088EF72666DB2C003F571A /* PersonaButton.swift */; };
-<<<<<<< HEAD
-		920945482703DDA000B38E1A /* CardNudgeTokens.swift in Sources */ = {isa = PBXBuildFile; fileRef = 920945472703DDA000B38E1A /* CardNudgeTokens.swift */; };
 		920945492703DDA000B38E1A /* CardNudgeTokens.swift in Sources */ = {isa = PBXBuildFile; fileRef = 920945472703DDA000B38E1A /* CardNudgeTokens.swift */; };
-=======
 		923DF2E72712B6AB00637646 /* libFluentUI.a in Frameworks */ = {isa = PBXBuildFile; fileRef = 8FD01166228A820600D25925 /* libFluentUI.a */; };
 		923DF2E82712B6C400637646 /* FluentUIResources-ios.bundle in Resources */ = {isa = PBXBuildFile; fileRef = A5DA88FC226FAA01000A8EA8 /* FluentUIResources-ios.bundle */; };
->>>>>>> cb960978
-		925D461C26FD133600179583 /* GlobalTokens.swift in Sources */ = {isa = PBXBuildFile; fileRef = 925D461B26FD133600179583 /* GlobalTokens.swift */; };
 		925D461D26FD133600179583 /* GlobalTokens.swift in Sources */ = {isa = PBXBuildFile; fileRef = 925D461B26FD133600179583 /* GlobalTokens.swift */; };
-		925D461F26FD18B200179583 /* AliasTokens.swift in Sources */ = {isa = PBXBuildFile; fileRef = 925D461E26FD18B200179583 /* AliasTokens.swift */; };
 		925D462026FD18B200179583 /* AliasTokens.swift in Sources */ = {isa = PBXBuildFile; fileRef = 925D461E26FD18B200179583 /* AliasTokens.swift */; };
 		9275105526815A7100F12730 /* MSFPersonaButtonCarousel.swift in Sources */ = {isa = PBXBuildFile; fileRef = 9275105426815A7100F12730 /* MSFPersonaButtonCarousel.swift */; };
 		9275105626815A7100F12730 /* MSFPersonaButtonCarousel.swift in Sources */ = {isa = PBXBuildFile; fileRef = 9275105426815A7100F12730 /* MSFPersonaButtonCarousel.swift */; };
@@ -194,32 +188,14 @@
 		92987992266A8E1C002B1EB4 /* MSFPersonaButtonCarouselTokens.generated.swift in Sources */ = {isa = PBXBuildFile; fileRef = 9298798E266A8E1C002B1EB4 /* MSFPersonaButtonCarouselTokens.generated.swift */; };
 		929DD257266ED3AC00E8175E /* PersonaButtonCarouselTokens.swift in Sources */ = {isa = PBXBuildFile; fileRef = 929DD255266ED3AC00E8175E /* PersonaButtonCarouselTokens.swift */; };
 		929DD25A266ED3B600E8175E /* PersonaButtonCarousel.swift in Sources */ = {isa = PBXBuildFile; fileRef = 929DD258266ED3B600E8175E /* PersonaButtonCarousel.swift */; };
-<<<<<<< HEAD
-		92A1E4F426A791590007ED60 /* MSFCardNudge.swift in Sources */ = {isa = PBXBuildFile; fileRef = 92A1E4F326A791590007ED60 /* MSFCardNudge.swift */; };
 		92A1E4F526A791590007ED60 /* MSFCardNudge.swift in Sources */ = {isa = PBXBuildFile; fileRef = 92A1E4F326A791590007ED60 /* MSFCardNudge.swift */; };
-		92B7E6A22684262900EFC15E /* MSFPersonaButton.swift in Sources */ = {isa = PBXBuildFile; fileRef = 92B7E6A12684262900EFC15E /* MSFPersonaButton.swift */; };
-=======
-		92A1E4ED26A741F60007ED60 /* MSFCardNudgeTokens.swift in Sources */ = {isa = PBXBuildFile; fileRef = 92A1E4EB26A741F60007ED60 /* MSFCardNudgeTokens.swift */; };
-		92A1E4F526A791590007ED60 /* MSFCardNudge.swift in Sources */ = {isa = PBXBuildFile; fileRef = 92A1E4F326A791590007ED60 /* MSFCardNudge.swift */; };
-		92ABB39326BC8E9900BA179A /* MSFCardNudgeTokens.generated.swift in Sources */ = {isa = PBXBuildFile; fileRef = 92ABB39126BC8E9900BA179A /* MSFCardNudgeTokens.generated.swift */; };
->>>>>>> cb960978
 		92B7E6A326864AE900EFC15E /* MSFPersonaButton.swift in Sources */ = {isa = PBXBuildFile; fileRef = 92B7E6A12684262900EFC15E /* MSFPersonaButton.swift */; };
 		92D5598226A0FD2800328FD3 /* CardNudge.swift in Sources */ = {isa = PBXBuildFile; fileRef = 92D5598026A0FD2800328FD3 /* CardNudge.swift */; };
-<<<<<<< HEAD
-		92DEE2242723D34400E31ED0 /* ControlTokens.swift in Sources */ = {isa = PBXBuildFile; fileRef = 92DEE2232723D34400E31ED0 /* ControlTokens.swift */; };
 		92DEE2252723D34400E31ED0 /* ControlTokens.swift in Sources */ = {isa = PBXBuildFile; fileRef = 92DEE2232723D34400E31ED0 /* ControlTokens.swift */; };
-		92E7AD4F26FE51FF00AE7FF8 /* ColorSet.swift in Sources */ = {isa = PBXBuildFile; fileRef = 92E7AD4E26FE51FF00AE7FF8 /* ColorSet.swift */; };
-		92E7AD5026FE51FF00AE7FF8 /* ColorSet.swift in Sources */ = {isa = PBXBuildFile; fileRef = 92E7AD4E26FE51FF00AE7FF8 /* ColorSet.swift */; };
-		92E7AD5226FE904D00AE7FF8 /* DynamicColor.swift in Sources */ = {isa = PBXBuildFile; fileRef = 92E7AD5126FE904D00AE7FF8 /* DynamicColor.swift */; };
-		92E7AD5326FE904D00AE7FF8 /* DynamicColor.swift in Sources */ = {isa = PBXBuildFile; fileRef = 92E7AD5126FE904D00AE7FF8 /* DynamicColor.swift */; };
-		92EE82AD27025A94009D52B5 /* TokenSet.swift in Sources */ = {isa = PBXBuildFile; fileRef = 92EE82AC27025A94009D52B5 /* TokenSet.swift */; };
-		92EE82AE27025A94009D52B5 /* TokenSet.swift in Sources */ = {isa = PBXBuildFile; fileRef = 92EE82AC27025A94009D52B5 /* TokenSet.swift */; };
-=======
 		92E7AD5026FE51FF00AE7FF8 /* ColorSet.swift in Sources */ = {isa = PBXBuildFile; fileRef = 92E7AD4E26FE51FF00AE7FF8 /* ColorSet.swift */; };
 		92E7AD5326FE904D00AE7FF8 /* DynamicColor.swift in Sources */ = {isa = PBXBuildFile; fileRef = 92E7AD5126FE904D00AE7FF8 /* DynamicColor.swift */; };
 		92EE82AE27025A94009D52B5 /* TokenSet.swift in Sources */ = {isa = PBXBuildFile; fileRef = 92EE82AC27025A94009D52B5 /* TokenSet.swift */; };
 		92F8054E272B2DF3000EAFDB /* CardNudgeModifiers.swift in Sources */ = {isa = PBXBuildFile; fileRef = 92079C8E26B66E5100D688DA /* CardNudgeModifiers.swift */; };
->>>>>>> cb960978
 		A257F82A251D98DD002CAA6E /* FluentUI-apple.xcassets in Resources */ = {isa = PBXBuildFile; fileRef = A257F829251D98DD002CAA6E /* FluentUI-apple.xcassets */; };
 		A257F82C251D98F3002CAA6E /* FluentUI-ios.xcassets in Resources */ = {isa = PBXBuildFile; fileRef = A257F82B251D98F3002CAA6E /* FluentUI-ios.xcassets */; };
 		A542A9D7226FC01100204A52 /* Localizable.strings in Resources */ = {isa = PBXBuildFile; fileRef = A559BB81212B6FA40055E107 /* Localizable.strings */; };
@@ -318,10 +294,7 @@
 		8FD01166228A820600D25925 /* libFluentUI.a */ = {isa = PBXFileReference; explicitFileType = archive.ar; includeInIndex = 0; path = libFluentUI.a; sourceTree = BUILT_PRODUCTS_DIR; };
 		92079C8E26B66E5100D688DA /* CardNudgeModifiers.swift */ = {isa = PBXFileReference; lastKnownFileType = sourcecode.swift; path = CardNudgeModifiers.swift; sourceTree = "<group>"; };
 		92088EF72666DB2C003F571A /* PersonaButton.swift */ = {isa = PBXFileReference; lastKnownFileType = sourcecode.swift; path = PersonaButton.swift; sourceTree = "<group>"; };
-<<<<<<< HEAD
 		920945472703DDA000B38E1A /* CardNudgeTokens.swift */ = {isa = PBXFileReference; lastKnownFileType = sourcecode.swift; path = CardNudgeTokens.swift; sourceTree = "<group>"; };
-=======
->>>>>>> cb960978
 		925D461B26FD133600179583 /* GlobalTokens.swift */ = {isa = PBXFileReference; lastKnownFileType = sourcecode.swift; path = GlobalTokens.swift; sourceTree = "<group>"; };
 		925D461E26FD18B200179583 /* AliasTokens.swift */ = {isa = PBXFileReference; lastKnownFileType = sourcecode.swift; path = AliasTokens.swift; sourceTree = "<group>"; };
 		9275105426815A7100F12730 /* MSFPersonaButtonCarousel.swift */ = {isa = PBXFileReference; lastKnownFileType = sourcecode.swift; path = MSFPersonaButtonCarousel.swift; sourceTree = "<group>"; };
@@ -333,10 +306,7 @@
 		92A1E4F326A791590007ED60 /* MSFCardNudge.swift */ = {isa = PBXFileReference; lastKnownFileType = sourcecode.swift; path = MSFCardNudge.swift; sourceTree = "<group>"; };
 		92B7E6A12684262900EFC15E /* MSFPersonaButton.swift */ = {isa = PBXFileReference; lastKnownFileType = sourcecode.swift; path = MSFPersonaButton.swift; sourceTree = "<group>"; };
 		92D5598026A0FD2800328FD3 /* CardNudge.swift */ = {isa = PBXFileReference; lastKnownFileType = sourcecode.swift; path = CardNudge.swift; sourceTree = "<group>"; };
-<<<<<<< HEAD
 		92DEE2232723D34400E31ED0 /* ControlTokens.swift */ = {isa = PBXFileReference; lastKnownFileType = sourcecode.swift; path = ControlTokens.swift; sourceTree = "<group>"; };
-=======
->>>>>>> cb960978
 		92E7AD4E26FE51FF00AE7FF8 /* ColorSet.swift */ = {isa = PBXFileReference; lastKnownFileType = sourcecode.swift; path = ColorSet.swift; sourceTree = "<group>"; };
 		92E7AD5126FE904D00AE7FF8 /* DynamicColor.swift */ = {isa = PBXFileReference; lastKnownFileType = sourcecode.swift; path = DynamicColor.swift; sourceTree = "<group>"; };
 		92EE82AC27025A94009D52B5 /* TokenSet.swift */ = {isa = PBXFileReference; lastKnownFileType = sourcecode.swift; path = TokenSet.swift; sourceTree = "<group>"; };
@@ -782,8 +752,6 @@
 			path = PersonaButton;
 			sourceTree = "<group>";
 		};
-<<<<<<< HEAD
-=======
 		923DF2E62712B6AB00637646 /* Frameworks */ = {
 			isa = PBXGroup;
 			children = (
@@ -791,7 +759,6 @@
 			name = Frameworks;
 			sourceTree = "<group>";
 		};
->>>>>>> cb960978
 		925D461926FD124B00179583 /* Theme */ = {
 			isa = PBXGroup;
 			children = (
@@ -806,10 +773,7 @@
 			children = (
 				925D461E26FD18B200179583 /* AliasTokens.swift */,
 				92E7AD4E26FE51FF00AE7FF8 /* ColorSet.swift */,
-<<<<<<< HEAD
 				92DEE2232723D34400E31ED0 /* ControlTokens.swift */,
-=======
->>>>>>> cb960978
 				925D461B26FD133600179583 /* GlobalTokens.swift */,
 				92EE82AC27025A94009D52B5 /* TokenSet.swift */,
 			);
@@ -1568,10 +1532,7 @@
 				92E7AD5026FE51FF00AE7FF8 /* ColorSet.swift in Sources */,
 				5314E14E25F016CD0099271A /* ResizingHandleView.swift in Sources */,
 				5314E1A625F01A7C0099271A /* BooleanCell.swift in Sources */,
-<<<<<<< HEAD
-=======
 				92F8054E272B2DF3000EAFDB /* CardNudgeModifiers.swift in Sources */,
->>>>>>> cb960978
 				925D461D26FD133600179583 /* GlobalTokens.swift in Sources */,
 				9275105626815A7100F12730 /* MSFPersonaButtonCarousel.swift in Sources */,
 				5314E0BC25F0106F0099271A /* HUDView.swift in Sources */,
@@ -1669,202 +1630,6 @@
 			);
 			runOnlyForDeploymentPostprocessing = 0;
 		};
-<<<<<<< HEAD
-		A5CEC14C20D980B20016922A /* Sources */ = {
-			isa = PBXSourcesBuildPhase;
-			buildActionMask = 2147483647;
-			files = (
-				A5961FA3218A25D100E2A506 /* PopupMenuItemCell.swift in Sources */,
-				FD599D0221348439008845EE /* CalendarView.swift in Sources */,
-				53097D4627028B1200A6E4DC /* ButtonLegacy.swift in Sources */,
-				A559BB83212B7D870055E107 /* FluentUIFramework.swift in Sources */,
-				1168630622E131CF0088B302 /* TabBarView.swift in Sources */,
-				FD599D082134AB0E008845EE /* CalendarViewWeekdayHeadingView.swift in Sources */,
-				FDFB8AF321361C9D0046850A /* CalendarViewDayMonthYearCell.swift in Sources */,
-				A5961F9D218A254D00E2A506 /* PopupMenuController.swift in Sources */,
-				532FE3D326EA6D74007539C0 /* ActivityIndicatorTokens.swift in Sources */,
-				532FE3D526EA6D74007539C0 /* ActivityIndicatorModifiers.swift in Sources */,
-				FD56FD92219123FE0023C7EA /* DateTimePickerViewComponentTableView.swift in Sources */,
-				A52648DC2316F4F9003342A0 /* BarButtonItems.swift in Sources */,
-				FD5BBE41214C6AF3008964B4 /* TwoLineTitleView.swift in Sources */,
-				53097D08270288FB00A6E4DC /* Button.swift in Sources */,
-				53097D1E2702890900A6E4DC /* MSFHeaderFooterTokens.generated.swift in Sources */,
-				5328D97626FBA3D700F3723B /* IndeterminateProgressBar.swift in Sources */,
-				A5B87AF1211BD4380038C37C /* UIFont+Extension.swift in Sources */,
-				FD41C89C22DD13230086F899 /* SearchBar.swift in Sources */,
-				A5B87AF8211E16370038C37C /* DrawerPresentationController.swift in Sources */,
-				FD36F1A9216C0A6900CECBC6 /* CardPresentationController.swift in Sources */,
-				FC414E252588798000069E73 /* CommandBarButtonGroupView.swift in Sources */,
-				A5B87B02211E20B50038C37C /* UIScreen+Extension.swift in Sources */,
-				FD77752D219E62E100033D58 /* DateTimePickerViewLayout.swift in Sources */,
-				927E34C72668350800998031 /* PersonaButtonTokens.swift in Sources */,
-				9298798F266A8E1C002B1EB4 /* MSFPersonaButtonTokens.generated.swift in Sources */,
-				FD7DF05C21FA7F5000857267 /* Tooltip.swift in Sources */,
-				497DC2DB24185885008D86F8 /* PillButton.swift in Sources */,
-				532FE3D126EA6D74007539C0 /* MSFActivityIndicatorTokens.generated.swift in Sources */,
-				53BCB0CE253A4E8D00620960 /* Obscurable.swift in Sources */,
-				92E7AD5226FE904D00AE7FF8 /* DynamicColor.swift in Sources */,
-				FD41C8BE22DD47120086F899 /* UINavigationItem+Navigation.swift in Sources */,
-				B4E782C12176AD5E00A7DFCE /* ActionsCell.swift in Sources */,
-				5373D5642694D65C0032A3B4 /* AvatarTokens.swift in Sources */,
-				FD56FD962192754B0023C7EA /* DateTimePickerViewComponent.swift in Sources */,
-				FDFB8AF021361C9D0046850A /* CalendarViewDayTodayCell.swift in Sources */,
-				0AD70F5726E7F2E3008774EC /* MSFCommandBarTokens.generated.swift in Sources */,
-				FD41C88422DD13230086F899 /* ContentScrollViewTraits.swift in Sources */,
-				5328D97026FBA3D700F3723B /* IndeterminateProgressBarTokens.swift in Sources */,
-				FD97580F2191118E00B67319 /* DateTimePickerViewComponentCell.swift in Sources */,
-				A5B6617323A41E2900E801DD /* NotificationView.swift in Sources */,
-				C708B04C260A8696007190FA /* SegmentItem.swift in Sources */,
-				FD41C88622DD13230086F899 /* ShyHeaderController.swift in Sources */,
-				8035CAAC2633A442007B3FD1 /* BottomCommandingController.swift in Sources */,
-				92B7E6A22684262900EFC15E /* MSFPersonaButton.swift in Sources */,
-				92987991266A8E1C002B1EB4 /* MSFPersonaButtonCarouselTokens.generated.swift in Sources */,
-				537315B325438B15001FD14C /* iOS13_4_compatibility.swift in Sources */,
-				FDFB8AF121361C9D0046850A /* CalendarViewDayMonthCell.swift in Sources */,
-				B47B58B822F8E5840078DE38 /* PeoplePicker.swift in Sources */,
-				FD41C89E22DD13230086F899 /* NavigationController.swift in Sources */,
-				5306075426A1E6A4002D49CF /* MSFAvatarGroupTokens.generated.swift in Sources */,
-				FD4F2A20214AE20400C437D6 /* DatePickerController.swift in Sources */,
-				5373D5742694D66F0032A3B4 /* FluentUIStyle.generated.swift in Sources */,
-				B45EB790219E310F008646A2 /* BadgeField.swift in Sources */,
-				929DD256266ED3AC00E8175E /* PersonaButtonCarouselTokens.swift in Sources */,
-				497DC2D924185885008D86F8 /* PillButtonBar.swift in Sources */,
-				FDFB8AEB21361C950046850A /* CalendarViewMonthBannerView.swift in Sources */,
-				B4EF66512294A665007FEAB0 /* TableViewHeaderFooterView.swift in Sources */,
-				0AD70F5A26E80A5D008774EC /* CommandBarTokens.swift in Sources */,
-				53097D04270288FB00A6E4DC /* MSFButton.swift in Sources */,
-				5360994126B8B2710069DE71 /* PersonaButtonCarousel.swift in Sources */,
-				FD41C8B222DD3BB70086F899 /* UIScrollView+Extensions.swift in Sources */,
-				8035CACB26377C14007B3FD1 /* CommandingItem.swift in Sources */,
-				535559E32711411E0094A871 /* FluentUIHostingController.swift in Sources */,
-				B483323321CC71940022B4CC /* HUDView.swift in Sources */,
-				FD41C89422DD13230086F899 /* LargeTitleView.swift in Sources */,
-				C0938E44235E8ED500256251 /* AnimationSynchronizer.swift in Sources */,
-				80AECBD92629F18E005AF2F3 /* BottomSheetController.swift in Sources */,
-				92EE82AD27025A94009D52B5 /* TokenSet.swift in Sources */,
-				53097D0A270288FB00A6E4DC /* ButtonModifiers.swift in Sources */,
-				B483323521DEA8D70022B4CC /* HUD.swift in Sources */,
-				C708B056260A86FA007190FA /* SegmentPillButton.swift in Sources */,
-				436F6B3E26F4924200D18073 /* MSFNotificationTokens.generated.swift in Sources */,
-				A5B87B06211E23650038C37C /* UIView+Extensions.swift in Sources */,
-				7D0931C324AAAC9B0072458A /* SideTabBar.swift in Sources */,
-				53097D06270288FB00A6E4DC /* MSFButtonTokens.generated.swift in Sources */,
-				5373D5682694D65C0032A3B4 /* MSFAvatarTokens.generated.swift in Sources */,
-				A5961FA7218A2E4500E2A506 /* UIImage+Extensions.swift in Sources */,
-				920945482703DDA000B38E1A /* CardNudgeTokens.swift in Sources */,
-				B4BA27882319DC0D0001563C /* PersonaBadgeViewDataSource.swift in Sources */,
-				5373D56A2694D65C0032A3B4 /* MSFAvatarPresence.swift in Sources */,
-				FD7DF06021FA83C900857267 /* TooltipPositionController.swift in Sources */,
-				FD56FD94219128BF0023C7EA /* DateTimePickerViewDataSource.swift in Sources */,
-				FD41C88822DD13230086F899 /* ShyHeaderView.swift in Sources */,
-				925D461F26FD18B200179583 /* AliasTokens.swift in Sources */,
-				C0A0D76E233AEF6C00F432FD /* ShimmerLinesView.swift in Sources */,
-				C77A04B725F03DD1001B3EB6 /* String+Date.swift in Sources */,
-				53097D282702895500A6E4DC /* MSFDrawerTokens.swift in Sources */,
-				118D9848230BBA2300BC0B72 /* TabBarItem.swift in Sources */,
-				92E7AD4F26FE51FF00AE7FF8 /* ColorSet.swift in Sources */,
-				1168630422E131CF0088B302 /* TabBarItemView.swift in Sources */,
-				5306076026A201C7002D49CF /* Persona.swift in Sources */,
-				925D461C26FD133600179583 /* GlobalTokens.swift in Sources */,
-				0BCEFADE2485FEC00088CEE5 /* PopupMenuProtocols.swift in Sources */,
-				B444D6B62183A9740002B4D4 /* BadgeView.swift in Sources */,
-				FD7254E72146E946002F4069 /* CalendarViewDayCell.swift in Sources */,
-				53097D222702890900A6E4DC /* MSFListTokens.generated.swift in Sources */,
-				9275105526815A7100F12730 /* MSFPersonaButtonCarousel.swift in Sources */,
-				A589F854211BA03200471C23 /* Label.swift in Sources */,
-				A56CE7B622E68A7800AA77EE /* UIColor+Extensions.swift in Sources */,
-				A5237ACB21DED7030040BF27 /* ResizingHandleView.swift in Sources */,
-				B4E782C72179509A00A7DFCE /* CenteredLabelCell.swift in Sources */,
-				FD9A5C872179464F00D224D9 /* DateComponents+Extensions.swift in Sources */,
-				A5B87AF7211E16370038C37C /* DrawerTransitionAnimator.swift in Sources */,
-				532FE3D726EA6D74007539C0 /* ActivityIndicator.swift in Sources */,
-				92D5598126A0FD2800328FD3 /* CardNudge.swift in Sources */,
-				B46D3F932151D95F0029772C /* PersonaCell.swift in Sources */,
-				B444D6B12181403C0002B4D4 /* UITableViewCell+Extension.swift in Sources */,
-				FD777529219E3F6C00033D58 /* DayOfMonth.swift in Sources */,
-				5328D97426FBA3D700F3723B /* MSFIndeterminateProgressBarTokens.generated.swift in Sources */,
-				FD1FAE1B2272464B00A5DBA4 /* GenericDateTimePicker.swift in Sources */,
-				5306075626A1E6A4002D49CF /* AvatarGroup.swift in Sources */,
-				53097CF2270288E000A6E4DC /* PersonaViewTokens.swift in Sources */,
-				92A1E4F426A791590007ED60 /* MSFCardNudge.swift in Sources */,
-				A54D97DA217A5FC10072681A /* CALayer+Extensions.swift in Sources */,
-				B483323721DEB5A00022B4CC /* TouchForwardingView.swift in Sources */,
-				FD41C8A022DD13230086F899 /* NavigationAnimator.swift in Sources */,
-				CCC18C2C2501B22F00BE830E /* CardView.swift in Sources */,
-				FDA1AF91214871B5001AE720 /* CardTransitionAnimator.swift in Sources */,
-				5373D5662694D65C0032A3B4 /* Avatar.swift in Sources */,
-				A5237ACD21ED6CA70040BF27 /* DrawerShadowView.swift in Sources */,
-				FD9DA7B5232C33A80013E41B /* UIViewController+Navigation.swift in Sources */,
-				FD7DF05E21FA7FC100857267 /* TooltipView.swift in Sources */,
-				53097D1A2702890900A6E4DC /* MSFListCellTokens.generated.swift in Sources */,
-				53097D162702890900A6E4DC /* HeaderFooterTokens.swift in Sources */,
-				A5CEC16F20D98F340016922A /* Fonts.swift in Sources */,
-				FD599D0C2134AB1E008845EE /* CalendarViewDataSource.swift in Sources */,
-				A5B87B04211E22B70038C37C /* DimmingView.swift in Sources */,
-				A5961F9F218A256B00E2A506 /* PopupMenuItem.swift in Sources */,
-				B4E782C321793AB200A7DFCE /* ActivityIndicatorCell.swift in Sources */,
-				0AE866A726BA05D000E92108 /* Locale+Extensions.swift in Sources */,
-				92079C8F26B66E5100D688DA /* CardNudgeModifiers.swift in Sources */,
-				B4A8BBCD21BF6D6900D5E3ED /* BadgeStringExtractor.swift in Sources */,
-				FD599D0A2134AB15008845EE /* CalendarViewLayout.swift in Sources */,
-				53097D182702890900A6E4DC /* List.swift in Sources */,
-				FDD454EE21405B390006E84E /* DotView.swift in Sources */,
-				C0EAAEAD2347E1DF00C7244E /* ShimmerView.swift in Sources */,
-				FC414E1F258876FB00069E73 /* CommandBar.swift in Sources */,
-				C77A04ED25F046EB001B3EB6 /* Date+CellFileAccessoryView.swift in Sources */,
-				5373D5722694D66F0032A3B4 /* UIKit+SwiftUI_interoperability.swift in Sources */,
-				FD256C5B2183B90B00EC9588 /* DatePickerSelectionManager.swift in Sources */,
-				53097D0C270288FB00A6E4DC /* ButtonTokens.swift in Sources */,
-				86AF4F7525AFC746005D4253 /* PillButtonStyle.swift in Sources */,
-				5306075226A1E6A4002D49CF /* AvatarGroupTokens.swift in Sources */,
-				ECEBA8FC25EDF3380048EE24 /* SegmentedControl.swift in Sources */,
-				FC414E4F2588B65C00069E73 /* CommandBarItem.swift in Sources */,
-				5303259A26B31B6B00611D05 /* AvatarModifiers.swift in Sources */,
-				FD56FD95219131430023C7EA /* DateTimePickerView.swift in Sources */,
-				FDA1AF8C21484625001AE720 /* BlurringView.swift in Sources */,
-				A5961FA1218A25C400E2A506 /* PopupMenuSection.swift in Sources */,
-				80AECBF2262FC34E005AF2F3 /* BottomSheetPassthroughView.swift in Sources */,
-				A5B87AF6211E16370038C37C /* DrawerController.swift in Sources */,
-				92088EF82666DB2C003F571A /* PersonaButton.swift in Sources */,
-				53097D242702890900A6E4DC /* ListCell.swift in Sources */,
-				FD41C89622DD13230086F899 /* NavigationBar.swift in Sources */,
-				A5CEC16D20D98EE70016922A /* Colors.swift in Sources */,
-				FC414E2B25887A4B00069E73 /* CommandBarButton.swift in Sources */,
-				FD0D29D62151A3D700E8655E /* CardPresenterNavigationController.swift in Sources */,
-				5373D5762694D66F0032A3B4 /* SwiftUI+ViewModifiers.swift in Sources */,
-				FD4F2A1B2148937100C437D6 /* PageCardPresenterController.swift in Sources */,
-				0AA874152600237A00D47421 /* PersonaView.swift in Sources */,
-				8035CADD2638E435007B3FD1 /* CommandingSection.swift in Sources */,
-				436F6B4126F4926B00D18073 /* MSFNotificationTokens.swift in Sources */,
-				FD5BBE3B214B2F44008964B4 /* Date+Extensions.swift in Sources */,
-				FD5BBE43214C73CE008964B4 /* EasyTapButton.swift in Sources */,
-				5373D5702694D66F0032A3B4 /* Theming.swift in Sources */,
-				92DEE2242723D34400E31ED0 /* ControlTokens.swift in Sources */,
-				B498141421E424920077B48D /* TableViewCell.swift in Sources */,
-				FD41C8B522DD3EA20086F899 /* NSLayoutConstraint+Extensions.swift in Sources */,
-				5328D97226FBA3D700F3723B /* IndeterminateProgressBarModifiers.swift in Sources */,
-				FD77752B219E455A00033D58 /* AccessibilityContainerView.swift in Sources */,
-				B441478D228CDA130040E88E /* BooleanCell.swift in Sources */,
-				FDF41ED92141A02200EC527C /* CalendarConfiguration.swift in Sources */,
-				53097D202702890900A6E4DC /* ListHeaderFooter.swift in Sources */,
-				53097D2A2702895500A6E4DC /* MSFDrawerTokens.generated.swift in Sources */,
-				FD77753021A490BA00033D58 /* DateTimePicker.swift in Sources */,
-				22010B702523CB2D00FF1F10 /* ActivityViewAnimating.swift in Sources */,
-				FD7254E92147059D002F4069 /* Calendar+Extensions.swift in Sources */,
-				A559BB7E212B6D100055E107 /* String+Extension.swift in Sources */,
-				A5961FA5218A260500E2A506 /* PopupMenuSectionHeaderView.swift in Sources */,
-				FD56FD9A2194E50D0023C7EA /* DateTimePickerController.swift in Sources */,
-				B46D3F9D215985AC0029772C /* PersonaListView.swift in Sources */,
-				7DC2FB2824C0ED1600367A55 /* TableViewCellFileAccessoryView.swift in Sources */,
-				53097D1C2702890900A6E4DC /* ListTokens.swift in Sources */,
-				A5DCA76421224026005F4CB7 /* Separator.swift in Sources */,
-				0ACD82112620451F0035CD9F /* MSFPersonaViewTokens.generated.swift in Sources */,
-				FD599D062134A682008845EE /* AccessibleViewDelegate.swift in Sources */,
-			);
-			runOnlyForDeploymentPostprocessing = 0;
-		};
-=======
->>>>>>> cb960978
 		A5CEC15620D980B30016922A /* Sources */ = {
 			isa = PBXSourcesBuildPhase;
 			buildActionMask = 2147483647;
