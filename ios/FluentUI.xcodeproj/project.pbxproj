// !$*UTF8*$!
{
	archiveVersion = 1;
	classes = {
	};
	objectVersion = 54;
	objects = {

/* Begin PBXBuildFile section */
		0A3CD0B127BCA36000DBE728 /* HeaderModifiers.swift in Sources */ = {isa = PBXBuildFile; fileRef = 0A3CD0B027BCA36000DBE728 /* HeaderModifiers.swift */; };
		0A3CD0B327BDD26B00DBE728 /* MSFList.swift in Sources */ = {isa = PBXBuildFile; fileRef = 0A3CD0B227BDD26A00DBE728 /* MSFList.swift */; };
		0AA874162600237A00D47421 /* PersonaView.swift in Sources */ = {isa = PBXBuildFile; fileRef = 0AA874142600237A00D47421 /* PersonaView.swift */; };
		0AC8A8B227C72D4600D9FAF5 /* MSFPersonaView.swift in Sources */ = {isa = PBXBuildFile; fileRef = 0AC8A8B127C72D4600D9FAF5 /* MSFPersonaView.swift */; };
		0ACD82192620453B0035CD9F /* PersonaViewTokenSet.swift in Sources */ = {isa = PBXBuildFile; fileRef = 0ACD82172620453B0035CD9F /* PersonaViewTokenSet.swift */; };
		0AD70F5B26E80A5D008774EC /* CommandBarTokenSet.swift in Sources */ = {isa = PBXBuildFile; fileRef = 0AD70F5926E80A5D008774EC /* CommandBarTokenSet.swift */; };
		2A9745DE281733D700E1A1FD /* TableViewCellTokenSet.swift in Sources */ = {isa = PBXBuildFile; fileRef = 2A9745DD281733D700E1A1FD /* TableViewCellTokenSet.swift */; };
		3AFD1FE729B1222900762E29 /* BadgeViewTokenSet.swift in Sources */ = {isa = PBXBuildFile; fileRef = 3AFD1FE629B1222900762E29 /* BadgeViewTokenSet.swift */; };
		43488C46270FAD1300124C71 /* FluentNotification.swift in Sources */ = {isa = PBXBuildFile; fileRef = 43488C44270FAD0200124C71 /* FluentNotification.swift */; };
<<<<<<< HEAD
		4B14B18F28F8DBE40099D52A /* TooltipTokenSet.swift in Sources */ = {isa = PBXBuildFile; fileRef = 4B14B18E28F8DBE40099D52A /* TooltipTokenSet.swift */; };
		4B4A271A292CD47100FA1D6D /* TooltipView.swift in Sources */ = {isa = PBXBuildFile; fileRef = 4B4A2719292CD47100FA1D6D /* TooltipView.swift */; };
=======
		4B2E373D2991CB53008929B4 /* BottomSheetTokenSet.swift in Sources */ = {isa = PBXBuildFile; fileRef = 4B2E373C2991CB53008929B4 /* BottomSheetTokenSet.swift */; };
>>>>>>> 4ced9de7
		4B4A2F2129A7E83100570CD4 /* LabelTokenSet.swift in Sources */ = {isa = PBXBuildFile; fileRef = 4B4A2F2029A7E83100570CD4 /* LabelTokenSet.swift */; };
		4B53505F27F63E3F0033B47F /* NotificationModifiers.swift in Sources */ = {isa = PBXBuildFile; fileRef = 4B53505E27F63E3F0033B47F /* NotificationModifiers.swift */; };
		4BAFED0D296BD5E400695590 /* BottomSheetTokenSet.swift in Sources */ = {isa = PBXBuildFile; fileRef = 4BAFED0C296BD5E400695590 /* BottomSheetTokenSet.swift */; };
		4BBD651F2755FD9500A8B09E /* MSFNotification.swift in Sources */ = {isa = PBXBuildFile; fileRef = 4BBD651E2755FD9500A8B09E /* MSFNotification.swift */; };
		4BF01D9A27B37CF8005B32F2 /* NotificationTokenSet.swift in Sources */ = {isa = PBXBuildFile; fileRef = 4BF01D9927B37CF8005B32F2 /* NotificationTokenSet.swift */; };
		4BF01DA027B3A862005B32F2 /* UIApplication+Extensions.swift in Sources */ = {isa = PBXBuildFile; fileRef = 4BF01D9F27B3A861005B32F2 /* UIApplication+Extensions.swift */; };
		5303259B26B31B6B00611D05 /* AvatarModifiers.swift in Sources */ = {isa = PBXBuildFile; fileRef = 5303259926B31B6B00611D05 /* AvatarModifiers.swift */; };
		5306075326A1E6A4002D49CF /* AvatarGroupTokenSet.swift in Sources */ = {isa = PBXBuildFile; fileRef = 5306074F26A1E6A4002D49CF /* AvatarGroupTokenSet.swift */; };
		5306075726A1E6A4002D49CF /* AvatarGroup.swift in Sources */ = {isa = PBXBuildFile; fileRef = 5306075126A1E6A4002D49CF /* AvatarGroup.swift */; };
		5306076126A201C8002D49CF /* Persona.swift in Sources */ = {isa = PBXBuildFile; fileRef = B4EF53C2215AF1AB00573E8F /* Persona.swift */; };
		53097D05270288FB00A6E4DC /* MSFButton.swift in Sources */ = {isa = PBXBuildFile; fileRef = 53097CFF270288FB00A6E4DC /* MSFButton.swift */; };
		53097D09270288FB00A6E4DC /* Button.swift in Sources */ = {isa = PBXBuildFile; fileRef = 53097D01270288FB00A6E4DC /* Button.swift */; };
		53097D0B270288FB00A6E4DC /* ButtonModifiers.swift in Sources */ = {isa = PBXBuildFile; fileRef = 53097D02270288FB00A6E4DC /* ButtonModifiers.swift */; };
		53097D0D270288FB00A6E4DC /* ButtonTokenSet.swift in Sources */ = {isa = PBXBuildFile; fileRef = 53097D03270288FB00A6E4DC /* ButtonTokenSet.swift */; };
		53097D172702890900A6E4DC /* HeaderTokenSet.swift in Sources */ = {isa = PBXBuildFile; fileRef = 53097D0E2702890800A6E4DC /* HeaderTokenSet.swift */; };
		53097D192702890900A6E4DC /* List.swift in Sources */ = {isa = PBXBuildFile; fileRef = 53097D0F2702890800A6E4DC /* List.swift */; };
		53097D1D2702890900A6E4DC /* ListCellTokenSet.swift in Sources */ = {isa = PBXBuildFile; fileRef = 53097D112702890800A6E4DC /* ListCellTokenSet.swift */; };
		53097D212702890900A6E4DC /* ListHeader.swift in Sources */ = {isa = PBXBuildFile; fileRef = 53097D132702890800A6E4DC /* ListHeader.swift */; };
		53097D252702890900A6E4DC /* ListCell.swift in Sources */ = {isa = PBXBuildFile; fileRef = 53097D152702890900A6E4DC /* ListCell.swift */; };
		53097D4727028B1200A6E4DC /* ButtonLegacy.swift in Sources */ = {isa = PBXBuildFile; fileRef = 53097D4527028B1100A6E4DC /* ButtonLegacy.swift */; };
		530D9C5127EE388200BDCBBF /* SwiftUI+ViewPresentation.swift in Sources */ = {isa = PBXBuildFile; fileRef = 530D9C5027EE388200BDCBBF /* SwiftUI+ViewPresentation.swift */; };
		530D9C5327EE7B2C00BDCBBF /* SwiftUI+ViewAnimation.swift in Sources */ = {isa = PBXBuildFile; fileRef = 530D9C5227EE7B2C00BDCBBF /* SwiftUI+ViewAnimation.swift */; };
		5314E01625F00CF70099271A /* BarButtonItems.swift in Sources */ = {isa = PBXBuildFile; fileRef = A52648DB2316F4F9003342A0 /* BarButtonItems.swift */; };
		5314E02825F00DA80099271A /* BlurringView.swift in Sources */ = {isa = PBXBuildFile; fileRef = FDA1AF8B21484625001AE720 /* BlurringView.swift */; };
		5314E03125F00DDD0099271A /* CardView.swift in Sources */ = {isa = PBXBuildFile; fileRef = CCC18C2B2501B22F00BE830E /* CardView.swift */; };
		5314E03A25F00E3D0099271A /* BadgeView.swift in Sources */ = {isa = PBXBuildFile; fileRef = B444D6B52183A9740002B4D4 /* BadgeView.swift */; };
		5314E03B25F00E3D0099271A /* BadgeStringExtractor.swift in Sources */ = {isa = PBXBuildFile; fileRef = B4A8BBCC21BF6D6900D5E3ED /* BadgeStringExtractor.swift */; };
		5314E03C25F00E3D0099271A /* BadgeField.swift in Sources */ = {isa = PBXBuildFile; fileRef = B45EB78F219E310F008646A2 /* BadgeField.swift */; };
		5314E05925F00EF50099271A /* CalendarViewDataSource.swift in Sources */ = {isa = PBXBuildFile; fileRef = FD599D0B2134AB1E008845EE /* CalendarViewDataSource.swift */; };
		5314E05A25F00EF50099271A /* CalendarViewLayout.swift in Sources */ = {isa = PBXBuildFile; fileRef = FD599D092134AB15008845EE /* CalendarViewLayout.swift */; };
		5314E05B25F00EF50099271A /* CalendarView.swift in Sources */ = {isa = PBXBuildFile; fileRef = FD599D0121348439008845EE /* CalendarView.swift */; };
		5314E06025F00EFD0099271A /* CalendarViewWeekdayHeadingView.swift in Sources */ = {isa = PBXBuildFile; fileRef = FD599D072134AB0E008845EE /* CalendarViewWeekdayHeadingView.swift */; };
		5314E06125F00EFD0099271A /* CalendarViewDayCell.swift in Sources */ = {isa = PBXBuildFile; fileRef = FDFB8AEE21361C9D0046850A /* CalendarViewDayCell.swift */; };
		5314E06225F00EFD0099271A /* CalendarViewDayTodayCell.swift in Sources */ = {isa = PBXBuildFile; fileRef = FDFB8AEC21361C9D0046850A /* CalendarViewDayTodayCell.swift */; };
		5314E06325F00EFD0099271A /* CalendarViewDayMonthYearCell.swift in Sources */ = {isa = PBXBuildFile; fileRef = FDFB8AEF21361C9D0046850A /* CalendarViewDayMonthYearCell.swift */; };
		5314E06425F00EFD0099271A /* CalendarViewMonthBannerView.swift in Sources */ = {isa = PBXBuildFile; fileRef = FDFB8AEA21361C950046850A /* CalendarViewMonthBannerView.swift */; };
		5314E06525F00EFD0099271A /* CalendarViewDayMonthCell.swift in Sources */ = {isa = PBXBuildFile; fileRef = FDFB8AED21361C9D0046850A /* CalendarViewDayMonthCell.swift */; };
		5314E06A25F00F100099271A /* GenericDateTimePicker.swift in Sources */ = {isa = PBXBuildFile; fileRef = FD1FAE1A2272464B00A5DBA4 /* GenericDateTimePicker.swift */; };
		5314E06B25F00F100099271A /* DateTimePicker.swift in Sources */ = {isa = PBXBuildFile; fileRef = FD77752F21A490BA00033D58 /* DateTimePicker.swift */; };
		5314E07025F00F140099271A /* DatePickerController.swift in Sources */ = {isa = PBXBuildFile; fileRef = FD4F2A1F214AE20400C437D6 /* DatePickerController.swift */; };
		5314E07125F00F140099271A /* DatePickerSelectionManager.swift in Sources */ = {isa = PBXBuildFile; fileRef = FD256C5A2183B90B00EC9588 /* DatePickerSelectionManager.swift */; };
		5314E07625F00F160099271A /* DateTimePickerController.swift in Sources */ = {isa = PBXBuildFile; fileRef = FD5ADBF32190CDC80005A9AF /* DateTimePickerController.swift */; };
		5314E07B25F00F1A0099271A /* DateTimePickerViewDataSource.swift in Sources */ = {isa = PBXBuildFile; fileRef = FD9758072191118E00B67319 /* DateTimePickerViewDataSource.swift */; };
		5314E07C25F00F1A0099271A /* DateTimePickerViewLayout.swift in Sources */ = {isa = PBXBuildFile; fileRef = FD77752C219E62E100033D58 /* DateTimePickerViewLayout.swift */; };
		5314E07D25F00F1A0099271A /* DateTimePickerViewComponentTableView.swift in Sources */ = {isa = PBXBuildFile; fileRef = FD9758082191118E00B67319 /* DateTimePickerViewComponentTableView.swift */; };
		5314E07E25F00F1A0099271A /* DateTimePickerView.swift in Sources */ = {isa = PBXBuildFile; fileRef = FD9758062191118D00B67319 /* DateTimePickerView.swift */; };
		5314E07F25F00F1A0099271A /* DateTimePickerViewComponentCell.swift in Sources */ = {isa = PBXBuildFile; fileRef = FD97580A2191118E00B67319 /* DateTimePickerViewComponentCell.swift */; };
		5314E08025F00F1A0099271A /* DateTimePickerViewComponent.swift in Sources */ = {isa = PBXBuildFile; fileRef = FD9758092191118E00B67319 /* DateTimePickerViewComponent.swift */; };
		5314E08925F00F2D0099271A /* CommandBarButtonGroupView.swift in Sources */ = {isa = PBXBuildFile; fileRef = FC414E242588798000069E73 /* CommandBarButtonGroupView.swift */; };
		5314E08A25F00F2D0099271A /* CommandBar.swift in Sources */ = {isa = PBXBuildFile; fileRef = FC414E1E258876FB00069E73 /* CommandBar.swift */; };
		5314E08B25F00F2D0099271A /* CommandBarItem.swift in Sources */ = {isa = PBXBuildFile; fileRef = FC414E4E2588B65C00069E73 /* CommandBarItem.swift */; };
		5314E08C25F00F2D0099271A /* CommandBarButton.swift in Sources */ = {isa = PBXBuildFile; fileRef = FC414E2A25887A4B00069E73 /* CommandBarButton.swift */; };
		5314E09525F00FA30099271A /* DimmingView.swift in Sources */ = {isa = PBXBuildFile; fileRef = A5B87B03211E22B70038C37C /* DimmingView.swift */; };
		5314E09E25F00FE20099271A /* DotView.swift in Sources */ = {isa = PBXBuildFile; fileRef = FDD454ED21405B390006E84E /* DotView.swift */; };
		5314E0A725F010070099271A /* DrawerController.swift in Sources */ = {isa = PBXBuildFile; fileRef = A5B87AF3211E16360038C37C /* DrawerController.swift */; };
		5314E0A825F010070099271A /* DrawerPresentationController.swift in Sources */ = {isa = PBXBuildFile; fileRef = A5B87AF5211E16360038C37C /* DrawerPresentationController.swift */; };
		5314E0A925F010070099271A /* DrawerTransitionAnimator.swift in Sources */ = {isa = PBXBuildFile; fileRef = A5B87AF4211E16360038C37C /* DrawerTransitionAnimator.swift */; };
		5314E0AA25F010070099271A /* DrawerShadowView.swift in Sources */ = {isa = PBXBuildFile; fileRef = A5237ACC21ED6CA70040BF27 /* DrawerShadowView.swift */; };
		5314E0B325F010400099271A /* EasyTapButton.swift in Sources */ = {isa = PBXBuildFile; fileRef = FD5BBE42214C73CE008964B4 /* EasyTapButton.swift */; };
		5314E0CF25F011F10099271A /* Label.swift in Sources */ = {isa = PBXBuildFile; fileRef = A589F853211BA03200471C23 /* Label.swift */; };
		5314E0E425F012C00099271A /* NavigationController.swift in Sources */ = {isa = PBXBuildFile; fileRef = FD41C87F22DD13230086F899 /* NavigationController.swift */; };
		5314E0E525F012C00099271A /* NavigationBar.swift in Sources */ = {isa = PBXBuildFile; fileRef = FD41C87B22DD13230086F899 /* NavigationBar.swift */; };
		5314E0E625F012C00099271A /* UIViewController+Navigation.swift in Sources */ = {isa = PBXBuildFile; fileRef = FD9DA7B4232C33A80013E41B /* UIViewController+Navigation.swift */; };
		5314E0E725F012C00099271A /* UINavigationItem+Navigation.swift in Sources */ = {isa = PBXBuildFile; fileRef = FD41C8BD22DD47120086F899 /* UINavigationItem+Navigation.swift */; };
		5314E0EC25F012C40099271A /* NavigationAnimator.swift in Sources */ = {isa = PBXBuildFile; fileRef = FD41C88022DD13230086F899 /* NavigationAnimator.swift */; };
		5314E0ED25F012C40099271A /* ContentScrollViewTraits.swift in Sources */ = {isa = PBXBuildFile; fileRef = FD41C86E22DD13230086F899 /* ContentScrollViewTraits.swift */; };
		5314E0F225F012C80099271A /* ShyHeaderView.swift in Sources */ = {isa = PBXBuildFile; fileRef = FD41C87122DD13230086F899 /* ShyHeaderView.swift */; };
		5314E0F325F012C80099271A /* ShyHeaderController.swift in Sources */ = {isa = PBXBuildFile; fileRef = FD41C87022DD13230086F899 /* ShyHeaderController.swift */; };
		5314E0F825F012CB0099271A /* LargeTitleView.swift in Sources */ = {isa = PBXBuildFile; fileRef = FD41C87A22DD13230086F899 /* LargeTitleView.swift */; };
		5314E10A25F014600099271A /* Obscurable.swift in Sources */ = {isa = PBXBuildFile; fileRef = 53BCB0CD253A4E8C00620960 /* Obscurable.swift */; };
		5314E11625F015EA0099271A /* PersonaBadgeViewDataSource.swift in Sources */ = {isa = PBXBuildFile; fileRef = B4BA27872319DC0D0001563C /* PersonaBadgeViewDataSource.swift */; };
		5314E11725F015EA0099271A /* PersonaCell.swift in Sources */ = {isa = PBXBuildFile; fileRef = B46D3F922151D95F0029772C /* PersonaCell.swift */; };
		5314E11825F015EA0099271A /* PeoplePicker.swift in Sources */ = {isa = PBXBuildFile; fileRef = B47B58B722F8E5840078DE38 /* PeoplePicker.swift */; };
		5314E11B25F015EA0099271A /* PersonaListView.swift in Sources */ = {isa = PBXBuildFile; fileRef = B46D3F9C215985AC0029772C /* PersonaListView.swift */; };
		5314E12925F016230099271A /* PillButtonStyle.swift in Sources */ = {isa = PBXBuildFile; fileRef = 86AF4F7425AFC746005D4253 /* PillButtonStyle.swift */; };
		5314E12A25F016230099271A /* PillButton.swift in Sources */ = {isa = PBXBuildFile; fileRef = 497DC2D824185885008D86F8 /* PillButton.swift */; };
		5314E12B25F016230099271A /* PillButtonBar.swift in Sources */ = {isa = PBXBuildFile; fileRef = 497DC2D724185885008D86F8 /* PillButtonBar.swift */; };
		5314E13425F016370099271A /* PopupMenuItem.swift in Sources */ = {isa = PBXBuildFile; fileRef = A5961F9E218A256B00E2A506 /* PopupMenuItem.swift */; };
		5314E13525F016370099271A /* PopupMenuItemCell.swift in Sources */ = {isa = PBXBuildFile; fileRef = A5961FA2218A25D100E2A506 /* PopupMenuItemCell.swift */; };
		5314E13625F016370099271A /* PopupMenuSectionHeaderView.swift in Sources */ = {isa = PBXBuildFile; fileRef = A5961FA4218A260500E2A506 /* PopupMenuSectionHeaderView.swift */; };
		5314E13725F016370099271A /* PopupMenuProtocols.swift in Sources */ = {isa = PBXBuildFile; fileRef = 0BCEFADD2485FEC00088CEE5 /* PopupMenuProtocols.swift */; };
		5314E13825F016370099271A /* PopupMenuSection.swift in Sources */ = {isa = PBXBuildFile; fileRef = A5961FA0218A25C400E2A506 /* PopupMenuSection.swift */; };
		5314E13925F016370099271A /* PopupMenuController.swift in Sources */ = {isa = PBXBuildFile; fileRef = A5961F9C218A254D00E2A506 /* PopupMenuController.swift */; };
		5314E14225F016860099271A /* CardPresenterNavigationController.swift in Sources */ = {isa = PBXBuildFile; fileRef = FD0D29D52151A3D700E8655E /* CardPresenterNavigationController.swift */; };
		5314E14325F016860099271A /* CardTransitionAnimator.swift in Sources */ = {isa = PBXBuildFile; fileRef = FDA1AF90214871B5001AE720 /* CardTransitionAnimator.swift */; };
		5314E14425F016860099271A /* PageCardPresenterController.swift in Sources */ = {isa = PBXBuildFile; fileRef = FD4F2A1A2148937100C437D6 /* PageCardPresenterController.swift */; };
		5314E14525F016860099271A /* CardPresentationController.swift in Sources */ = {isa = PBXBuildFile; fileRef = FDA1AF9221487225001AE720 /* CardPresentationController.swift */; };
		5314E14E25F016CD0099271A /* ResizingHandleView.swift in Sources */ = {isa = PBXBuildFile; fileRef = A5237ACA21DED7030040BF27 /* ResizingHandleView.swift */; };
		5314E16925F017940099271A /* SegmentedControl.swift in Sources */ = {isa = PBXBuildFile; fileRef = ECEBA8FB25EDF3380048EE24 /* SegmentedControl.swift */; };
		5314E17225F0191C0099271A /* Separator.swift in Sources */ = {isa = PBXBuildFile; fileRef = A5DCA76321224026005F4CB7 /* Separator.swift */; };
		5314E19525F019650099271A /* TabBarItemView.swift in Sources */ = {isa = PBXBuildFile; fileRef = 1168630222E131CF0088B302 /* TabBarItemView.swift */; };
		5314E19625F019650099271A /* TabBarView.swift in Sources */ = {isa = PBXBuildFile; fileRef = 1168630322E131CF0088B302 /* TabBarView.swift */; };
		5314E19725F019650099271A /* TabBarItem.swift in Sources */ = {isa = PBXBuildFile; fileRef = 118D9847230BBA2300BC0B72 /* TabBarItem.swift */; };
		5314E19825F019650099271A /* SideTabBar.swift in Sources */ = {isa = PBXBuildFile; fileRef = 7D0931C224AAAC8C0072458A /* SideTabBar.swift */; };
		5314E1A125F01A7C0099271A /* TableViewCellFileAccessoryView.swift in Sources */ = {isa = PBXBuildFile; fileRef = 7DC2FB2724C0ED1100367A55 /* TableViewCellFileAccessoryView.swift */; };
		5314E1A225F01A7C0099271A /* ActivityIndicatorCell.swift in Sources */ = {isa = PBXBuildFile; fileRef = B4E782C221793AB200A7DFCE /* ActivityIndicatorCell.swift */; };
		5314E1A325F01A7C0099271A /* TableViewHeaderFooterView.swift in Sources */ = {isa = PBXBuildFile; fileRef = B4EF66502294A664007FEAB0 /* TableViewHeaderFooterView.swift */; };
		5314E1A425F01A7C0099271A /* CenteredLabelCell.swift in Sources */ = {isa = PBXBuildFile; fileRef = B4E782C62179509A00A7DFCE /* CenteredLabelCell.swift */; };
		5314E1A525F01A7C0099271A /* TableViewCell.swift in Sources */ = {isa = PBXBuildFile; fileRef = B498141321E424920077B48D /* TableViewCell.swift */; };
		5314E1A625F01A7C0099271A /* BooleanCell.swift in Sources */ = {isa = PBXBuildFile; fileRef = B441478C228CDA130040E88E /* BooleanCell.swift */; };
		5314E1A725F01A7C0099271A /* ActionsCell.swift in Sources */ = {isa = PBXBuildFile; fileRef = B4E782C02176AD5E00A7DFCE /* ActionsCell.swift */; };
		5314E1B025F01A980099271A /* Tooltip.swift in Sources */ = {isa = PBXBuildFile; fileRef = FD7DF05B21FA7F5000857267 /* Tooltip.swift */; };
		5314E1B125F01A980099271A /* TooltipViewController.swift in Sources */ = {isa = PBXBuildFile; fileRef = FD7DF05D21FA7FC100857267 /* TooltipViewController.swift */; };
		5314E1BB25F01B070099271A /* TouchForwardingView.swift in Sources */ = {isa = PBXBuildFile; fileRef = B483323621DEB5A00022B4CC /* TouchForwardingView.swift */; };
		5314E1C425F01B4E0099271A /* TwoLineTitleView.swift in Sources */ = {isa = PBXBuildFile; fileRef = FD5BBE40214C6AF3008964B4 /* TwoLineTitleView.swift */; };
		5314E1CD25F01B730099271A /* AnimationSynchronizer.swift in Sources */ = {isa = PBXBuildFile; fileRef = C0938E43235E8ED500256251 /* AnimationSynchronizer.swift */; };
		5314E1D625F01E4A0099271A /* SearchBar.swift in Sources */ = {isa = PBXBuildFile; fileRef = FD41C87E22DD13230086F899 /* SearchBar.swift */; };
		5314E21E25F022120099271A /* UIView+Extensions.swift in Sources */ = {isa = PBXBuildFile; fileRef = A5B87B05211E23650038C37C /* UIView+Extensions.swift */; };
		5314E23025F022C80099271A /* UIScrollView+Extensions.swift in Sources */ = {isa = PBXBuildFile; fileRef = FD41C8B122DD3BB70086F899 /* UIScrollView+Extensions.swift */; };
		5314E25425F023650099271A /* UIImage+Extensions.swift in Sources */ = {isa = PBXBuildFile; fileRef = A5961FA6218A2E4500E2A506 /* UIImage+Extensions.swift */; };
		5314E26625F023B20099271A /* UIColor+Extensions.swift in Sources */ = {isa = PBXBuildFile; fileRef = A56CE7B522E68A7800AA77EE /* UIColor+Extensions.swift */; };
		5314E28125F0240D0099271A /* DateComponents+Extensions.swift in Sources */ = {isa = PBXBuildFile; fileRef = FD9A5C862179464F00D224D9 /* DateComponents+Extensions.swift */; };
		5314E28E25F024590099271A /* Date+Extensions.swift in Sources */ = {isa = PBXBuildFile; fileRef = FD5BBE3A214B2F44008964B4 /* Date+Extensions.swift */; };
		5314E29725F024760099271A /* String+Extension.swift in Sources */ = {isa = PBXBuildFile; fileRef = A559BB7D212B6D100055E107 /* String+Extension.swift */; };
		5314E2A025F024860099271A /* NSLayoutConstraint+Extensions.swift in Sources */ = {isa = PBXBuildFile; fileRef = FD41C8B422DD3EA20086F899 /* NSLayoutConstraint+Extensions.swift */; };
		5314E2B225F024B60099271A /* Calendar+Extensions.swift in Sources */ = {isa = PBXBuildFile; fileRef = FD7254E82147059D002F4069 /* Calendar+Extensions.swift */; };
		5314E2BB25F024C60099271A /* CALayer+Extensions.swift in Sources */ = {isa = PBXBuildFile; fileRef = A54D97D9217A5FC10072681A /* CALayer+Extensions.swift */; };
		5314E2E325F025500099271A /* FluentUIFramework.swift in Sources */ = {isa = PBXBuildFile; fileRef = A559BB82212B7D870055E107 /* FluentUIFramework.swift */; };
		5314E2EC25F025710099271A /* DayOfMonth.swift in Sources */ = {isa = PBXBuildFile; fileRef = FD777528219E3F6C00033D58 /* DayOfMonth.swift */; };
		5314E2F525F025C60099271A /* CalendarConfiguration.swift in Sources */ = {isa = PBXBuildFile; fileRef = FDF41ED82141A02200EC527C /* CalendarConfiguration.swift */; };
		5314E30225F0260E0099271A /* AccessibilityContainerView.swift in Sources */ = {isa = PBXBuildFile; fileRef = FD77752A219E455A00033D58 /* AccessibilityContainerView.swift */; };
		5314E30325F0260E0099271A /* AccessibleViewDelegate.swift in Sources */ = {isa = PBXBuildFile; fileRef = FD599D052134A682008845EE /* AccessibleViewDelegate.swift */; };
		53229A0027FE108400C016A2 /* MSFHeadsUpDisplay.swift in Sources */ = {isa = PBXBuildFile; fileRef = 532299FF27FE108400C016A2 /* MSFHeadsUpDisplay.swift */; };
		5328D97126FBA3D700F3723B /* IndeterminateProgressBarTokenSet.swift in Sources */ = {isa = PBXBuildFile; fileRef = 5328D96C26FBA3D600F3723B /* IndeterminateProgressBarTokenSet.swift */; };
		5328D97326FBA3D700F3723B /* IndeterminateProgressBarModifiers.swift in Sources */ = {isa = PBXBuildFile; fileRef = 5328D96D26FBA3D600F3723B /* IndeterminateProgressBarModifiers.swift */; };
		5328D97726FBA3D700F3723B /* IndeterminateProgressBar.swift in Sources */ = {isa = PBXBuildFile; fileRef = 5328D96F26FBA3D700F3723B /* IndeterminateProgressBar.swift */; };
		532FE3D426EA6D74007539C0 /* ActivityIndicatorTokenSet.swift in Sources */ = {isa = PBXBuildFile; fileRef = 532FE3CE26EA6D73007539C0 /* ActivityIndicatorTokenSet.swift */; };
		532FE3D626EA6D74007539C0 /* ActivityIndicatorModifiers.swift in Sources */ = {isa = PBXBuildFile; fileRef = 532FE3CF26EA6D73007539C0 /* ActivityIndicatorModifiers.swift */; };
		532FE3D826EA6D74007539C0 /* ActivityIndicator.swift in Sources */ = {isa = PBXBuildFile; fileRef = 532FE3D026EA6D74007539C0 /* ActivityIndicator.swift */; };
		5336B17627F77EB800B01E0D /* HUDModifiers.swift in Sources */ = {isa = PBXBuildFile; fileRef = 5336B17027F77EB700B01E0D /* HUDModifiers.swift */; };
		5336B17827F77EB800B01E0D /* HUD.swift in Sources */ = {isa = PBXBuildFile; fileRef = 5336B17227F77EB700B01E0D /* HUD.swift */; };
		5336B18027FB6D9B00B01E0D /* HeadsUpDisplayTokenSet.swift in Sources */ = {isa = PBXBuildFile; fileRef = 5336B17F27FB6D9B00B01E0D /* HeadsUpDisplayTokenSet.swift */; };
		535559E42711411E0094A871 /* FluentUIHostingController.swift in Sources */ = {isa = PBXBuildFile; fileRef = 535559E22711411E0094A871 /* FluentUIHostingController.swift */; };
		5373D5652694D65C0032A3B4 /* AvatarTokenSet.swift in Sources */ = {isa = PBXBuildFile; fileRef = 5373D5602694D65C0032A3B4 /* AvatarTokenSet.swift */; };
		5373D5672694D65C0032A3B4 /* Avatar.swift in Sources */ = {isa = PBXBuildFile; fileRef = 5373D5612694D65C0032A3B4 /* Avatar.swift */; };
		5373D56B2694D65C0032A3B4 /* MSFAvatarPresence.swift in Sources */ = {isa = PBXBuildFile; fileRef = 5373D5632694D65C0032A3B4 /* MSFAvatarPresence.swift */; };
		5373D5732694D66F0032A3B4 /* UIKit+SwiftUI_interoperability.swift in Sources */ = {isa = PBXBuildFile; fileRef = 5373D56D2694D66F0032A3B4 /* UIKit+SwiftUI_interoperability.swift */; };
		5373D5772694D66F0032A3B4 /* SwiftUI+ViewModifiers.swift in Sources */ = {isa = PBXBuildFile; fileRef = 5373D56F2694D66F0032A3B4 /* SwiftUI+ViewModifiers.swift */; };
		53E2EE0527860D010086D30D /* MSFActivityIndicator.swift in Sources */ = {isa = PBXBuildFile; fileRef = 53E2EE0427860D010086D30D /* MSFActivityIndicator.swift */; };
		53E2EE07278799B30086D30D /* MSFIndeterminateProgressBar.swift in Sources */ = {isa = PBXBuildFile; fileRef = 53E2EE06278799B30086D30D /* MSFIndeterminateProgressBar.swift */; };
		566C664A28CB99830032314C /* module.modulemap in Copy module.modulemap */ = {isa = PBXBuildFile; fileRef = 566C664828CB97210032314C /* module.modulemap */; };
		569B036829037AB700940044 /* ShimmerLinesView.swift in Sources */ = {isa = PBXBuildFile; fileRef = 569B036629037AB700940044 /* ShimmerLinesView.swift */; };
		569B036929037AB700940044 /* ShimmerView.swift in Sources */ = {isa = PBXBuildFile; fileRef = 569B036729037AB700940044 /* ShimmerView.swift */; };
		569B036B2903835E00940044 /* ShimmerTokenSet.swift in Sources */ = {isa = PBXBuildFile; fileRef = 569B036A2903835E00940044 /* ShimmerTokenSet.swift */; };
		6EB4B25F270ED6B30005B808 /* BadgeLabel.swift in Sources */ = {isa = PBXBuildFile; fileRef = 6EB4B25D270ED6450005B808 /* BadgeLabel.swift */; };
		6ED5E55126D3D39400D8BE81 /* BadgeLabelButton.swift in Sources */ = {isa = PBXBuildFile; fileRef = 6ED4C11C2696AE4000C30BD6 /* BadgeLabelButton.swift */; };
		6ED5E55226D3D39400D8BE81 /* UIBarButtonItem+BadgeValue.swift in Sources */ = {isa = PBXBuildFile; fileRef = 6ED4C11A2695A6E800C30BD6 /* UIBarButtonItem+BadgeValue.swift */; };
		8035CAB62633A4DB007B3FD1 /* BottomCommandingController.swift in Sources */ = {isa = PBXBuildFile; fileRef = 8035CAAA2633A442007B3FD1 /* BottomCommandingController.swift */; };
		8035CAD026377C17007B3FD1 /* CommandingItem.swift in Sources */ = {isa = PBXBuildFile; fileRef = 8035CACA26377C14007B3FD1 /* CommandingItem.swift */; };
		8035CADE2638E435007B3FD1 /* CommandingSection.swift in Sources */ = {isa = PBXBuildFile; fileRef = 8035CADC2638E435007B3FD1 /* CommandingSection.swift */; };
		804EDE1528C00CA400371C6B /* ContentHeightResolutionContext.swift in Sources */ = {isa = PBXBuildFile; fileRef = 804EDE1428C00CA400371C6B /* ContentHeightResolutionContext.swift */; };
		80AECC21263339E3005AF2F3 /* BottomSheetController.swift in Sources */ = {isa = PBXBuildFile; fileRef = 80AECBD82629F18E005AF2F3 /* BottomSheetController.swift */; };
		80AECC22263339E5005AF2F3 /* BottomSheetPassthroughView.swift in Sources */ = {isa = PBXBuildFile; fileRef = 80AECBF1262FC34E005AF2F3 /* BottomSheetPassthroughView.swift */; };
		8FA3CB5B246B19EA0049E431 /* ColorTests.swift in Sources */ = {isa = PBXBuildFile; fileRef = 8FA3CB5A246B19EA0049E431 /* ColorTests.swift */; };
		92016FF8299DF34A00660DB7 /* EmptyTokenSet.swift in Sources */ = {isa = PBXBuildFile; fileRef = 92016FF7299DF34A00660DB7 /* EmptyTokenSet.swift */; };
		92088EF92666DB2C003F571A /* PersonaButton.swift in Sources */ = {isa = PBXBuildFile; fileRef = 92088EF72666DB2C003F571A /* PersonaButton.swift */; };
		920945492703DDA000B38E1A /* CardNudgeTokenSet.swift in Sources */ = {isa = PBXBuildFile; fileRef = 920945472703DDA000B38E1A /* CardNudgeTokenSet.swift */; };
		922A34DF27BB87990062721F /* TokenizedControlView.swift in Sources */ = {isa = PBXBuildFile; fileRef = 922A34DE27BB87990062721F /* TokenizedControlView.swift */; };
<<<<<<< HEAD
=======
		9231491128BF026A001B033E /* HeadsUpDisplayTokenSet.swift in Sources */ = {isa = PBXBuildFile; fileRef = 5336B17F27FB6D9B00B01E0D /* HeadsUpDisplayTokenSet.swift */; };
		9231491228BF026A001B033E /* HUDModifiers.swift in Sources */ = {isa = PBXBuildFile; fileRef = 5336B17027F77EB700B01E0D /* HUDModifiers.swift */; };
		9231491328BF026A001B033E /* HeadsUpDisplay.swift in Sources */ = {isa = PBXBuildFile; fileRef = 5336B17327F77EB700B01E0D /* HeadsUpDisplay.swift */; };
		9231491428BF026A001B033E /* MSFHeadsUpDisplay.swift in Sources */ = {isa = PBXBuildFile; fileRef = 532299FF27FE108400C016A2 /* MSFHeadsUpDisplay.swift */; };
		9231491528BF026A001B033E /* HUD.swift in Sources */ = {isa = PBXBuildFile; fileRef = 5336B17227F77EB700B01E0D /* HUD.swift */; };
		9231491628BF02B9001B033E /* Button.swift in Sources */ = {isa = PBXBuildFile; fileRef = A5CEC23020E451D00016922A /* Button.swift */; };
		9231F10329BB99090079CD94 /* FluentTheme+Tokens.swift in Sources */ = {isa = PBXBuildFile; fileRef = 9231F10229BB99090079CD94 /* FluentTheme+Tokens.swift */; };
>>>>>>> 4ced9de7
		923DB9D4274CB65700D8E58A /* TokenizedControl.swift in Sources */ = {isa = PBXBuildFile; fileRef = 923DB9D2274CB65700D8E58A /* TokenizedControl.swift */; };
		923DB9D5274CB65700D8E58A /* FluentTheme.swift in Sources */ = {isa = PBXBuildFile; fileRef = 923DB9D3274CB65700D8E58A /* FluentTheme.swift */; };
		923DB9D7274CB66D00D8E58A /* ControlHostingView.swift in Sources */ = {isa = PBXBuildFile; fileRef = 923DB9D6274CB66D00D8E58A /* ControlHostingView.swift */; };
		923DF2E72712B6AB00637646 /* libFluentUI.a in Frameworks */ = {isa = PBXBuildFile; fileRef = 8FD01166228A820600D25925 /* libFluentUI.a */; };
		923DF2E82712B6C400637646 /* FluentUIResources-ios.bundle in Resources */ = {isa = PBXBuildFile; fileRef = A5DA88FC226FAA01000A8EA8 /* FluentUIResources-ios.bundle */; };
		924268A2277AD9F700C5A452 /* FontTests.swift in Sources */ = {isa = PBXBuildFile; fileRef = 924268A1277AD9F700C5A452 /* FontTests.swift */; };
		925728F7276D6AF800EE1019 /* ShadowInfo.swift in Sources */ = {isa = PBXBuildFile; fileRef = 925728F6276D6AF800EE1019 /* ShadowInfo.swift */; };
		925728F9276D6B5800EE1019 /* FontInfo.swift in Sources */ = {isa = PBXBuildFile; fileRef = 925728F8276D6B5800EE1019 /* FontInfo.swift */; };
		925D461D26FD133600179583 /* GlobalTokens.swift in Sources */ = {isa = PBXBuildFile; fileRef = 925D461B26FD133600179583 /* GlobalTokens.swift */; };
		925D462026FD18B200179583 /* AliasTokens.swift in Sources */ = {isa = PBXBuildFile; fileRef = 925D461E26FD18B200179583 /* AliasTokens.swift */; };
		9275105626815A7100F12730 /* MSFPersonaButtonCarousel.swift in Sources */ = {isa = PBXBuildFile; fileRef = 9275105426815A7100F12730 /* MSFPersonaButtonCarousel.swift */; };
		927EB2BD278627440069753D /* PersonaButtonModifiers.swift in Sources */ = {isa = PBXBuildFile; fileRef = 927EB2BC278627440069753D /* PersonaButtonModifiers.swift */; };
		9298798B2669A875002B1EB4 /* PersonaButtonTokenSet.swift in Sources */ = {isa = PBXBuildFile; fileRef = 927E34C62668350800998031 /* PersonaButtonTokenSet.swift */; };
		929DD257266ED3AC00E8175E /* PersonaButtonCarouselTokenSet.swift in Sources */ = {isa = PBXBuildFile; fileRef = 929DD255266ED3AC00E8175E /* PersonaButtonCarouselTokenSet.swift */; };
		929DD25A266ED3B600E8175E /* PersonaButtonCarousel.swift in Sources */ = {isa = PBXBuildFile; fileRef = 929DD258266ED3B600E8175E /* PersonaButtonCarousel.swift */; };
		92A1E4F526A791590007ED60 /* MSFCardNudge.swift in Sources */ = {isa = PBXBuildFile; fileRef = 92A1E4F326A791590007ED60 /* MSFCardNudge.swift */; };
		92B7E6A326864AE900EFC15E /* MSFPersonaButton.swift in Sources */ = {isa = PBXBuildFile; fileRef = 92B7E6A12684262900EFC15E /* MSFPersonaButton.swift */; };
		92D49054278FF4E50085C018 /* PersonaButtonCarouselModifiers.swift in Sources */ = {isa = PBXBuildFile; fileRef = 92D49053278FF4E50085C018 /* PersonaButtonCarouselModifiers.swift */; };
		92D5598226A0FD2800328FD3 /* CardNudge.swift in Sources */ = {isa = PBXBuildFile; fileRef = 92D5598026A0FD2800328FD3 /* CardNudge.swift */; };
		92D5FDFB28A713990087894B /* LinearGradientInfo.swift in Sources */ = {isa = PBXBuildFile; fileRef = 92D5FDFA28A713990087894B /* LinearGradientInfo.swift */; };
		92DEE2252723D34400E31ED0 /* ControlTokenSet.swift in Sources */ = {isa = PBXBuildFile; fileRef = 92DEE2232723D34400E31ED0 /* ControlTokenSet.swift */; };
		92E7AD5026FE51FF00AE7FF8 /* DynamicColor.swift in Sources */ = {isa = PBXBuildFile; fileRef = 92E7AD4E26FE51FF00AE7FF8 /* DynamicColor.swift */; };
		92EE82AE27025A94009D52B5 /* TokenSet.swift in Sources */ = {isa = PBXBuildFile; fileRef = 92EE82AC27025A94009D52B5 /* TokenSet.swift */; };
		92F8054E272B2DF3000EAFDB /* CardNudgeModifiers.swift in Sources */ = {isa = PBXBuildFile; fileRef = 92079C8E26B66E5100D688DA /* CardNudgeModifiers.swift */; };
		94A7EC1A2836DCB200BFFBAE /* CommandBarCommandGroupsView.swift in Sources */ = {isa = PBXBuildFile; fileRef = 94A7EC192836DCB100BFFBAE /* CommandBarCommandGroupsView.swift */; };
		A257F82C251D98F3002CAA6E /* FluentUI-ios.xcassets in Resources */ = {isa = PBXBuildFile; fileRef = A257F82B251D98F3002CAA6E /* FluentUI-ios.xcassets */; };
		A542A9D7226FC01100204A52 /* Localizable.strings in Resources */ = {isa = PBXBuildFile; fileRef = A559BB81212B6FA40055E107 /* Localizable.strings */; };
		A542A9D8226FC01700204A52 /* Localizable.stringsdict in Resources */ = {isa = PBXBuildFile; fileRef = A5DF1EAD2213B26900CC741A /* Localizable.stringsdict */; };
		A5CEC16020D980B30016922A /* FluentUITests.swift in Sources */ = {isa = PBXBuildFile; fileRef = A5CEC15F20D980B30016922A /* FluentUITests.swift */; };
		C708B05F260A8778007190FA /* SegmentPillButton.swift in Sources */ = {isa = PBXBuildFile; fileRef = C708B055260A86FA007190FA /* SegmentPillButton.swift */; };
		C708B064260A87F7007190FA /* SegmentItem.swift in Sources */ = {isa = PBXBuildFile; fileRef = C708B04B260A8696007190FA /* SegmentItem.swift */; };
		C77A04B825F03DD1001B3EB6 /* String+Date.swift in Sources */ = {isa = PBXBuildFile; fileRef = C77A04B625F03DD1001B3EB6 /* String+Date.swift */; };
		C77A04EE25F046EB001B3EB6 /* Date+CellFileAccessoryView.swift in Sources */ = {isa = PBXBuildFile; fileRef = C77A04EC25F046EB001B3EB6 /* Date+CellFileAccessoryView.swift */; };
		D6296DAE295B7CA0002E8EB6 /* ColorProviding.swift in Sources */ = {isa = PBXBuildFile; fileRef = D6296DAD295B7C9F002E8EB6 /* ColorProviding.swift */; };
		D64D8E10283BFAEC00D8D7D1 /* TabBarItemTokenSet.swift in Sources */ = {isa = PBXBuildFile; fileRef = D64D8E0F283BFAEC00D8D7D1 /* TabBarItemTokenSet.swift */; };
		D64D8E12283D798D00D8D7D1 /* SideTabBarTokenSet.swift in Sources */ = {isa = PBXBuildFile; fileRef = D64D8E11283D798D00D8D7D1 /* SideTabBarTokenSet.swift */; };
		D6A0124A2810764B00C90535 /* TabBarTokenSet.swift in Sources */ = {isa = PBXBuildFile; fileRef = D6A012492810764B00C90535 /* TabBarTokenSet.swift */; };
		D6F4098927470E7F001B80D4 /* PillButtonTokenSet.swift in Sources */ = {isa = PBXBuildFile; fileRef = D6F4098827470E7F001B80D4 /* PillButtonTokenSet.swift */; };
		D6F4098F274F1A1C001B80D4 /* PillButtonBarTokenSet.swift in Sources */ = {isa = PBXBuildFile; fileRef = D6F4098E274F1A1C001B80D4 /* PillButtonBarTokenSet.swift */; };
		EC0A83E2299711920010ED3E /* HeadsUpDisplay.swift in Sources */ = {isa = PBXBuildFile; fileRef = 5336B17327F77EB700B01E0D /* HeadsUpDisplay.swift */; };
		EC24DBC828BD95980026EF92 /* PopupMenuTokenSet.swift in Sources */ = {isa = PBXBuildFile; fileRef = EC24DBC728BD95980026EF92 /* PopupMenuTokenSet.swift */; };
		EC24DBCA28BD99860026EF92 /* PopupMenuItemTokenSet.swift in Sources */ = {isa = PBXBuildFile; fileRef = EC24DBC928BD99860026EF92 /* PopupMenuItemTokenSet.swift */; };
		EC27B8662807A63C00A40B9A /* ResizingHandleTokenSet.swift in Sources */ = {isa = PBXBuildFile; fileRef = EC27B8652807A63C00A40B9A /* ResizingHandleTokenSet.swift */; };
		EC5982D827BF348700FD048D /* MSFAvatar.swift in Sources */ = {isa = PBXBuildFile; fileRef = EC5982D727BF348700FD048D /* MSFAvatar.swift */; };
		EC5982DA27C703EE00FD048D /* ShapeCutout.swift in Sources */ = {isa = PBXBuildFile; fileRef = EC5982D927C703ED00FD048D /* ShapeCutout.swift */; };
<<<<<<< HEAD
		EC5982DC27CEC02100FD048D /* DrawerTokenSet.swift in Sources */ = {isa = PBXBuildFile; fileRef = EC5982DB27CEC02100FD048D /* DrawerTokenSet.swift */; };
		EC5982DE27D2EA6100FD048D /* SegmentedControlTokenSet.swift in Sources */ = {isa = PBXBuildFile; fileRef = EC5982DD27D2EA6100FD048D /* SegmentedControlTokenSet.swift */; };
		EC65F790292EDCEF002A1A23 /* ButtonLegacyTokenSet.swift in Sources */ = {isa = PBXBuildFile; fileRef = EC65F78F292EDCEF002A1A23 /* ButtonLegacyTokenSet.swift */; };
=======
		EC65F790292EDCEF002A1A23 /* ButtonTokenSet.swift in Sources */ = {isa = PBXBuildFile; fileRef = EC65F78F292EDCEF002A1A23 /* ButtonTokenSet.swift */; };
>>>>>>> 4ced9de7
		EC98E2AD2980C15C00B9DF91 /* FluentTextField.swift in Sources */ = {isa = PBXBuildFile; fileRef = EC98E2AC2980C15C00B9DF91 /* FluentTextField.swift */; };
		EC98E2B0298D978C00B9DF91 /* FluentTextFieldInternal.swift in Sources */ = {isa = PBXBuildFile; fileRef = EC98E2AF298D978C00B9DF91 /* FluentTextFieldInternal.swift */; };
		EC98E2B2298D97EC00B9DF91 /* TextFieldTokenSet.swift in Sources */ = {isa = PBXBuildFile; fileRef = EC98E2B1298D97EC00B9DF91 /* TextFieldTokenSet.swift */; };
		EC98E2B4298D989100B9DF91 /* FluentTextInputError.swift in Sources */ = {isa = PBXBuildFile; fileRef = EC98E2B3298D989100B9DF91 /* FluentTextInputError.swift */; };
		ECA9218627A3301C00B66117 /* MSFAvatarGroup.swift in Sources */ = {isa = PBXBuildFile; fileRef = ECA9218527A3301C00B66117 /* MSFAvatarGroup.swift */; };
		ECA9218A27A33A2D00B66117 /* AvatarGroupModifiers.swift in Sources */ = {isa = PBXBuildFile; fileRef = ECA9218927A33A2D00B66117 /* AvatarGroupModifiers.swift */; };
		FD053A352224CA33009B6378 /* DatePickerControllerTests.swift in Sources */ = {isa = PBXBuildFile; fileRef = FD053A342224CA33009B6378 /* DatePickerControllerTests.swift */; };
/* End PBXBuildFile section */

/* Begin PBXContainerItemProxy section */
		8FD011C7228A831700D25925 /* PBXContainerItemProxy */ = {
			isa = PBXContainerItemProxy;
			containerPortal = A5CEC14820D980B20016922A /* Project object */;
			proxyType = 1;
			remoteGlobalIDString = A5DA88FB226FAA01000A8EA8;
			remoteInfo = OfficeUIFabricResources;
		};
/* End PBXContainerItemProxy section */

/* Begin PBXCopyFilesBuildPhase section */
		566C664928CB994F0032314C /* Copy module.modulemap */ = {
			isa = PBXCopyFilesBuildPhase;
			buildActionMask = 2147483647;
			dstPath = include/FluentUI;
			dstSubfolderSpec = 16;
			files = (
				566C664A28CB99830032314C /* module.modulemap in Copy module.modulemap */,
			);
			name = "Copy module.modulemap";
			runOnlyForDeploymentPostprocessing = 0;
		};
/* End PBXCopyFilesBuildPhase section */

/* Begin PBXFileReference section */
		0A3CD0B027BCA36000DBE728 /* HeaderModifiers.swift */ = {isa = PBXFileReference; lastKnownFileType = sourcecode.swift; path = HeaderModifiers.swift; sourceTree = "<group>"; };
		0A3CD0B227BDD26A00DBE728 /* MSFList.swift */ = {isa = PBXFileReference; lastKnownFileType = sourcecode.swift; path = MSFList.swift; sourceTree = "<group>"; };
		0AA874142600237A00D47421 /* PersonaView.swift */ = {isa = PBXFileReference; lastKnownFileType = sourcecode.swift; path = PersonaView.swift; sourceTree = "<group>"; };
		0AC8A8B127C72D4600D9FAF5 /* MSFPersonaView.swift */ = {isa = PBXFileReference; lastKnownFileType = sourcecode.swift; path = MSFPersonaView.swift; sourceTree = "<group>"; };
		0ACD82172620453B0035CD9F /* PersonaViewTokenSet.swift */ = {isa = PBXFileReference; lastKnownFileType = sourcecode.swift; path = PersonaViewTokenSet.swift; sourceTree = "<group>"; };
		0AD70F5926E80A5D008774EC /* CommandBarTokenSet.swift */ = {isa = PBXFileReference; lastKnownFileType = sourcecode.swift; path = CommandBarTokenSet.swift; sourceTree = "<group>"; };
		0BCEFADD2485FEC00088CEE5 /* PopupMenuProtocols.swift */ = {isa = PBXFileReference; lastKnownFileType = sourcecode.swift; path = PopupMenuProtocols.swift; sourceTree = "<group>"; };
		1168630222E131CF0088B302 /* TabBarItemView.swift */ = {isa = PBXFileReference; fileEncoding = 4; lastKnownFileType = sourcecode.swift; path = TabBarItemView.swift; sourceTree = "<group>"; };
		1168630322E131CF0088B302 /* TabBarView.swift */ = {isa = PBXFileReference; fileEncoding = 4; lastKnownFileType = sourcecode.swift; path = TabBarView.swift; sourceTree = "<group>"; };
		118D9847230BBA2300BC0B72 /* TabBarItem.swift */ = {isa = PBXFileReference; lastKnownFileType = sourcecode.swift; path = TabBarItem.swift; sourceTree = "<group>"; };
		2A9745DD281733D700E1A1FD /* TableViewCellTokenSet.swift */ = {isa = PBXFileReference; lastKnownFileType = sourcecode.swift; path = TableViewCellTokenSet.swift; sourceTree = "<group>"; };
		3AFD1FE629B1222900762E29 /* BadgeViewTokenSet.swift */ = {isa = PBXFileReference; lastKnownFileType = sourcecode.swift; path = BadgeViewTokenSet.swift; sourceTree = "<group>"; };
		43488C44270FAD0200124C71 /* FluentNotification.swift */ = {isa = PBXFileReference; lastKnownFileType = sourcecode.swift; path = FluentNotification.swift; sourceTree = "<group>"; };
		497DC2D724185885008D86F8 /* PillButtonBar.swift */ = {isa = PBXFileReference; fileEncoding = 4; lastKnownFileType = sourcecode.swift; path = PillButtonBar.swift; sourceTree = "<group>"; };
		497DC2D824185885008D86F8 /* PillButton.swift */ = {isa = PBXFileReference; fileEncoding = 4; lastKnownFileType = sourcecode.swift; path = PillButton.swift; sourceTree = "<group>"; };
<<<<<<< HEAD
		4B0E060A28A248F40045E9BB /* ShimmerLinesShape.swift */ = {isa = PBXFileReference; lastKnownFileType = sourcecode.swift; path = ShimmerLinesShape.swift; sourceTree = "<group>"; };
		4B14B18E28F8DBE40099D52A /* TooltipTokenSet.swift */ = {isa = PBXFileReference; lastKnownFileType = sourcecode.swift; path = TooltipTokenSet.swift; sourceTree = "<group>"; };
		4B4A2719292CD47100FA1D6D /* TooltipView.swift */ = {isa = PBXFileReference; lastKnownFileType = sourcecode.swift; path = TooltipView.swift; sourceTree = "<group>"; };
=======
		4B2E373C2991CB53008929B4 /* BottomSheetTokenSet.swift */ = {isa = PBXFileReference; lastKnownFileType = sourcecode.swift; path = BottomSheetTokenSet.swift; sourceTree = "<group>"; };
>>>>>>> 4ced9de7
		4B4A2F2029A7E83100570CD4 /* LabelTokenSet.swift */ = {isa = PBXFileReference; lastKnownFileType = sourcecode.swift; path = LabelTokenSet.swift; sourceTree = "<group>"; };
		4B53505E27F63E3F0033B47F /* NotificationModifiers.swift */ = {isa = PBXFileReference; lastKnownFileType = sourcecode.swift; path = NotificationModifiers.swift; sourceTree = "<group>"; };
		4B8A76732862F49E00F90F3A /* ShimmerModifiers.swift */ = {isa = PBXFileReference; lastKnownFileType = sourcecode.swift; path = ShimmerModifiers.swift; sourceTree = "<group>"; };
		4B8A7675286ADCD300F90F3A /* ShimmerLinesView.swift */ = {isa = PBXFileReference; lastKnownFileType = sourcecode.swift; path = ShimmerLinesView.swift; sourceTree = "<group>"; };
		4BAFED0C296BD5E400695590 /* BottomSheetTokenSet.swift */ = {isa = PBXFileReference; lastKnownFileType = sourcecode.swift; path = BottomSheetTokenSet.swift; sourceTree = "<group>"; };
		4BBD651E2755FD9500A8B09E /* MSFNotification.swift */ = {isa = PBXFileReference; lastKnownFileType = sourcecode.swift; path = MSFNotification.swift; sourceTree = "<group>"; };
		4BF01D9927B37CF8005B32F2 /* NotificationTokenSet.swift */ = {isa = PBXFileReference; fileEncoding = 4; lastKnownFileType = sourcecode.swift; path = NotificationTokenSet.swift; sourceTree = "<group>"; };
		4BF01D9F27B3A861005B32F2 /* UIApplication+Extensions.swift */ = {isa = PBXFileReference; lastKnownFileType = sourcecode.swift; path = "UIApplication+Extensions.swift"; sourceTree = "<group>"; };
		5303259926B31B6B00611D05 /* AvatarModifiers.swift */ = {isa = PBXFileReference; fileEncoding = 4; lastKnownFileType = sourcecode.swift; path = AvatarModifiers.swift; sourceTree = "<group>"; };
		5306074F26A1E6A4002D49CF /* AvatarGroupTokenSet.swift */ = {isa = PBXFileReference; fileEncoding = 4; lastKnownFileType = sourcecode.swift; path = AvatarGroupTokenSet.swift; sourceTree = "<group>"; };
		5306075126A1E6A4002D49CF /* AvatarGroup.swift */ = {isa = PBXFileReference; fileEncoding = 4; lastKnownFileType = sourcecode.swift; path = AvatarGroup.swift; sourceTree = "<group>"; };
		53097CFF270288FB00A6E4DC /* MSFButton.swift */ = {isa = PBXFileReference; fileEncoding = 4; lastKnownFileType = sourcecode.swift; path = MSFButton.swift; sourceTree = "<group>"; };
		53097D01270288FB00A6E4DC /* Button.swift */ = {isa = PBXFileReference; fileEncoding = 4; lastKnownFileType = sourcecode.swift; path = Button.swift; sourceTree = "<group>"; };
		53097D02270288FB00A6E4DC /* ButtonModifiers.swift */ = {isa = PBXFileReference; fileEncoding = 4; lastKnownFileType = sourcecode.swift; path = ButtonModifiers.swift; sourceTree = "<group>"; };
		53097D03270288FB00A6E4DC /* ButtonTokenSet.swift */ = {isa = PBXFileReference; fileEncoding = 4; lastKnownFileType = sourcecode.swift; path = ButtonTokenSet.swift; sourceTree = "<group>"; };
		53097D0E2702890800A6E4DC /* HeaderTokenSet.swift */ = {isa = PBXFileReference; fileEncoding = 4; lastKnownFileType = sourcecode.swift; path = HeaderTokenSet.swift; sourceTree = "<group>"; };
		53097D0F2702890800A6E4DC /* List.swift */ = {isa = PBXFileReference; fileEncoding = 4; lastKnownFileType = sourcecode.swift; path = List.swift; sourceTree = "<group>"; };
		53097D112702890800A6E4DC /* ListCellTokenSet.swift */ = {isa = PBXFileReference; fileEncoding = 4; lastKnownFileType = sourcecode.swift; path = ListCellTokenSet.swift; sourceTree = "<group>"; };
		53097D132702890800A6E4DC /* ListHeader.swift */ = {isa = PBXFileReference; fileEncoding = 4; lastKnownFileType = sourcecode.swift; path = ListHeader.swift; sourceTree = "<group>"; };
		53097D152702890900A6E4DC /* ListCell.swift */ = {isa = PBXFileReference; fileEncoding = 4; lastKnownFileType = sourcecode.swift; path = ListCell.swift; sourceTree = "<group>"; };
		53097D4527028B1100A6E4DC /* ButtonLegacy.swift */ = {isa = PBXFileReference; fileEncoding = 4; lastKnownFileType = sourcecode.swift; path = ButtonLegacy.swift; sourceTree = "<group>"; };
		530D9C5027EE388200BDCBBF /* SwiftUI+ViewPresentation.swift */ = {isa = PBXFileReference; fileEncoding = 4; lastKnownFileType = sourcecode.swift; path = "SwiftUI+ViewPresentation.swift"; sourceTree = "<group>"; };
		530D9C5227EE7B2C00BDCBBF /* SwiftUI+ViewAnimation.swift */ = {isa = PBXFileReference; fileEncoding = 4; lastKnownFileType = sourcecode.swift; path = "SwiftUI+ViewAnimation.swift"; sourceTree = "<group>"; };
		532299FF27FE108400C016A2 /* MSFHeadsUpDisplay.swift */ = {isa = PBXFileReference; fileEncoding = 4; lastKnownFileType = sourcecode.swift; path = MSFHeadsUpDisplay.swift; sourceTree = "<group>"; };
		5328D96C26FBA3D600F3723B /* IndeterminateProgressBarTokenSet.swift */ = {isa = PBXFileReference; fileEncoding = 4; lastKnownFileType = sourcecode.swift; path = IndeterminateProgressBarTokenSet.swift; sourceTree = "<group>"; };
		5328D96D26FBA3D600F3723B /* IndeterminateProgressBarModifiers.swift */ = {isa = PBXFileReference; fileEncoding = 4; lastKnownFileType = sourcecode.swift; path = IndeterminateProgressBarModifiers.swift; sourceTree = "<group>"; };
		5328D96F26FBA3D700F3723B /* IndeterminateProgressBar.swift */ = {isa = PBXFileReference; fileEncoding = 4; lastKnownFileType = sourcecode.swift; path = IndeterminateProgressBar.swift; sourceTree = "<group>"; };
		532FE3CE26EA6D73007539C0 /* ActivityIndicatorTokenSet.swift */ = {isa = PBXFileReference; fileEncoding = 4; lastKnownFileType = sourcecode.swift; path = ActivityIndicatorTokenSet.swift; sourceTree = "<group>"; };
		532FE3CF26EA6D73007539C0 /* ActivityIndicatorModifiers.swift */ = {isa = PBXFileReference; fileEncoding = 4; lastKnownFileType = sourcecode.swift; path = ActivityIndicatorModifiers.swift; sourceTree = "<group>"; };
		532FE3D026EA6D74007539C0 /* ActivityIndicator.swift */ = {isa = PBXFileReference; fileEncoding = 4; lastKnownFileType = sourcecode.swift; path = ActivityIndicator.swift; sourceTree = "<group>"; };
		5336B17027F77EB700B01E0D /* HUDModifiers.swift */ = {isa = PBXFileReference; fileEncoding = 4; lastKnownFileType = sourcecode.swift; path = HUDModifiers.swift; sourceTree = "<group>"; };
		5336B17227F77EB700B01E0D /* HUD.swift */ = {isa = PBXFileReference; fileEncoding = 4; lastKnownFileType = sourcecode.swift; path = HUD.swift; sourceTree = "<group>"; };
		5336B17327F77EB700B01E0D /* HeadsUpDisplay.swift */ = {isa = PBXFileReference; fileEncoding = 4; lastKnownFileType = sourcecode.swift; path = HeadsUpDisplay.swift; sourceTree = "<group>"; };
		5336B17427F77EB700B01E0D /* HUD.resources.xcfilelist */ = {isa = PBXFileReference; fileEncoding = 4; lastKnownFileType = text.xcfilelist; path = HUD.resources.xcfilelist; sourceTree = "<group>"; };
		5336B17F27FB6D9B00B01E0D /* HeadsUpDisplayTokenSet.swift */ = {isa = PBXFileReference; fileEncoding = 4; lastKnownFileType = sourcecode.swift; path = HeadsUpDisplayTokenSet.swift; sourceTree = "<group>"; };
		535559E22711411E0094A871 /* FluentUIHostingController.swift */ = {isa = PBXFileReference; fileEncoding = 4; lastKnownFileType = sourcecode.swift; path = FluentUIHostingController.swift; sourceTree = "<group>"; };
		5373D5602694D65C0032A3B4 /* AvatarTokenSet.swift */ = {isa = PBXFileReference; fileEncoding = 4; lastKnownFileType = sourcecode.swift; path = AvatarTokenSet.swift; sourceTree = "<group>"; };
		5373D5612694D65C0032A3B4 /* Avatar.swift */ = {isa = PBXFileReference; fileEncoding = 4; lastKnownFileType = sourcecode.swift; path = Avatar.swift; sourceTree = "<group>"; };
		5373D5632694D65C0032A3B4 /* MSFAvatarPresence.swift */ = {isa = PBXFileReference; fileEncoding = 4; lastKnownFileType = sourcecode.swift; path = MSFAvatarPresence.swift; sourceTree = "<group>"; };
		5373D56D2694D66F0032A3B4 /* UIKit+SwiftUI_interoperability.swift */ = {isa = PBXFileReference; fileEncoding = 4; lastKnownFileType = sourcecode.swift; path = "UIKit+SwiftUI_interoperability.swift"; sourceTree = "<group>"; };
		5373D56F2694D66F0032A3B4 /* SwiftUI+ViewModifiers.swift */ = {isa = PBXFileReference; fileEncoding = 4; lastKnownFileType = sourcecode.swift; path = "SwiftUI+ViewModifiers.swift"; sourceTree = "<group>"; };
		53BCB0CD253A4E8C00620960 /* Obscurable.swift */ = {isa = PBXFileReference; fileEncoding = 4; lastKnownFileType = sourcecode.swift; path = Obscurable.swift; sourceTree = "<group>"; };
		53E2EE0427860D010086D30D /* MSFActivityIndicator.swift */ = {isa = PBXFileReference; fileEncoding = 4; lastKnownFileType = sourcecode.swift; path = MSFActivityIndicator.swift; sourceTree = "<group>"; };
		53E2EE06278799B30086D30D /* MSFIndeterminateProgressBar.swift */ = {isa = PBXFileReference; fileEncoding = 4; lastKnownFileType = sourcecode.swift; path = MSFIndeterminateProgressBar.swift; sourceTree = "<group>"; };
		53FC90C02567300A008A06FD /* FluentUI_common.xcconfig */ = {isa = PBXFileReference; lastKnownFileType = text.xcconfig; path = FluentUI_common.xcconfig; sourceTree = "<group>"; };
		53FC90F525673626008A06FD /* FluentUI_release.xcconfig */ = {isa = PBXFileReference; lastKnownFileType = text.xcconfig; path = FluentUI_release.xcconfig; sourceTree = "<group>"; };
		53FC90F625673626008A06FD /* FluentUI_debug.xcconfig */ = {isa = PBXFileReference; lastKnownFileType = text.xcconfig; path = FluentUI_debug.xcconfig; sourceTree = "<group>"; };
		53FC90F725673626008A06FD /* FluentUITests.xcconfig */ = {isa = PBXFileReference; lastKnownFileType = text.xcconfig; path = FluentUITests.xcconfig; sourceTree = "<group>"; };
		53FC90F925673627008A06FD /* FluentUILib_common.xcconfig */ = {isa = PBXFileReference; lastKnownFileType = text.xcconfig; path = FluentUILib_common.xcconfig; sourceTree = "<group>"; };
		53FC90FA25673627008A06FD /* FluentUIResources.xcconfig */ = {isa = PBXFileReference; lastKnownFileType = text.xcconfig; path = FluentUIResources.xcconfig; sourceTree = "<group>"; };
		566C664828CB97210032314C /* module.modulemap */ = {isa = PBXFileReference; lastKnownFileType = "sourcecode.module-map"; path = module.modulemap; sourceTree = "<group>"; };
		569B036629037AB700940044 /* ShimmerLinesView.swift */ = {isa = PBXFileReference; fileEncoding = 4; lastKnownFileType = sourcecode.swift; path = ShimmerLinesView.swift; sourceTree = "<group>"; };
		569B036729037AB700940044 /* ShimmerView.swift */ = {isa = PBXFileReference; fileEncoding = 4; lastKnownFileType = sourcecode.swift; path = ShimmerView.swift; sourceTree = "<group>"; };
		569B036A2903835E00940044 /* ShimmerTokenSet.swift */ = {isa = PBXFileReference; fileEncoding = 4; lastKnownFileType = sourcecode.swift; path = ShimmerTokenSet.swift; sourceTree = "<group>"; };
		6EB4B25D270ED6450005B808 /* BadgeLabel.swift */ = {isa = PBXFileReference; lastKnownFileType = sourcecode.swift; path = BadgeLabel.swift; sourceTree = "<group>"; };
		6ED4C11A2695A6E800C30BD6 /* UIBarButtonItem+BadgeValue.swift */ = {isa = PBXFileReference; lastKnownFileType = sourcecode.swift; path = "UIBarButtonItem+BadgeValue.swift"; sourceTree = "<group>"; };
		6ED4C11C2696AE4000C30BD6 /* BadgeLabelButton.swift */ = {isa = PBXFileReference; lastKnownFileType = sourcecode.swift; path = BadgeLabelButton.swift; sourceTree = "<group>"; };
		7D0931C224AAAC8C0072458A /* SideTabBar.swift */ = {isa = PBXFileReference; lastKnownFileType = sourcecode.swift; path = SideTabBar.swift; sourceTree = "<group>"; };
		7DC2FB2724C0ED1100367A55 /* TableViewCellFileAccessoryView.swift */ = {isa = PBXFileReference; lastKnownFileType = sourcecode.swift; path = TableViewCellFileAccessoryView.swift; sourceTree = "<group>"; };
		8035CAAA2633A442007B3FD1 /* BottomCommandingController.swift */ = {isa = PBXFileReference; fileEncoding = 4; lastKnownFileType = sourcecode.swift; path = BottomCommandingController.swift; sourceTree = "<group>"; };
		8035CACA26377C14007B3FD1 /* CommandingItem.swift */ = {isa = PBXFileReference; lastKnownFileType = sourcecode.swift; path = CommandingItem.swift; sourceTree = "<group>"; };
		8035CADC2638E435007B3FD1 /* CommandingSection.swift */ = {isa = PBXFileReference; lastKnownFileType = sourcecode.swift; path = CommandingSection.swift; sourceTree = "<group>"; };
		804EDE1428C00CA400371C6B /* ContentHeightResolutionContext.swift */ = {isa = PBXFileReference; lastKnownFileType = sourcecode.swift; path = ContentHeightResolutionContext.swift; sourceTree = "<group>"; };
		80AECBD82629F18E005AF2F3 /* BottomSheetController.swift */ = {isa = PBXFileReference; fileEncoding = 4; lastKnownFileType = sourcecode.swift; path = BottomSheetController.swift; sourceTree = "<group>"; };
		80AECBF1262FC34E005AF2F3 /* BottomSheetPassthroughView.swift */ = {isa = PBXFileReference; lastKnownFileType = sourcecode.swift; path = BottomSheetPassthroughView.swift; sourceTree = "<group>"; };
		86AF4F7425AFC746005D4253 /* PillButtonStyle.swift */ = {isa = PBXFileReference; lastKnownFileType = sourcecode.swift; path = PillButtonStyle.swift; sourceTree = "<group>"; };
		8FA3CB5A246B19EA0049E431 /* ColorTests.swift */ = {isa = PBXFileReference; lastKnownFileType = sourcecode.swift; path = ColorTests.swift; sourceTree = "<group>"; };
		8FD01166228A820600D25925 /* libFluentUI.a */ = {isa = PBXFileReference; explicitFileType = archive.ar; includeInIndex = 0; path = libFluentUI.a; sourceTree = BUILT_PRODUCTS_DIR; };
		92016FF7299DF34A00660DB7 /* EmptyTokenSet.swift */ = {isa = PBXFileReference; lastKnownFileType = sourcecode.swift; path = EmptyTokenSet.swift; sourceTree = "<group>"; };
		92079C8E26B66E5100D688DA /* CardNudgeModifiers.swift */ = {isa = PBXFileReference; lastKnownFileType = sourcecode.swift; path = CardNudgeModifiers.swift; sourceTree = "<group>"; };
		92088EF72666DB2C003F571A /* PersonaButton.swift */ = {isa = PBXFileReference; lastKnownFileType = sourcecode.swift; path = PersonaButton.swift; sourceTree = "<group>"; };
		920945472703DDA000B38E1A /* CardNudgeTokenSet.swift */ = {isa = PBXFileReference; lastKnownFileType = sourcecode.swift; path = CardNudgeTokenSet.swift; sourceTree = "<group>"; };
		922A34DE27BB87990062721F /* TokenizedControlView.swift */ = {isa = PBXFileReference; lastKnownFileType = sourcecode.swift; path = TokenizedControlView.swift; sourceTree = "<group>"; };
		9231F10229BB99090079CD94 /* FluentTheme+Tokens.swift */ = {isa = PBXFileReference; lastKnownFileType = sourcecode.swift; path = "FluentTheme+Tokens.swift"; sourceTree = "<group>"; };
		923DB9D2274CB65700D8E58A /* TokenizedControl.swift */ = {isa = PBXFileReference; fileEncoding = 4; lastKnownFileType = sourcecode.swift; path = TokenizedControl.swift; sourceTree = "<group>"; };
		923DB9D3274CB65700D8E58A /* FluentTheme.swift */ = {isa = PBXFileReference; fileEncoding = 4; lastKnownFileType = sourcecode.swift; path = FluentTheme.swift; sourceTree = "<group>"; };
		923DB9D6274CB66D00D8E58A /* ControlHostingView.swift */ = {isa = PBXFileReference; fileEncoding = 4; lastKnownFileType = sourcecode.swift; path = ControlHostingView.swift; sourceTree = "<group>"; };
		924268A1277AD9F700C5A452 /* FontTests.swift */ = {isa = PBXFileReference; lastKnownFileType = sourcecode.swift; path = FontTests.swift; sourceTree = "<group>"; };
		925728F6276D6AF800EE1019 /* ShadowInfo.swift */ = {isa = PBXFileReference; lastKnownFileType = sourcecode.swift; path = ShadowInfo.swift; sourceTree = "<group>"; };
		925728F8276D6B5800EE1019 /* FontInfo.swift */ = {isa = PBXFileReference; lastKnownFileType = sourcecode.swift; path = FontInfo.swift; sourceTree = "<group>"; };
		925D461B26FD133600179583 /* GlobalTokens.swift */ = {isa = PBXFileReference; lastKnownFileType = sourcecode.swift; path = GlobalTokens.swift; sourceTree = "<group>"; };
		925D461E26FD18B200179583 /* AliasTokens.swift */ = {isa = PBXFileReference; lastKnownFileType = sourcecode.swift; path = AliasTokens.swift; sourceTree = "<group>"; };
		9275105426815A7100F12730 /* MSFPersonaButtonCarousel.swift */ = {isa = PBXFileReference; lastKnownFileType = sourcecode.swift; path = MSFPersonaButtonCarousel.swift; sourceTree = "<group>"; };
		927E34C62668350800998031 /* PersonaButtonTokenSet.swift */ = {isa = PBXFileReference; lastKnownFileType = sourcecode.swift; path = PersonaButtonTokenSet.swift; sourceTree = "<group>"; };
		927EB2BC278627440069753D /* PersonaButtonModifiers.swift */ = {isa = PBXFileReference; lastKnownFileType = sourcecode.swift; path = PersonaButtonModifiers.swift; sourceTree = "<group>"; };
		929DD255266ED3AC00E8175E /* PersonaButtonCarouselTokenSet.swift */ = {isa = PBXFileReference; fileEncoding = 4; lastKnownFileType = sourcecode.swift; path = PersonaButtonCarouselTokenSet.swift; sourceTree = "<group>"; };
		929DD258266ED3B600E8175E /* PersonaButtonCarousel.swift */ = {isa = PBXFileReference; fileEncoding = 4; lastKnownFileType = sourcecode.swift; path = PersonaButtonCarousel.swift; sourceTree = "<group>"; };
		92A1E4F326A791590007ED60 /* MSFCardNudge.swift */ = {isa = PBXFileReference; lastKnownFileType = sourcecode.swift; path = MSFCardNudge.swift; sourceTree = "<group>"; };
		92B7E6A12684262900EFC15E /* MSFPersonaButton.swift */ = {isa = PBXFileReference; lastKnownFileType = sourcecode.swift; path = MSFPersonaButton.swift; sourceTree = "<group>"; };
		92D49053278FF4E50085C018 /* PersonaButtonCarouselModifiers.swift */ = {isa = PBXFileReference; lastKnownFileType = sourcecode.swift; path = PersonaButtonCarouselModifiers.swift; sourceTree = "<group>"; };
		92D5598026A0FD2800328FD3 /* CardNudge.swift */ = {isa = PBXFileReference; lastKnownFileType = sourcecode.swift; path = CardNudge.swift; sourceTree = "<group>"; };
		92D5FDFA28A713990087894B /* LinearGradientInfo.swift */ = {isa = PBXFileReference; lastKnownFileType = sourcecode.swift; path = LinearGradientInfo.swift; sourceTree = "<group>"; };
		92DEE2232723D34400E31ED0 /* ControlTokenSet.swift */ = {isa = PBXFileReference; lastKnownFileType = sourcecode.swift; path = ControlTokenSet.swift; sourceTree = "<group>"; };
		92E7AD4E26FE51FF00AE7FF8 /* DynamicColor.swift */ = {isa = PBXFileReference; lastKnownFileType = sourcecode.swift; path = DynamicColor.swift; sourceTree = "<group>"; };
		92EE82AC27025A94009D52B5 /* TokenSet.swift */ = {isa = PBXFileReference; lastKnownFileType = sourcecode.swift; path = TokenSet.swift; sourceTree = "<group>"; };
		94A7EC192836DCB100BFFBAE /* CommandBarCommandGroupsView.swift */ = {isa = PBXFileReference; lastKnownFileType = sourcecode.swift; path = CommandBarCommandGroupsView.swift; sourceTree = "<group>"; };
		A257F82B251D98F3002CAA6E /* FluentUI-ios.xcassets */ = {isa = PBXFileReference; lastKnownFileType = folder.assetcatalog; name = "FluentUI-ios.xcassets"; path = "FluentUI/Resources/FluentUI-ios.xcassets"; sourceTree = "<group>"; };
		A5237ACA21DED7030040BF27 /* ResizingHandleView.swift */ = {isa = PBXFileReference; lastKnownFileType = sourcecode.swift; path = ResizingHandleView.swift; sourceTree = "<group>"; };
		A5237ACC21ED6CA70040BF27 /* DrawerShadowView.swift */ = {isa = PBXFileReference; lastKnownFileType = sourcecode.swift; path = DrawerShadowView.swift; sourceTree = "<group>"; };
		A52648DB2316F4F9003342A0 /* BarButtonItems.swift */ = {isa = PBXFileReference; lastKnownFileType = sourcecode.swift; path = BarButtonItems.swift; sourceTree = "<group>"; };
		A54D97D9217A5FC10072681A /* CALayer+Extensions.swift */ = {isa = PBXFileReference; lastKnownFileType = sourcecode.swift; path = "CALayer+Extensions.swift"; sourceTree = "<group>"; };
		A559BB7D212B6D100055E107 /* String+Extension.swift */ = {isa = PBXFileReference; lastKnownFileType = sourcecode.swift; path = "String+Extension.swift"; sourceTree = "<group>"; };
		A559BB80212B6FA40055E107 /* en */ = {isa = PBXFileReference; lastKnownFileType = text.plist.strings; name = en; path = en.lproj/Localizable.strings; sourceTree = "<group>"; };
		A559BB82212B7D870055E107 /* FluentUIFramework.swift */ = {isa = PBXFileReference; lastKnownFileType = sourcecode.swift; path = FluentUIFramework.swift; sourceTree = "<group>"; };
		A56CE7B522E68A7800AA77EE /* UIColor+Extensions.swift */ = {isa = PBXFileReference; lastKnownFileType = sourcecode.swift; path = "UIColor+Extensions.swift"; sourceTree = "<group>"; };
		A589F853211BA03200471C23 /* Label.swift */ = {isa = PBXFileReference; lastKnownFileType = sourcecode.swift; path = Label.swift; sourceTree = "<group>"; };
		A5961F9C218A254D00E2A506 /* PopupMenuController.swift */ = {isa = PBXFileReference; lastKnownFileType = sourcecode.swift; path = PopupMenuController.swift; sourceTree = "<group>"; };
		A5961F9E218A256B00E2A506 /* PopupMenuItem.swift */ = {isa = PBXFileReference; lastKnownFileType = sourcecode.swift; path = PopupMenuItem.swift; sourceTree = "<group>"; };
		A5961FA0218A25C400E2A506 /* PopupMenuSection.swift */ = {isa = PBXFileReference; lastKnownFileType = sourcecode.swift; path = PopupMenuSection.swift; sourceTree = "<group>"; };
		A5961FA2218A25D100E2A506 /* PopupMenuItemCell.swift */ = {isa = PBXFileReference; lastKnownFileType = sourcecode.swift; path = PopupMenuItemCell.swift; sourceTree = "<group>"; };
		A5961FA4218A260500E2A506 /* PopupMenuSectionHeaderView.swift */ = {isa = PBXFileReference; lastKnownFileType = sourcecode.swift; path = PopupMenuSectionHeaderView.swift; sourceTree = "<group>"; };
		A5961FA6218A2E4500E2A506 /* UIImage+Extensions.swift */ = {isa = PBXFileReference; lastKnownFileType = sourcecode.swift; path = "UIImage+Extensions.swift"; sourceTree = "<group>"; };
		A5B87AF3211E16360038C37C /* DrawerController.swift */ = {isa = PBXFileReference; fileEncoding = 4; lastKnownFileType = sourcecode.swift; path = DrawerController.swift; sourceTree = "<group>"; };
		A5B87AF4211E16360038C37C /* DrawerTransitionAnimator.swift */ = {isa = PBXFileReference; fileEncoding = 4; lastKnownFileType = sourcecode.swift; path = DrawerTransitionAnimator.swift; sourceTree = "<group>"; };
		A5B87AF5211E16360038C37C /* DrawerPresentationController.swift */ = {isa = PBXFileReference; fileEncoding = 4; lastKnownFileType = sourcecode.swift; path = DrawerPresentationController.swift; sourceTree = "<group>"; };
		A5B87B03211E22B70038C37C /* DimmingView.swift */ = {isa = PBXFileReference; lastKnownFileType = sourcecode.swift; path = DimmingView.swift; sourceTree = "<group>"; };
		A5B87B05211E23650038C37C /* UIView+Extensions.swift */ = {isa = PBXFileReference; lastKnownFileType = sourcecode.swift; path = "UIView+Extensions.swift"; sourceTree = "<group>"; };
		A5CEC15420D980B20016922A /* FluentUI.h */ = {isa = PBXFileReference; lastKnownFileType = sourcecode.c.h; path = FluentUI.h; sourceTree = "<group>"; };
		A5CEC15A20D980B30016922A /* FluentUITests.xctest */ = {isa = PBXFileReference; explicitFileType = wrapper.cfbundle; includeInIndex = 0; path = FluentUITests.xctest; sourceTree = BUILT_PRODUCTS_DIR; };
		A5CEC15F20D980B30016922A /* FluentUITests.swift */ = {isa = PBXFileReference; lastKnownFileType = sourcecode.swift; path = FluentUITests.swift; sourceTree = "<group>"; };
		A5CEC16120D980B30016922A /* Info.plist */ = {isa = PBXFileReference; lastKnownFileType = text.plist.xml; path = Info.plist; sourceTree = "<group>"; };
		A5DA88FC226FAA01000A8EA8 /* FluentUIResources-ios.bundle */ = {isa = PBXFileReference; explicitFileType = wrapper.cfbundle; includeInIndex = 0; path = "FluentUIResources-ios.bundle"; sourceTree = BUILT_PRODUCTS_DIR; };
		A5DA88FE226FAA01000A8EA8 /* Info.plist */ = {isa = PBXFileReference; lastKnownFileType = text.plist.xml; path = Info.plist; sourceTree = "<group>"; };
		A5DCA76321224026005F4CB7 /* Separator.swift */ = {isa = PBXFileReference; lastKnownFileType = sourcecode.swift; path = Separator.swift; sourceTree = "<group>"; };
		A5DF1EAC2213B26900CC741A /* en */ = {isa = PBXFileReference; lastKnownFileType = text.plist.stringsdict; name = en; path = en.lproj/Localizable.stringsdict; sourceTree = "<group>"; };
		B441478C228CDA130040E88E /* BooleanCell.swift */ = {isa = PBXFileReference; lastKnownFileType = sourcecode.swift; path = BooleanCell.swift; sourceTree = "<group>"; };
		B444D6B52183A9740002B4D4 /* BadgeView.swift */ = {isa = PBXFileReference; lastKnownFileType = sourcecode.swift; path = BadgeView.swift; sourceTree = "<group>"; };
		B45EB78F219E310F008646A2 /* BadgeField.swift */ = {isa = PBXFileReference; lastKnownFileType = sourcecode.swift; path = BadgeField.swift; sourceTree = "<group>"; };
		B46D3F922151D95F0029772C /* PersonaCell.swift */ = {isa = PBXFileReference; lastKnownFileType = sourcecode.swift; path = PersonaCell.swift; sourceTree = "<group>"; };
		B46D3F9C215985AC0029772C /* PersonaListView.swift */ = {isa = PBXFileReference; lastKnownFileType = sourcecode.swift; path = PersonaListView.swift; sourceTree = "<group>"; };
		B47B58B722F8E5840078DE38 /* PeoplePicker.swift */ = {isa = PBXFileReference; lastKnownFileType = sourcecode.swift; path = PeoplePicker.swift; sourceTree = "<group>"; };
		B483323621DEB5A00022B4CC /* TouchForwardingView.swift */ = {isa = PBXFileReference; lastKnownFileType = sourcecode.swift; path = TouchForwardingView.swift; sourceTree = "<group>"; };
		B498141321E424920077B48D /* TableViewCell.swift */ = {isa = PBXFileReference; lastKnownFileType = sourcecode.swift; path = TableViewCell.swift; sourceTree = "<group>"; };
		B4A8BBCC21BF6D6900D5E3ED /* BadgeStringExtractor.swift */ = {isa = PBXFileReference; lastKnownFileType = sourcecode.swift; path = BadgeStringExtractor.swift; sourceTree = "<group>"; };
		B4BA27872319DC0D0001563C /* PersonaBadgeViewDataSource.swift */ = {isa = PBXFileReference; lastKnownFileType = sourcecode.swift; path = PersonaBadgeViewDataSource.swift; sourceTree = "<group>"; };
		B4E782C02176AD5E00A7DFCE /* ActionsCell.swift */ = {isa = PBXFileReference; lastKnownFileType = sourcecode.swift; path = ActionsCell.swift; sourceTree = "<group>"; };
		B4E782C221793AB200A7DFCE /* ActivityIndicatorCell.swift */ = {isa = PBXFileReference; lastKnownFileType = sourcecode.swift; path = ActivityIndicatorCell.swift; sourceTree = "<group>"; };
		B4E782C62179509A00A7DFCE /* CenteredLabelCell.swift */ = {isa = PBXFileReference; lastKnownFileType = sourcecode.swift; path = CenteredLabelCell.swift; sourceTree = "<group>"; };
		B4EF53C2215AF1AB00573E8F /* Persona.swift */ = {isa = PBXFileReference; lastKnownFileType = sourcecode.swift; path = Persona.swift; sourceTree = "<group>"; };
		B4EF66502294A664007FEAB0 /* TableViewHeaderFooterView.swift */ = {isa = PBXFileReference; lastKnownFileType = sourcecode.swift; path = TableViewHeaderFooterView.swift; sourceTree = "<group>"; };
		C0938E43235E8ED500256251 /* AnimationSynchronizer.swift */ = {isa = PBXFileReference; lastKnownFileType = sourcecode.swift; path = AnimationSynchronizer.swift; sourceTree = "<group>"; };
		C0EAAEAC2347E1DF00C7244E /* ShimmerView.swift */ = {isa = PBXFileReference; lastKnownFileType = sourcecode.swift; path = ShimmerView.swift; sourceTree = "<group>"; };
		C708B04B260A8696007190FA /* SegmentItem.swift */ = {isa = PBXFileReference; lastKnownFileType = sourcecode.swift; path = SegmentItem.swift; sourceTree = "<group>"; };
		C708B055260A86FA007190FA /* SegmentPillButton.swift */ = {isa = PBXFileReference; lastKnownFileType = sourcecode.swift; path = SegmentPillButton.swift; sourceTree = "<group>"; };
		C7752C7B2790C1F40012F860 /* FluentUILib_release.xcconfig */ = {isa = PBXFileReference; lastKnownFileType = text.xcconfig; path = FluentUILib_release.xcconfig; sourceTree = "<group>"; };
		C7752C7C2790C1F40012F860 /* FluentUILib_debug.xcconfig */ = {isa = PBXFileReference; lastKnownFileType = text.xcconfig; path = FluentUILib_debug.xcconfig; sourceTree = "<group>"; };
		C77A04B625F03DD1001B3EB6 /* String+Date.swift */ = {isa = PBXFileReference; lastKnownFileType = sourcecode.swift; path = "String+Date.swift"; sourceTree = "<group>"; };
		C77A04EC25F046EB001B3EB6 /* Date+CellFileAccessoryView.swift */ = {isa = PBXFileReference; lastKnownFileType = sourcecode.swift; path = "Date+CellFileAccessoryView.swift"; sourceTree = "<group>"; };
		CCC18C2B2501B22F00BE830E /* CardView.swift */ = {isa = PBXFileReference; lastKnownFileType = sourcecode.swift; path = CardView.swift; sourceTree = "<group>"; };
		D6296DAD295B7C9F002E8EB6 /* ColorProviding.swift */ = {isa = PBXFileReference; fileEncoding = 4; lastKnownFileType = sourcecode.swift; path = ColorProviding.swift; sourceTree = "<group>"; };
		D64D8E0F283BFAEC00D8D7D1 /* TabBarItemTokenSet.swift */ = {isa = PBXFileReference; lastKnownFileType = sourcecode.swift; path = TabBarItemTokenSet.swift; sourceTree = "<group>"; };
		D64D8E11283D798D00D8D7D1 /* SideTabBarTokenSet.swift */ = {isa = PBXFileReference; lastKnownFileType = sourcecode.swift; path = SideTabBarTokenSet.swift; sourceTree = "<group>"; };
		D6A012492810764B00C90535 /* TabBarTokenSet.swift */ = {isa = PBXFileReference; fileEncoding = 4; lastKnownFileType = sourcecode.swift; path = TabBarTokenSet.swift; sourceTree = "<group>"; };
		D6F4098827470E7F001B80D4 /* PillButtonTokenSet.swift */ = {isa = PBXFileReference; fileEncoding = 4; lastKnownFileType = sourcecode.swift; path = PillButtonTokenSet.swift; sourceTree = "<group>"; };
		D6F4098E274F1A1C001B80D4 /* PillButtonBarTokenSet.swift */ = {isa = PBXFileReference; fileEncoding = 4; lastKnownFileType = sourcecode.swift; path = PillButtonBarTokenSet.swift; sourceTree = "<group>"; };
		EC02A5F227472EF400E81B3E /* DividerTokenSet.swift */ = {isa = PBXFileReference; lastKnownFileType = sourcecode.swift; path = DividerTokenSet.swift; sourceTree = "<group>"; };
		EC02A5F4274DD19500E81B3E /* MSFDivider.swift */ = {isa = PBXFileReference; lastKnownFileType = sourcecode.swift; path = MSFDivider.swift; sourceTree = "<group>"; };
		EC24DBC728BD95980026EF92 /* PopupMenuTokenSet.swift */ = {isa = PBXFileReference; lastKnownFileType = sourcecode.swift; path = PopupMenuTokenSet.swift; sourceTree = "<group>"; };
		EC24DBC928BD99860026EF92 /* PopupMenuItemTokenSet.swift */ = {isa = PBXFileReference; lastKnownFileType = sourcecode.swift; path = PopupMenuItemTokenSet.swift; sourceTree = "<group>"; };
		EC27B8652807A63C00A40B9A /* ResizingHandleTokenSet.swift */ = {isa = PBXFileReference; lastKnownFileType = sourcecode.swift; path = ResizingHandleTokenSet.swift; sourceTree = "<group>"; };
		EC5982D727BF348700FD048D /* MSFAvatar.swift */ = {isa = PBXFileReference; lastKnownFileType = sourcecode.swift; path = MSFAvatar.swift; sourceTree = "<group>"; };
		EC5982D927C703ED00FD048D /* ShapeCutout.swift */ = {isa = PBXFileReference; lastKnownFileType = sourcecode.swift; path = ShapeCutout.swift; sourceTree = "<group>"; };
<<<<<<< HEAD
		EC5982DB27CEC02100FD048D /* DrawerTokenSet.swift */ = {isa = PBXFileReference; lastKnownFileType = sourcecode.swift; path = DrawerTokenSet.swift; sourceTree = "<group>"; };
		EC5982DD27D2EA6100FD048D /* SegmentedControlTokenSet.swift */ = {isa = PBXFileReference; lastKnownFileType = sourcecode.swift; path = SegmentedControlTokenSet.swift; sourceTree = "<group>"; };
		EC65F78F292EDCEF002A1A23 /* ButtonLegacyTokenSet.swift */ = {isa = PBXFileReference; lastKnownFileType = sourcecode.swift; path = ButtonLegacyTokenSet.swift; sourceTree = "<group>"; };
=======
		EC65F78F292EDCEF002A1A23 /* ButtonTokenSet.swift */ = {isa = PBXFileReference; lastKnownFileType = sourcecode.swift; path = ButtonTokenSet.swift; sourceTree = "<group>"; };
>>>>>>> 4ced9de7
		EC98E2AC2980C15C00B9DF91 /* FluentTextField.swift */ = {isa = PBXFileReference; lastKnownFileType = sourcecode.swift; path = FluentTextField.swift; sourceTree = "<group>"; };
		EC98E2AF298D978C00B9DF91 /* FluentTextFieldInternal.swift */ = {isa = PBXFileReference; lastKnownFileType = sourcecode.swift; path = FluentTextFieldInternal.swift; sourceTree = "<group>"; };
		EC98E2B1298D97EC00B9DF91 /* TextFieldTokenSet.swift */ = {isa = PBXFileReference; lastKnownFileType = sourcecode.swift; path = TextFieldTokenSet.swift; sourceTree = "<group>"; };
		EC98E2B3298D989100B9DF91 /* FluentTextInputError.swift */ = {isa = PBXFileReference; lastKnownFileType = sourcecode.swift; path = FluentTextInputError.swift; sourceTree = "<group>"; };
		ECA9218527A3301C00B66117 /* MSFAvatarGroup.swift */ = {isa = PBXFileReference; lastKnownFileType = sourcecode.swift; path = MSFAvatarGroup.swift; sourceTree = "<group>"; };
		ECA9218927A33A2D00B66117 /* AvatarGroupModifiers.swift */ = {isa = PBXFileReference; lastKnownFileType = sourcecode.swift; path = AvatarGroupModifiers.swift; sourceTree = "<group>"; };
		ECEBA8FB25EDF3380048EE24 /* SegmentedControl.swift */ = {isa = PBXFileReference; fileEncoding = 4; lastKnownFileType = sourcecode.swift; path = SegmentedControl.swift; sourceTree = "<group>"; };
		F5784DB9285D031800DBEAD6 /* docs */ = {isa = PBXFileReference; lastKnownFileType = folder; path = docs; sourceTree = "<group>"; };
		FC414E1E258876FB00069E73 /* CommandBar.swift */ = {isa = PBXFileReference; lastKnownFileType = sourcecode.swift; path = CommandBar.swift; sourceTree = "<group>"; };
		FC414E242588798000069E73 /* CommandBarButtonGroupView.swift */ = {isa = PBXFileReference; lastKnownFileType = sourcecode.swift; path = CommandBarButtonGroupView.swift; sourceTree = "<group>"; };
		FC414E2A25887A4B00069E73 /* CommandBarButton.swift */ = {isa = PBXFileReference; lastKnownFileType = sourcecode.swift; path = CommandBarButton.swift; sourceTree = "<group>"; };
		FC414E4E2588B65C00069E73 /* CommandBarItem.swift */ = {isa = PBXFileReference; lastKnownFileType = sourcecode.swift; path = CommandBarItem.swift; sourceTree = "<group>"; };
		FD053A342224CA33009B6378 /* DatePickerControllerTests.swift */ = {isa = PBXFileReference; lastKnownFileType = sourcecode.swift; path = DatePickerControllerTests.swift; sourceTree = "<group>"; };
		FD0D29D52151A3D700E8655E /* CardPresenterNavigationController.swift */ = {isa = PBXFileReference; lastKnownFileType = sourcecode.swift; path = CardPresenterNavigationController.swift; sourceTree = "<group>"; };
		FD1FAE1A2272464B00A5DBA4 /* GenericDateTimePicker.swift */ = {isa = PBXFileReference; lastKnownFileType = sourcecode.swift; path = GenericDateTimePicker.swift; sourceTree = "<group>"; };
		FD256C5A2183B90B00EC9588 /* DatePickerSelectionManager.swift */ = {isa = PBXFileReference; lastKnownFileType = sourcecode.swift; path = DatePickerSelectionManager.swift; sourceTree = "<group>"; };
		FD41C86E22DD13230086F899 /* ContentScrollViewTraits.swift */ = {isa = PBXFileReference; fileEncoding = 4; lastKnownFileType = sourcecode.swift; path = ContentScrollViewTraits.swift; sourceTree = "<group>"; };
		FD41C87022DD13230086F899 /* ShyHeaderController.swift */ = {isa = PBXFileReference; fileEncoding = 4; lastKnownFileType = sourcecode.swift; path = ShyHeaderController.swift; sourceTree = "<group>"; };
		FD41C87122DD13230086F899 /* ShyHeaderView.swift */ = {isa = PBXFileReference; fileEncoding = 4; lastKnownFileType = sourcecode.swift; path = ShyHeaderView.swift; sourceTree = "<group>"; };
		FD41C87A22DD13230086F899 /* LargeTitleView.swift */ = {isa = PBXFileReference; fileEncoding = 4; lastKnownFileType = sourcecode.swift; path = LargeTitleView.swift; sourceTree = "<group>"; };
		FD41C87B22DD13230086F899 /* NavigationBar.swift */ = {isa = PBXFileReference; fileEncoding = 4; lastKnownFileType = sourcecode.swift; path = NavigationBar.swift; sourceTree = "<group>"; };
		FD41C87E22DD13230086F899 /* SearchBar.swift */ = {isa = PBXFileReference; fileEncoding = 4; lastKnownFileType = sourcecode.swift; path = SearchBar.swift; sourceTree = "<group>"; };
		FD41C87F22DD13230086F899 /* NavigationController.swift */ = {isa = PBXFileReference; fileEncoding = 4; lastKnownFileType = sourcecode.swift; path = NavigationController.swift; sourceTree = "<group>"; };
		FD41C88022DD13230086F899 /* NavigationAnimator.swift */ = {isa = PBXFileReference; fileEncoding = 4; lastKnownFileType = sourcecode.swift; path = NavigationAnimator.swift; sourceTree = "<group>"; };
		FD41C8B122DD3BB70086F899 /* UIScrollView+Extensions.swift */ = {isa = PBXFileReference; lastKnownFileType = sourcecode.swift; path = "UIScrollView+Extensions.swift"; sourceTree = "<group>"; };
		FD41C8B422DD3EA20086F899 /* NSLayoutConstraint+Extensions.swift */ = {isa = PBXFileReference; lastKnownFileType = sourcecode.swift; path = "NSLayoutConstraint+Extensions.swift"; sourceTree = "<group>"; };
		FD41C8BD22DD47120086F899 /* UINavigationItem+Navigation.swift */ = {isa = PBXFileReference; lastKnownFileType = sourcecode.swift; path = "UINavigationItem+Navigation.swift"; sourceTree = "<group>"; };
		FD4F2A1A2148937100C437D6 /* PageCardPresenterController.swift */ = {isa = PBXFileReference; lastKnownFileType = sourcecode.swift; path = PageCardPresenterController.swift; sourceTree = "<group>"; };
		FD4F2A1F214AE20400C437D6 /* DatePickerController.swift */ = {isa = PBXFileReference; fileEncoding = 4; lastKnownFileType = sourcecode.swift; path = DatePickerController.swift; sourceTree = "<group>"; };
		FD599D0121348439008845EE /* CalendarView.swift */ = {isa = PBXFileReference; lastKnownFileType = sourcecode.swift; path = CalendarView.swift; sourceTree = "<group>"; };
		FD599D052134A682008845EE /* AccessibleViewDelegate.swift */ = {isa = PBXFileReference; fileEncoding = 4; lastKnownFileType = sourcecode.swift; path = AccessibleViewDelegate.swift; sourceTree = "<group>"; };
		FD599D072134AB0E008845EE /* CalendarViewWeekdayHeadingView.swift */ = {isa = PBXFileReference; fileEncoding = 4; lastKnownFileType = sourcecode.swift; path = CalendarViewWeekdayHeadingView.swift; sourceTree = "<group>"; };
		FD599D092134AB15008845EE /* CalendarViewLayout.swift */ = {isa = PBXFileReference; fileEncoding = 4; lastKnownFileType = sourcecode.swift; path = CalendarViewLayout.swift; sourceTree = "<group>"; };
		FD599D0B2134AB1E008845EE /* CalendarViewDataSource.swift */ = {isa = PBXFileReference; fileEncoding = 4; lastKnownFileType = sourcecode.swift; path = CalendarViewDataSource.swift; sourceTree = "<group>"; };
		FD5ADBF32190CDC80005A9AF /* DateTimePickerController.swift */ = {isa = PBXFileReference; lastKnownFileType = sourcecode.swift; path = DateTimePickerController.swift; sourceTree = "<group>"; };
		FD5BBE3A214B2F44008964B4 /* Date+Extensions.swift */ = {isa = PBXFileReference; lastKnownFileType = sourcecode.swift; path = "Date+Extensions.swift"; sourceTree = "<group>"; };
		FD5BBE40214C6AF3008964B4 /* TwoLineTitleView.swift */ = {isa = PBXFileReference; lastKnownFileType = sourcecode.swift; path = TwoLineTitleView.swift; sourceTree = "<group>"; };
		FD5BBE42214C73CE008964B4 /* EasyTapButton.swift */ = {isa = PBXFileReference; lastKnownFileType = sourcecode.swift; path = EasyTapButton.swift; sourceTree = "<group>"; };
		FD7254E82147059D002F4069 /* Calendar+Extensions.swift */ = {isa = PBXFileReference; fileEncoding = 4; lastKnownFileType = sourcecode.swift; path = "Calendar+Extensions.swift"; sourceTree = "<group>"; };
		FD777528219E3F6C00033D58 /* DayOfMonth.swift */ = {isa = PBXFileReference; lastKnownFileType = sourcecode.swift; path = DayOfMonth.swift; sourceTree = "<group>"; };
		FD77752A219E455A00033D58 /* AccessibilityContainerView.swift */ = {isa = PBXFileReference; lastKnownFileType = sourcecode.swift; path = AccessibilityContainerView.swift; sourceTree = "<group>"; };
		FD77752C219E62E100033D58 /* DateTimePickerViewLayout.swift */ = {isa = PBXFileReference; lastKnownFileType = sourcecode.swift; path = DateTimePickerViewLayout.swift; sourceTree = "<group>"; };
		FD77752F21A490BA00033D58 /* DateTimePicker.swift */ = {isa = PBXFileReference; lastKnownFileType = sourcecode.swift; path = DateTimePicker.swift; sourceTree = "<group>"; };
		FD7DF05B21FA7F5000857267 /* Tooltip.swift */ = {isa = PBXFileReference; lastKnownFileType = sourcecode.swift; path = Tooltip.swift; sourceTree = "<group>"; };
		FD7DF05D21FA7FC100857267 /* TooltipViewController.swift */ = {isa = PBXFileReference; lastKnownFileType = sourcecode.swift; path = TooltipViewController.swift; sourceTree = "<group>"; };
		FD8D26422253FF330078E1D3 /* ar */ = {isa = PBXFileReference; lastKnownFileType = text.plist.strings; name = ar; path = ar.lproj/Localizable.strings; sourceTree = "<group>"; };
		FD8D26432253FF330078E1D3 /* ar */ = {isa = PBXFileReference; lastKnownFileType = text.plist.stringsdict; name = ar; path = ar.lproj/Localizable.stringsdict; sourceTree = "<group>"; };
		FD8D26442253FF3E0078E1D3 /* ca */ = {isa = PBXFileReference; lastKnownFileType = text.plist.strings; name = ca; path = ca.lproj/Localizable.strings; sourceTree = "<group>"; };
		FD8D26452253FF3F0078E1D3 /* ca */ = {isa = PBXFileReference; lastKnownFileType = text.plist.stringsdict; name = ca; path = ca.lproj/Localizable.stringsdict; sourceTree = "<group>"; };
		FD8D26462253FF470078E1D3 /* cs */ = {isa = PBXFileReference; lastKnownFileType = text.plist.strings; name = cs; path = cs.lproj/Localizable.strings; sourceTree = "<group>"; };
		FD8D26472253FF470078E1D3 /* cs */ = {isa = PBXFileReference; lastKnownFileType = text.plist.stringsdict; name = cs; path = cs.lproj/Localizable.stringsdict; sourceTree = "<group>"; };
		FD8D26482253FF4F0078E1D3 /* da */ = {isa = PBXFileReference; lastKnownFileType = text.plist.strings; name = da; path = da.lproj/Localizable.strings; sourceTree = "<group>"; };
		FD8D26492253FF500078E1D3 /* da */ = {isa = PBXFileReference; lastKnownFileType = text.plist.stringsdict; name = da; path = da.lproj/Localizable.stringsdict; sourceTree = "<group>"; };
		FD8D264A2254013E0078E1D3 /* de */ = {isa = PBXFileReference; lastKnownFileType = text.plist.strings; name = de; path = de.lproj/Localizable.strings; sourceTree = "<group>"; };
		FD8D264B2254013E0078E1D3 /* de */ = {isa = PBXFileReference; lastKnownFileType = text.plist.stringsdict; name = de; path = de.lproj/Localizable.stringsdict; sourceTree = "<group>"; };
		FD8D264C225401660078E1D3 /* el */ = {isa = PBXFileReference; lastKnownFileType = text.plist.strings; name = el; path = el.lproj/Localizable.strings; sourceTree = "<group>"; };
		FD8D264D225401660078E1D3 /* el */ = {isa = PBXFileReference; lastKnownFileType = text.plist.stringsdict; name = el; path = el.lproj/Localizable.stringsdict; sourceTree = "<group>"; };
		FD8D264E225401880078E1D3 /* en-GB */ = {isa = PBXFileReference; lastKnownFileType = text.plist.strings; name = "en-GB"; path = "en-GB.lproj/Localizable.strings"; sourceTree = "<group>"; };
		FD8D264F225401880078E1D3 /* en-GB */ = {isa = PBXFileReference; lastKnownFileType = text.plist.stringsdict; name = "en-GB"; path = "en-GB.lproj/Localizable.stringsdict"; sourceTree = "<group>"; };
		FD8D2650225401A10078E1D3 /* es-MX */ = {isa = PBXFileReference; lastKnownFileType = text.plist.strings; name = "es-MX"; path = "es-MX.lproj/Localizable.strings"; sourceTree = "<group>"; };
		FD8D2651225401A10078E1D3 /* es-MX */ = {isa = PBXFileReference; lastKnownFileType = text.plist.stringsdict; name = "es-MX"; path = "es-MX.lproj/Localizable.stringsdict"; sourceTree = "<group>"; };
		FD8D2652225401AA0078E1D3 /* es */ = {isa = PBXFileReference; lastKnownFileType = text.plist.strings; name = es; path = es.lproj/Localizable.strings; sourceTree = "<group>"; };
		FD8D2653225401AA0078E1D3 /* es */ = {isa = PBXFileReference; lastKnownFileType = text.plist.stringsdict; name = es; path = es.lproj/Localizable.stringsdict; sourceTree = "<group>"; };
		FD8D2654225401B90078E1D3 /* fi */ = {isa = PBXFileReference; lastKnownFileType = text.plist.strings; name = fi; path = fi.lproj/Localizable.strings; sourceTree = "<group>"; };
		FD8D2655225401B90078E1D3 /* fi */ = {isa = PBXFileReference; lastKnownFileType = text.plist.stringsdict; name = fi; path = fi.lproj/Localizable.stringsdict; sourceTree = "<group>"; };
		FD8D2656225401C10078E1D3 /* fr */ = {isa = PBXFileReference; lastKnownFileType = text.plist.strings; name = fr; path = fr.lproj/Localizable.strings; sourceTree = "<group>"; };
		FD8D2657225401C20078E1D3 /* fr */ = {isa = PBXFileReference; lastKnownFileType = text.plist.stringsdict; name = fr; path = fr.lproj/Localizable.stringsdict; sourceTree = "<group>"; };
		FD8D2658225401CD0078E1D3 /* he */ = {isa = PBXFileReference; lastKnownFileType = text.plist.strings; name = he; path = he.lproj/Localizable.strings; sourceTree = "<group>"; };
		FD8D2659225401CD0078E1D3 /* he */ = {isa = PBXFileReference; lastKnownFileType = text.plist.stringsdict; name = he; path = he.lproj/Localizable.stringsdict; sourceTree = "<group>"; };
		FD8D265A225401D90078E1D3 /* hi */ = {isa = PBXFileReference; lastKnownFileType = text.plist.strings; name = hi; path = hi.lproj/Localizable.strings; sourceTree = "<group>"; };
		FD8D265B225401D90078E1D3 /* hi */ = {isa = PBXFileReference; lastKnownFileType = text.plist.stringsdict; name = hi; path = hi.lproj/Localizable.stringsdict; sourceTree = "<group>"; };
		FD8D265C225401E50078E1D3 /* hr */ = {isa = PBXFileReference; lastKnownFileType = text.plist.strings; name = hr; path = hr.lproj/Localizable.strings; sourceTree = "<group>"; };
		FD8D265D225401E50078E1D3 /* hr */ = {isa = PBXFileReference; lastKnownFileType = text.plist.stringsdict; name = hr; path = hr.lproj/Localizable.stringsdict; sourceTree = "<group>"; };
		FD8D265E225401F20078E1D3 /* hu */ = {isa = PBXFileReference; lastKnownFileType = text.plist.strings; name = hu; path = hu.lproj/Localizable.strings; sourceTree = "<group>"; };
		FD8D265F225401F30078E1D3 /* hu */ = {isa = PBXFileReference; lastKnownFileType = text.plist.stringsdict; name = hu; path = hu.lproj/Localizable.stringsdict; sourceTree = "<group>"; };
		FD8D2660225401FA0078E1D3 /* id */ = {isa = PBXFileReference; lastKnownFileType = text.plist.strings; name = id; path = id.lproj/Localizable.strings; sourceTree = "<group>"; };
		FD8D2661225401FB0078E1D3 /* id */ = {isa = PBXFileReference; lastKnownFileType = text.plist.stringsdict; name = id; path = id.lproj/Localizable.stringsdict; sourceTree = "<group>"; };
		FD8D2662225402020078E1D3 /* it */ = {isa = PBXFileReference; lastKnownFileType = text.plist.strings; name = it; path = it.lproj/Localizable.strings; sourceTree = "<group>"; };
		FD8D2663225402030078E1D3 /* it */ = {isa = PBXFileReference; lastKnownFileType = text.plist.stringsdict; name = it; path = it.lproj/Localizable.stringsdict; sourceTree = "<group>"; };
		FD8D26642254020E0078E1D3 /* ja */ = {isa = PBXFileReference; lastKnownFileType = text.plist.strings; name = ja; path = ja.lproj/Localizable.strings; sourceTree = "<group>"; };
		FD8D26652254020E0078E1D3 /* ja */ = {isa = PBXFileReference; lastKnownFileType = text.plist.stringsdict; name = ja; path = ja.lproj/Localizable.stringsdict; sourceTree = "<group>"; };
		FD8D2666225402160078E1D3 /* ko */ = {isa = PBXFileReference; lastKnownFileType = text.plist.strings; name = ko; path = ko.lproj/Localizable.strings; sourceTree = "<group>"; };
		FD8D2667225402160078E1D3 /* ko */ = {isa = PBXFileReference; lastKnownFileType = text.plist.stringsdict; name = ko; path = ko.lproj/Localizable.stringsdict; sourceTree = "<group>"; };
		FD8D26682254021D0078E1D3 /* ms */ = {isa = PBXFileReference; lastKnownFileType = text.plist.strings; name = ms; path = ms.lproj/Localizable.strings; sourceTree = "<group>"; };
		FD8D26692254021E0078E1D3 /* ms */ = {isa = PBXFileReference; lastKnownFileType = text.plist.stringsdict; name = ms; path = ms.lproj/Localizable.stringsdict; sourceTree = "<group>"; };
		FD8D266A2254022E0078E1D3 /* nb-NO */ = {isa = PBXFileReference; lastKnownFileType = text.plist.strings; name = "nb-NO"; path = "nb-NO.lproj/Localizable.strings"; sourceTree = "<group>"; };
		FD8D266B2254022E0078E1D3 /* nb-NO */ = {isa = PBXFileReference; lastKnownFileType = text.plist.stringsdict; name = "nb-NO"; path = "nb-NO.lproj/Localizable.stringsdict"; sourceTree = "<group>"; };
		FD8D266C225402DC0078E1D3 /* nl */ = {isa = PBXFileReference; lastKnownFileType = text.plist.strings; name = nl; path = nl.lproj/Localizable.strings; sourceTree = "<group>"; };
		FD8D266D225402DC0078E1D3 /* nl */ = {isa = PBXFileReference; lastKnownFileType = text.plist.stringsdict; name = nl; path = nl.lproj/Localizable.stringsdict; sourceTree = "<group>"; };
		FD8D266E225402E60078E1D3 /* pl */ = {isa = PBXFileReference; lastKnownFileType = text.plist.strings; name = pl; path = pl.lproj/Localizable.strings; sourceTree = "<group>"; };
		FD8D266F225402E60078E1D3 /* pl */ = {isa = PBXFileReference; lastKnownFileType = text.plist.stringsdict; name = pl; path = pl.lproj/Localizable.stringsdict; sourceTree = "<group>"; };
		FD8D2670225402F00078E1D3 /* pt-BR */ = {isa = PBXFileReference; lastKnownFileType = text.plist.strings; name = "pt-BR"; path = "pt-BR.lproj/Localizable.strings"; sourceTree = "<group>"; };
		FD8D2671225402F10078E1D3 /* pt-BR */ = {isa = PBXFileReference; lastKnownFileType = text.plist.stringsdict; name = "pt-BR"; path = "pt-BR.lproj/Localizable.stringsdict"; sourceTree = "<group>"; };
		FD8D2672225402F60078E1D3 /* pt-PT */ = {isa = PBXFileReference; lastKnownFileType = text.plist.strings; name = "pt-PT"; path = "pt-PT.lproj/Localizable.strings"; sourceTree = "<group>"; };
		FD8D2673225402F60078E1D3 /* pt-PT */ = {isa = PBXFileReference; lastKnownFileType = text.plist.stringsdict; name = "pt-PT"; path = "pt-PT.lproj/Localizable.stringsdict"; sourceTree = "<group>"; };
		FD8D2674225403000078E1D3 /* ro */ = {isa = PBXFileReference; lastKnownFileType = text.plist.strings; name = ro; path = ro.lproj/Localizable.strings; sourceTree = "<group>"; };
		FD8D2675225403000078E1D3 /* ro */ = {isa = PBXFileReference; lastKnownFileType = text.plist.stringsdict; name = ro; path = ro.lproj/Localizable.stringsdict; sourceTree = "<group>"; };
		FD8D2676225403070078E1D3 /* ru */ = {isa = PBXFileReference; lastKnownFileType = text.plist.strings; name = ru; path = ru.lproj/Localizable.strings; sourceTree = "<group>"; };
		FD8D2677225403070078E1D3 /* ru */ = {isa = PBXFileReference; lastKnownFileType = text.plist.stringsdict; name = ru; path = ru.lproj/Localizable.stringsdict; sourceTree = "<group>"; };
		FD8D26782254030E0078E1D3 /* sk */ = {isa = PBXFileReference; lastKnownFileType = text.plist.strings; name = sk; path = sk.lproj/Localizable.strings; sourceTree = "<group>"; };
		FD8D26792254030E0078E1D3 /* sk */ = {isa = PBXFileReference; lastKnownFileType = text.plist.stringsdict; name = sk; path = sk.lproj/Localizable.stringsdict; sourceTree = "<group>"; };
		FD8D267A225403160078E1D3 /* sv */ = {isa = PBXFileReference; lastKnownFileType = text.plist.strings; name = sv; path = sv.lproj/Localizable.strings; sourceTree = "<group>"; };
		FD8D267B225403160078E1D3 /* sv */ = {isa = PBXFileReference; lastKnownFileType = text.plist.stringsdict; name = sv; path = sv.lproj/Localizable.stringsdict; sourceTree = "<group>"; };
		FD8D267C2254031B0078E1D3 /* th */ = {isa = PBXFileReference; lastKnownFileType = text.plist.strings; name = th; path = th.lproj/Localizable.strings; sourceTree = "<group>"; };
		FD8D267D2254031B0078E1D3 /* th */ = {isa = PBXFileReference; lastKnownFileType = text.plist.stringsdict; name = th; path = th.lproj/Localizable.stringsdict; sourceTree = "<group>"; };
		FD8D267E225403210078E1D3 /* tr */ = {isa = PBXFileReference; lastKnownFileType = text.plist.strings; name = tr; path = tr.lproj/Localizable.strings; sourceTree = "<group>"; };
		FD8D267F225403220078E1D3 /* tr */ = {isa = PBXFileReference; lastKnownFileType = text.plist.stringsdict; name = tr; path = tr.lproj/Localizable.stringsdict; sourceTree = "<group>"; };
		FD8D2680225403290078E1D3 /* uk */ = {isa = PBXFileReference; lastKnownFileType = text.plist.strings; name = uk; path = uk.lproj/Localizable.strings; sourceTree = "<group>"; };
		FD8D26812254032A0078E1D3 /* uk */ = {isa = PBXFileReference; lastKnownFileType = text.plist.stringsdict; name = uk; path = uk.lproj/Localizable.stringsdict; sourceTree = "<group>"; };
		FD8D2682225403300078E1D3 /* vi */ = {isa = PBXFileReference; lastKnownFileType = text.plist.strings; name = vi; path = vi.lproj/Localizable.strings; sourceTree = "<group>"; };
		FD8D2683225403300078E1D3 /* vi */ = {isa = PBXFileReference; lastKnownFileType = text.plist.stringsdict; name = vi; path = vi.lproj/Localizable.stringsdict; sourceTree = "<group>"; };
		FD8D2684225403360078E1D3 /* zh-Hans */ = {isa = PBXFileReference; lastKnownFileType = text.plist.strings; name = "zh-Hans"; path = "zh-Hans.lproj/Localizable.strings"; sourceTree = "<group>"; };
		FD8D2685225403360078E1D3 /* zh-Hans */ = {isa = PBXFileReference; lastKnownFileType = text.plist.stringsdict; name = "zh-Hans"; path = "zh-Hans.lproj/Localizable.stringsdict"; sourceTree = "<group>"; };
		FD8D26862254033B0078E1D3 /* zh-Hant */ = {isa = PBXFileReference; lastKnownFileType = text.plist.strings; name = "zh-Hant"; path = "zh-Hant.lproj/Localizable.strings"; sourceTree = "<group>"; };
		FD8D26872254033B0078E1D3 /* zh-Hant */ = {isa = PBXFileReference; lastKnownFileType = text.plist.stringsdict; name = "zh-Hant"; path = "zh-Hant.lproj/Localizable.stringsdict"; sourceTree = "<group>"; };
		FD9758062191118D00B67319 /* DateTimePickerView.swift */ = {isa = PBXFileReference; fileEncoding = 4; lastKnownFileType = sourcecode.swift; path = DateTimePickerView.swift; sourceTree = "<group>"; };
		FD9758072191118E00B67319 /* DateTimePickerViewDataSource.swift */ = {isa = PBXFileReference; fileEncoding = 4; lastKnownFileType = sourcecode.swift; path = DateTimePickerViewDataSource.swift; sourceTree = "<group>"; };
		FD9758082191118E00B67319 /* DateTimePickerViewComponentTableView.swift */ = {isa = PBXFileReference; fileEncoding = 4; lastKnownFileType = sourcecode.swift; path = DateTimePickerViewComponentTableView.swift; sourceTree = "<group>"; };
		FD9758092191118E00B67319 /* DateTimePickerViewComponent.swift */ = {isa = PBXFileReference; fileEncoding = 4; lastKnownFileType = sourcecode.swift; path = DateTimePickerViewComponent.swift; sourceTree = "<group>"; };
		FD97580A2191118E00B67319 /* DateTimePickerViewComponentCell.swift */ = {isa = PBXFileReference; fileEncoding = 4; lastKnownFileType = sourcecode.swift; path = DateTimePickerViewComponentCell.swift; sourceTree = "<group>"; };
		FD9A5C862179464F00D224D9 /* DateComponents+Extensions.swift */ = {isa = PBXFileReference; lastKnownFileType = sourcecode.swift; path = "DateComponents+Extensions.swift"; sourceTree = "<group>"; };
		FD9DA7B4232C33A80013E41B /* UIViewController+Navigation.swift */ = {isa = PBXFileReference; fileEncoding = 4; lastKnownFileType = sourcecode.swift; path = "UIViewController+Navigation.swift"; sourceTree = "<group>"; };
		FDA1AF8B21484625001AE720 /* BlurringView.swift */ = {isa = PBXFileReference; fileEncoding = 4; lastKnownFileType = sourcecode.swift; path = BlurringView.swift; sourceTree = "<group>"; };
		FDA1AF90214871B5001AE720 /* CardTransitionAnimator.swift */ = {isa = PBXFileReference; lastKnownFileType = sourcecode.swift; path = CardTransitionAnimator.swift; sourceTree = "<group>"; };
		FDA1AF9221487225001AE720 /* CardPresentationController.swift */ = {isa = PBXFileReference; lastKnownFileType = sourcecode.swift; path = CardPresentationController.swift; sourceTree = "<group>"; };
		FDD454ED21405B390006E84E /* DotView.swift */ = {isa = PBXFileReference; lastKnownFileType = sourcecode.swift; path = DotView.swift; sourceTree = "<group>"; };
		FDF41ED82141A02200EC527C /* CalendarConfiguration.swift */ = {isa = PBXFileReference; lastKnownFileType = sourcecode.swift; path = CalendarConfiguration.swift; sourceTree = "<group>"; };
		FDFB8AEA21361C950046850A /* CalendarViewMonthBannerView.swift */ = {isa = PBXFileReference; fileEncoding = 4; lastKnownFileType = sourcecode.swift; path = CalendarViewMonthBannerView.swift; sourceTree = "<group>"; };
		FDFB8AEC21361C9D0046850A /* CalendarViewDayTodayCell.swift */ = {isa = PBXFileReference; fileEncoding = 4; lastKnownFileType = sourcecode.swift; path = CalendarViewDayTodayCell.swift; sourceTree = "<group>"; };
		FDFB8AED21361C9D0046850A /* CalendarViewDayMonthCell.swift */ = {isa = PBXFileReference; fileEncoding = 4; lastKnownFileType = sourcecode.swift; path = CalendarViewDayMonthCell.swift; sourceTree = "<group>"; };
		FDFB8AEE21361C9D0046850A /* CalendarViewDayCell.swift */ = {isa = PBXFileReference; fileEncoding = 4; lastKnownFileType = sourcecode.swift; path = CalendarViewDayCell.swift; sourceTree = "<group>"; };
		FDFB8AEF21361C9D0046850A /* CalendarViewDayMonthYearCell.swift */ = {isa = PBXFileReference; fileEncoding = 4; lastKnownFileType = sourcecode.swift; path = CalendarViewDayMonthYearCell.swift; sourceTree = "<group>"; };
/* End PBXFileReference section */

/* Begin PBXFrameworksBuildPhase section */
		A5CEC15720D980B30016922A /* Frameworks */ = {
			isa = PBXFrameworksBuildPhase;
			buildActionMask = 2147483647;
			files = (
				923DF2E72712B6AB00637646 /* libFluentUI.a in Frameworks */,
			);
			runOnlyForDeploymentPostprocessing = 0;
		};
/* End PBXFrameworksBuildPhase section */

/* Begin PBXGroup section */
		0AA8741326001F0500D47421 /* Persona */ = {
			isa = PBXGroup;
			children = (
				0AA874142600237A00D47421 /* PersonaView.swift */,
				0ACD82172620453B0035CD9F /* PersonaViewTokenSet.swift */,
				0AC8A8B127C72D4600D9FAF5 /* MSFPersonaView.swift */,
			);
			path = Persona;
			sourceTree = "<group>";
		};
		1168630122E131A20088B302 /* Tab Bar */ = {
			isa = PBXGroup;
			children = (
				7D0931C224AAAC8C0072458A /* SideTabBar.swift */,
				D64D8E11283D798D00D8D7D1 /* SideTabBarTokenSet.swift */,
				118D9847230BBA2300BC0B72 /* TabBarItem.swift */,
				D64D8E0F283BFAEC00D8D7D1 /* TabBarItemTokenSet.swift */,
				1168630222E131CF0088B302 /* TabBarItemView.swift */,
				D6A012492810764B00C90535 /* TabBarTokenSet.swift */,
				1168630322E131CF0088B302 /* TabBarView.swift */,
			);
			path = "Tab Bar";
			sourceTree = "<group>";
		};
		497DC2D62418585D008D86F8 /* Pill Button Bar */ = {
			isa = PBXGroup;
			children = (
				497DC2D824185885008D86F8 /* PillButton.swift */,
				497DC2D724185885008D86F8 /* PillButtonBar.swift */,
				D6F4098E274F1A1C001B80D4 /* PillButtonBarTokenSet.swift */,
				D6F4098827470E7F001B80D4 /* PillButtonTokenSet.swift */,
				86AF4F7425AFC746005D4253 /* PillButtonStyle.swift */,
			);
			path = "Pill Button Bar";
			sourceTree = "<group>";
		};
		4B1C06D228B7EB0300A5F941 /* Shimmer */ = {
			isa = PBXGroup;
			children = (
				4B0E060A28A248F40045E9BB /* ShimmerLinesShape.swift */,
				4B8A7675286ADCD300F90F3A /* ShimmerLinesView.swift */,
				4B8A76732862F49E00F90F3A /* ShimmerModifiers.swift */,
				C0EAAEAC2347E1DF00C7244E /* ShimmerView.swift */,
			);
			path = Shimmer;
			sourceTree = "<group>";
		};
		4BA9B8B5279F2940007536F5 /* Notification */ = {
			isa = PBXGroup;
			children = (
				43488C44270FAD0200124C71 /* FluentNotification.swift */,
				4BBD651E2755FD9500A8B09E /* MSFNotification.swift */,
				4B53505E27F63E3F0033B47F /* NotificationModifiers.swift */,
				4BF01D9927B37CF8005B32F2 /* NotificationTokenSet.swift */,
			);
			path = Notification;
			sourceTree = "<group>";
		};
		5306074E26A1E6A4002D49CF /* AvatarGroup */ = {
			isa = PBXGroup;
			children = (
				5306075126A1E6A4002D49CF /* AvatarGroup.swift */,
				ECA9218927A33A2D00B66117 /* AvatarGroupModifiers.swift */,
				ECA9218527A3301C00B66117 /* MSFAvatarGroup.swift */,
				5306074F26A1E6A4002D49CF /* AvatarGroupTokenSet.swift */,
			);
			path = AvatarGroup;
			sourceTree = "<group>";
		};
		5314DFE625F000740099271A /* Separator */ = {
			isa = PBXGroup;
			children = (
				A5DCA76321224026005F4CB7 /* Separator.swift */,
			);
			path = Separator;
			sourceTree = "<group>";
		};
		5314DFEB25F002240099271A /* ActivityIndicator */ = {
			isa = PBXGroup;
			children = (
				532FE3D026EA6D74007539C0 /* ActivityIndicator.swift */,
				532FE3CF26EA6D73007539C0 /* ActivityIndicatorModifiers.swift */,
				532FE3CE26EA6D73007539C0 /* ActivityIndicatorTokenSet.swift */,
				53E2EE0427860D010086D30D /* MSFActivityIndicator.swift */,
			);
			path = ActivityIndicator;
			sourceTree = "<group>";
		};
		5314DFEC25F0029C0099271A /* Button */ = {
			isa = PBXGroup;
			children = (
				53097D4527028B1100A6E4DC /* ButtonLegacy.swift */,
				EC65F78F292EDCEF002A1A23 /* ButtonLegacyTokenSet.swift */,
			);
			path = Button;
			sourceTree = "<group>";
		};
		5314DFEF25F003C60099271A /* DotView */ = {
			isa = PBXGroup;
			children = (
				FDD454ED21405B390006E84E /* DotView.swift */,
			);
			path = DotView;
			sourceTree = "<group>";
		};
		5314DFF025F0042E0099271A /* Label */ = {
			isa = PBXGroup;
			children = (
				A589F853211BA03200471C23 /* Label.swift */,
				6EB4B25D270ED6450005B808 /* BadgeLabel.swift */,
				4B4A2F2029A7E83100570CD4 /* LabelTokenSet.swift */,
			);
			path = Label;
			sourceTree = "<group>";
		};
		5314DFF325F006060099271A /* TouchForwardingView */ = {
			isa = PBXGroup;
			children = (
				B483323621DEB5A00022B4CC /* TouchForwardingView.swift */,
			);
			path = TouchForwardingView;
			sourceTree = "<group>";
		};
		5314DFF425F0069C0099271A /* IndeterminateProgressBar */ = {
			isa = PBXGroup;
			children = (
				5328D96F26FBA3D700F3723B /* IndeterminateProgressBar.swift */,
				5328D96D26FBA3D600F3723B /* IndeterminateProgressBarModifiers.swift */,
				5328D96C26FBA3D600F3723B /* IndeterminateProgressBarTokenSet.swift */,
				53E2EE06278799B30086D30D /* MSFIndeterminateProgressBar.swift */,
			);
			path = IndeterminateProgressBar;
			sourceTree = "<group>";
		};
		5314DFF525F007020099271A /* EasyTapButton */ = {
			isa = PBXGroup;
			children = (
				FD5BBE42214C73CE008964B4 /* EasyTapButton.swift */,
			);
			path = EasyTapButton;
			sourceTree = "<group>";
		};
		5314DFF625F0079B0099271A /* BarButtonItems */ = {
			isa = PBXGroup;
			children = (
				A52648DB2316F4F9003342A0 /* BarButtonItems.swift */,
			);
			path = BarButtonItems;
			sourceTree = "<group>";
		};
		5314DFF725F007FF0099271A /* ResizingHandleView */ = {
			isa = PBXGroup;
			children = (
				A5237ACA21DED7030040BF27 /* ResizingHandleView.swift */,
				EC27B8652807A63C00A40B9A /* ResizingHandleTokenSet.swift */,
			);
			path = ResizingHandleView;
			sourceTree = "<group>";
		};
		5314DFF825F008870099271A /* TwoLineTitleView */ = {
			isa = PBXGroup;
			children = (
				FD5BBE40214C6AF3008964B4 /* TwoLineTitleView.swift */,
			);
			path = TwoLineTitleView;
			sourceTree = "<group>";
		};
		5314DFF925F008F10099271A /* Obscurable */ = {
			isa = PBXGroup;
			children = (
				FDA1AF8B21484625001AE720 /* BlurringView.swift */,
				A5B87B03211E22B70038C37C /* DimmingView.swift */,
				53BCB0CD253A4E8C00620960 /* Obscurable.swift */,
			);
			path = Obscurable;
			sourceTree = "<group>";
		};
		5336B16E27F77EB700B01E0D /* HUD */ = {
			isa = PBXGroup;
			children = (
				5336B17327F77EB700B01E0D /* HeadsUpDisplay.swift */,
				5336B17F27FB6D9B00B01E0D /* HeadsUpDisplayTokenSet.swift */,
				5336B17227F77EB700B01E0D /* HUD.swift */,
				5336B17027F77EB700B01E0D /* HUDModifiers.swift */,
				532299FF27FE108400C016A2 /* MSFHeadsUpDisplay.swift */,
				5336B17427F77EB700B01E0D /* HUD.resources.xcfilelist */,
			);
			path = HUD;
			sourceTree = "<group>";
		};
		536AEF2125F1EC0300A36206 /* Vnext */ = {
			isa = PBXGroup;
			children = (
				536AEF2E25F1EC0300A36206 /* Button */,
				EC6A71E8273DB98F0076A586 /* Divider */,
				536AEF3225F1EC0300A36206 /* List */,
				0AA8741326001F0500D47421 /* Persona */,
				4B1C06D228B7EB0300A5F941 /* Shimmer */,
			);
			path = Vnext;
			sourceTree = "<group>";
		};
		536AEF2E25F1EC0300A36206 /* Button */ = {
			isa = PBXGroup;
			children = (
				53097D01270288FB00A6E4DC /* Button.swift */,
				53097D02270288FB00A6E4DC /* ButtonModifiers.swift */,
				53097D03270288FB00A6E4DC /* ButtonTokenSet.swift */,
				53097CFF270288FB00A6E4DC /* MSFButton.swift */,
			);
			path = Button;
			sourceTree = "<group>";
		};
		536AEF3225F1EC0300A36206 /* List */ = {
			isa = PBXGroup;
			children = (
				0A3CD0B027BCA36000DBE728 /* HeaderModifiers.swift */,
				53097D0E2702890800A6E4DC /* HeaderTokenSet.swift */,
				53097D0F2702890800A6E4DC /* List.swift */,
				53097D152702890900A6E4DC /* ListCell.swift */,
				53097D112702890800A6E4DC /* ListCellTokenSet.swift */,
				53097D132702890800A6E4DC /* ListHeader.swift */,
				0A3CD0B227BDD26A00DBE728 /* MSFList.swift */,
			);
			path = List;
			sourceTree = "<group>";
		};
		53FC90BE25672F97008A06FD /* xcode */ = {
			isa = PBXGroup;
			children = (
				53FC90C02567300A008A06FD /* FluentUI_common.xcconfig */,
				53FC90F625673626008A06FD /* FluentUI_debug.xcconfig */,
				53FC90F525673626008A06FD /* FluentUI_release.xcconfig */,
				53FC90F925673627008A06FD /* FluentUILib_common.xcconfig */,
				C7752C7C2790C1F40012F860 /* FluentUILib_debug.xcconfig */,
				C7752C7B2790C1F40012F860 /* FluentUILib_release.xcconfig */,
				53FC90FA25673627008A06FD /* FluentUIResources.xcconfig */,
				53FC90F725673626008A06FD /* FluentUITests.xcconfig */,
			);
			path = xcode;
			sourceTree = "<group>";
		};
		80B1F6F52628CDEB004DFEE5 /* Bottom Sheet */ = {
			isa = PBXGroup;
			children = (
				80AECBD82629F18E005AF2F3 /* BottomSheetController.swift */,
				80AECBF1262FC34E005AF2F3 /* BottomSheetPassthroughView.swift */,
				804EDE1428C00CA400371C6B /* ContentHeightResolutionContext.swift */,
				4BAFED0C296BD5E400695590 /* BottomSheetTokenSet.swift */,
			);
			path = "Bottom Sheet";
			sourceTree = "<group>";
		};
		80B52538264CA5BC00E3FD32 /* Bottom Commanding */ = {
			isa = PBXGroup;
			children = (
				8035CAAA2633A442007B3FD1 /* BottomCommandingController.swift */,
				8035CACA26377C14007B3FD1 /* CommandingItem.swift */,
				8035CADC2638E435007B3FD1 /* CommandingSection.swift */,
			);
			path = "Bottom Commanding";
			sourceTree = "<group>";
		};
		922AF01926615B03005DB168 /* PersonaButton */ = {
			isa = PBXGroup;
			children = (
				92B7E6A12684262900EFC15E /* MSFPersonaButton.swift */,
				92088EF72666DB2C003F571A /* PersonaButton.swift */,
				927EB2BC278627440069753D /* PersonaButtonModifiers.swift */,
				927E34C62668350800998031 /* PersonaButtonTokenSet.swift */,
			);
			path = PersonaButton;
			sourceTree = "<group>";
		};
		923DF2E62712B6AB00637646 /* Frameworks */ = {
			isa = PBXGroup;
			children = (
			);
			name = Frameworks;
			sourceTree = "<group>";
		};
		925D461926FD124B00179583 /* Theme */ = {
			isa = PBXGroup;
			children = (
				925D461A26FD126800179583 /* Tokens */,
				923DB9D3274CB65700D8E58A /* FluentTheme.swift */,
				9231F10229BB99090079CD94 /* FluentTheme+Tokens.swift */,
			);
			path = Theme;
			sourceTree = "<group>";
		};
		925D461A26FD126800179583 /* Tokens */ = {
			isa = PBXGroup;
			children = (
				925D461E26FD18B200179583 /* AliasTokens.swift */,
				92DEE2232723D34400E31ED0 /* ControlTokenSet.swift */,
				92E7AD4E26FE51FF00AE7FF8 /* DynamicColor.swift */,
				92016FF7299DF34A00660DB7 /* EmptyTokenSet.swift */,
				925728F8276D6B5800EE1019 /* FontInfo.swift */,
				925D461B26FD133600179583 /* GlobalTokens.swift */,
				92D5FDFA28A713990087894B /* LinearGradientInfo.swift */,
				925728F6276D6AF800EE1019 /* ShadowInfo.swift */,
				923DB9D2274CB65700D8E58A /* TokenizedControl.swift */,
				922A34DE27BB87990062721F /* TokenizedControlView.swift */,
				92EE82AC27025A94009D52B5 /* TokenSet.swift */,
			);
			path = Tokens;
			sourceTree = "<group>";
		};
		92D5597C26A0FC9700328FD3 /* Card Nudge */ = {
			isa = PBXGroup;
			children = (
				92D5598026A0FD2800328FD3 /* CardNudge.swift */,
				92079C8E26B66E5100D688DA /* CardNudgeModifiers.swift */,
				920945472703DDA000B38E1A /* CardNudgeTokenSet.swift */,
				92A1E4F326A791590007ED60 /* MSFCardNudge.swift */,
			);
			path = "Card Nudge";
			sourceTree = "<group>";
		};
		92F2C5FD267287CF0087C65B /* PersonaButtonCarousel */ = {
			isa = PBXGroup;
			children = (
				9275105426815A7100F12730 /* MSFPersonaButtonCarousel.swift */,
				929DD258266ED3B600E8175E /* PersonaButtonCarousel.swift */,
				92D49053278FF4E50085C018 /* PersonaButtonCarouselModifiers.swift */,
				929DD255266ED3AC00E8175E /* PersonaButtonCarouselTokenSet.swift */,
			);
			path = PersonaButtonCarousel;
			sourceTree = "<group>";
		};
		A5961F9B218A251E00E2A506 /* Popup Menu */ = {
			isa = PBXGroup;
			children = (
				A5961F9C218A254D00E2A506 /* PopupMenuController.swift */,
				A5961F9E218A256B00E2A506 /* PopupMenuItem.swift */,
				A5961FA2218A25D100E2A506 /* PopupMenuItemCell.swift */,
				EC24DBC928BD99860026EF92 /* PopupMenuItemTokenSet.swift */,
				0BCEFADD2485FEC00088CEE5 /* PopupMenuProtocols.swift */,
				A5961FA0218A25C400E2A506 /* PopupMenuSection.swift */,
				A5961FA4218A260500E2A506 /* PopupMenuSectionHeaderView.swift */,
				EC24DBC728BD95980026EF92 /* PopupMenuTokenSet.swift */,
			);
			path = "Popup Menu";
			sourceTree = "<group>";
		};
		A5B87AED211BCA4A0038C37C /* Extensions */ = {
			isa = PBXGroup;
			children = (
				FD41C8B422DD3EA20086F899 /* NSLayoutConstraint+Extensions.swift */,
				A559BB7D212B6D100055E107 /* String+Extension.swift */,
				A56CE7B522E68A7800AA77EE /* UIColor+Extensions.swift */,
				A5961FA6218A2E4500E2A506 /* UIImage+Extensions.swift */,
				FD41C8B122DD3BB70086F899 /* UIScrollView+Extensions.swift */,
				A5B87B05211E23650038C37C /* UIView+Extensions.swift */,
				4BF01D9F27B3A861005B32F2 /* UIApplication+Extensions.swift */,
			);
			path = Extensions;
			sourceTree = "<group>";
		};
		A5B87AF2211E13D00038C37C /* Drawer */ = {
			isa = PBXGroup;
			children = (
				A54D97D9217A5FC10072681A /* CALayer+Extensions.swift */,
				A5B87AF3211E16360038C37C /* DrawerController.swift */,
				A5B87AF5211E16360038C37C /* DrawerPresentationController.swift */,
				A5237ACC21ED6CA70040BF27 /* DrawerShadowView.swift */,
				EC5982DB27CEC02100FD048D /* DrawerTokenSet.swift */,
				A5B87AF4211E16360038C37C /* DrawerTransitionAnimator.swift */,
			);
			path = Drawer;
			sourceTree = "<group>";
		};
		A5CEC14720D980B20016922A = {
			isa = PBXGroup;
			children = (
				F5784DB9285D031800DBEAD6 /* docs */,
				A257F82B251D98F3002CAA6E /* FluentUI-ios.xcassets */,
				A5CEC15320D980B20016922A /* FluentUI */,
				A5DA88FD226FAA01000A8EA8 /* FluentUI.Resources */,
				A5CEC15E20D980B30016922A /* FluentUI.Tests */,
				53FC90BE25672F97008A06FD /* xcode */,
				A5CEC15220D980B20016922A /* Products */,
				923DF2E62712B6AB00637646 /* Frameworks */,
			);
			sourceTree = "<group>";
		};
		A5CEC15220D980B20016922A /* Products */ = {
			isa = PBXGroup;
			children = (
				A5CEC15A20D980B30016922A /* FluentUITests.xctest */,
				A5DA88FC226FAA01000A8EA8 /* FluentUIResources-ios.bundle */,
				8FD01166228A820600D25925 /* libFluentUI.a */,
			);
			name = Products;
			sourceTree = "<group>";
		};
		A5CEC15320D980B20016922A /* FluentUI */ = {
			isa = PBXGroup;
			children = (
				5314DFEB25F002240099271A /* ActivityIndicator */,
				C77A04F325F04CFB001B3EB6 /* Avatar */,
				5306074E26A1E6A4002D49CF /* AvatarGroup */,
				B4F118EA21C8270F00855942 /* Badge Field */,
				5314DFF625F0079B0099271A /* BarButtonItems */,
				80B52538264CA5BC00E3FD32 /* Bottom Commanding */,
				80B1F6F52628CDEB004DFEE5 /* Bottom Sheet */,
				5314DFEC25F0029C0099271A /* Button */,
				FDFB8AE921361C860046850A /* Calendar */,
				CCC18C2A2501B1A900BE830E /* Card */,
				92D5597C26A0FC9700328FD3 /* Card Nudge */,
				FC414E1D258876D400069E73 /* Command Bar */,
				A5CEC16B20D98EBF0016922A /* Core */,
				FD599D0021347FA0008845EE /* Date Time Pickers */,
				5314DFEF25F003C60099271A /* DotView */,
				A5B87AF2211E13D00038C37C /* Drawer */,
				5314DFF525F007020099271A /* EasyTapButton */,
				A5B87AED211BCA4A0038C37C /* Extensions */,
				5336B16E27F77EB700B01E0D /* HUD */,
				5314DFF425F0069C0099271A /* IndeterminateProgressBar */,
				5314DFF025F0042E0099271A /* Label */,
				FD41C86D22DD12A20086F899 /* Navigation */,
				4BA9B8B5279F2940007536F5 /* Notification */,
				5314DFF925F008F10099271A /* Obscurable */,
				C77A04EB25F0469C001B3EB6 /* Other Cells */,
				B426613C214731AC00E25423 /* People Picker */,
				922AF01926615B03005DB168 /* PersonaButton */,
				92F2C5FD267287CF0087C65B /* PersonaButtonCarousel */,
				497DC2D62418585D008D86F8 /* Pill Button Bar */,
				A5961F9B218A251E00E2A506 /* Popup Menu */,
				FD7254EE2147382D002F4069 /* Presenters */,
				5314DFF725F007FF0099271A /* ResizingHandleView */,
				ECEBA8F625EDEFF70048EE24 /* SegmentedControl */,
				5314DFE625F000740099271A /* Separator */,
				C0A0D75D233AEA9900F432FD /* Shimmer */,
				1168630122E131A20088B302 /* Tab Bar */,
				B444D6B421825B510002B4D4 /* Table View */,
				EC98E2AB2980C0C000B9DF91 /* TextField */,
				FD7DF05A21FA7F3200857267 /* Tooltip */,
				5314DFF325F006060099271A /* TouchForwardingView */,
				5314DFF825F008870099271A /* TwoLineTitleView */,
				C0938E42235E8EAF00256251 /* Utilities */,
				536AEF2125F1EC0300A36206 /* Vnext */,
				A5CEC17020D996120016922A /* Resources */,
				A5CEC25720E6A64E0016922A /* Configuration */,
			);
			path = FluentUI;
			sourceTree = "<group>";
		};
		A5CEC15E20D980B30016922A /* FluentUI.Tests */ = {
			isa = PBXGroup;
			children = (
				8FA3CB5A246B19EA0049E431 /* ColorTests.swift */,
				FD053A342224CA33009B6378 /* DatePickerControllerTests.swift */,
				A5CEC15F20D980B30016922A /* FluentUITests.swift */,
				924268A1277AD9F700C5A452 /* FontTests.swift */,
				A5CEC16120D980B30016922A /* Info.plist */,
			);
			path = FluentUI.Tests;
			sourceTree = "<group>";
		};
		A5CEC16B20D98EBF0016922A /* Core */ = {
			isa = PBXGroup;
			children = (
				925D461926FD124B00179583 /* Theme */,
				D6296DAD295B7C9F002E8EB6 /* ColorProviding.swift */,
				923DB9D6274CB66D00D8E58A /* ControlHostingView.swift */,
				A559BB82212B7D870055E107 /* FluentUIFramework.swift */,
				535559E22711411E0094A871 /* FluentUIHostingController.swift */,
				530D9C5227EE7B2C00BDCBBF /* SwiftUI+ViewAnimation.swift */,
				5373D56F2694D66F0032A3B4 /* SwiftUI+ViewModifiers.swift */,
				530D9C5027EE388200BDCBBF /* SwiftUI+ViewPresentation.swift */,
				5373D56D2694D66F0032A3B4 /* UIKit+SwiftUI_interoperability.swift */,
				566C664828CB97210032314C /* module.modulemap */,
			);
			path = Core;
			sourceTree = "<group>";
		};
		A5CEC17020D996120016922A /* Resources */ = {
			isa = PBXGroup;
			children = (
				A5CEC17320D997CF0016922A /* Localization */,
			);
			path = Resources;
			sourceTree = "<group>";
		};
		A5CEC17320D997CF0016922A /* Localization */ = {
			isa = PBXGroup;
			children = (
				A559BB81212B6FA40055E107 /* Localizable.strings */,
				A5DF1EAD2213B26900CC741A /* Localizable.stringsdict */,
			);
			path = Localization;
			sourceTree = "<group>";
		};
		A5CEC25720E6A64E0016922A /* Configuration */ = {
			isa = PBXGroup;
			children = (
				A5CEC15420D980B20016922A /* FluentUI.h */,
			);
			name = Configuration;
			sourceTree = "<group>";
		};
		A5DA88FD226FAA01000A8EA8 /* FluentUI.Resources */ = {
			isa = PBXGroup;
			children = (
				A5DA88FE226FAA01000A8EA8 /* Info.plist */,
			);
			path = FluentUI.Resources;
			sourceTree = "<group>";
		};
		B426613C214731AC00E25423 /* People Picker */ = {
			isa = PBXGroup;
			children = (
				B47B58B722F8E5840078DE38 /* PeoplePicker.swift */,
				B4BA27872319DC0D0001563C /* PersonaBadgeViewDataSource.swift */,
				B46D3F922151D95F0029772C /* PersonaCell.swift */,
				B46D3F9C215985AC0029772C /* PersonaListView.swift */,
			);
			path = "People Picker";
			sourceTree = "<group>";
		};
		B444D6B421825B510002B4D4 /* Table View */ = {
			isa = PBXGroup;
			children = (
				B498141321E424920077B48D /* TableViewCell.swift */,
				2A9745DD281733D700E1A1FD /* TableViewCellTokenSet.swift */,
				B4EF66502294A664007FEAB0 /* TableViewHeaderFooterView.swift */,
			);
			path = "Table View";
			sourceTree = "<group>";
		};
		B4F118EA21C8270F00855942 /* Badge Field */ = {
			isa = PBXGroup;
			children = (
				B45EB78F219E310F008646A2 /* BadgeField.swift */,
				B4A8BBCC21BF6D6900D5E3ED /* BadgeStringExtractor.swift */,
				B444D6B52183A9740002B4D4 /* BadgeView.swift */,
				3AFD1FE629B1222900762E29 /* BadgeViewTokenSet.swift */,
			);
			path = "Badge Field";
			sourceTree = "<group>";
		};
		C0938E42235E8EAF00256251 /* Utilities */ = {
			isa = PBXGroup;
			children = (
				C0938E43235E8ED500256251 /* AnimationSynchronizer.swift */,
			);
			path = Utilities;
			sourceTree = "<group>";
		};
		C0A0D75D233AEA9900F432FD /* Shimmer */ = {
			isa = PBXGroup;
			children = (
				569B036A2903835E00940044 /* ShimmerTokenSet.swift */,
				569B036629037AB700940044 /* ShimmerLinesView.swift */,
				569B036729037AB700940044 /* ShimmerView.swift */,
			);
			path = Shimmer;
			sourceTree = "<group>";
		};
		C77A04EB25F0469C001B3EB6 /* Other Cells */ = {
			isa = PBXGroup;
			children = (
				B4E782C02176AD5E00A7DFCE /* ActionsCell.swift */,
				B4E782C221793AB200A7DFCE /* ActivityIndicatorCell.swift */,
				B441478C228CDA130040E88E /* BooleanCell.swift */,
				B4E782C62179509A00A7DFCE /* CenteredLabelCell.swift */,
				7DC2FB2724C0ED1100367A55 /* TableViewCellFileAccessoryView.swift */,
				C77A04EC25F046EB001B3EB6 /* Date+CellFileAccessoryView.swift */,
			);
			path = "Other Cells";
			sourceTree = "<group>";
		};
		C77A04F325F04CFB001B3EB6 /* Avatar */ = {
			isa = PBXGroup;
			children = (
				5373D5612694D65C0032A3B4 /* Avatar.swift */,
				5303259926B31B6B00611D05 /* AvatarModifiers.swift */,
				5373D5602694D65C0032A3B4 /* AvatarTokenSet.swift */,
				EC5982D727BF348700FD048D /* MSFAvatar.swift */,
				EC5982D927C703ED00FD048D /* ShapeCutout.swift */,
				5373D5632694D65C0032A3B4 /* MSFAvatarPresence.swift */,
				B4EF53C2215AF1AB00573E8F /* Persona.swift */,
			);
			path = Avatar;
			sourceTree = "<group>";
		};
		CCC18C2A2501B1A900BE830E /* Card */ = {
			isa = PBXGroup;
			children = (
				CCC18C2B2501B22F00BE830E /* CardView.swift */,
			);
			path = Card;
			sourceTree = "<group>";
		};
<<<<<<< HEAD
		EC6A71E8273DB98F0076A586 /* Divider */ = {
			isa = PBXGroup;
			children = (
				EC02A5F227472EF400E81B3E /* DividerTokenSet.swift */,
				EC02A5F4274DD19500E81B3E /* MSFDivider.swift */,
			);
			path = Divider;
			sourceTree = "<group>";
		};
=======
>>>>>>> 4ced9de7
		EC98E2AB2980C0C000B9DF91 /* TextField */ = {
			isa = PBXGroup;
			children = (
				EC98E2AC2980C15C00B9DF91 /* FluentTextField.swift */,
				EC98E2AF298D978C00B9DF91 /* FluentTextFieldInternal.swift */,
				EC98E2B3298D989100B9DF91 /* FluentTextInputError.swift */,
				EC98E2B1298D97EC00B9DF91 /* TextFieldTokenSet.swift */,
			);
			path = TextField;
			sourceTree = "<group>";
		};
		ECEBA8F625EDEFF70048EE24 /* SegmentedControl */ = {
			isa = PBXGroup;
			children = (
				ECEBA8FB25EDF3380048EE24 /* SegmentedControl.swift */,
				EC5982DD27D2EA6100FD048D /* SegmentedControlTokenSet.swift */,
				C708B04B260A8696007190FA /* SegmentItem.swift */,
				C708B055260A86FA007190FA /* SegmentPillButton.swift */,
			);
			path = SegmentedControl;
			sourceTree = "<group>";
		};
		FC414E1D258876D400069E73 /* Command Bar */ = {
			isa = PBXGroup;
			children = (
				FC414E1E258876FB00069E73 /* CommandBar.swift */,
				FC414E4E2588B65C00069E73 /* CommandBarItem.swift */,
				FC414E2A25887A4B00069E73 /* CommandBarButton.swift */,
				FC414E242588798000069E73 /* CommandBarButtonGroupView.swift */,
				94A7EC192836DCB100BFFBAE /* CommandBarCommandGroupsView.swift */,
				0AD70F5926E80A5D008774EC /* CommandBarTokenSet.swift */,
			);
			path = "Command Bar";
			sourceTree = "<group>";
		};
		FD256C5C2183D77900EC9588 /* Views */ = {
			isa = PBXGroup;
			children = (
				FDFB8AEE21361C9D0046850A /* CalendarViewDayCell.swift */,
				FDFB8AED21361C9D0046850A /* CalendarViewDayMonthCell.swift */,
				FDFB8AEF21361C9D0046850A /* CalendarViewDayMonthYearCell.swift */,
				FDFB8AEC21361C9D0046850A /* CalendarViewDayTodayCell.swift */,
				FDFB8AEA21361C950046850A /* CalendarViewMonthBannerView.swift */,
				FD599D072134AB0E008845EE /* CalendarViewWeekdayHeadingView.swift */,
			);
			path = Views;
			sourceTree = "<group>";
		};
		FD41C86D22DD12A20086F899 /* Navigation */ = {
			isa = PBXGroup;
			children = (
				FD41C87F22DD13230086F899 /* NavigationController.swift */,
				FD41C87B22DD13230086F899 /* NavigationBar.swift */,
				FD41C87E22DD13230086F899 /* SearchBar.swift */,
				6ED4C11C2696AE4000C30BD6 /* BadgeLabelButton.swift */,
				FD41C8BD22DD47120086F899 /* UINavigationItem+Navigation.swift */,
				FD9DA7B4232C33A80013E41B /* UIViewController+Navigation.swift */,
				6ED4C11A2695A6E800C30BD6 /* UIBarButtonItem+BadgeValue.swift */,
				FD41C87222DD13230086F899 /* Helpers */,
				FD41C86F22DD13230086F899 /* Shy Header */,
				FD41C87922DD13230086F899 /* Views */,
			);
			path = Navigation;
			sourceTree = "<group>";
		};
		FD41C86F22DD13230086F899 /* Shy Header */ = {
			isa = PBXGroup;
			children = (
				FD41C87022DD13230086F899 /* ShyHeaderController.swift */,
				FD41C87122DD13230086F899 /* ShyHeaderView.swift */,
			);
			path = "Shy Header";
			sourceTree = "<group>";
		};
		FD41C87222DD13230086F899 /* Helpers */ = {
			isa = PBXGroup;
			children = (
				FD41C86E22DD13230086F899 /* ContentScrollViewTraits.swift */,
				FD41C88022DD13230086F899 /* NavigationAnimator.swift */,
			);
			path = Helpers;
			sourceTree = "<group>";
		};
		FD41C87922DD13230086F899 /* Views */ = {
			isa = PBXGroup;
			children = (
				FD41C87A22DD13230086F899 /* LargeTitleView.swift */,
			);
			path = Views;
			sourceTree = "<group>";
		};
		FD4F2A1C214ADBBF00C437D6 /* Date Picker */ = {
			isa = PBXGroup;
			children = (
				FD4F2A1F214AE20400C437D6 /* DatePickerController.swift */,
				FD256C5A2183B90B00EC9588 /* DatePickerSelectionManager.swift */,
			);
			path = "Date Picker";
			sourceTree = "<group>";
		};
		FD599D0021347FA0008845EE /* Date Time Pickers */ = {
			isa = PBXGroup;
			children = (
				FD5BBE3A214B2F44008964B4 /* Date+Extensions.swift */,
				FD9A5C862179464F00D224D9 /* DateComponents+Extensions.swift */,
				FD77752F21A490BA00033D58 /* DateTimePicker.swift */,
				FD777528219E3F6C00033D58 /* DayOfMonth.swift */,
				FD1FAE1A2272464B00A5DBA4 /* GenericDateTimePicker.swift */,
				C77A04B625F03DD1001B3EB6 /* String+Date.swift */,
				FD4F2A1C214ADBBF00C437D6 /* Date Picker */,
				FD5C8C2A2190C3470063562C /* Date Time Picker */,
			);
			path = "Date Time Pickers";
			sourceTree = "<group>";
		};
		FD5C8C2A2190C3470063562C /* Date Time Picker */ = {
			isa = PBXGroup;
			children = (
				FD5ADBF32190CDC80005A9AF /* DateTimePickerController.swift */,
				FD97580521910FE800B67319 /* Views */,
			);
			path = "Date Time Picker";
			sourceTree = "<group>";
		};
		FD7254EE2147382D002F4069 /* Presenters */ = {
			isa = PBXGroup;
			children = (
				FDA1AF9221487225001AE720 /* CardPresentationController.swift */,
				FD0D29D52151A3D700E8655E /* CardPresenterNavigationController.swift */,
				FDA1AF90214871B5001AE720 /* CardTransitionAnimator.swift */,
				FD4F2A1A2148937100C437D6 /* PageCardPresenterController.swift */,
			);
			path = Presenters;
			sourceTree = "<group>";
		};
		FD7DF05A21FA7F3200857267 /* Tooltip */ = {
			isa = PBXGroup;
			children = (
				FD7DF05B21FA7F5000857267 /* Tooltip.swift */,
				4B14B18E28F8DBE40099D52A /* TooltipTokenSet.swift */,
				4B4A2719292CD47100FA1D6D /* TooltipView.swift */,
				FD7DF05D21FA7FC100857267 /* TooltipViewController.swift */,
			);
			path = Tooltip;
			sourceTree = "<group>";
		};
		FD97580521910FE800B67319 /* Views */ = {
			isa = PBXGroup;
			children = (
				FD9758062191118D00B67319 /* DateTimePickerView.swift */,
				FD9758092191118E00B67319 /* DateTimePickerViewComponent.swift */,
				FD97580A2191118E00B67319 /* DateTimePickerViewComponentCell.swift */,
				FD9758082191118E00B67319 /* DateTimePickerViewComponentTableView.swift */,
				FD9758072191118E00B67319 /* DateTimePickerViewDataSource.swift */,
				FD77752C219E62E100033D58 /* DateTimePickerViewLayout.swift */,
			);
			path = Views;
			sourceTree = "<group>";
		};
		FDFB8AE921361C860046850A /* Calendar */ = {
			isa = PBXGroup;
			children = (
				FD77752A219E455A00033D58 /* AccessibilityContainerView.swift */,
				FD599D052134A682008845EE /* AccessibleViewDelegate.swift */,
				FD7254E82147059D002F4069 /* Calendar+Extensions.swift */,
				FDF41ED82141A02200EC527C /* CalendarConfiguration.swift */,
				FD599D0121348439008845EE /* CalendarView.swift */,
				FD599D0B2134AB1E008845EE /* CalendarViewDataSource.swift */,
				FD599D092134AB15008845EE /* CalendarViewLayout.swift */,
				FD256C5C2183D77900EC9588 /* Views */,
			);
			path = Calendar;
			sourceTree = "<group>";
		};
/* End PBXGroup section */

/* Begin PBXNativeTarget section */
		8FD01165228A820600D25925 /* FluentUILib */ = {
			isa = PBXNativeTarget;
			buildConfigurationList = 8FD0116A228A820600D25925 /* Build configuration list for PBXNativeTarget "FluentUILib" */;
			buildPhases = (
				566C664928CB994F0032314C /* Copy module.modulemap */,
				8FD01162228A820600D25925 /* Sources */,
				FD256C59218392B800EC9588 /* Run swiftlint */,
				923DF2E4271166DB00637646 /* Copy FluentUI-Swift.h */,
			);
			buildRules = (
			);
			dependencies = (
				8FD011C8228A831700D25925 /* PBXTargetDependency */,
			);
			name = FluentUILib;
			productName = OfficeUIFabricStaticLib;
			productReference = 8FD01166228A820600D25925 /* libFluentUI.a */;
			productType = "com.apple.product-type.library.static";
		};
		A5CEC15920D980B30016922A /* FluentUITests */ = {
			isa = PBXNativeTarget;
			buildConfigurationList = A5CEC16820D980B30016922A /* Build configuration list for PBXNativeTarget "FluentUITests" */;
			buildPhases = (
				A5CEC15620D980B30016922A /* Sources */,
				A5CEC15720D980B30016922A /* Frameworks */,
				A5CEC15820D980B30016922A /* Resources */,
			);
			buildRules = (
			);
			dependencies = (
			);
			name = FluentUITests;
			productName = OfficeUIFabricTests;
			productReference = A5CEC15A20D980B30016922A /* FluentUITests.xctest */;
			productType = "com.apple.product-type.bundle.unit-test";
		};
		A5DA88FB226FAA01000A8EA8 /* FluentUIResources */ = {
			isa = PBXNativeTarget;
			buildConfigurationList = A5DA88FF226FAA01000A8EA8 /* Build configuration list for PBXNativeTarget "FluentUIResources" */;
			buildPhases = (
				A5DA88FA226FAA01000A8EA8 /* Resources */,
			);
			buildRules = (
			);
			dependencies = (
			);
			name = FluentUIResources;
			productName = OfficeUIFabricResources;
			productReference = A5DA88FC226FAA01000A8EA8 /* FluentUIResources-ios.bundle */;
			productType = "com.apple.product-type.bundle";
		};
/* End PBXNativeTarget section */

/* Begin PBXProject section */
		A5CEC14820D980B20016922A /* Project object */ = {
			isa = PBXProject;
			attributes = {
				LastSwiftUpdateCheck = 1020;
				LastUpgradeCheck = 1240;
				ORGANIZATIONNAME = "Microsoft Corporation";
				TargetAttributes = {
					8FD01165228A820600D25925 = {
						CreatedOnToolsVersion = 10.2.1;
						LastSwiftMigration = 1020;
					};
					A5CEC15920D980B30016922A = {
						CreatedOnToolsVersion = 9.4.1;
						LastSwiftMigration = 1020;
					};
					A5DA88FB226FAA01000A8EA8 = {
						CreatedOnToolsVersion = 10.2.1;
					};
				};
			};
			buildConfigurationList = A5CEC14B20D980B20016922A /* Build configuration list for PBXProject "FluentUI" */;
			compatibilityVersion = "Xcode 9.3";
			developmentRegion = en;
			hasScannedForEncodings = 0;
			knownRegions = (
				en,
				Base,
				ar,
				ca,
				cs,
				da,
				de,
				el,
				"en-GB",
				"es-MX",
				es,
				fi,
				fr,
				he,
				hi,
				hr,
				hu,
				id,
				it,
				ja,
				ko,
				ms,
				"nb-NO",
				nl,
				pl,
				"pt-BR",
				"pt-PT",
				ro,
				ru,
				sk,
				sv,
				th,
				tr,
				uk,
				vi,
				"zh-Hans",
				"zh-Hant",
			);
			mainGroup = A5CEC14720D980B20016922A;
			productRefGroup = A5CEC15220D980B20016922A /* Products */;
			projectDirPath = "";
			projectRoot = "";
			targets = (
				A5DA88FB226FAA01000A8EA8 /* FluentUIResources */,
				8FD01165228A820600D25925 /* FluentUILib */,
				A5CEC15920D980B30016922A /* FluentUITests */,
			);
		};
/* End PBXProject section */

/* Begin PBXResourcesBuildPhase section */
		A5CEC15820D980B30016922A /* Resources */ = {
			isa = PBXResourcesBuildPhase;
			buildActionMask = 2147483647;
			files = (
				923DF2E82712B6C400637646 /* FluentUIResources-ios.bundle in Resources */,
			);
			runOnlyForDeploymentPostprocessing = 0;
		};
		A5DA88FA226FAA01000A8EA8 /* Resources */ = {
			isa = PBXResourcesBuildPhase;
			buildActionMask = 2147483647;
			files = (
				A542A9D7226FC01100204A52 /* Localizable.strings in Resources */,
				A542A9D8226FC01700204A52 /* Localizable.stringsdict in Resources */,
				A257F82C251D98F3002CAA6E /* FluentUI-ios.xcassets in Resources */,
			);
			runOnlyForDeploymentPostprocessing = 0;
		};
/* End PBXResourcesBuildPhase section */

/* Begin PBXShellScriptBuildPhase section */
		923DF2E4271166DB00637646 /* Copy FluentUI-Swift.h */ = {
			isa = PBXShellScriptBuildPhase;
			buildActionMask = 2147483647;
			files = (
			);
			inputFileListPaths = (
			);
			inputPaths = (
				"$(FLUENT_HSP_INPUT)/FluentUI-Swift.h",
			);
			name = "Copy FluentUI-Swift.h";
			outputFileListPaths = (
			);
			outputPaths = (
				"$(FLUENT_HSP_OUTPUT)/FluentUI-Swift.h",
			);
			runOnlyForDeploymentPostprocessing = 0;
			shellPath = /bin/sh;
			shellScript = "echo \"Copying FluentUI-Swift.h from $FLUENT_HSP_INPUT to $FLUENT_HSP_OUTPUT\"\n\n# Ensure the target include path exists\nmkdir -p $FLUENT_HSP_OUTPUT\n\n# Copy any file that looks like a Swift generated header to the include path\ncp $FLUENT_HSP_INPUT/FluentUI-Swift.h $FLUENT_HSP_OUTPUT\n";
		};
		FD256C59218392B800EC9588 /* Run swiftlint */ = {
			isa = PBXShellScriptBuildPhase;
			alwaysOutOfDate = 1;
			buildActionMask = 2147483647;
			files = (
			);
			inputPaths = (
			);
			name = "Run swiftlint";
			outputPaths = (
			);
			runOnlyForDeploymentPostprocessing = 0;
			shellPath = /bin/sh;
			shellScript = "# Adds support for Apple Silicon brew directory\nexport PATH=\"$PATH:/opt/homebrew/bin\"\n\nif which swiftlint >/dev/null; then\n    export LINTPATH=\"${LOCROOT}/./\"\n    swiftlint --config ../.swiftlint.yml\nelse\n    echo \"warning: SwiftLint not installed, download from https://github.com/realm/SwiftLint\"\nfi\n";
		};
/* End PBXShellScriptBuildPhase section */

/* Begin PBXSourcesBuildPhase section */
		8FD01162228A820600D25925 /* Sources */ = {
			isa = PBXSourcesBuildPhase;
			buildActionMask = 2147483647;
			files = (
				6ED5E55126D3D39400D8BE81 /* BadgeLabelButton.swift in Sources */,
				6ED5E55226D3D39400D8BE81 /* UIBarButtonItem+BadgeValue.swift in Sources */,
				5314E0ED25F012C40099271A /* ContentScrollViewTraits.swift in Sources */,
				EC5982DA27C703EE00FD048D /* ShapeCutout.swift in Sources */,
				5314E03A25F00E3D0099271A /* BadgeView.swift in Sources */,
				53097D4727028B1200A6E4DC /* ButtonLegacy.swift in Sources */,
				5314E1A325F01A7C0099271A /* TableViewHeaderFooterView.swift in Sources */,
				D6F4098F274F1A1C001B80D4 /* PillButtonBarTokenSet.swift in Sources */,
				5314E30325F0260E0099271A /* AccessibleViewDelegate.swift in Sources */,
				6EB4B25F270ED6B30005B808 /* BadgeLabel.swift in Sources */,
				EC98E2B2298D97EC00B9DF91 /* TextFieldTokenSet.swift in Sources */,
<<<<<<< HEAD
=======
				9231491528BF026A001B033E /* HUD.swift in Sources */,
>>>>>>> 4ced9de7
				5314E1A725F01A7C0099271A /* ActionsCell.swift in Sources */,
				5314E07B25F00F1A0099271A /* DateTimePickerViewDataSource.swift in Sources */,
				532FE3D426EA6D74007539C0 /* ActivityIndicatorTokenSet.swift in Sources */,
				92D5FDFB28A713990087894B /* LinearGradientInfo.swift in Sources */,
				53E2EE07278799B30086D30D /* MSFIndeterminateProgressBar.swift in Sources */,
				532FE3D626EA6D74007539C0 /* ActivityIndicatorModifiers.swift in Sources */,
				5314E2F525F025C60099271A /* CalendarConfiguration.swift in Sources */,
				923DB9D4274CB65700D8E58A /* TokenizedControl.swift in Sources */,
				5314E06B25F00F100099271A /* DateTimePicker.swift in Sources */,
				5314E2BB25F024C60099271A /* CALayer+Extensions.swift in Sources */,
				5336B18027FB6D9B00B01E0D /* HeadsUpDisplayTokenSet.swift in Sources */,
				5314E12B25F016230099271A /* PillButtonBar.swift in Sources */,
				53097D09270288FB00A6E4DC /* Button.swift in Sources */,
				5314E07E25F00F1A0099271A /* DateTimePickerView.swift in Sources */,
				5328D97726FBA3D700F3723B /* IndeterminateProgressBar.swift in Sources */,
				5314E07625F00F160099271A /* DateTimePickerController.swift in Sources */,
				922A34DF27BB87990062721F /* TokenizedControlView.swift in Sources */,
				92016FF8299DF34A00660DB7 /* EmptyTokenSet.swift in Sources */,
				5314E14525F016860099271A /* CardPresentationController.swift in Sources */,
				EC98E2AD2980C15C00B9DF91 /* FluentTextField.swift in Sources */,
				5314E0A925F010070099271A /* DrawerTransitionAnimator.swift in Sources */,
				3AFD1FE729B1222900762E29 /* BadgeViewTokenSet.swift in Sources */,
				569B036B2903835E00940044 /* ShimmerTokenSet.swift in Sources */,
				5314E06525F00EFD0099271A /* CalendarViewDayMonthCell.swift in Sources */,
				EC0A83E2299711920010ED3E /* HeadsUpDisplay.swift in Sources */,
				5314E08B25F00F2D0099271A /* CommandBarItem.swift in Sources */,
				5314E06225F00EFD0099271A /* CalendarViewDayTodayCell.swift in Sources */,
				EC98E2B0298D978C00B9DF91 /* FluentTextFieldInternal.swift in Sources */,
				5314E08025F00F1A0099271A /* DateTimePickerViewComponent.swift in Sources */,
				5314E06325F00EFD0099271A /* CalendarViewDayMonthYearCell.swift in Sources */,
				5314E1A225F01A7C0099271A /* ActivityIndicatorCell.swift in Sources */,
				EC5982DC27CEC02100FD048D /* DrawerTokenSet.swift in Sources */,
				5373D5652694D65C0032A3B4 /* AvatarTokenSet.swift in Sources */,
				5314E06125F00EFD0099271A /* CalendarViewDayCell.swift in Sources */,
				929DD25A266ED3B600E8175E /* PersonaButtonCarousel.swift in Sources */,
				5314E12A25F016230099271A /* PillButton.swift in Sources */,
				4BF01D9A27B37CF8005B32F2 /* NotificationTokenSet.swift in Sources */,
				0AC8A8B227C72D4600D9FAF5 /* MSFPersonaView.swift in Sources */,
				5314E0E525F012C00099271A /* NavigationBar.swift in Sources */,
				5336B17627F77EB800B01E0D /* HUDModifiers.swift in Sources */,
				C708B064260A87F7007190FA /* SegmentItem.swift in Sources */,
				5328D97126FBA3D700F3723B /* IndeterminateProgressBarTokenSet.swift in Sources */,
				5314E14325F016860099271A /* CardTransitionAnimator.swift in Sources */,
				5314E0F825F012CB0099271A /* LargeTitleView.swift in Sources */,
				8035CAB62633A4DB007B3FD1 /* BottomCommandingController.swift in Sources */,
				5314E13725F016370099271A /* PopupMenuProtocols.swift in Sources */,
				5314E19725F019650099271A /* TabBarItem.swift in Sources */,
				EC98E2B4298D989100B9DF91 /* FluentTextInputError.swift in Sources */,
				92B7E6A326864AE900EFC15E /* MSFPersonaButton.swift in Sources */,
				5314E1BB25F01B070099271A /* TouchForwardingView.swift in Sources */,
				5314E2EC25F025710099271A /* DayOfMonth.swift in Sources */,
				5314E0B325F010400099271A /* EasyTapButton.swift in Sources */,
				5314E19625F019650099271A /* TabBarView.swift in Sources */,
				C708B05F260A8778007190FA /* SegmentPillButton.swift in Sources */,
				5314E13525F016370099271A /* PopupMenuItemCell.swift in Sources */,
				5314E2A025F024860099271A /* NSLayoutConstraint+Extensions.swift in Sources */,
				5336B17827F77EB800B01E0D /* HUD.swift in Sources */,
				923DB9D5274CB65700D8E58A /* FluentTheme.swift in Sources */,
				929DD257266ED3AC00E8175E /* PersonaButtonCarouselTokenSet.swift in Sources */,
				0AD70F5B26E80A5D008774EC /* CommandBarTokenSet.swift in Sources */,
				D6F4098927470E7F001B80D4 /* PillButtonTokenSet.swift in Sources */,
				EC65F790292EDCEF002A1A23 /* ButtonLegacyTokenSet.swift in Sources */,
				5314E26625F023B20099271A /* UIColor+Extensions.swift in Sources */,
				5314E30225F0260E0099271A /* AccessibilityContainerView.swift in Sources */,
				53097D05270288FB00A6E4DC /* MSFButton.swift in Sources */,
				8035CAD026377C17007B3FD1 /* CommandingItem.swift in Sources */,
				5314E0F325F012C80099271A /* ShyHeaderController.swift in Sources */,
				535559E42711411E0094A871 /* FluentUIHostingController.swift in Sources */,
				53229A0027FE108400C016A2 /* MSFHeadsUpDisplay.swift in Sources */,
				5314E1B125F01A980099271A /* TooltipViewController.swift in Sources */,
				5314E19525F019650099271A /* TabBarItemView.swift in Sources */,
				5314E03C25F00E3D0099271A /* BadgeField.swift in Sources */,
				D6296DAE295B7CA0002E8EB6 /* ColorProviding.swift in Sources */,
				5314E05B25F00EF50099271A /* CalendarView.swift in Sources */,
				92EE82AE27025A94009D52B5 /* TokenSet.swift in Sources */,
				53097D0B270288FB00A6E4DC /* ButtonModifiers.swift in Sources */,
				569B036929037AB700940044 /* ShimmerView.swift in Sources */,
				5314E28125F0240D0099271A /* DateComponents+Extensions.swift in Sources */,
				5314E07025F00F140099271A /* DatePickerController.swift in Sources */,
				0A3CD0B327BDD26B00DBE728 /* MSFList.swift in Sources */,
				5373D56B2694D65C0032A3B4 /* MSFAvatarPresence.swift in Sources */,
				EC5982D827BF348700FD048D /* MSFAvatar.swift in Sources */,
				5314E0AA25F010070099271A /* DrawerShadowView.swift in Sources */,
				2A9745DE281733D700E1A1FD /* TableViewCellTokenSet.swift in Sources */,
				530D9C5127EE388200BDCBBF /* SwiftUI+ViewPresentation.swift in Sources */,
				5314E0E725F012C00099271A /* UINavigationItem+Navigation.swift in Sources */,
				EC24DBCA28BD99860026EF92 /* PopupMenuItemTokenSet.swift in Sources */,
				920945492703DDA000B38E1A /* CardNudgeTokenSet.swift in Sources */,
				92D49054278FF4E50085C018 /* PersonaButtonCarouselModifiers.swift in Sources */,
				C77A04B825F03DD1001B3EB6 /* String+Date.swift in Sources */,
				4B53505F27F63E3F0033B47F /* NotificationModifiers.swift in Sources */,
				5314E14425F016860099271A /* PageCardPresenterController.swift in Sources */,
				5314E11B25F015EA0099271A /* PersonaListView.swift in Sources */,
				925D462026FD18B200179583 /* AliasTokens.swift in Sources */,
				5314E28E25F024590099271A /* Date+Extensions.swift in Sources */,
				0A3CD0B127BCA36000DBE728 /* HeaderModifiers.swift in Sources */,
				5306076126A201C8002D49CF /* Persona.swift in Sources */,
				92E7AD5026FE51FF00AE7FF8 /* DynamicColor.swift in Sources */,
				5314E14E25F016CD0099271A /* ResizingHandleView.swift in Sources */,
				804EDE1528C00CA400371C6B /* ContentHeightResolutionContext.swift in Sources */,
				5314E1A625F01A7C0099271A /* BooleanCell.swift in Sources */,
				92F8054E272B2DF3000EAFDB /* CardNudgeModifiers.swift in Sources */,
				925D461D26FD133600179583 /* GlobalTokens.swift in Sources */,
				9275105626815A7100F12730 /* MSFPersonaButtonCarousel.swift in Sources */,
				927EB2BD278627440069753D /* PersonaButtonModifiers.swift in Sources */,
				5314E0F225F012C80099271A /* ShyHeaderView.swift in Sources */,
				5314E02825F00DA80099271A /* BlurringView.swift in Sources */,
				5314E13625F016370099271A /* PopupMenuSectionHeaderView.swift in Sources */,
				5314E05925F00EF50099271A /* CalendarViewDataSource.swift in Sources */,
				5314E01625F00CF70099271A /* BarButtonItems.swift in Sources */,
				5314E25425F023650099271A /* UIImage+Extensions.swift in Sources */,
				569B036829037AB700940044 /* ShimmerLinesView.swift in Sources */,
				92D5598226A0FD2800328FD3 /* CardNudge.swift in Sources */,
				532FE3D826EA6D74007539C0 /* ActivityIndicator.swift in Sources */,
				5314E0E625F012C00099271A /* UIViewController+Navigation.swift in Sources */,
				5314E29725F024760099271A /* String+Extension.swift in Sources */,
				5314E12925F016230099271A /* PillButtonStyle.swift in Sources */,
				530D9C5327EE7B2C00BDCBBF /* SwiftUI+ViewAnimation.swift in Sources */,
<<<<<<< HEAD
				EC5982DE27D2EA6100FD048D /* SegmentedControlTokenSet.swift in Sources */,
=======
>>>>>>> 4ced9de7
				4B4A2F2129A7E83100570CD4 /* LabelTokenSet.swift in Sources */,
				5306075726A1E6A4002D49CF /* AvatarGroup.swift in Sources */,
				92A1E4F526A791590007ED60 /* MSFCardNudge.swift in Sources */,
				5314E1C425F01B4E0099271A /* TwoLineTitleView.swift in Sources */,
				5314E0CF25F011F10099271A /* Label.swift in Sources */,
				5314E13925F016370099271A /* PopupMenuController.swift in Sources */,
				9298798B2669A875002B1EB4 /* PersonaButtonTokenSet.swift in Sources */,
				53E2EE0527860D010086D30D /* MSFActivityIndicator.swift in Sources */,
				5314E0A725F010070099271A /* DrawerController.swift in Sources */,
				5314E07125F00F140099271A /* DatePickerSelectionManager.swift in Sources */,
				5373D5672694D65C0032A3B4 /* Avatar.swift in Sources */,
				9231F10329BB99090079CD94 /* FluentTheme+Tokens.swift in Sources */,
				5314E1A425F01A7C0099271A /* CenteredLabelCell.swift in Sources */,
				5314E1A125F01A7C0099271A /* TableViewCellFileAccessoryView.swift in Sources */,
				5314E1D625F01E4A0099271A /* SearchBar.swift in Sources */,
				5314E0A825F010070099271A /* DrawerPresentationController.swift in Sources */,
				43488C46270FAD1300124C71 /* FluentNotification.swift in Sources */,
				5314E06425F00EFD0099271A /* CalendarViewMonthBannerView.swift in Sources */,
				D64D8E10283BFAEC00D8D7D1 /* TabBarItemTokenSet.swift in Sources */,
				53097D172702890900A6E4DC /* HeaderTokenSet.swift in Sources */,
				80AECC21263339E3005AF2F3 /* BottomSheetController.swift in Sources */,
				5314E2E325F025500099271A /* FluentUIFramework.swift in Sources */,
				ECA9218627A3301C00B66117 /* MSFAvatarGroup.swift in Sources */,
				5314E0EC25F012C40099271A /* NavigationAnimator.swift in Sources */,
				5314E17225F0191C0099271A /* Separator.swift in Sources */,
				5314E14225F016860099271A /* CardPresenterNavigationController.swift in Sources */,
				5314E11725F015EA0099271A /* PersonaCell.swift in Sources */,
				53097D192702890900A6E4DC /* List.swift in Sources */,
				5314E23025F022C80099271A /* UIScrollView+Extensions.swift in Sources */,
				5314E16925F017940099271A /* SegmentedControl.swift in Sources */,
				C77A04EE25F046EB001B3EB6 /* Date+CellFileAccessoryView.swift in Sources */,
				4BF01DA027B3A862005B32F2 /* UIApplication+Extensions.swift in Sources */,
				5373D5732694D66F0032A3B4 /* UIKit+SwiftUI_interoperability.swift in Sources */,
				5314E09E25F00FE20099271A /* DotView.swift in Sources */,
				4B4A271A292CD47100FA1D6D /* TooltipView.swift in Sources */,
				5314E1A525F01A7C0099271A /* TableViewCell.swift in Sources */,
				4BBD651F2755FD9500A8B09E /* MSFNotification.swift in Sources */,
				53097D0D270288FB00A6E4DC /* ButtonTokenSet.swift in Sources */,
				5314E09525F00FA30099271A /* DimmingView.swift in Sources */,
				EC24DBC828BD95980026EF92 /* PopupMenuTokenSet.swift in Sources */,
				5306075326A1E6A4002D49CF /* AvatarGroupTokenSet.swift in Sources */,
				5314E11825F015EA0099271A /* PeoplePicker.swift in Sources */,
				5303259B26B31B6B00611D05 /* AvatarModifiers.swift in Sources */,
				5314E2B225F024B60099271A /* Calendar+Extensions.swift in Sources */,
				5314E08A25F00F2D0099271A /* CommandBar.swift in Sources */,
				80AECC22263339E5005AF2F3 /* BottomSheetPassthroughView.swift in Sources */,
				925728F9276D6B5800EE1019 /* FontInfo.swift in Sources */,
				5314E1CD25F01B730099271A /* AnimationSynchronizer.swift in Sources */,
				EC27B8662807A63C00A40B9A /* ResizingHandleTokenSet.swift in Sources */,
				53097D252702890900A6E4DC /* ListCell.swift in Sources */,
				92088EF92666DB2C003F571A /* PersonaButton.swift in Sources */,
				5314E13425F016370099271A /* PopupMenuItem.swift in Sources */,
				ECA9218A27A33A2D00B66117 /* AvatarGroupModifiers.swift in Sources */,
				5314E13825F016370099271A /* PopupMenuSection.swift in Sources */,
				5314E07C25F00F1A0099271A /* DateTimePickerViewLayout.swift in Sources */,
				5314E11625F015EA0099271A /* PersonaBadgeViewDataSource.swift in Sources */,
				0ACD82192620453B0035CD9F /* PersonaViewTokenSet.swift in Sources */,
				D64D8E12283D798D00D8D7D1 /* SideTabBarTokenSet.swift in Sources */,
				5373D5772694D66F0032A3B4 /* SwiftUI+ViewModifiers.swift in Sources */,
				5314E07F25F00F1A0099271A /* DateTimePickerViewComponentCell.swift in Sources */,
				0AA874162600237A00D47421 /* PersonaView.swift in Sources */,
				8035CADE2638E435007B3FD1 /* CommandingSection.swift in Sources */,
				92DEE2252723D34400E31ED0 /* ControlTokenSet.swift in Sources */,
				5314E0E425F012C00099271A /* NavigationController.swift in Sources */,
				925728F7276D6AF800EE1019 /* ShadowInfo.swift in Sources */,
				5328D97326FBA3D700F3723B /* IndeterminateProgressBarModifiers.swift in Sources */,
				923DB9D7274CB66D00D8E58A /* ControlHostingView.swift in Sources */,
				5314E03B25F00E3D0099271A /* BadgeStringExtractor.swift in Sources */,
				5314E19825F019650099271A /* SideTabBar.swift in Sources */,
				5314E10A25F014600099271A /* Obscurable.swift in Sources */,
				4B14B18F28F8DBE40099D52A /* TooltipTokenSet.swift in Sources */,
				53097D212702890900A6E4DC /* ListHeader.swift in Sources */,
				5314E07D25F00F1A0099271A /* DateTimePickerViewComponentTableView.swift in Sources */,
				5314E03125F00DDD0099271A /* CardView.swift in Sources */,
				5314E08925F00F2D0099271A /* CommandBarButtonGroupView.swift in Sources */,
				5314E08C25F00F2D0099271A /* CommandBarButton.swift in Sources */,
				94A7EC1A2836DCB200BFFBAE /* CommandBarCommandGroupsView.swift in Sources */,
				5314E21E25F022120099271A /* UIView+Extensions.swift in Sources */,
				5314E06A25F00F100099271A /* GenericDateTimePicker.swift in Sources */,
				5314E06025F00EFD0099271A /* CalendarViewWeekdayHeadingView.swift in Sources */,
				53097D1D2702890900A6E4DC /* ListCellTokenSet.swift in Sources */,
				D6A0124A2810764B00C90535 /* TabBarTokenSet.swift in Sources */,
				4BAFED0D296BD5E400695590 /* BottomSheetTokenSet.swift in Sources */,
				5314E05A25F00EF50099271A /* CalendarViewLayout.swift in Sources */,
				5314E1B025F01A980099271A /* Tooltip.swift in Sources */,
			);
			runOnlyForDeploymentPostprocessing = 0;
		};
		A5CEC15620D980B30016922A /* Sources */ = {
			isa = PBXSourcesBuildPhase;
			buildActionMask = 2147483647;
			files = (
				924268A2277AD9F700C5A452 /* FontTests.swift in Sources */,
				A5CEC16020D980B30016922A /* FluentUITests.swift in Sources */,
				8FA3CB5B246B19EA0049E431 /* ColorTests.swift in Sources */,
				FD053A352224CA33009B6378 /* DatePickerControllerTests.swift in Sources */,
			);
			runOnlyForDeploymentPostprocessing = 0;
		};
/* End PBXSourcesBuildPhase section */

/* Begin PBXTargetDependency section */
		8FD011C8228A831700D25925 /* PBXTargetDependency */ = {
			isa = PBXTargetDependency;
			target = A5DA88FB226FAA01000A8EA8 /* FluentUIResources */;
			targetProxy = 8FD011C7228A831700D25925 /* PBXContainerItemProxy */;
		};
/* End PBXTargetDependency section */

/* Begin PBXVariantGroup section */
		A559BB81212B6FA40055E107 /* Localizable.strings */ = {
			isa = PBXVariantGroup;
			children = (
				A559BB80212B6FA40055E107 /* en */,
				FD8D26422253FF330078E1D3 /* ar */,
				FD8D26442253FF3E0078E1D3 /* ca */,
				FD8D26462253FF470078E1D3 /* cs */,
				FD8D26482253FF4F0078E1D3 /* da */,
				FD8D264A2254013E0078E1D3 /* de */,
				FD8D264C225401660078E1D3 /* el */,
				FD8D264E225401880078E1D3 /* en-GB */,
				FD8D2650225401A10078E1D3 /* es-MX */,
				FD8D2652225401AA0078E1D3 /* es */,
				FD8D2654225401B90078E1D3 /* fi */,
				FD8D2656225401C10078E1D3 /* fr */,
				FD8D2658225401CD0078E1D3 /* he */,
				FD8D265A225401D90078E1D3 /* hi */,
				FD8D265C225401E50078E1D3 /* hr */,
				FD8D265E225401F20078E1D3 /* hu */,
				FD8D2660225401FA0078E1D3 /* id */,
				FD8D2662225402020078E1D3 /* it */,
				FD8D26642254020E0078E1D3 /* ja */,
				FD8D2666225402160078E1D3 /* ko */,
				FD8D26682254021D0078E1D3 /* ms */,
				FD8D266A2254022E0078E1D3 /* nb-NO */,
				FD8D266C225402DC0078E1D3 /* nl */,
				FD8D266E225402E60078E1D3 /* pl */,
				FD8D2670225402F00078E1D3 /* pt-BR */,
				FD8D2672225402F60078E1D3 /* pt-PT */,
				FD8D2674225403000078E1D3 /* ro */,
				FD8D2676225403070078E1D3 /* ru */,
				FD8D26782254030E0078E1D3 /* sk */,
				FD8D267A225403160078E1D3 /* sv */,
				FD8D267C2254031B0078E1D3 /* th */,
				FD8D267E225403210078E1D3 /* tr */,
				FD8D2680225403290078E1D3 /* uk */,
				FD8D2682225403300078E1D3 /* vi */,
				FD8D2684225403360078E1D3 /* zh-Hans */,
				FD8D26862254033B0078E1D3 /* zh-Hant */,
			);
			name = Localizable.strings;
			sourceTree = "<group>";
		};
		A5DF1EAD2213B26900CC741A /* Localizable.stringsdict */ = {
			isa = PBXVariantGroup;
			children = (
				A5DF1EAC2213B26900CC741A /* en */,
				FD8D26432253FF330078E1D3 /* ar */,
				FD8D26452253FF3F0078E1D3 /* ca */,
				FD8D26472253FF470078E1D3 /* cs */,
				FD8D26492253FF500078E1D3 /* da */,
				FD8D264B2254013E0078E1D3 /* de */,
				FD8D264D225401660078E1D3 /* el */,
				FD8D264F225401880078E1D3 /* en-GB */,
				FD8D2651225401A10078E1D3 /* es-MX */,
				FD8D2653225401AA0078E1D3 /* es */,
				FD8D2655225401B90078E1D3 /* fi */,
				FD8D2657225401C20078E1D3 /* fr */,
				FD8D2659225401CD0078E1D3 /* he */,
				FD8D265B225401D90078E1D3 /* hi */,
				FD8D265D225401E50078E1D3 /* hr */,
				FD8D265F225401F30078E1D3 /* hu */,
				FD8D2661225401FB0078E1D3 /* id */,
				FD8D2663225402030078E1D3 /* it */,
				FD8D26652254020E0078E1D3 /* ja */,
				FD8D2667225402160078E1D3 /* ko */,
				FD8D26692254021E0078E1D3 /* ms */,
				FD8D266B2254022E0078E1D3 /* nb-NO */,
				FD8D266D225402DC0078E1D3 /* nl */,
				FD8D266F225402E60078E1D3 /* pl */,
				FD8D2671225402F10078E1D3 /* pt-BR */,
				FD8D2673225402F60078E1D3 /* pt-PT */,
				FD8D2675225403000078E1D3 /* ro */,
				FD8D2677225403070078E1D3 /* ru */,
				FD8D26792254030E0078E1D3 /* sk */,
				FD8D267B225403160078E1D3 /* sv */,
				FD8D267D2254031B0078E1D3 /* th */,
				FD8D267F225403220078E1D3 /* tr */,
				FD8D26812254032A0078E1D3 /* uk */,
				FD8D2683225403300078E1D3 /* vi */,
				FD8D2685225403360078E1D3 /* zh-Hans */,
				FD8D26872254033B0078E1D3 /* zh-Hant */,
			);
			name = Localizable.stringsdict;
			sourceTree = "<group>";
		};
/* End PBXVariantGroup section */

/* Begin XCBuildConfiguration section */
		8FD0116B228A820600D25925 /* Debug */ = {
			isa = XCBuildConfiguration;
			baseConfigurationReference = C7752C7C2790C1F40012F860 /* FluentUILib_debug.xcconfig */;
			buildSettings = {
			};
			name = Debug;
		};
		8FD0116C228A820600D25925 /* Release */ = {
			isa = XCBuildConfiguration;
			baseConfigurationReference = C7752C7B2790C1F40012F860 /* FluentUILib_release.xcconfig */;
			buildSettings = {
			};
			name = Release;
		};
		8FD0116D228A820600D25925 /* Dogfood */ = {
			isa = XCBuildConfiguration;
			baseConfigurationReference = C7752C7B2790C1F40012F860 /* FluentUILib_release.xcconfig */;
			buildSettings = {
			};
			name = Dogfood;
		};
		A52B637B2138745C009F7ADF /* Dogfood */ = {
			isa = XCBuildConfiguration;
			baseConfigurationReference = 53FC90F525673626008A06FD /* FluentUI_release.xcconfig */;
			buildSettings = {
				CLANG_WARN_QUOTED_INCLUDE_IN_FRAMEWORK_HEADER = YES;
			};
			name = Dogfood;
		};
		A52B637D2138745C009F7ADF /* Dogfood */ = {
			isa = XCBuildConfiguration;
			baseConfigurationReference = 53FC90F725673626008A06FD /* FluentUITests.xcconfig */;
			buildSettings = {
			};
			name = Dogfood;
		};
		A5CEC16320D980B30016922A /* Debug */ = {
			isa = XCBuildConfiguration;
			baseConfigurationReference = 53FC90F625673626008A06FD /* FluentUI_debug.xcconfig */;
			buildSettings = {
				CLANG_WARN_QUOTED_INCLUDE_IN_FRAMEWORK_HEADER = YES;
			};
			name = Debug;
		};
		A5CEC16420D980B30016922A /* Release */ = {
			isa = XCBuildConfiguration;
			baseConfigurationReference = 53FC90F525673626008A06FD /* FluentUI_release.xcconfig */;
			buildSettings = {
				CLANG_WARN_QUOTED_INCLUDE_IN_FRAMEWORK_HEADER = YES;
			};
			name = Release;
		};
		A5CEC16920D980B30016922A /* Debug */ = {
			isa = XCBuildConfiguration;
			baseConfigurationReference = 53FC90F725673626008A06FD /* FluentUITests.xcconfig */;
			buildSettings = {
			};
			name = Debug;
		};
		A5CEC16A20D980B30016922A /* Release */ = {
			isa = XCBuildConfiguration;
			baseConfigurationReference = 53FC90F725673626008A06FD /* FluentUITests.xcconfig */;
			buildSettings = {
			};
			name = Release;
		};
		A5DA8900226FAA01000A8EA8 /* Debug */ = {
			isa = XCBuildConfiguration;
			baseConfigurationReference = 53FC90FA25673627008A06FD /* FluentUIResources.xcconfig */;
			buildSettings = {
			};
			name = Debug;
		};
		A5DA8901226FAA01000A8EA8 /* Release */ = {
			isa = XCBuildConfiguration;
			baseConfigurationReference = 53FC90FA25673627008A06FD /* FluentUIResources.xcconfig */;
			buildSettings = {
			};
			name = Release;
		};
		A5DA8902226FAA01000A8EA8 /* Dogfood */ = {
			isa = XCBuildConfiguration;
			baseConfigurationReference = 53FC90FA25673627008A06FD /* FluentUIResources.xcconfig */;
			buildSettings = {
			};
			name = Dogfood;
		};
/* End XCBuildConfiguration section */

/* Begin XCConfigurationList section */
		8FD0116A228A820600D25925 /* Build configuration list for PBXNativeTarget "FluentUILib" */ = {
			isa = XCConfigurationList;
			buildConfigurations = (
				8FD0116B228A820600D25925 /* Debug */,
				8FD0116C228A820600D25925 /* Release */,
				8FD0116D228A820600D25925 /* Dogfood */,
			);
			defaultConfigurationIsVisible = 0;
			defaultConfigurationName = Release;
		};
		A5CEC14B20D980B20016922A /* Build configuration list for PBXProject "FluentUI" */ = {
			isa = XCConfigurationList;
			buildConfigurations = (
				A5CEC16320D980B30016922A /* Debug */,
				A5CEC16420D980B30016922A /* Release */,
				A52B637B2138745C009F7ADF /* Dogfood */,
			);
			defaultConfigurationIsVisible = 0;
			defaultConfigurationName = Release;
		};
		A5CEC16820D980B30016922A /* Build configuration list for PBXNativeTarget "FluentUITests" */ = {
			isa = XCConfigurationList;
			buildConfigurations = (
				A5CEC16920D980B30016922A /* Debug */,
				A5CEC16A20D980B30016922A /* Release */,
				A52B637D2138745C009F7ADF /* Dogfood */,
			);
			defaultConfigurationIsVisible = 0;
			defaultConfigurationName = Release;
		};
		A5DA88FF226FAA01000A8EA8 /* Build configuration list for PBXNativeTarget "FluentUIResources" */ = {
			isa = XCConfigurationList;
			buildConfigurations = (
				A5DA8900226FAA01000A8EA8 /* Debug */,
				A5DA8901226FAA01000A8EA8 /* Release */,
				A5DA8902226FAA01000A8EA8 /* Dogfood */,
			);
			defaultConfigurationIsVisible = 0;
			defaultConfigurationName = Release;
		};
/* End XCConfigurationList section */
	};
	rootObject = A5CEC14820D980B20016922A /* Project object */;
}<|MERGE_RESOLUTION|>--- conflicted
+++ resolved
@@ -16,12 +16,8 @@
 		2A9745DE281733D700E1A1FD /* TableViewCellTokenSet.swift in Sources */ = {isa = PBXBuildFile; fileRef = 2A9745DD281733D700E1A1FD /* TableViewCellTokenSet.swift */; };
 		3AFD1FE729B1222900762E29 /* BadgeViewTokenSet.swift in Sources */ = {isa = PBXBuildFile; fileRef = 3AFD1FE629B1222900762E29 /* BadgeViewTokenSet.swift */; };
 		43488C46270FAD1300124C71 /* FluentNotification.swift in Sources */ = {isa = PBXBuildFile; fileRef = 43488C44270FAD0200124C71 /* FluentNotification.swift */; };
-<<<<<<< HEAD
 		4B14B18F28F8DBE40099D52A /* TooltipTokenSet.swift in Sources */ = {isa = PBXBuildFile; fileRef = 4B14B18E28F8DBE40099D52A /* TooltipTokenSet.swift */; };
 		4B4A271A292CD47100FA1D6D /* TooltipView.swift in Sources */ = {isa = PBXBuildFile; fileRef = 4B4A2719292CD47100FA1D6D /* TooltipView.swift */; };
-=======
-		4B2E373D2991CB53008929B4 /* BottomSheetTokenSet.swift in Sources */ = {isa = PBXBuildFile; fileRef = 4B2E373C2991CB53008929B4 /* BottomSheetTokenSet.swift */; };
->>>>>>> 4ced9de7
 		4B4A2F2129A7E83100570CD4 /* LabelTokenSet.swift in Sources */ = {isa = PBXBuildFile; fileRef = 4B4A2F2029A7E83100570CD4 /* LabelTokenSet.swift */; };
 		4B53505F27F63E3F0033B47F /* NotificationModifiers.swift in Sources */ = {isa = PBXBuildFile; fileRef = 4B53505E27F63E3F0033B47F /* NotificationModifiers.swift */; };
 		4BAFED0D296BD5E400695590 /* BottomSheetTokenSet.swift in Sources */ = {isa = PBXBuildFile; fileRef = 4BAFED0C296BD5E400695590 /* BottomSheetTokenSet.swift */; };
@@ -180,16 +176,6 @@
 		92088EF92666DB2C003F571A /* PersonaButton.swift in Sources */ = {isa = PBXBuildFile; fileRef = 92088EF72666DB2C003F571A /* PersonaButton.swift */; };
 		920945492703DDA000B38E1A /* CardNudgeTokenSet.swift in Sources */ = {isa = PBXBuildFile; fileRef = 920945472703DDA000B38E1A /* CardNudgeTokenSet.swift */; };
 		922A34DF27BB87990062721F /* TokenizedControlView.swift in Sources */ = {isa = PBXBuildFile; fileRef = 922A34DE27BB87990062721F /* TokenizedControlView.swift */; };
-<<<<<<< HEAD
-=======
-		9231491128BF026A001B033E /* HeadsUpDisplayTokenSet.swift in Sources */ = {isa = PBXBuildFile; fileRef = 5336B17F27FB6D9B00B01E0D /* HeadsUpDisplayTokenSet.swift */; };
-		9231491228BF026A001B033E /* HUDModifiers.swift in Sources */ = {isa = PBXBuildFile; fileRef = 5336B17027F77EB700B01E0D /* HUDModifiers.swift */; };
-		9231491328BF026A001B033E /* HeadsUpDisplay.swift in Sources */ = {isa = PBXBuildFile; fileRef = 5336B17327F77EB700B01E0D /* HeadsUpDisplay.swift */; };
-		9231491428BF026A001B033E /* MSFHeadsUpDisplay.swift in Sources */ = {isa = PBXBuildFile; fileRef = 532299FF27FE108400C016A2 /* MSFHeadsUpDisplay.swift */; };
-		9231491528BF026A001B033E /* HUD.swift in Sources */ = {isa = PBXBuildFile; fileRef = 5336B17227F77EB700B01E0D /* HUD.swift */; };
-		9231491628BF02B9001B033E /* Button.swift in Sources */ = {isa = PBXBuildFile; fileRef = A5CEC23020E451D00016922A /* Button.swift */; };
-		9231F10329BB99090079CD94 /* FluentTheme+Tokens.swift in Sources */ = {isa = PBXBuildFile; fileRef = 9231F10229BB99090079CD94 /* FluentTheme+Tokens.swift */; };
->>>>>>> 4ced9de7
 		923DB9D4274CB65700D8E58A /* TokenizedControl.swift in Sources */ = {isa = PBXBuildFile; fileRef = 923DB9D2274CB65700D8E58A /* TokenizedControl.swift */; };
 		923DB9D5274CB65700D8E58A /* FluentTheme.swift in Sources */ = {isa = PBXBuildFile; fileRef = 923DB9D3274CB65700D8E58A /* FluentTheme.swift */; };
 		923DB9D7274CB66D00D8E58A /* ControlHostingView.swift in Sources */ = {isa = PBXBuildFile; fileRef = 923DB9D6274CB66D00D8E58A /* ControlHostingView.swift */; };
@@ -235,13 +221,9 @@
 		EC27B8662807A63C00A40B9A /* ResizingHandleTokenSet.swift in Sources */ = {isa = PBXBuildFile; fileRef = EC27B8652807A63C00A40B9A /* ResizingHandleTokenSet.swift */; };
 		EC5982D827BF348700FD048D /* MSFAvatar.swift in Sources */ = {isa = PBXBuildFile; fileRef = EC5982D727BF348700FD048D /* MSFAvatar.swift */; };
 		EC5982DA27C703EE00FD048D /* ShapeCutout.swift in Sources */ = {isa = PBXBuildFile; fileRef = EC5982D927C703ED00FD048D /* ShapeCutout.swift */; };
-<<<<<<< HEAD
 		EC5982DC27CEC02100FD048D /* DrawerTokenSet.swift in Sources */ = {isa = PBXBuildFile; fileRef = EC5982DB27CEC02100FD048D /* DrawerTokenSet.swift */; };
 		EC5982DE27D2EA6100FD048D /* SegmentedControlTokenSet.swift in Sources */ = {isa = PBXBuildFile; fileRef = EC5982DD27D2EA6100FD048D /* SegmentedControlTokenSet.swift */; };
 		EC65F790292EDCEF002A1A23 /* ButtonLegacyTokenSet.swift in Sources */ = {isa = PBXBuildFile; fileRef = EC65F78F292EDCEF002A1A23 /* ButtonLegacyTokenSet.swift */; };
-=======
-		EC65F790292EDCEF002A1A23 /* ButtonTokenSet.swift in Sources */ = {isa = PBXBuildFile; fileRef = EC65F78F292EDCEF002A1A23 /* ButtonTokenSet.swift */; };
->>>>>>> 4ced9de7
 		EC98E2AD2980C15C00B9DF91 /* FluentTextField.swift in Sources */ = {isa = PBXBuildFile; fileRef = EC98E2AC2980C15C00B9DF91 /* FluentTextField.swift */; };
 		EC98E2B0298D978C00B9DF91 /* FluentTextFieldInternal.swift in Sources */ = {isa = PBXBuildFile; fileRef = EC98E2AF298D978C00B9DF91 /* FluentTextFieldInternal.swift */; };
 		EC98E2B2298D97EC00B9DF91 /* TextFieldTokenSet.swift in Sources */ = {isa = PBXBuildFile; fileRef = EC98E2B1298D97EC00B9DF91 /* TextFieldTokenSet.swift */; };
@@ -291,13 +273,9 @@
 		43488C44270FAD0200124C71 /* FluentNotification.swift */ = {isa = PBXFileReference; lastKnownFileType = sourcecode.swift; path = FluentNotification.swift; sourceTree = "<group>"; };
 		497DC2D724185885008D86F8 /* PillButtonBar.swift */ = {isa = PBXFileReference; fileEncoding = 4; lastKnownFileType = sourcecode.swift; path = PillButtonBar.swift; sourceTree = "<group>"; };
 		497DC2D824185885008D86F8 /* PillButton.swift */ = {isa = PBXFileReference; fileEncoding = 4; lastKnownFileType = sourcecode.swift; path = PillButton.swift; sourceTree = "<group>"; };
-<<<<<<< HEAD
 		4B0E060A28A248F40045E9BB /* ShimmerLinesShape.swift */ = {isa = PBXFileReference; lastKnownFileType = sourcecode.swift; path = ShimmerLinesShape.swift; sourceTree = "<group>"; };
 		4B14B18E28F8DBE40099D52A /* TooltipTokenSet.swift */ = {isa = PBXFileReference; lastKnownFileType = sourcecode.swift; path = TooltipTokenSet.swift; sourceTree = "<group>"; };
 		4B4A2719292CD47100FA1D6D /* TooltipView.swift */ = {isa = PBXFileReference; lastKnownFileType = sourcecode.swift; path = TooltipView.swift; sourceTree = "<group>"; };
-=======
-		4B2E373C2991CB53008929B4 /* BottomSheetTokenSet.swift */ = {isa = PBXFileReference; lastKnownFileType = sourcecode.swift; path = BottomSheetTokenSet.swift; sourceTree = "<group>"; };
->>>>>>> 4ced9de7
 		4B4A2F2029A7E83100570CD4 /* LabelTokenSet.swift */ = {isa = PBXFileReference; lastKnownFileType = sourcecode.swift; path = LabelTokenSet.swift; sourceTree = "<group>"; };
 		4B53505E27F63E3F0033B47F /* NotificationModifiers.swift */ = {isa = PBXFileReference; lastKnownFileType = sourcecode.swift; path = NotificationModifiers.swift; sourceTree = "<group>"; };
 		4B8A76732862F49E00F90F3A /* ShimmerModifiers.swift */ = {isa = PBXFileReference; lastKnownFileType = sourcecode.swift; path = ShimmerModifiers.swift; sourceTree = "<group>"; };
@@ -460,13 +438,9 @@
 		EC27B8652807A63C00A40B9A /* ResizingHandleTokenSet.swift */ = {isa = PBXFileReference; lastKnownFileType = sourcecode.swift; path = ResizingHandleTokenSet.swift; sourceTree = "<group>"; };
 		EC5982D727BF348700FD048D /* MSFAvatar.swift */ = {isa = PBXFileReference; lastKnownFileType = sourcecode.swift; path = MSFAvatar.swift; sourceTree = "<group>"; };
 		EC5982D927C703ED00FD048D /* ShapeCutout.swift */ = {isa = PBXFileReference; lastKnownFileType = sourcecode.swift; path = ShapeCutout.swift; sourceTree = "<group>"; };
-<<<<<<< HEAD
 		EC5982DB27CEC02100FD048D /* DrawerTokenSet.swift */ = {isa = PBXFileReference; lastKnownFileType = sourcecode.swift; path = DrawerTokenSet.swift; sourceTree = "<group>"; };
 		EC5982DD27D2EA6100FD048D /* SegmentedControlTokenSet.swift */ = {isa = PBXFileReference; lastKnownFileType = sourcecode.swift; path = SegmentedControlTokenSet.swift; sourceTree = "<group>"; };
 		EC65F78F292EDCEF002A1A23 /* ButtonLegacyTokenSet.swift */ = {isa = PBXFileReference; lastKnownFileType = sourcecode.swift; path = ButtonLegacyTokenSet.swift; sourceTree = "<group>"; };
-=======
-		EC65F78F292EDCEF002A1A23 /* ButtonTokenSet.swift */ = {isa = PBXFileReference; lastKnownFileType = sourcecode.swift; path = ButtonTokenSet.swift; sourceTree = "<group>"; };
->>>>>>> 4ced9de7
 		EC98E2AC2980C15C00B9DF91 /* FluentTextField.swift */ = {isa = PBXFileReference; lastKnownFileType = sourcecode.swift; path = FluentTextField.swift; sourceTree = "<group>"; };
 		EC98E2AF298D978C00B9DF91 /* FluentTextFieldInternal.swift */ = {isa = PBXFileReference; lastKnownFileType = sourcecode.swift; path = FluentTextFieldInternal.swift; sourceTree = "<group>"; };
 		EC98E2B1298D97EC00B9DF91 /* TextFieldTokenSet.swift */ = {isa = PBXFileReference; lastKnownFileType = sourcecode.swift; path = TextFieldTokenSet.swift; sourceTree = "<group>"; };
@@ -1209,7 +1183,6 @@
 			path = Card;
 			sourceTree = "<group>";
 		};
-<<<<<<< HEAD
 		EC6A71E8273DB98F0076A586 /* Divider */ = {
 			isa = PBXGroup;
 			children = (
@@ -1219,8 +1192,6 @@
 			path = Divider;
 			sourceTree = "<group>";
 		};
-=======
->>>>>>> 4ced9de7
 		EC98E2AB2980C0C000B9DF91 /* TextField */ = {
 			isa = PBXGroup;
 			children = (
@@ -1602,10 +1573,6 @@
 				5314E30325F0260E0099271A /* AccessibleViewDelegate.swift in Sources */,
 				6EB4B25F270ED6B30005B808 /* BadgeLabel.swift in Sources */,
 				EC98E2B2298D97EC00B9DF91 /* TextFieldTokenSet.swift in Sources */,
-<<<<<<< HEAD
-=======
-				9231491528BF026A001B033E /* HUD.swift in Sources */,
->>>>>>> 4ced9de7
 				5314E1A725F01A7C0099271A /* ActionsCell.swift in Sources */,
 				5314E07B25F00F1A0099271A /* DateTimePickerViewDataSource.swift in Sources */,
 				532FE3D426EA6D74007539C0 /* ActivityIndicatorTokenSet.swift in Sources */,
@@ -1724,10 +1691,7 @@
 				5314E29725F024760099271A /* String+Extension.swift in Sources */,
 				5314E12925F016230099271A /* PillButtonStyle.swift in Sources */,
 				530D9C5327EE7B2C00BDCBBF /* SwiftUI+ViewAnimation.swift in Sources */,
-<<<<<<< HEAD
 				EC5982DE27D2EA6100FD048D /* SegmentedControlTokenSet.swift in Sources */,
-=======
->>>>>>> 4ced9de7
 				4B4A2F2129A7E83100570CD4 /* LabelTokenSet.swift in Sources */,
 				5306075726A1E6A4002D49CF /* AvatarGroup.swift in Sources */,
 				92A1E4F526A791590007ED60 /* MSFCardNudge.swift in Sources */,
