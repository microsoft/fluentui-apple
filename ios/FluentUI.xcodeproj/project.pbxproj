// !$*UTF8*$!
{
	archiveVersion = 1;
	classes = {
	};
	objectVersion = 54;
	objects = {

/* Begin PBXBuildFile section */
		0A8E61FB291DC11F009E412D /* CommandBarTokenSet.swift in Sources */ = {isa = PBXBuildFile; fileRef = 0A8E61FA291DC11F009E412D /* CommandBarTokenSet.swift */; };
		2A9745DE281733D700E1A1FD /* TableViewCellTokenSet.swift in Sources */ = {isa = PBXBuildFile; fileRef = 2A9745DD281733D700E1A1FD /* TableViewCellTokenSet.swift */; };
		43488C46270FAD1300124C71 /* FluentNotification.swift in Sources */ = {isa = PBXBuildFile; fileRef = 43488C44270FAD0200124C71 /* FluentNotification.swift */; };
		4B2E373D2991CB53008929B4 /* BottomSheetTokenSet.swift in Sources */ = {isa = PBXBuildFile; fileRef = 4B2E373C2991CB53008929B4 /* BottomSheetTokenSet.swift */; };
		4B4A2F2129A7E83100570CD4 /* LabelTokenSet.swift in Sources */ = {isa = PBXBuildFile; fileRef = 4B4A2F2029A7E83100570CD4 /* LabelTokenSet.swift */; };
		4B53505F27F63E3F0033B47F /* NotificationModifiers.swift in Sources */ = {isa = PBXBuildFile; fileRef = 4B53505E27F63E3F0033B47F /* NotificationModifiers.swift */; };
		4B8245D8293FC7A200CF0C77 /* TooltipTokenSet.swift in Sources */ = {isa = PBXBuildFile; fileRef = 4B8245D7293FC7A200CF0C77 /* TooltipTokenSet.swift */; };
		4BBD651F2755FD9500A8B09E /* MSFNotification.swift in Sources */ = {isa = PBXBuildFile; fileRef = 4BBD651E2755FD9500A8B09E /* MSFNotification.swift */; };
		4BDBE18928EC9E6F00314696 /* ShimmerTokenSet.swift in Sources */ = {isa = PBXBuildFile; fileRef = 4BDBE18828EC9E6F00314696 /* ShimmerTokenSet.swift */; };
		4BF01D9A27B37CF8005B32F2 /* NotificationTokenSet.swift in Sources */ = {isa = PBXBuildFile; fileRef = 4BF01D9927B37CF8005B32F2 /* NotificationTokenSet.swift */; };
		4BF01DA027B3A862005B32F2 /* UIApplication+Extensions.swift in Sources */ = {isa = PBXBuildFile; fileRef = 4BF01D9F27B3A861005B32F2 /* UIApplication+Extensions.swift */; };
		5303259B26B31B6B00611D05 /* AvatarModifiers.swift in Sources */ = {isa = PBXBuildFile; fileRef = 5303259926B31B6B00611D05 /* AvatarModifiers.swift */; };
		5306075326A1E6A4002D49CF /* AvatarGroupTokenSet.swift in Sources */ = {isa = PBXBuildFile; fileRef = 5306074F26A1E6A4002D49CF /* AvatarGroupTokenSet.swift */; };
		5306075726A1E6A4002D49CF /* AvatarGroup.swift in Sources */ = {isa = PBXBuildFile; fileRef = 5306075126A1E6A4002D49CF /* AvatarGroup.swift */; };
		5306076126A201C8002D49CF /* Persona.swift in Sources */ = {isa = PBXBuildFile; fileRef = B4EF53C2215AF1AB00573E8F /* Persona.swift */; };
		530D9C5127EE388200BDCBBF /* SwiftUI+ViewPresentation.swift in Sources */ = {isa = PBXBuildFile; fileRef = 530D9C5027EE388200BDCBBF /* SwiftUI+ViewPresentation.swift */; };
		530D9C5327EE7B2C00BDCBBF /* SwiftUI+ViewAnimation.swift in Sources */ = {isa = PBXBuildFile; fileRef = 530D9C5227EE7B2C00BDCBBF /* SwiftUI+ViewAnimation.swift */; };
		5314E01625F00CF70099271A /* BarButtonItems.swift in Sources */ = {isa = PBXBuildFile; fileRef = A52648DB2316F4F9003342A0 /* BarButtonItems.swift */; };
		5314E02825F00DA80099271A /* BlurringView.swift in Sources */ = {isa = PBXBuildFile; fileRef = FDA1AF8B21484625001AE720 /* BlurringView.swift */; };
		5314E03125F00DDD0099271A /* CardView.swift in Sources */ = {isa = PBXBuildFile; fileRef = CCC18C2B2501B22F00BE830E /* CardView.swift */; };
		5314E03A25F00E3D0099271A /* BadgeView.swift in Sources */ = {isa = PBXBuildFile; fileRef = B444D6B52183A9740002B4D4 /* BadgeView.swift */; };
		5314E03B25F00E3D0099271A /* BadgeStringExtractor.swift in Sources */ = {isa = PBXBuildFile; fileRef = B4A8BBCC21BF6D6900D5E3ED /* BadgeStringExtractor.swift */; };
		5314E03C25F00E3D0099271A /* BadgeField.swift in Sources */ = {isa = PBXBuildFile; fileRef = B45EB78F219E310F008646A2 /* BadgeField.swift */; };
		5314E05925F00EF50099271A /* CalendarViewDataSource.swift in Sources */ = {isa = PBXBuildFile; fileRef = FD599D0B2134AB1E008845EE /* CalendarViewDataSource.swift */; };
		5314E05A25F00EF50099271A /* CalendarViewLayout.swift in Sources */ = {isa = PBXBuildFile; fileRef = FD599D092134AB15008845EE /* CalendarViewLayout.swift */; };
		5314E05B25F00EF50099271A /* CalendarView.swift in Sources */ = {isa = PBXBuildFile; fileRef = FD599D0121348439008845EE /* CalendarView.swift */; };
		5314E06025F00EFD0099271A /* CalendarViewWeekdayHeadingView.swift in Sources */ = {isa = PBXBuildFile; fileRef = FD599D072134AB0E008845EE /* CalendarViewWeekdayHeadingView.swift */; };
		5314E06125F00EFD0099271A /* CalendarViewDayCell.swift in Sources */ = {isa = PBXBuildFile; fileRef = FDFB8AEE21361C9D0046850A /* CalendarViewDayCell.swift */; };
		5314E06225F00EFD0099271A /* CalendarViewDayTodayCell.swift in Sources */ = {isa = PBXBuildFile; fileRef = FDFB8AEC21361C9D0046850A /* CalendarViewDayTodayCell.swift */; };
		5314E06325F00EFD0099271A /* CalendarViewDayMonthYearCell.swift in Sources */ = {isa = PBXBuildFile; fileRef = FDFB8AEF21361C9D0046850A /* CalendarViewDayMonthYearCell.swift */; };
		5314E06425F00EFD0099271A /* CalendarViewMonthBannerView.swift in Sources */ = {isa = PBXBuildFile; fileRef = FDFB8AEA21361C950046850A /* CalendarViewMonthBannerView.swift */; };
		5314E06525F00EFD0099271A /* CalendarViewDayMonthCell.swift in Sources */ = {isa = PBXBuildFile; fileRef = FDFB8AED21361C9D0046850A /* CalendarViewDayMonthCell.swift */; };
		5314E06A25F00F100099271A /* GenericDateTimePicker.swift in Sources */ = {isa = PBXBuildFile; fileRef = FD1FAE1A2272464B00A5DBA4 /* GenericDateTimePicker.swift */; };
		5314E06B25F00F100099271A /* DateTimePicker.swift in Sources */ = {isa = PBXBuildFile; fileRef = FD77752F21A490BA00033D58 /* DateTimePicker.swift */; };
		5314E07025F00F140099271A /* DatePickerController.swift in Sources */ = {isa = PBXBuildFile; fileRef = FD4F2A1F214AE20400C437D6 /* DatePickerController.swift */; };
		5314E07125F00F140099271A /* DatePickerSelectionManager.swift in Sources */ = {isa = PBXBuildFile; fileRef = FD256C5A2183B90B00EC9588 /* DatePickerSelectionManager.swift */; };
		5314E07625F00F160099271A /* DateTimePickerController.swift in Sources */ = {isa = PBXBuildFile; fileRef = FD5ADBF32190CDC80005A9AF /* DateTimePickerController.swift */; };
		5314E07B25F00F1A0099271A /* DateTimePickerViewDataSource.swift in Sources */ = {isa = PBXBuildFile; fileRef = FD9758072191118E00B67319 /* DateTimePickerViewDataSource.swift */; };
		5314E07C25F00F1A0099271A /* DateTimePickerViewLayout.swift in Sources */ = {isa = PBXBuildFile; fileRef = FD77752C219E62E100033D58 /* DateTimePickerViewLayout.swift */; };
		5314E07D25F00F1A0099271A /* DateTimePickerViewComponentTableView.swift in Sources */ = {isa = PBXBuildFile; fileRef = FD9758082191118E00B67319 /* DateTimePickerViewComponentTableView.swift */; };
		5314E07E25F00F1A0099271A /* DateTimePickerView.swift in Sources */ = {isa = PBXBuildFile; fileRef = FD9758062191118D00B67319 /* DateTimePickerView.swift */; };
		5314E07F25F00F1A0099271A /* DateTimePickerViewComponentCell.swift in Sources */ = {isa = PBXBuildFile; fileRef = FD97580A2191118E00B67319 /* DateTimePickerViewComponentCell.swift */; };
		5314E08025F00F1A0099271A /* DateTimePickerViewComponent.swift in Sources */ = {isa = PBXBuildFile; fileRef = FD9758092191118E00B67319 /* DateTimePickerViewComponent.swift */; };
		5314E08925F00F2D0099271A /* CommandBarButtonGroupView.swift in Sources */ = {isa = PBXBuildFile; fileRef = FC414E242588798000069E73 /* CommandBarButtonGroupView.swift */; };
		5314E08A25F00F2D0099271A /* CommandBar.swift in Sources */ = {isa = PBXBuildFile; fileRef = FC414E1E258876FB00069E73 /* CommandBar.swift */; };
		5314E08B25F00F2D0099271A /* CommandBarItem.swift in Sources */ = {isa = PBXBuildFile; fileRef = FC414E4E2588B65C00069E73 /* CommandBarItem.swift */; };
		5314E08C25F00F2D0099271A /* CommandBarButton.swift in Sources */ = {isa = PBXBuildFile; fileRef = FC414E2A25887A4B00069E73 /* CommandBarButton.swift */; };
		5314E09525F00FA30099271A /* DimmingView.swift in Sources */ = {isa = PBXBuildFile; fileRef = A5B87B03211E22B70038C37C /* DimmingView.swift */; };
		5314E09E25F00FE20099271A /* DotView.swift in Sources */ = {isa = PBXBuildFile; fileRef = FDD454ED21405B390006E84E /* DotView.swift */; };
		5314E0A725F010070099271A /* DrawerController.swift in Sources */ = {isa = PBXBuildFile; fileRef = A5B87AF3211E16360038C37C /* DrawerController.swift */; };
		5314E0A825F010070099271A /* DrawerPresentationController.swift in Sources */ = {isa = PBXBuildFile; fileRef = A5B87AF5211E16360038C37C /* DrawerPresentationController.swift */; };
		5314E0A925F010070099271A /* DrawerTransitionAnimator.swift in Sources */ = {isa = PBXBuildFile; fileRef = A5B87AF4211E16360038C37C /* DrawerTransitionAnimator.swift */; };
		5314E0AA25F010070099271A /* DrawerShadowView.swift in Sources */ = {isa = PBXBuildFile; fileRef = A5237ACC21ED6CA70040BF27 /* DrawerShadowView.swift */; };
		5314E0B325F010400099271A /* EasyTapButton.swift in Sources */ = {isa = PBXBuildFile; fileRef = FD5BBE42214C73CE008964B4 /* EasyTapButton.swift */; };
		5314E0CF25F011F10099271A /* Label.swift in Sources */ = {isa = PBXBuildFile; fileRef = A589F853211BA03200471C23 /* Label.swift */; };
		5314E0E425F012C00099271A /* NavigationController.swift in Sources */ = {isa = PBXBuildFile; fileRef = FD41C87F22DD13230086F899 /* NavigationController.swift */; };
		5314E0E525F012C00099271A /* NavigationBar.swift in Sources */ = {isa = PBXBuildFile; fileRef = FD41C87B22DD13230086F899 /* NavigationBar.swift */; };
		5314E0E625F012C00099271A /* UIViewController+Navigation.swift in Sources */ = {isa = PBXBuildFile; fileRef = FD9DA7B4232C33A80013E41B /* UIViewController+Navigation.swift */; };
		5314E0E725F012C00099271A /* UINavigationItem+Navigation.swift in Sources */ = {isa = PBXBuildFile; fileRef = FD41C8BD22DD47120086F899 /* UINavigationItem+Navigation.swift */; };
		5314E0EC25F012C40099271A /* NavigationAnimator.swift in Sources */ = {isa = PBXBuildFile; fileRef = FD41C88022DD13230086F899 /* NavigationAnimator.swift */; };
		5314E0ED25F012C40099271A /* ContentScrollViewTraits.swift in Sources */ = {isa = PBXBuildFile; fileRef = FD41C86E22DD13230086F899 /* ContentScrollViewTraits.swift */; };
		5314E0F225F012C80099271A /* ShyHeaderView.swift in Sources */ = {isa = PBXBuildFile; fileRef = FD41C87122DD13230086F899 /* ShyHeaderView.swift */; };
		5314E0F325F012C80099271A /* ShyHeaderController.swift in Sources */ = {isa = PBXBuildFile; fileRef = FD41C87022DD13230086F899 /* ShyHeaderController.swift */; };
		5314E0F825F012CB0099271A /* AvatarTitleView.swift in Sources */ = {isa = PBXBuildFile; fileRef = FD41C87A22DD13230086F899 /* AvatarTitleView.swift */; };
		5314E10A25F014600099271A /* Obscurable.swift in Sources */ = {isa = PBXBuildFile; fileRef = 53BCB0CD253A4E8C00620960 /* Obscurable.swift */; };
		5314E11625F015EA0099271A /* PersonaBadgeViewDataSource.swift in Sources */ = {isa = PBXBuildFile; fileRef = B4BA27872319DC0D0001563C /* PersonaBadgeViewDataSource.swift */; };
		5314E11725F015EA0099271A /* PersonaCell.swift in Sources */ = {isa = PBXBuildFile; fileRef = B46D3F922151D95F0029772C /* PersonaCell.swift */; };
		5314E11825F015EA0099271A /* PeoplePicker.swift in Sources */ = {isa = PBXBuildFile; fileRef = B47B58B722F8E5840078DE38 /* PeoplePicker.swift */; };
		5314E11B25F015EA0099271A /* PersonaListView.swift in Sources */ = {isa = PBXBuildFile; fileRef = B46D3F9C215985AC0029772C /* PersonaListView.swift */; };
		5314E12925F016230099271A /* PillButtonStyle.swift in Sources */ = {isa = PBXBuildFile; fileRef = 86AF4F7425AFC746005D4253 /* PillButtonStyle.swift */; };
		5314E12A25F016230099271A /* PillButton.swift in Sources */ = {isa = PBXBuildFile; fileRef = 497DC2D824185885008D86F8 /* PillButton.swift */; };
		5314E12B25F016230099271A /* PillButtonBar.swift in Sources */ = {isa = PBXBuildFile; fileRef = 497DC2D724185885008D86F8 /* PillButtonBar.swift */; };
		5314E13425F016370099271A /* PopupMenuItem.swift in Sources */ = {isa = PBXBuildFile; fileRef = A5961F9E218A256B00E2A506 /* PopupMenuItem.swift */; };
		5314E13525F016370099271A /* PopupMenuItemCell.swift in Sources */ = {isa = PBXBuildFile; fileRef = A5961FA2218A25D100E2A506 /* PopupMenuItemCell.swift */; };
		5314E13625F016370099271A /* PopupMenuSectionHeaderView.swift in Sources */ = {isa = PBXBuildFile; fileRef = A5961FA4218A260500E2A506 /* PopupMenuSectionHeaderView.swift */; };
		5314E13725F016370099271A /* PopupMenuProtocols.swift in Sources */ = {isa = PBXBuildFile; fileRef = 0BCEFADD2485FEC00088CEE5 /* PopupMenuProtocols.swift */; };
		5314E13825F016370099271A /* PopupMenuSection.swift in Sources */ = {isa = PBXBuildFile; fileRef = A5961FA0218A25C400E2A506 /* PopupMenuSection.swift */; };
		5314E13925F016370099271A /* PopupMenuController.swift in Sources */ = {isa = PBXBuildFile; fileRef = A5961F9C218A254D00E2A506 /* PopupMenuController.swift */; };
		5314E14225F016860099271A /* CardPresenterNavigationController.swift in Sources */ = {isa = PBXBuildFile; fileRef = FD0D29D52151A3D700E8655E /* CardPresenterNavigationController.swift */; };
		5314E14325F016860099271A /* CardTransitionAnimator.swift in Sources */ = {isa = PBXBuildFile; fileRef = FDA1AF90214871B5001AE720 /* CardTransitionAnimator.swift */; };
		5314E14425F016860099271A /* PageCardPresenterController.swift in Sources */ = {isa = PBXBuildFile; fileRef = FD4F2A1A2148937100C437D6 /* PageCardPresenterController.swift */; };
		5314E14525F016860099271A /* CardPresentationController.swift in Sources */ = {isa = PBXBuildFile; fileRef = FDA1AF9221487225001AE720 /* CardPresentationController.swift */; };
		5314E14E25F016CD0099271A /* ResizingHandleView.swift in Sources */ = {isa = PBXBuildFile; fileRef = A5237ACA21DED7030040BF27 /* ResizingHandleView.swift */; };
		5314E16925F017940099271A /* SegmentedControl.swift in Sources */ = {isa = PBXBuildFile; fileRef = ECEBA8FB25EDF3380048EE24 /* SegmentedControl.swift */; };
		5314E17225F0191C0099271A /* Separator.swift in Sources */ = {isa = PBXBuildFile; fileRef = A5DCA76321224026005F4CB7 /* Separator.swift */; };
		5314E18D25F0195C0099271A /* ShimmerView.swift in Sources */ = {isa = PBXBuildFile; fileRef = C0EAAEAC2347E1DF00C7244E /* ShimmerView.swift */; };
		5314E18E25F0195C0099271A /* ShimmerLinesView.swift in Sources */ = {isa = PBXBuildFile; fileRef = C0A0D76B233AEF6C00F432FD /* ShimmerLinesView.swift */; };
		5314E19525F019650099271A /* TabBarItemView.swift in Sources */ = {isa = PBXBuildFile; fileRef = 1168630222E131CF0088B302 /* TabBarItemView.swift */; };
		5314E19625F019650099271A /* TabBarView.swift in Sources */ = {isa = PBXBuildFile; fileRef = 1168630322E131CF0088B302 /* TabBarView.swift */; };
		5314E19725F019650099271A /* TabBarItem.swift in Sources */ = {isa = PBXBuildFile; fileRef = 118D9847230BBA2300BC0B72 /* TabBarItem.swift */; };
		5314E19825F019650099271A /* SideTabBar.swift in Sources */ = {isa = PBXBuildFile; fileRef = 7D0931C224AAAC8C0072458A /* SideTabBar.swift */; };
		5314E1A125F01A7C0099271A /* TableViewCellFileAccessoryView.swift in Sources */ = {isa = PBXBuildFile; fileRef = 7DC2FB2724C0ED1100367A55 /* TableViewCellFileAccessoryView.swift */; };
		5314E1A225F01A7C0099271A /* ActivityIndicatorCell.swift in Sources */ = {isa = PBXBuildFile; fileRef = B4E782C221793AB200A7DFCE /* ActivityIndicatorCell.swift */; };
		5314E1A325F01A7C0099271A /* TableViewHeaderFooterView.swift in Sources */ = {isa = PBXBuildFile; fileRef = B4EF66502294A664007FEAB0 /* TableViewHeaderFooterView.swift */; };
		5314E1A425F01A7C0099271A /* CenteredLabelCell.swift in Sources */ = {isa = PBXBuildFile; fileRef = B4E782C62179509A00A7DFCE /* CenteredLabelCell.swift */; };
		5314E1A525F01A7C0099271A /* TableViewCell.swift in Sources */ = {isa = PBXBuildFile; fileRef = B498141321E424920077B48D /* TableViewCell.swift */; };
		5314E1A625F01A7C0099271A /* BooleanCell.swift in Sources */ = {isa = PBXBuildFile; fileRef = B441478C228CDA130040E88E /* BooleanCell.swift */; };
		5314E1A725F01A7C0099271A /* ActionsCell.swift in Sources */ = {isa = PBXBuildFile; fileRef = B4E782C02176AD5E00A7DFCE /* ActionsCell.swift */; };
		5314E1B025F01A980099271A /* Tooltip.swift in Sources */ = {isa = PBXBuildFile; fileRef = FD7DF05B21FA7F5000857267 /* Tooltip.swift */; };
		5314E1B125F01A980099271A /* TooltipView.swift in Sources */ = {isa = PBXBuildFile; fileRef = FD7DF05D21FA7FC100857267 /* TooltipView.swift */; };
		5314E1B225F01A980099271A /* TooltipViewController.swift in Sources */ = {isa = PBXBuildFile; fileRef = FD7DF05F21FA83C900857267 /* TooltipViewController.swift */; };
		5314E1BB25F01B070099271A /* TouchForwardingView.swift in Sources */ = {isa = PBXBuildFile; fileRef = B483323621DEB5A00022B4CC /* TouchForwardingView.swift */; };
		5314E1C425F01B4E0099271A /* TwoLineTitleView.swift in Sources */ = {isa = PBXBuildFile; fileRef = FD5BBE40214C6AF3008964B4 /* TwoLineTitleView.swift */; };
		5314E1CD25F01B730099271A /* AnimationSynchronizer.swift in Sources */ = {isa = PBXBuildFile; fileRef = C0938E43235E8ED500256251 /* AnimationSynchronizer.swift */; };
		5314E1D625F01E4A0099271A /* SearchBar.swift in Sources */ = {isa = PBXBuildFile; fileRef = FD41C87E22DD13230086F899 /* SearchBar.swift */; };
		5314E21E25F022120099271A /* UIView+Extensions.swift in Sources */ = {isa = PBXBuildFile; fileRef = A5B87B05211E23650038C37C /* UIView+Extensions.swift */; };
		5314E23025F022C80099271A /* UIScrollView+Extensions.swift in Sources */ = {isa = PBXBuildFile; fileRef = FD41C8B122DD3BB70086F899 /* UIScrollView+Extensions.swift */; };
		5314E25425F023650099271A /* UIImage+Extensions.swift in Sources */ = {isa = PBXBuildFile; fileRef = A5961FA6218A2E4500E2A506 /* UIImage+Extensions.swift */; };
		5314E26625F023B20099271A /* UIColor+Extensions.swift in Sources */ = {isa = PBXBuildFile; fileRef = A56CE7B522E68A7800AA77EE /* UIColor+Extensions.swift */; };
		5314E28125F0240D0099271A /* DateComponents+Extensions.swift in Sources */ = {isa = PBXBuildFile; fileRef = FD9A5C862179464F00D224D9 /* DateComponents+Extensions.swift */; };
		5314E28E25F024590099271A /* Date+Extensions.swift in Sources */ = {isa = PBXBuildFile; fileRef = FD5BBE3A214B2F44008964B4 /* Date+Extensions.swift */; };
		5314E29725F024760099271A /* String+Extension.swift in Sources */ = {isa = PBXBuildFile; fileRef = A559BB7D212B6D100055E107 /* String+Extension.swift */; };
		5314E2A025F024860099271A /* NSLayoutConstraint+Extensions.swift in Sources */ = {isa = PBXBuildFile; fileRef = FD41C8B422DD3EA20086F899 /* NSLayoutConstraint+Extensions.swift */; };
		5314E2B225F024B60099271A /* Calendar+Extensions.swift in Sources */ = {isa = PBXBuildFile; fileRef = FD7254E82147059D002F4069 /* Calendar+Extensions.swift */; };
		5314E2BB25F024C60099271A /* CALayer+Extensions.swift in Sources */ = {isa = PBXBuildFile; fileRef = A54D97D9217A5FC10072681A /* CALayer+Extensions.swift */; };
		5314E2E325F025500099271A /* FluentUIFramework.swift in Sources */ = {isa = PBXBuildFile; fileRef = A559BB82212B7D870055E107 /* FluentUIFramework.swift */; };
		5314E2EC25F025710099271A /* DayOfMonth.swift in Sources */ = {isa = PBXBuildFile; fileRef = FD777528219E3F6C00033D58 /* DayOfMonth.swift */; };
		5314E2F525F025C60099271A /* CalendarConfiguration.swift in Sources */ = {isa = PBXBuildFile; fileRef = FDF41ED82141A02200EC527C /* CalendarConfiguration.swift */; };
		5314E30225F0260E0099271A /* AccessibilityContainerView.swift in Sources */ = {isa = PBXBuildFile; fileRef = FD77752A219E455A00033D58 /* AccessibilityContainerView.swift */; };
		5314E30325F0260E0099271A /* AccessibleViewDelegate.swift in Sources */ = {isa = PBXBuildFile; fileRef = FD599D052134A682008845EE /* AccessibleViewDelegate.swift */; };
		5328D97126FBA3D700F3723B /* IndeterminateProgressBarTokenSet.swift in Sources */ = {isa = PBXBuildFile; fileRef = 5328D96C26FBA3D600F3723B /* IndeterminateProgressBarTokenSet.swift */; };
		5328D97326FBA3D700F3723B /* IndeterminateProgressBarModifiers.swift in Sources */ = {isa = PBXBuildFile; fileRef = 5328D96D26FBA3D600F3723B /* IndeterminateProgressBarModifiers.swift */; };
		5328D97726FBA3D700F3723B /* IndeterminateProgressBar.swift in Sources */ = {isa = PBXBuildFile; fileRef = 5328D96F26FBA3D700F3723B /* IndeterminateProgressBar.swift */; };
		532FE3D426EA6D74007539C0 /* ActivityIndicatorTokenSet.swift in Sources */ = {isa = PBXBuildFile; fileRef = 532FE3CE26EA6D73007539C0 /* ActivityIndicatorTokenSet.swift */; };
		532FE3D626EA6D74007539C0 /* ActivityIndicatorModifiers.swift in Sources */ = {isa = PBXBuildFile; fileRef = 532FE3CF26EA6D73007539C0 /* ActivityIndicatorModifiers.swift */; };
		532FE3D826EA6D74007539C0 /* ActivityIndicator.swift in Sources */ = {isa = PBXBuildFile; fileRef = 532FE3D026EA6D74007539C0 /* ActivityIndicator.swift */; };
		535559E42711411E0094A871 /* FluentUIHostingController.swift in Sources */ = {isa = PBXBuildFile; fileRef = 535559E22711411E0094A871 /* FluentUIHostingController.swift */; };
		5373D5652694D65C0032A3B4 /* AvatarTokenSet.swift in Sources */ = {isa = PBXBuildFile; fileRef = 5373D5602694D65C0032A3B4 /* AvatarTokenSet.swift */; };
		5373D5672694D65C0032A3B4 /* Avatar.swift in Sources */ = {isa = PBXBuildFile; fileRef = 5373D5612694D65C0032A3B4 /* Avatar.swift */; };
		5373D56B2694D65C0032A3B4 /* MSFAvatarPresence.swift in Sources */ = {isa = PBXBuildFile; fileRef = 5373D5632694D65C0032A3B4 /* MSFAvatarPresence.swift */; };
		5373D5732694D66F0032A3B4 /* UIKit+SwiftUI_interoperability.swift in Sources */ = {isa = PBXBuildFile; fileRef = 5373D56D2694D66F0032A3B4 /* UIKit+SwiftUI_interoperability.swift */; };
		5373D5772694D66F0032A3B4 /* SwiftUI+ViewModifiers.swift in Sources */ = {isa = PBXBuildFile; fileRef = 5373D56F2694D66F0032A3B4 /* SwiftUI+ViewModifiers.swift */; };
		53E2EE0527860D010086D30D /* MSFActivityIndicator.swift in Sources */ = {isa = PBXBuildFile; fileRef = 53E2EE0427860D010086D30D /* MSFActivityIndicator.swift */; };
		53E2EE07278799B30086D30D /* MSFIndeterminateProgressBar.swift in Sources */ = {isa = PBXBuildFile; fileRef = 53E2EE06278799B30086D30D /* MSFIndeterminateProgressBar.swift */; };
		566C664A28CB99830032314C /* module.modulemap in Copy module.modulemap */ = {isa = PBXBuildFile; fileRef = 566C664828CB97210032314C /* module.modulemap */; };
		66963D0A29CA7F89006F5FA9 /* TwoLineTitleViewTokenSet.swift in Sources */ = {isa = PBXBuildFile; fileRef = 66963D0929CA7F89006F5FA9 /* TwoLineTitleViewTokenSet.swift */; };
		66963D1029CE244D006F5FA9 /* NavigationBarTokenSet.swift in Sources */ = {isa = PBXBuildFile; fileRef = 66963D0F29CE244D006F5FA9 /* NavigationBarTokenSet.swift */; };
		6EB4B25F270ED6B30005B808 /* BadgeLabel.swift in Sources */ = {isa = PBXBuildFile; fileRef = 6EB4B25D270ED6450005B808 /* BadgeLabel.swift */; };
		6ED5E55126D3D39400D8BE81 /* BadgeLabelButton.swift in Sources */ = {isa = PBXBuildFile; fileRef = 6ED4C11C2696AE4000C30BD6 /* BadgeLabelButton.swift */; };
		6ED5E55226D3D39400D8BE81 /* UIBarButtonItem+BadgeValue.swift in Sources */ = {isa = PBXBuildFile; fileRef = 6ED4C11A2695A6E800C30BD6 /* UIBarButtonItem+BadgeValue.swift */; };
		6FBFD62629CBB5F1002F3C81 /* SearchBarTokenSet.swift in Sources */ = {isa = PBXBuildFile; fileRef = 6FBFD62529CBB5F1002F3C81 /* SearchBarTokenSet.swift */; };
		8035CAB62633A4DB007B3FD1 /* BottomCommandingController.swift in Sources */ = {isa = PBXBuildFile; fileRef = 8035CAAA2633A442007B3FD1 /* BottomCommandingController.swift */; };
		8035CAD026377C17007B3FD1 /* CommandingItem.swift in Sources */ = {isa = PBXBuildFile; fileRef = 8035CACA26377C14007B3FD1 /* CommandingItem.swift */; };
		8035CADE2638E435007B3FD1 /* CommandingSection.swift in Sources */ = {isa = PBXBuildFile; fileRef = 8035CADC2638E435007B3FD1 /* CommandingSection.swift */; };
		804EDE1528C00CA400371C6B /* ContentHeightResolutionContext.swift in Sources */ = {isa = PBXBuildFile; fileRef = 804EDE1428C00CA400371C6B /* ContentHeightResolutionContext.swift */; };
		80AECC21263339E3005AF2F3 /* BottomSheetController.swift in Sources */ = {isa = PBXBuildFile; fileRef = 80AECBD82629F18E005AF2F3 /* BottomSheetController.swift */; };
		80AECC22263339E5005AF2F3 /* BottomSheetPassthroughView.swift in Sources */ = {isa = PBXBuildFile; fileRef = 80AECBF1262FC34E005AF2F3 /* BottomSheetPassthroughView.swift */; };
		8FA3CB5B246B19EA0049E431 /* ColorTests.swift in Sources */ = {isa = PBXBuildFile; fileRef = 8FA3CB5A246B19EA0049E431 /* ColorTests.swift */; };
		92016FF8299DF34A00660DB7 /* EmptyTokenSet.swift in Sources */ = {isa = PBXBuildFile; fileRef = 92016FF7299DF34A00660DB7 /* EmptyTokenSet.swift */; };
		92088EF92666DB2C003F571A /* PersonaButton.swift in Sources */ = {isa = PBXBuildFile; fileRef = 92088EF72666DB2C003F571A /* PersonaButton.swift */; };
		920945492703DDA000B38E1A /* CardNudgeTokenSet.swift in Sources */ = {isa = PBXBuildFile; fileRef = 920945472703DDA000B38E1A /* CardNudgeTokenSet.swift */; };
		922A34DF27BB87990062721F /* TokenizedControlView.swift in Sources */ = {isa = PBXBuildFile; fileRef = 922A34DE27BB87990062721F /* TokenizedControlView.swift */; };
		9231491128BF026A001B033E /* HeadsUpDisplayTokenSet.swift in Sources */ = {isa = PBXBuildFile; fileRef = 5336B17F27FB6D9B00B01E0D /* HeadsUpDisplayTokenSet.swift */; };
		9231491228BF026A001B033E /* HUDModifiers.swift in Sources */ = {isa = PBXBuildFile; fileRef = 5336B17027F77EB700B01E0D /* HUDModifiers.swift */; };
		9231491328BF026A001B033E /* HeadsUpDisplay.swift in Sources */ = {isa = PBXBuildFile; fileRef = 5336B17327F77EB700B01E0D /* HeadsUpDisplay.swift */; };
		9231491428BF026A001B033E /* MSFHeadsUpDisplay.swift in Sources */ = {isa = PBXBuildFile; fileRef = 532299FF27FE108400C016A2 /* MSFHeadsUpDisplay.swift */; };
		9231491528BF026A001B033E /* HUD.swift in Sources */ = {isa = PBXBuildFile; fileRef = 5336B17227F77EB700B01E0D /* HUD.swift */; };
		9231491628BF02B9001B033E /* Button.swift in Sources */ = {isa = PBXBuildFile; fileRef = A5CEC23020E451D00016922A /* Button.swift */; };
		9231F10329BB99090079CD94 /* FluentTheme+Tokens.swift in Sources */ = {isa = PBXBuildFile; fileRef = 9231F10229BB99090079CD94 /* FluentTheme+Tokens.swift */; };
		923DB9D4274CB65700D8E58A /* TokenizedControl.swift in Sources */ = {isa = PBXBuildFile; fileRef = 923DB9D2274CB65700D8E58A /* TokenizedControl.swift */; };
		923DB9D5274CB65700D8E58A /* FluentTheme.swift in Sources */ = {isa = PBXBuildFile; fileRef = 923DB9D3274CB65700D8E58A /* FluentTheme.swift */; };
		923DB9D7274CB66D00D8E58A /* ControlHostingView.swift in Sources */ = {isa = PBXBuildFile; fileRef = 923DB9D6274CB66D00D8E58A /* ControlHostingView.swift */; };
		923DF2E72712B6AB00637646 /* libFluentUI.a in Frameworks */ = {isa = PBXBuildFile; fileRef = 8FD01166228A820600D25925 /* libFluentUI.a */; };
		923DF2E82712B6C400637646 /* FluentUIResources-ios.bundle in Resources */ = {isa = PBXBuildFile; fileRef = A5DA88FC226FAA01000A8EA8 /* FluentUIResources-ios.bundle */; };
		924268A2277AD9F700C5A452 /* FontTests.swift in Sources */ = {isa = PBXBuildFile; fileRef = 924268A1277AD9F700C5A452 /* FontTests.swift */; };
		925728F7276D6AF800EE1019 /* ShadowInfo.swift in Sources */ = {isa = PBXBuildFile; fileRef = 925728F6276D6AF800EE1019 /* ShadowInfo.swift */; };
		925728F9276D6B5800EE1019 /* FontInfo.swift in Sources */ = {isa = PBXBuildFile; fileRef = 925728F8276D6B5800EE1019 /* FontInfo.swift */; };
		925D461D26FD133600179583 /* GlobalTokens.swift in Sources */ = {isa = PBXBuildFile; fileRef = 925D461B26FD133600179583 /* GlobalTokens.swift */; };
		925D462026FD18B200179583 /* AliasTokens.swift in Sources */ = {isa = PBXBuildFile; fileRef = 925D461E26FD18B200179583 /* AliasTokens.swift */; };
		9275105626815A7100F12730 /* MSFPersonaButtonCarousel.swift in Sources */ = {isa = PBXBuildFile; fileRef = 9275105426815A7100F12730 /* MSFPersonaButtonCarousel.swift */; };
		927EB2BD278627440069753D /* PersonaButtonModifiers.swift in Sources */ = {isa = PBXBuildFile; fileRef = 927EB2BC278627440069753D /* PersonaButtonModifiers.swift */; };
		9298798B2669A875002B1EB4 /* PersonaButtonTokenSet.swift in Sources */ = {isa = PBXBuildFile; fileRef = 927E34C62668350800998031 /* PersonaButtonTokenSet.swift */; };
		929DD257266ED3AC00E8175E /* PersonaButtonCarouselTokenSet.swift in Sources */ = {isa = PBXBuildFile; fileRef = 929DD255266ED3AC00E8175E /* PersonaButtonCarouselTokenSet.swift */; };
		929DD25A266ED3B600E8175E /* PersonaButtonCarousel.swift in Sources */ = {isa = PBXBuildFile; fileRef = 929DD258266ED3B600E8175E /* PersonaButtonCarousel.swift */; };
		92A1E4F526A791590007ED60 /* MSFCardNudge.swift in Sources */ = {isa = PBXBuildFile; fileRef = 92A1E4F326A791590007ED60 /* MSFCardNudge.swift */; };
		92B7E6A326864AE900EFC15E /* MSFPersonaButton.swift in Sources */ = {isa = PBXBuildFile; fileRef = 92B7E6A12684262900EFC15E /* MSFPersonaButton.swift */; };
		92D49054278FF4E50085C018 /* PersonaButtonCarouselModifiers.swift in Sources */ = {isa = PBXBuildFile; fileRef = 92D49053278FF4E50085C018 /* PersonaButtonCarouselModifiers.swift */; };
		92D5598226A0FD2800328FD3 /* CardNudge.swift in Sources */ = {isa = PBXBuildFile; fileRef = 92D5598026A0FD2800328FD3 /* CardNudge.swift */; };
		92D5FDFB28A713990087894B /* LinearGradientInfo.swift in Sources */ = {isa = PBXBuildFile; fileRef = 92D5FDFA28A713990087894B /* LinearGradientInfo.swift */; };
		92DEE2252723D34400E31ED0 /* ControlTokenSet.swift in Sources */ = {isa = PBXBuildFile; fileRef = 92DEE2232723D34400E31ED0 /* ControlTokenSet.swift */; };
		92E7AD5026FE51FF00AE7FF8 /* DynamicColor.swift in Sources */ = {isa = PBXBuildFile; fileRef = 92E7AD4E26FE51FF00AE7FF8 /* DynamicColor.swift */; };
		92EE82AE27025A94009D52B5 /* TokenSet.swift in Sources */ = {isa = PBXBuildFile; fileRef = 92EE82AC27025A94009D52B5 /* TokenSet.swift */; };
		92F8054E272B2DF3000EAFDB /* CardNudgeModifiers.swift in Sources */ = {isa = PBXBuildFile; fileRef = 92079C8E26B66E5100D688DA /* CardNudgeModifiers.swift */; };
		94A7EC1A2836DCB200BFFBAE /* CommandBarCommandGroupsView.swift in Sources */ = {isa = PBXBuildFile; fileRef = 94A7EC192836DCB100BFFBAE /* CommandBarCommandGroupsView.swift */; };
		A257F82C251D98F3002CAA6E /* FluentUI-ios.xcassets in Resources */ = {isa = PBXBuildFile; fileRef = A257F82B251D98F3002CAA6E /* FluentUI-ios.xcassets */; };
		A542A9D7226FC01100204A52 /* Localizable.strings in Resources */ = {isa = PBXBuildFile; fileRef = A559BB81212B6FA40055E107 /* Localizable.strings */; };
		A542A9D8226FC01700204A52 /* Localizable.stringsdict in Resources */ = {isa = PBXBuildFile; fileRef = A5DF1EAD2213B26900CC741A /* Localizable.stringsdict */; };
		A5CEC16020D980B30016922A /* FluentUITests.swift in Sources */ = {isa = PBXBuildFile; fileRef = A5CEC15F20D980B30016922A /* FluentUITests.swift */; };
		C708B05F260A8778007190FA /* SegmentPillButton.swift in Sources */ = {isa = PBXBuildFile; fileRef = C708B055260A86FA007190FA /* SegmentPillButton.swift */; };
		C708B064260A87F7007190FA /* SegmentItem.swift in Sources */ = {isa = PBXBuildFile; fileRef = C708B04B260A8696007190FA /* SegmentItem.swift */; };
		C77A04B825F03DD1001B3EB6 /* String+Date.swift in Sources */ = {isa = PBXBuildFile; fileRef = C77A04B625F03DD1001B3EB6 /* String+Date.swift */; };
		C77A04EE25F046EB001B3EB6 /* Date+CellFileAccessoryView.swift in Sources */ = {isa = PBXBuildFile; fileRef = C77A04EC25F046EB001B3EB6 /* Date+CellFileAccessoryView.swift */; };
		D6296DAE295B7CA0002E8EB6 /* ColorProviding.swift in Sources */ = {isa = PBXBuildFile; fileRef = D6296DAD295B7C9F002E8EB6 /* ColorProviding.swift */; };
		EC04E65829C27359005F8BA0 /* FocusRingView.swift in Sources */ = {isa = PBXBuildFile; fileRef = EC04E65729C27359005F8BA0 /* FocusRingView.swift */; };
		EC1C31732923022E00CF052C /* SegmentedControlTokenSet.swift in Sources */ = {isa = PBXBuildFile; fileRef = EC1C31722923022E00CF052C /* SegmentedControlTokenSet.swift */; };
		EC5982D827BF348700FD048D /* MSFAvatar.swift in Sources */ = {isa = PBXBuildFile; fileRef = EC5982D727BF348700FD048D /* MSFAvatar.swift */; };
		EC5982DA27C703EE00FD048D /* ShapeCutout.swift in Sources */ = {isa = PBXBuildFile; fileRef = EC5982D927C703ED00FD048D /* ShapeCutout.swift */; };
		EC65F790292EDCEF002A1A23 /* ButtonTokenSet.swift in Sources */ = {isa = PBXBuildFile; fileRef = EC65F78F292EDCEF002A1A23 /* ButtonTokenSet.swift */; };
		EC98E2AD2980C15C00B9DF91 /* FluentTextField.swift in Sources */ = {isa = PBXBuildFile; fileRef = EC98E2AC2980C15C00B9DF91 /* FluentTextField.swift */; };
		EC98E2B0298D978C00B9DF91 /* FluentTextFieldInternal.swift in Sources */ = {isa = PBXBuildFile; fileRef = EC98E2AF298D978C00B9DF91 /* FluentTextFieldInternal.swift */; };
		EC98E2B2298D97EC00B9DF91 /* TextFieldTokenSet.swift in Sources */ = {isa = PBXBuildFile; fileRef = EC98E2B1298D97EC00B9DF91 /* TextFieldTokenSet.swift */; };
		EC98E2B4298D989100B9DF91 /* FluentTextInputError.swift in Sources */ = {isa = PBXBuildFile; fileRef = EC98E2B3298D989100B9DF91 /* FluentTextInputError.swift */; };
		ECA9218627A3301C00B66117 /* MSFAvatarGroup.swift in Sources */ = {isa = PBXBuildFile; fileRef = ECA9218527A3301C00B66117 /* MSFAvatarGroup.swift */; };
		ECA9218A27A33A2D00B66117 /* AvatarGroupModifiers.swift in Sources */ = {isa = PBXBuildFile; fileRef = ECA9218927A33A2D00B66117 /* AvatarGroupModifiers.swift */; };
		FD053A352224CA33009B6378 /* DatePickerControllerTests.swift in Sources */ = {isa = PBXBuildFile; fileRef = FD053A342224CA33009B6378 /* DatePickerControllerTests.swift */; };
/* End PBXBuildFile section */

/* Begin PBXContainerItemProxy section */
		8FD011C7228A831700D25925 /* PBXContainerItemProxy */ = {
			isa = PBXContainerItemProxy;
			containerPortal = A5CEC14820D980B20016922A /* Project object */;
			proxyType = 1;
			remoteGlobalIDString = A5DA88FB226FAA01000A8EA8;
			remoteInfo = OfficeUIFabricResources;
		};
/* End PBXContainerItemProxy section */

/* Begin PBXCopyFilesBuildPhase section */
		566C664928CB994F0032314C /* Copy module.modulemap */ = {
			isa = PBXCopyFilesBuildPhase;
			buildActionMask = 2147483647;
			dstPath = include/FluentUI;
			dstSubfolderSpec = 16;
			files = (
				566C664A28CB99830032314C /* module.modulemap in Copy module.modulemap */,
			);
			name = "Copy module.modulemap";
			runOnlyForDeploymentPostprocessing = 0;
		};
/* End PBXCopyFilesBuildPhase section */

/* Begin PBXFileReference section */
		0A0516BC2940A3CE006DE0A2 /* DividerTokenSet.swift */ = {isa = PBXFileReference; lastKnownFileType = sourcecode.swift; path = DividerTokenSet.swift; sourceTree = "<group>"; };
		0A0516BD2940A3CE006DE0A2 /* MSFDivider.swift */ = {isa = PBXFileReference; lastKnownFileType = sourcecode.swift; path = MSFDivider.swift; sourceTree = "<group>"; };
		0A0516BE2940A3CE006DE0A2 /* Divider.swift */ = {isa = PBXFileReference; lastKnownFileType = sourcecode.swift; path = Divider.swift; sourceTree = "<group>"; };
		0A8E61FA291DC11F009E412D /* CommandBarTokenSet.swift */ = {isa = PBXFileReference; fileEncoding = 4; lastKnownFileType = sourcecode.swift; path = CommandBarTokenSet.swift; sourceTree = "<group>"; };
		0BCEFADD2485FEC00088CEE5 /* PopupMenuProtocols.swift */ = {isa = PBXFileReference; lastKnownFileType = sourcecode.swift; path = PopupMenuProtocols.swift; sourceTree = "<group>"; };
		1168630222E131CF0088B302 /* TabBarItemView.swift */ = {isa = PBXFileReference; fileEncoding = 4; lastKnownFileType = sourcecode.swift; path = TabBarItemView.swift; sourceTree = "<group>"; };
		1168630322E131CF0088B302 /* TabBarView.swift */ = {isa = PBXFileReference; fileEncoding = 4; lastKnownFileType = sourcecode.swift; path = TabBarView.swift; sourceTree = "<group>"; };
		118D9847230BBA2300BC0B72 /* TabBarItem.swift */ = {isa = PBXFileReference; lastKnownFileType = sourcecode.swift; path = TabBarItem.swift; sourceTree = "<group>"; };
		2A9745DD281733D700E1A1FD /* TableViewCellTokenSet.swift */ = {isa = PBXFileReference; lastKnownFileType = sourcecode.swift; path = TableViewCellTokenSet.swift; sourceTree = "<group>"; };
		43488C44270FAD0200124C71 /* FluentNotification.swift */ = {isa = PBXFileReference; lastKnownFileType = sourcecode.swift; path = FluentNotification.swift; sourceTree = "<group>"; };
		497DC2D724185885008D86F8 /* PillButtonBar.swift */ = {isa = PBXFileReference; fileEncoding = 4; lastKnownFileType = sourcecode.swift; path = PillButtonBar.swift; sourceTree = "<group>"; };
		497DC2D824185885008D86F8 /* PillButton.swift */ = {isa = PBXFileReference; fileEncoding = 4; lastKnownFileType = sourcecode.swift; path = PillButton.swift; sourceTree = "<group>"; };
		4B2E373C2991CB53008929B4 /* BottomSheetTokenSet.swift */ = {isa = PBXFileReference; lastKnownFileType = sourcecode.swift; path = BottomSheetTokenSet.swift; sourceTree = "<group>"; };
		4B4A2F2029A7E83100570CD4 /* LabelTokenSet.swift */ = {isa = PBXFileReference; lastKnownFileType = sourcecode.swift; path = LabelTokenSet.swift; sourceTree = "<group>"; };
		4B53505E27F63E3F0033B47F /* NotificationModifiers.swift */ = {isa = PBXFileReference; lastKnownFileType = sourcecode.swift; path = NotificationModifiers.swift; sourceTree = "<group>"; };
		4B8245D7293FC7A200CF0C77 /* TooltipTokenSet.swift */ = {isa = PBXFileReference; lastKnownFileType = sourcecode.swift; path = TooltipTokenSet.swift; sourceTree = "<group>"; };
		4BBD651E2755FD9500A8B09E /* MSFNotification.swift */ = {isa = PBXFileReference; lastKnownFileType = sourcecode.swift; path = MSFNotification.swift; sourceTree = "<group>"; };
		4BDBE18828EC9E6F00314696 /* ShimmerTokenSet.swift */ = {isa = PBXFileReference; lastKnownFileType = sourcecode.swift; path = ShimmerTokenSet.swift; sourceTree = "<group>"; };
		4BF01D9927B37CF8005B32F2 /* NotificationTokenSet.swift */ = {isa = PBXFileReference; fileEncoding = 4; lastKnownFileType = sourcecode.swift; path = NotificationTokenSet.swift; sourceTree = "<group>"; };
		4BF01D9F27B3A861005B32F2 /* UIApplication+Extensions.swift */ = {isa = PBXFileReference; lastKnownFileType = sourcecode.swift; path = "UIApplication+Extensions.swift"; sourceTree = "<group>"; };
		5303259926B31B6B00611D05 /* AvatarModifiers.swift */ = {isa = PBXFileReference; fileEncoding = 4; lastKnownFileType = sourcecode.swift; path = AvatarModifiers.swift; sourceTree = "<group>"; };
		5306074F26A1E6A4002D49CF /* AvatarGroupTokenSet.swift */ = {isa = PBXFileReference; fileEncoding = 4; lastKnownFileType = sourcecode.swift; path = AvatarGroupTokenSet.swift; sourceTree = "<group>"; };
		5306075126A1E6A4002D49CF /* AvatarGroup.swift */ = {isa = PBXFileReference; fileEncoding = 4; lastKnownFileType = sourcecode.swift; path = AvatarGroup.swift; sourceTree = "<group>"; };
		530D9C5027EE388200BDCBBF /* SwiftUI+ViewPresentation.swift */ = {isa = PBXFileReference; fileEncoding = 4; lastKnownFileType = sourcecode.swift; path = "SwiftUI+ViewPresentation.swift"; sourceTree = "<group>"; };
		530D9C5227EE7B2C00BDCBBF /* SwiftUI+ViewAnimation.swift */ = {isa = PBXFileReference; fileEncoding = 4; lastKnownFileType = sourcecode.swift; path = "SwiftUI+ViewAnimation.swift"; sourceTree = "<group>"; };
		532299FF27FE108400C016A2 /* MSFHeadsUpDisplay.swift */ = {isa = PBXFileReference; fileEncoding = 4; lastKnownFileType = sourcecode.swift; path = MSFHeadsUpDisplay.swift; sourceTree = "<group>"; };
		5328D96C26FBA3D600F3723B /* IndeterminateProgressBarTokenSet.swift */ = {isa = PBXFileReference; fileEncoding = 4; lastKnownFileType = sourcecode.swift; path = IndeterminateProgressBarTokenSet.swift; sourceTree = "<group>"; };
		5328D96D26FBA3D600F3723B /* IndeterminateProgressBarModifiers.swift */ = {isa = PBXFileReference; fileEncoding = 4; lastKnownFileType = sourcecode.swift; path = IndeterminateProgressBarModifiers.swift; sourceTree = "<group>"; };
		5328D96F26FBA3D700F3723B /* IndeterminateProgressBar.swift */ = {isa = PBXFileReference; fileEncoding = 4; lastKnownFileType = sourcecode.swift; path = IndeterminateProgressBar.swift; sourceTree = "<group>"; };
		532FE3CE26EA6D73007539C0 /* ActivityIndicatorTokenSet.swift */ = {isa = PBXFileReference; fileEncoding = 4; lastKnownFileType = sourcecode.swift; path = ActivityIndicatorTokenSet.swift; sourceTree = "<group>"; };
		532FE3CF26EA6D73007539C0 /* ActivityIndicatorModifiers.swift */ = {isa = PBXFileReference; fileEncoding = 4; lastKnownFileType = sourcecode.swift; path = ActivityIndicatorModifiers.swift; sourceTree = "<group>"; };
		532FE3D026EA6D74007539C0 /* ActivityIndicator.swift */ = {isa = PBXFileReference; fileEncoding = 4; lastKnownFileType = sourcecode.swift; path = ActivityIndicator.swift; sourceTree = "<group>"; };
		5336B17027F77EB700B01E0D /* HUDModifiers.swift */ = {isa = PBXFileReference; fileEncoding = 4; lastKnownFileType = sourcecode.swift; path = HUDModifiers.swift; sourceTree = "<group>"; };
		5336B17227F77EB700B01E0D /* HUD.swift */ = {isa = PBXFileReference; fileEncoding = 4; lastKnownFileType = sourcecode.swift; path = HUD.swift; sourceTree = "<group>"; };
		5336B17327F77EB700B01E0D /* HeadsUpDisplay.swift */ = {isa = PBXFileReference; fileEncoding = 4; lastKnownFileType = sourcecode.swift; path = HeadsUpDisplay.swift; sourceTree = "<group>"; };
		5336B17427F77EB700B01E0D /* HUD.resources.xcfilelist */ = {isa = PBXFileReference; fileEncoding = 4; lastKnownFileType = text.xcfilelist; path = HUD.resources.xcfilelist; sourceTree = "<group>"; };
		5336B17F27FB6D9B00B01E0D /* HeadsUpDisplayTokenSet.swift */ = {isa = PBXFileReference; fileEncoding = 4; lastKnownFileType = sourcecode.swift; path = HeadsUpDisplayTokenSet.swift; sourceTree = "<group>"; };
		535559E22711411E0094A871 /* FluentUIHostingController.swift */ = {isa = PBXFileReference; fileEncoding = 4; lastKnownFileType = sourcecode.swift; path = FluentUIHostingController.swift; sourceTree = "<group>"; };
		5373D5602694D65C0032A3B4 /* AvatarTokenSet.swift */ = {isa = PBXFileReference; fileEncoding = 4; lastKnownFileType = sourcecode.swift; path = AvatarTokenSet.swift; sourceTree = "<group>"; };
		5373D5612694D65C0032A3B4 /* Avatar.swift */ = {isa = PBXFileReference; fileEncoding = 4; lastKnownFileType = sourcecode.swift; path = Avatar.swift; sourceTree = "<group>"; };
		5373D5632694D65C0032A3B4 /* MSFAvatarPresence.swift */ = {isa = PBXFileReference; fileEncoding = 4; lastKnownFileType = sourcecode.swift; path = MSFAvatarPresence.swift; sourceTree = "<group>"; };
		5373D56D2694D66F0032A3B4 /* UIKit+SwiftUI_interoperability.swift */ = {isa = PBXFileReference; fileEncoding = 4; lastKnownFileType = sourcecode.swift; path = "UIKit+SwiftUI_interoperability.swift"; sourceTree = "<group>"; };
		5373D56F2694D66F0032A3B4 /* SwiftUI+ViewModifiers.swift */ = {isa = PBXFileReference; fileEncoding = 4; lastKnownFileType = sourcecode.swift; path = "SwiftUI+ViewModifiers.swift"; sourceTree = "<group>"; };
		53BCB0CD253A4E8C00620960 /* Obscurable.swift */ = {isa = PBXFileReference; fileEncoding = 4; lastKnownFileType = sourcecode.swift; path = Obscurable.swift; sourceTree = "<group>"; };
		53E2EE0427860D010086D30D /* MSFActivityIndicator.swift */ = {isa = PBXFileReference; fileEncoding = 4; lastKnownFileType = sourcecode.swift; path = MSFActivityIndicator.swift; sourceTree = "<group>"; };
		53E2EE06278799B30086D30D /* MSFIndeterminateProgressBar.swift */ = {isa = PBXFileReference; fileEncoding = 4; lastKnownFileType = sourcecode.swift; path = MSFIndeterminateProgressBar.swift; sourceTree = "<group>"; };
		53FC90C02567300A008A06FD /* FluentUI_common.xcconfig */ = {isa = PBXFileReference; lastKnownFileType = text.xcconfig; path = FluentUI_common.xcconfig; sourceTree = "<group>"; };
		53FC90F525673626008A06FD /* FluentUI_release.xcconfig */ = {isa = PBXFileReference; lastKnownFileType = text.xcconfig; path = FluentUI_release.xcconfig; sourceTree = "<group>"; };
		53FC90F625673626008A06FD /* FluentUI_debug.xcconfig */ = {isa = PBXFileReference; lastKnownFileType = text.xcconfig; path = FluentUI_debug.xcconfig; sourceTree = "<group>"; };
		53FC90F725673626008A06FD /* FluentUITests.xcconfig */ = {isa = PBXFileReference; lastKnownFileType = text.xcconfig; path = FluentUITests.xcconfig; sourceTree = "<group>"; };
		53FC90F925673627008A06FD /* FluentUILib_common.xcconfig */ = {isa = PBXFileReference; lastKnownFileType = text.xcconfig; path = FluentUILib_common.xcconfig; sourceTree = "<group>"; };
		53FC90FA25673627008A06FD /* FluentUIResources.xcconfig */ = {isa = PBXFileReference; lastKnownFileType = text.xcconfig; path = FluentUIResources.xcconfig; sourceTree = "<group>"; };
		566C664828CB97210032314C /* module.modulemap */ = {isa = PBXFileReference; lastKnownFileType = "sourcecode.module-map"; path = module.modulemap; sourceTree = "<group>"; };
		66963D0929CA7F89006F5FA9 /* TwoLineTitleViewTokenSet.swift */ = {isa = PBXFileReference; lastKnownFileType = sourcecode.swift; path = TwoLineTitleViewTokenSet.swift; sourceTree = "<group>"; };
		66963D0F29CE244D006F5FA9 /* NavigationBarTokenSet.swift */ = {isa = PBXFileReference; lastKnownFileType = sourcecode.swift; path = NavigationBarTokenSet.swift; sourceTree = "<group>"; };
		6EB4B25D270ED6450005B808 /* BadgeLabel.swift */ = {isa = PBXFileReference; lastKnownFileType = sourcecode.swift; path = BadgeLabel.swift; sourceTree = "<group>"; };
		6ED4C11A2695A6E800C30BD6 /* UIBarButtonItem+BadgeValue.swift */ = {isa = PBXFileReference; lastKnownFileType = sourcecode.swift; path = "UIBarButtonItem+BadgeValue.swift"; sourceTree = "<group>"; };
		6ED4C11C2696AE4000C30BD6 /* BadgeLabelButton.swift */ = {isa = PBXFileReference; lastKnownFileType = sourcecode.swift; path = BadgeLabelButton.swift; sourceTree = "<group>"; };
		6FBFD62529CBB5F1002F3C81 /* SearchBarTokenSet.swift */ = {isa = PBXFileReference; lastKnownFileType = sourcecode.swift; path = SearchBarTokenSet.swift; sourceTree = "<group>"; };
		7D0931C224AAAC8C0072458A /* SideTabBar.swift */ = {isa = PBXFileReference; lastKnownFileType = sourcecode.swift; path = SideTabBar.swift; sourceTree = "<group>"; };
		7DC2FB2724C0ED1100367A55 /* TableViewCellFileAccessoryView.swift */ = {isa = PBXFileReference; lastKnownFileType = sourcecode.swift; path = TableViewCellFileAccessoryView.swift; sourceTree = "<group>"; };
		8035CAAA2633A442007B3FD1 /* BottomCommandingController.swift */ = {isa = PBXFileReference; fileEncoding = 4; lastKnownFileType = sourcecode.swift; path = BottomCommandingController.swift; sourceTree = "<group>"; };
		8035CACA26377C14007B3FD1 /* CommandingItem.swift */ = {isa = PBXFileReference; lastKnownFileType = sourcecode.swift; path = CommandingItem.swift; sourceTree = "<group>"; };
		8035CADC2638E435007B3FD1 /* CommandingSection.swift */ = {isa = PBXFileReference; lastKnownFileType = sourcecode.swift; path = CommandingSection.swift; sourceTree = "<group>"; };
		804EDE1428C00CA400371C6B /* ContentHeightResolutionContext.swift */ = {isa = PBXFileReference; lastKnownFileType = sourcecode.swift; path = ContentHeightResolutionContext.swift; sourceTree = "<group>"; };
		80AECBD82629F18E005AF2F3 /* BottomSheetController.swift */ = {isa = PBXFileReference; fileEncoding = 4; lastKnownFileType = sourcecode.swift; path = BottomSheetController.swift; sourceTree = "<group>"; };
		80AECBF1262FC34E005AF2F3 /* BottomSheetPassthroughView.swift */ = {isa = PBXFileReference; lastKnownFileType = sourcecode.swift; path = BottomSheetPassthroughView.swift; sourceTree = "<group>"; };
		86AF4F7425AFC746005D4253 /* PillButtonStyle.swift */ = {isa = PBXFileReference; lastKnownFileType = sourcecode.swift; path = PillButtonStyle.swift; sourceTree = "<group>"; };
		8FA3CB5A246B19EA0049E431 /* ColorTests.swift */ = {isa = PBXFileReference; lastKnownFileType = sourcecode.swift; path = ColorTests.swift; sourceTree = "<group>"; };
		8FD01166228A820600D25925 /* libFluentUI.a */ = {isa = PBXFileReference; explicitFileType = archive.ar; includeInIndex = 0; path = libFluentUI.a; sourceTree = BUILT_PRODUCTS_DIR; };
		92016FF7299DF34A00660DB7 /* EmptyTokenSet.swift */ = {isa = PBXFileReference; lastKnownFileType = sourcecode.swift; path = EmptyTokenSet.swift; sourceTree = "<group>"; };
		92079C8E26B66E5100D688DA /* CardNudgeModifiers.swift */ = {isa = PBXFileReference; lastKnownFileType = sourcecode.swift; path = CardNudgeModifiers.swift; sourceTree = "<group>"; };
		92088EF72666DB2C003F571A /* PersonaButton.swift */ = {isa = PBXFileReference; lastKnownFileType = sourcecode.swift; path = PersonaButton.swift; sourceTree = "<group>"; };
		920945472703DDA000B38E1A /* CardNudgeTokenSet.swift */ = {isa = PBXFileReference; lastKnownFileType = sourcecode.swift; path = CardNudgeTokenSet.swift; sourceTree = "<group>"; };
		922A34DE27BB87990062721F /* TokenizedControlView.swift */ = {isa = PBXFileReference; lastKnownFileType = sourcecode.swift; path = TokenizedControlView.swift; sourceTree = "<group>"; };
		9231F10229BB99090079CD94 /* FluentTheme+Tokens.swift */ = {isa = PBXFileReference; lastKnownFileType = sourcecode.swift; path = "FluentTheme+Tokens.swift"; sourceTree = "<group>"; };
		923DB9D2274CB65700D8E58A /* TokenizedControl.swift */ = {isa = PBXFileReference; fileEncoding = 4; lastKnownFileType = sourcecode.swift; path = TokenizedControl.swift; sourceTree = "<group>"; };
		923DB9D3274CB65700D8E58A /* FluentTheme.swift */ = {isa = PBXFileReference; fileEncoding = 4; lastKnownFileType = sourcecode.swift; path = FluentTheme.swift; sourceTree = "<group>"; };
		923DB9D6274CB66D00D8E58A /* ControlHostingView.swift */ = {isa = PBXFileReference; fileEncoding = 4; lastKnownFileType = sourcecode.swift; path = ControlHostingView.swift; sourceTree = "<group>"; };
		924268A1277AD9F700C5A452 /* FontTests.swift */ = {isa = PBXFileReference; lastKnownFileType = sourcecode.swift; path = FontTests.swift; sourceTree = "<group>"; };
		925728F6276D6AF800EE1019 /* ShadowInfo.swift */ = {isa = PBXFileReference; lastKnownFileType = sourcecode.swift; path = ShadowInfo.swift; sourceTree = "<group>"; };
		925728F8276D6B5800EE1019 /* FontInfo.swift */ = {isa = PBXFileReference; lastKnownFileType = sourcecode.swift; path = FontInfo.swift; sourceTree = "<group>"; };
		925D461B26FD133600179583 /* GlobalTokens.swift */ = {isa = PBXFileReference; lastKnownFileType = sourcecode.swift; path = GlobalTokens.swift; sourceTree = "<group>"; };
		925D461E26FD18B200179583 /* AliasTokens.swift */ = {isa = PBXFileReference; lastKnownFileType = sourcecode.swift; path = AliasTokens.swift; sourceTree = "<group>"; };
		9275105426815A7100F12730 /* MSFPersonaButtonCarousel.swift */ = {isa = PBXFileReference; lastKnownFileType = sourcecode.swift; path = MSFPersonaButtonCarousel.swift; sourceTree = "<group>"; };
		927E34C62668350800998031 /* PersonaButtonTokenSet.swift */ = {isa = PBXFileReference; lastKnownFileType = sourcecode.swift; path = PersonaButtonTokenSet.swift; sourceTree = "<group>"; };
		927EB2BC278627440069753D /* PersonaButtonModifiers.swift */ = {isa = PBXFileReference; lastKnownFileType = sourcecode.swift; path = PersonaButtonModifiers.swift; sourceTree = "<group>"; };
		929DD255266ED3AC00E8175E /* PersonaButtonCarouselTokenSet.swift */ = {isa = PBXFileReference; fileEncoding = 4; lastKnownFileType = sourcecode.swift; path = PersonaButtonCarouselTokenSet.swift; sourceTree = "<group>"; };
		929DD258266ED3B600E8175E /* PersonaButtonCarousel.swift */ = {isa = PBXFileReference; fileEncoding = 4; lastKnownFileType = sourcecode.swift; path = PersonaButtonCarousel.swift; sourceTree = "<group>"; };
		92A1E4F326A791590007ED60 /* MSFCardNudge.swift */ = {isa = PBXFileReference; lastKnownFileType = sourcecode.swift; path = MSFCardNudge.swift; sourceTree = "<group>"; };
		92B7E6A12684262900EFC15E /* MSFPersonaButton.swift */ = {isa = PBXFileReference; lastKnownFileType = sourcecode.swift; path = MSFPersonaButton.swift; sourceTree = "<group>"; };
		92D49053278FF4E50085C018 /* PersonaButtonCarouselModifiers.swift */ = {isa = PBXFileReference; lastKnownFileType = sourcecode.swift; path = PersonaButtonCarouselModifiers.swift; sourceTree = "<group>"; };
		92D5598026A0FD2800328FD3 /* CardNudge.swift */ = {isa = PBXFileReference; lastKnownFileType = sourcecode.swift; path = CardNudge.swift; sourceTree = "<group>"; };
		92D5FDFA28A713990087894B /* LinearGradientInfo.swift */ = {isa = PBXFileReference; lastKnownFileType = sourcecode.swift; path = LinearGradientInfo.swift; sourceTree = "<group>"; };
		92DEE2232723D34400E31ED0 /* ControlTokenSet.swift */ = {isa = PBXFileReference; lastKnownFileType = sourcecode.swift; path = ControlTokenSet.swift; sourceTree = "<group>"; };
		92E7AD4E26FE51FF00AE7FF8 /* DynamicColor.swift */ = {isa = PBXFileReference; lastKnownFileType = sourcecode.swift; path = DynamicColor.swift; sourceTree = "<group>"; };
		92EE82AC27025A94009D52B5 /* TokenSet.swift */ = {isa = PBXFileReference; lastKnownFileType = sourcecode.swift; path = TokenSet.swift; sourceTree = "<group>"; };
		94A7EC192836DCB100BFFBAE /* CommandBarCommandGroupsView.swift */ = {isa = PBXFileReference; lastKnownFileType = sourcecode.swift; path = CommandBarCommandGroupsView.swift; sourceTree = "<group>"; };
		A257F82B251D98F3002CAA6E /* FluentUI-ios.xcassets */ = {isa = PBXFileReference; lastKnownFileType = folder.assetcatalog; name = "FluentUI-ios.xcassets"; path = "FluentUI/Resources/FluentUI-ios.xcassets"; sourceTree = "<group>"; };
		A5237ACA21DED7030040BF27 /* ResizingHandleView.swift */ = {isa = PBXFileReference; lastKnownFileType = sourcecode.swift; path = ResizingHandleView.swift; sourceTree = "<group>"; };
		A5237ACC21ED6CA70040BF27 /* DrawerShadowView.swift */ = {isa = PBXFileReference; lastKnownFileType = sourcecode.swift; path = DrawerShadowView.swift; sourceTree = "<group>"; };
		A52648DB2316F4F9003342A0 /* BarButtonItems.swift */ = {isa = PBXFileReference; lastKnownFileType = sourcecode.swift; path = BarButtonItems.swift; sourceTree = "<group>"; };
		A54D97D9217A5FC10072681A /* CALayer+Extensions.swift */ = {isa = PBXFileReference; lastKnownFileType = sourcecode.swift; path = "CALayer+Extensions.swift"; sourceTree = "<group>"; };
		A559BB7D212B6D100055E107 /* String+Extension.swift */ = {isa = PBXFileReference; lastKnownFileType = sourcecode.swift; path = "String+Extension.swift"; sourceTree = "<group>"; };
		A559BB80212B6FA40055E107 /* en */ = {isa = PBXFileReference; lastKnownFileType = text.plist.strings; name = en; path = en.lproj/Localizable.strings; sourceTree = "<group>"; };
		A559BB82212B7D870055E107 /* FluentUIFramework.swift */ = {isa = PBXFileReference; lastKnownFileType = sourcecode.swift; path = FluentUIFramework.swift; sourceTree = "<group>"; };
		A56CE7B522E68A7800AA77EE /* UIColor+Extensions.swift */ = {isa = PBXFileReference; lastKnownFileType = sourcecode.swift; path = "UIColor+Extensions.swift"; sourceTree = "<group>"; };
		A589F853211BA03200471C23 /* Label.swift */ = {isa = PBXFileReference; lastKnownFileType = sourcecode.swift; path = Label.swift; sourceTree = "<group>"; };
		A5961F9C218A254D00E2A506 /* PopupMenuController.swift */ = {isa = PBXFileReference; lastKnownFileType = sourcecode.swift; path = PopupMenuController.swift; sourceTree = "<group>"; };
		A5961F9E218A256B00E2A506 /* PopupMenuItem.swift */ = {isa = PBXFileReference; lastKnownFileType = sourcecode.swift; path = PopupMenuItem.swift; sourceTree = "<group>"; };
		A5961FA0218A25C400E2A506 /* PopupMenuSection.swift */ = {isa = PBXFileReference; lastKnownFileType = sourcecode.swift; path = PopupMenuSection.swift; sourceTree = "<group>"; };
		A5961FA2218A25D100E2A506 /* PopupMenuItemCell.swift */ = {isa = PBXFileReference; lastKnownFileType = sourcecode.swift; path = PopupMenuItemCell.swift; sourceTree = "<group>"; };
		A5961FA4218A260500E2A506 /* PopupMenuSectionHeaderView.swift */ = {isa = PBXFileReference; lastKnownFileType = sourcecode.swift; path = PopupMenuSectionHeaderView.swift; sourceTree = "<group>"; };
		A5961FA6218A2E4500E2A506 /* UIImage+Extensions.swift */ = {isa = PBXFileReference; lastKnownFileType = sourcecode.swift; path = "UIImage+Extensions.swift"; sourceTree = "<group>"; };
		A5B87AF3211E16360038C37C /* DrawerController.swift */ = {isa = PBXFileReference; fileEncoding = 4; lastKnownFileType = sourcecode.swift; path = DrawerController.swift; sourceTree = "<group>"; };
		A5B87AF4211E16360038C37C /* DrawerTransitionAnimator.swift */ = {isa = PBXFileReference; fileEncoding = 4; lastKnownFileType = sourcecode.swift; path = DrawerTransitionAnimator.swift; sourceTree = "<group>"; };
		A5B87AF5211E16360038C37C /* DrawerPresentationController.swift */ = {isa = PBXFileReference; fileEncoding = 4; lastKnownFileType = sourcecode.swift; path = DrawerPresentationController.swift; sourceTree = "<group>"; };
		A5B87B03211E22B70038C37C /* DimmingView.swift */ = {isa = PBXFileReference; lastKnownFileType = sourcecode.swift; path = DimmingView.swift; sourceTree = "<group>"; };
		A5B87B05211E23650038C37C /* UIView+Extensions.swift */ = {isa = PBXFileReference; lastKnownFileType = sourcecode.swift; path = "UIView+Extensions.swift"; sourceTree = "<group>"; };
		A5CEC15420D980B20016922A /* FluentUI.h */ = {isa = PBXFileReference; lastKnownFileType = sourcecode.c.h; path = FluentUI.h; sourceTree = "<group>"; };
		A5CEC15A20D980B30016922A /* FluentUITests.xctest */ = {isa = PBXFileReference; explicitFileType = wrapper.cfbundle; includeInIndex = 0; path = FluentUITests.xctest; sourceTree = BUILT_PRODUCTS_DIR; };
		A5CEC15F20D980B30016922A /* FluentUITests.swift */ = {isa = PBXFileReference; lastKnownFileType = sourcecode.swift; path = FluentUITests.swift; sourceTree = "<group>"; };
		A5CEC16120D980B30016922A /* Info.plist */ = {isa = PBXFileReference; lastKnownFileType = text.plist.xml; path = Info.plist; sourceTree = "<group>"; };
		A5CEC23020E451D00016922A /* Button.swift */ = {isa = PBXFileReference; lastKnownFileType = sourcecode.swift; path = Button.swift; sourceTree = "<group>"; };
		A5DA88FC226FAA01000A8EA8 /* FluentUIResources-ios.bundle */ = {isa = PBXFileReference; explicitFileType = wrapper.cfbundle; includeInIndex = 0; path = "FluentUIResources-ios.bundle"; sourceTree = BUILT_PRODUCTS_DIR; };
		A5DA88FE226FAA01000A8EA8 /* Info.plist */ = {isa = PBXFileReference; lastKnownFileType = text.plist.xml; path = Info.plist; sourceTree = "<group>"; };
		A5DCA76321224026005F4CB7 /* Separator.swift */ = {isa = PBXFileReference; lastKnownFileType = sourcecode.swift; path = Separator.swift; sourceTree = "<group>"; };
		A5DF1EAC2213B26900CC741A /* en */ = {isa = PBXFileReference; lastKnownFileType = text.plist.stringsdict; name = en; path = en.lproj/Localizable.stringsdict; sourceTree = "<group>"; };
		B441478C228CDA130040E88E /* BooleanCell.swift */ = {isa = PBXFileReference; lastKnownFileType = sourcecode.swift; path = BooleanCell.swift; sourceTree = "<group>"; };
		B444D6B52183A9740002B4D4 /* BadgeView.swift */ = {isa = PBXFileReference; lastKnownFileType = sourcecode.swift; path = BadgeView.swift; sourceTree = "<group>"; };
		B45EB78F219E310F008646A2 /* BadgeField.swift */ = {isa = PBXFileReference; lastKnownFileType = sourcecode.swift; path = BadgeField.swift; sourceTree = "<group>"; };
		B46D3F922151D95F0029772C /* PersonaCell.swift */ = {isa = PBXFileReference; lastKnownFileType = sourcecode.swift; path = PersonaCell.swift; sourceTree = "<group>"; };
		B46D3F9C215985AC0029772C /* PersonaListView.swift */ = {isa = PBXFileReference; lastKnownFileType = sourcecode.swift; path = PersonaListView.swift; sourceTree = "<group>"; };
		B47B58B722F8E5840078DE38 /* PeoplePicker.swift */ = {isa = PBXFileReference; lastKnownFileType = sourcecode.swift; path = PeoplePicker.swift; sourceTree = "<group>"; };
		B483323621DEB5A00022B4CC /* TouchForwardingView.swift */ = {isa = PBXFileReference; lastKnownFileType = sourcecode.swift; path = TouchForwardingView.swift; sourceTree = "<group>"; };
		B498141321E424920077B48D /* TableViewCell.swift */ = {isa = PBXFileReference; lastKnownFileType = sourcecode.swift; path = TableViewCell.swift; sourceTree = "<group>"; };
		B4A8BBCC21BF6D6900D5E3ED /* BadgeStringExtractor.swift */ = {isa = PBXFileReference; lastKnownFileType = sourcecode.swift; path = BadgeStringExtractor.swift; sourceTree = "<group>"; };
		B4BA27872319DC0D0001563C /* PersonaBadgeViewDataSource.swift */ = {isa = PBXFileReference; lastKnownFileType = sourcecode.swift; path = PersonaBadgeViewDataSource.swift; sourceTree = "<group>"; };
		B4E782C02176AD5E00A7DFCE /* ActionsCell.swift */ = {isa = PBXFileReference; lastKnownFileType = sourcecode.swift; path = ActionsCell.swift; sourceTree = "<group>"; };
		B4E782C221793AB200A7DFCE /* ActivityIndicatorCell.swift */ = {isa = PBXFileReference; lastKnownFileType = sourcecode.swift; path = ActivityIndicatorCell.swift; sourceTree = "<group>"; };
		B4E782C62179509A00A7DFCE /* CenteredLabelCell.swift */ = {isa = PBXFileReference; lastKnownFileType = sourcecode.swift; path = CenteredLabelCell.swift; sourceTree = "<group>"; };
		B4EF53C2215AF1AB00573E8F /* Persona.swift */ = {isa = PBXFileReference; lastKnownFileType = sourcecode.swift; path = Persona.swift; sourceTree = "<group>"; };
		B4EF66502294A664007FEAB0 /* TableViewHeaderFooterView.swift */ = {isa = PBXFileReference; lastKnownFileType = sourcecode.swift; path = TableViewHeaderFooterView.swift; sourceTree = "<group>"; };
		C0938E43235E8ED500256251 /* AnimationSynchronizer.swift */ = {isa = PBXFileReference; lastKnownFileType = sourcecode.swift; path = AnimationSynchronizer.swift; sourceTree = "<group>"; };
		C0A0D76B233AEF6C00F432FD /* ShimmerLinesView.swift */ = {isa = PBXFileReference; fileEncoding = 4; lastKnownFileType = sourcecode.swift; path = ShimmerLinesView.swift; sourceTree = "<group>"; };
		C0EAAEAC2347E1DF00C7244E /* ShimmerView.swift */ = {isa = PBXFileReference; lastKnownFileType = sourcecode.swift; path = ShimmerView.swift; sourceTree = "<group>"; };
		C708B04B260A8696007190FA /* SegmentItem.swift */ = {isa = PBXFileReference; lastKnownFileType = sourcecode.swift; path = SegmentItem.swift; sourceTree = "<group>"; };
		C708B055260A86FA007190FA /* SegmentPillButton.swift */ = {isa = PBXFileReference; lastKnownFileType = sourcecode.swift; path = SegmentPillButton.swift; sourceTree = "<group>"; };
		C7752C7B2790C1F40012F860 /* FluentUILib_release.xcconfig */ = {isa = PBXFileReference; lastKnownFileType = text.xcconfig; path = FluentUILib_release.xcconfig; sourceTree = "<group>"; };
		C7752C7C2790C1F40012F860 /* FluentUILib_debug.xcconfig */ = {isa = PBXFileReference; lastKnownFileType = text.xcconfig; path = FluentUILib_debug.xcconfig; sourceTree = "<group>"; };
		C77A04B625F03DD1001B3EB6 /* String+Date.swift */ = {isa = PBXFileReference; lastKnownFileType = sourcecode.swift; path = "String+Date.swift"; sourceTree = "<group>"; };
		C77A04EC25F046EB001B3EB6 /* Date+CellFileAccessoryView.swift */ = {isa = PBXFileReference; lastKnownFileType = sourcecode.swift; path = "Date+CellFileAccessoryView.swift"; sourceTree = "<group>"; };
		CCC18C2B2501B22F00BE830E /* CardView.swift */ = {isa = PBXFileReference; lastKnownFileType = sourcecode.swift; path = CardView.swift; sourceTree = "<group>"; };
		D6296DAD295B7C9F002E8EB6 /* ColorProviding.swift */ = {isa = PBXFileReference; fileEncoding = 4; lastKnownFileType = sourcecode.swift; path = ColorProviding.swift; sourceTree = "<group>"; };
		EC04E65729C27359005F8BA0 /* FocusRingView.swift */ = {isa = PBXFileReference; lastKnownFileType = sourcecode.swift; path = FocusRingView.swift; sourceTree = "<group>"; };
		EC1C31722923022E00CF052C /* SegmentedControlTokenSet.swift */ = {isa = PBXFileReference; lastKnownFileType = sourcecode.swift; path = SegmentedControlTokenSet.swift; sourceTree = "<group>"; };
		EC5982D727BF348700FD048D /* MSFAvatar.swift */ = {isa = PBXFileReference; lastKnownFileType = sourcecode.swift; path = MSFAvatar.swift; sourceTree = "<group>"; };
		EC5982D927C703ED00FD048D /* ShapeCutout.swift */ = {isa = PBXFileReference; lastKnownFileType = sourcecode.swift; path = ShapeCutout.swift; sourceTree = "<group>"; };
		EC65F78F292EDCEF002A1A23 /* ButtonTokenSet.swift */ = {isa = PBXFileReference; lastKnownFileType = sourcecode.swift; path = ButtonTokenSet.swift; sourceTree = "<group>"; };
		EC98E2AC2980C15C00B9DF91 /* FluentTextField.swift */ = {isa = PBXFileReference; lastKnownFileType = sourcecode.swift; path = FluentTextField.swift; sourceTree = "<group>"; };
		EC98E2AF298D978C00B9DF91 /* FluentTextFieldInternal.swift */ = {isa = PBXFileReference; lastKnownFileType = sourcecode.swift; path = FluentTextFieldInternal.swift; sourceTree = "<group>"; };
		EC98E2B1298D97EC00B9DF91 /* TextFieldTokenSet.swift */ = {isa = PBXFileReference; lastKnownFileType = sourcecode.swift; path = TextFieldTokenSet.swift; sourceTree = "<group>"; };
		EC98E2B3298D989100B9DF91 /* FluentTextInputError.swift */ = {isa = PBXFileReference; lastKnownFileType = sourcecode.swift; path = FluentTextInputError.swift; sourceTree = "<group>"; };
		ECA9218527A3301C00B66117 /* MSFAvatarGroup.swift */ = {isa = PBXFileReference; lastKnownFileType = sourcecode.swift; path = MSFAvatarGroup.swift; sourceTree = "<group>"; };
		ECA9218927A33A2D00B66117 /* AvatarGroupModifiers.swift */ = {isa = PBXFileReference; lastKnownFileType = sourcecode.swift; path = AvatarGroupModifiers.swift; sourceTree = "<group>"; };
		ECEBA8FB25EDF3380048EE24 /* SegmentedControl.swift */ = {isa = PBXFileReference; fileEncoding = 4; lastKnownFileType = sourcecode.swift; path = SegmentedControl.swift; sourceTree = "<group>"; };
		F5784DB9285D031800DBEAD6 /* docs */ = {isa = PBXFileReference; lastKnownFileType = folder; path = docs; sourceTree = "<group>"; };
		FC414E1E258876FB00069E73 /* CommandBar.swift */ = {isa = PBXFileReference; lastKnownFileType = sourcecode.swift; path = CommandBar.swift; sourceTree = "<group>"; };
		FC414E242588798000069E73 /* CommandBarButtonGroupView.swift */ = {isa = PBXFileReference; lastKnownFileType = sourcecode.swift; path = CommandBarButtonGroupView.swift; sourceTree = "<group>"; };
		FC414E2A25887A4B00069E73 /* CommandBarButton.swift */ = {isa = PBXFileReference; lastKnownFileType = sourcecode.swift; path = CommandBarButton.swift; sourceTree = "<group>"; };
		FC414E4E2588B65C00069E73 /* CommandBarItem.swift */ = {isa = PBXFileReference; lastKnownFileType = sourcecode.swift; path = CommandBarItem.swift; sourceTree = "<group>"; };
		FD053A342224CA33009B6378 /* DatePickerControllerTests.swift */ = {isa = PBXFileReference; lastKnownFileType = sourcecode.swift; path = DatePickerControllerTests.swift; sourceTree = "<group>"; };
		FD0D29D52151A3D700E8655E /* CardPresenterNavigationController.swift */ = {isa = PBXFileReference; lastKnownFileType = sourcecode.swift; path = CardPresenterNavigationController.swift; sourceTree = "<group>"; };
		FD1FAE1A2272464B00A5DBA4 /* GenericDateTimePicker.swift */ = {isa = PBXFileReference; lastKnownFileType = sourcecode.swift; path = GenericDateTimePicker.swift; sourceTree = "<group>"; };
		FD256C5A2183B90B00EC9588 /* DatePickerSelectionManager.swift */ = {isa = PBXFileReference; lastKnownFileType = sourcecode.swift; path = DatePickerSelectionManager.swift; sourceTree = "<group>"; };
		FD41C86E22DD13230086F899 /* ContentScrollViewTraits.swift */ = {isa = PBXFileReference; fileEncoding = 4; lastKnownFileType = sourcecode.swift; path = ContentScrollViewTraits.swift; sourceTree = "<group>"; };
		FD41C87022DD13230086F899 /* ShyHeaderController.swift */ = {isa = PBXFileReference; fileEncoding = 4; lastKnownFileType = sourcecode.swift; path = ShyHeaderController.swift; sourceTree = "<group>"; };
		FD41C87122DD13230086F899 /* ShyHeaderView.swift */ = {isa = PBXFileReference; fileEncoding = 4; lastKnownFileType = sourcecode.swift; path = ShyHeaderView.swift; sourceTree = "<group>"; };
		FD41C87A22DD13230086F899 /* AvatarTitleView.swift */ = {isa = PBXFileReference; fileEncoding = 4; lastKnownFileType = sourcecode.swift; path = AvatarTitleView.swift; sourceTree = "<group>"; };
		FD41C87B22DD13230086F899 /* NavigationBar.swift */ = {isa = PBXFileReference; fileEncoding = 4; lastKnownFileType = sourcecode.swift; path = NavigationBar.swift; sourceTree = "<group>"; };
		FD41C87E22DD13230086F899 /* SearchBar.swift */ = {isa = PBXFileReference; fileEncoding = 4; lastKnownFileType = sourcecode.swift; path = SearchBar.swift; sourceTree = "<group>"; };
		FD41C87F22DD13230086F899 /* NavigationController.swift */ = {isa = PBXFileReference; fileEncoding = 4; lastKnownFileType = sourcecode.swift; path = NavigationController.swift; sourceTree = "<group>"; };
		FD41C88022DD13230086F899 /* NavigationAnimator.swift */ = {isa = PBXFileReference; fileEncoding = 4; lastKnownFileType = sourcecode.swift; path = NavigationAnimator.swift; sourceTree = "<group>"; };
		FD41C8B122DD3BB70086F899 /* UIScrollView+Extensions.swift */ = {isa = PBXFileReference; lastKnownFileType = sourcecode.swift; path = "UIScrollView+Extensions.swift"; sourceTree = "<group>"; };
		FD41C8B422DD3EA20086F899 /* NSLayoutConstraint+Extensions.swift */ = {isa = PBXFileReference; lastKnownFileType = sourcecode.swift; path = "NSLayoutConstraint+Extensions.swift"; sourceTree = "<group>"; };
		FD41C8BD22DD47120086F899 /* UINavigationItem+Navigation.swift */ = {isa = PBXFileReference; lastKnownFileType = sourcecode.swift; path = "UINavigationItem+Navigation.swift"; sourceTree = "<group>"; };
		FD4F2A1A2148937100C437D6 /* PageCardPresenterController.swift */ = {isa = PBXFileReference; lastKnownFileType = sourcecode.swift; path = PageCardPresenterController.swift; sourceTree = "<group>"; };
		FD4F2A1F214AE20400C437D6 /* DatePickerController.swift */ = {isa = PBXFileReference; fileEncoding = 4; lastKnownFileType = sourcecode.swift; path = DatePickerController.swift; sourceTree = "<group>"; };
		FD599D0121348439008845EE /* CalendarView.swift */ = {isa = PBXFileReference; lastKnownFileType = sourcecode.swift; path = CalendarView.swift; sourceTree = "<group>"; };
		FD599D052134A682008845EE /* AccessibleViewDelegate.swift */ = {isa = PBXFileReference; fileEncoding = 4; lastKnownFileType = sourcecode.swift; path = AccessibleViewDelegate.swift; sourceTree = "<group>"; };
		FD599D072134AB0E008845EE /* CalendarViewWeekdayHeadingView.swift */ = {isa = PBXFileReference; fileEncoding = 4; lastKnownFileType = sourcecode.swift; path = CalendarViewWeekdayHeadingView.swift; sourceTree = "<group>"; };
		FD599D092134AB15008845EE /* CalendarViewLayout.swift */ = {isa = PBXFileReference; fileEncoding = 4; lastKnownFileType = sourcecode.swift; path = CalendarViewLayout.swift; sourceTree = "<group>"; };
		FD599D0B2134AB1E008845EE /* CalendarViewDataSource.swift */ = {isa = PBXFileReference; fileEncoding = 4; lastKnownFileType = sourcecode.swift; path = CalendarViewDataSource.swift; sourceTree = "<group>"; };
		FD5ADBF32190CDC80005A9AF /* DateTimePickerController.swift */ = {isa = PBXFileReference; lastKnownFileType = sourcecode.swift; path = DateTimePickerController.swift; sourceTree = "<group>"; };
		FD5BBE3A214B2F44008964B4 /* Date+Extensions.swift */ = {isa = PBXFileReference; lastKnownFileType = sourcecode.swift; path = "Date+Extensions.swift"; sourceTree = "<group>"; };
		FD5BBE40214C6AF3008964B4 /* TwoLineTitleView.swift */ = {isa = PBXFileReference; lastKnownFileType = sourcecode.swift; path = TwoLineTitleView.swift; sourceTree = "<group>"; };
		FD5BBE42214C73CE008964B4 /* EasyTapButton.swift */ = {isa = PBXFileReference; lastKnownFileType = sourcecode.swift; path = EasyTapButton.swift; sourceTree = "<group>"; };
		FD7254E82147059D002F4069 /* Calendar+Extensions.swift */ = {isa = PBXFileReference; fileEncoding = 4; lastKnownFileType = sourcecode.swift; path = "Calendar+Extensions.swift"; sourceTree = "<group>"; };
		FD777528219E3F6C00033D58 /* DayOfMonth.swift */ = {isa = PBXFileReference; lastKnownFileType = sourcecode.swift; path = DayOfMonth.swift; sourceTree = "<group>"; };
		FD77752A219E455A00033D58 /* AccessibilityContainerView.swift */ = {isa = PBXFileReference; lastKnownFileType = sourcecode.swift; path = AccessibilityContainerView.swift; sourceTree = "<group>"; };
		FD77752C219E62E100033D58 /* DateTimePickerViewLayout.swift */ = {isa = PBXFileReference; lastKnownFileType = sourcecode.swift; path = DateTimePickerViewLayout.swift; sourceTree = "<group>"; };
		FD77752F21A490BA00033D58 /* DateTimePicker.swift */ = {isa = PBXFileReference; lastKnownFileType = sourcecode.swift; path = DateTimePicker.swift; sourceTree = "<group>"; };
		FD7DF05B21FA7F5000857267 /* Tooltip.swift */ = {isa = PBXFileReference; lastKnownFileType = sourcecode.swift; path = Tooltip.swift; sourceTree = "<group>"; };
		FD7DF05D21FA7FC100857267 /* TooltipView.swift */ = {isa = PBXFileReference; lastKnownFileType = sourcecode.swift; path = TooltipView.swift; sourceTree = "<group>"; };
		FD7DF05F21FA83C900857267 /* TooltipViewController.swift */ = {isa = PBXFileReference; lastKnownFileType = sourcecode.swift; path = TooltipViewController.swift; sourceTree = "<group>"; };
		FD8D26422253FF330078E1D3 /* ar */ = {isa = PBXFileReference; lastKnownFileType = text.plist.strings; name = ar; path = ar.lproj/Localizable.strings; sourceTree = "<group>"; };
		FD8D26432253FF330078E1D3 /* ar */ = {isa = PBXFileReference; lastKnownFileType = text.plist.stringsdict; name = ar; path = ar.lproj/Localizable.stringsdict; sourceTree = "<group>"; };
		FD8D26442253FF3E0078E1D3 /* ca */ = {isa = PBXFileReference; lastKnownFileType = text.plist.strings; name = ca; path = ca.lproj/Localizable.strings; sourceTree = "<group>"; };
		FD8D26452253FF3F0078E1D3 /* ca */ = {isa = PBXFileReference; lastKnownFileType = text.plist.stringsdict; name = ca; path = ca.lproj/Localizable.stringsdict; sourceTree = "<group>"; };
		FD8D26462253FF470078E1D3 /* cs */ = {isa = PBXFileReference; lastKnownFileType = text.plist.strings; name = cs; path = cs.lproj/Localizable.strings; sourceTree = "<group>"; };
		FD8D26472253FF470078E1D3 /* cs */ = {isa = PBXFileReference; lastKnownFileType = text.plist.stringsdict; name = cs; path = cs.lproj/Localizable.stringsdict; sourceTree = "<group>"; };
		FD8D26482253FF4F0078E1D3 /* da */ = {isa = PBXFileReference; lastKnownFileType = text.plist.strings; name = da; path = da.lproj/Localizable.strings; sourceTree = "<group>"; };
		FD8D26492253FF500078E1D3 /* da */ = {isa = PBXFileReference; lastKnownFileType = text.plist.stringsdict; name = da; path = da.lproj/Localizable.stringsdict; sourceTree = "<group>"; };
		FD8D264A2254013E0078E1D3 /* de */ = {isa = PBXFileReference; lastKnownFileType = text.plist.strings; name = de; path = de.lproj/Localizable.strings; sourceTree = "<group>"; };
		FD8D264B2254013E0078E1D3 /* de */ = {isa = PBXFileReference; lastKnownFileType = text.plist.stringsdict; name = de; path = de.lproj/Localizable.stringsdict; sourceTree = "<group>"; };
		FD8D264C225401660078E1D3 /* el */ = {isa = PBXFileReference; lastKnownFileType = text.plist.strings; name = el; path = el.lproj/Localizable.strings; sourceTree = "<group>"; };
		FD8D264D225401660078E1D3 /* el */ = {isa = PBXFileReference; lastKnownFileType = text.plist.stringsdict; name = el; path = el.lproj/Localizable.stringsdict; sourceTree = "<group>"; };
		FD8D264E225401880078E1D3 /* en-GB */ = {isa = PBXFileReference; lastKnownFileType = text.plist.strings; name = "en-GB"; path = "en-GB.lproj/Localizable.strings"; sourceTree = "<group>"; };
		FD8D264F225401880078E1D3 /* en-GB */ = {isa = PBXFileReference; lastKnownFileType = text.plist.stringsdict; name = "en-GB"; path = "en-GB.lproj/Localizable.stringsdict"; sourceTree = "<group>"; };
		FD8D2650225401A10078E1D3 /* es-MX */ = {isa = PBXFileReference; lastKnownFileType = text.plist.strings; name = "es-MX"; path = "es-MX.lproj/Localizable.strings"; sourceTree = "<group>"; };
		FD8D2651225401A10078E1D3 /* es-MX */ = {isa = PBXFileReference; lastKnownFileType = text.plist.stringsdict; name = "es-MX"; path = "es-MX.lproj/Localizable.stringsdict"; sourceTree = "<group>"; };
		FD8D2652225401AA0078E1D3 /* es */ = {isa = PBXFileReference; lastKnownFileType = text.plist.strings; name = es; path = es.lproj/Localizable.strings; sourceTree = "<group>"; };
		FD8D2653225401AA0078E1D3 /* es */ = {isa = PBXFileReference; lastKnownFileType = text.plist.stringsdict; name = es; path = es.lproj/Localizable.stringsdict; sourceTree = "<group>"; };
		FD8D2654225401B90078E1D3 /* fi */ = {isa = PBXFileReference; lastKnownFileType = text.plist.strings; name = fi; path = fi.lproj/Localizable.strings; sourceTree = "<group>"; };
		FD8D2655225401B90078E1D3 /* fi */ = {isa = PBXFileReference; lastKnownFileType = text.plist.stringsdict; name = fi; path = fi.lproj/Localizable.stringsdict; sourceTree = "<group>"; };
		FD8D2656225401C10078E1D3 /* fr */ = {isa = PBXFileReference; lastKnownFileType = text.plist.strings; name = fr; path = fr.lproj/Localizable.strings; sourceTree = "<group>"; };
		FD8D2657225401C20078E1D3 /* fr */ = {isa = PBXFileReference; lastKnownFileType = text.plist.stringsdict; name = fr; path = fr.lproj/Localizable.stringsdict; sourceTree = "<group>"; };
		FD8D2658225401CD0078E1D3 /* he */ = {isa = PBXFileReference; lastKnownFileType = text.plist.strings; name = he; path = he.lproj/Localizable.strings; sourceTree = "<group>"; };
		FD8D2659225401CD0078E1D3 /* he */ = {isa = PBXFileReference; lastKnownFileType = text.plist.stringsdict; name = he; path = he.lproj/Localizable.stringsdict; sourceTree = "<group>"; };
		FD8D265A225401D90078E1D3 /* hi */ = {isa = PBXFileReference; lastKnownFileType = text.plist.strings; name = hi; path = hi.lproj/Localizable.strings; sourceTree = "<group>"; };
		FD8D265B225401D90078E1D3 /* hi */ = {isa = PBXFileReference; lastKnownFileType = text.plist.stringsdict; name = hi; path = hi.lproj/Localizable.stringsdict; sourceTree = "<group>"; };
		FD8D265C225401E50078E1D3 /* hr */ = {isa = PBXFileReference; lastKnownFileType = text.plist.strings; name = hr; path = hr.lproj/Localizable.strings; sourceTree = "<group>"; };
		FD8D265D225401E50078E1D3 /* hr */ = {isa = PBXFileReference; lastKnownFileType = text.plist.stringsdict; name = hr; path = hr.lproj/Localizable.stringsdict; sourceTree = "<group>"; };
		FD8D265E225401F20078E1D3 /* hu */ = {isa = PBXFileReference; lastKnownFileType = text.plist.strings; name = hu; path = hu.lproj/Localizable.strings; sourceTree = "<group>"; };
		FD8D265F225401F30078E1D3 /* hu */ = {isa = PBXFileReference; lastKnownFileType = text.plist.stringsdict; name = hu; path = hu.lproj/Localizable.stringsdict; sourceTree = "<group>"; };
		FD8D2660225401FA0078E1D3 /* id */ = {isa = PBXFileReference; lastKnownFileType = text.plist.strings; name = id; path = id.lproj/Localizable.strings; sourceTree = "<group>"; };
		FD8D2661225401FB0078E1D3 /* id */ = {isa = PBXFileReference; lastKnownFileType = text.plist.stringsdict; name = id; path = id.lproj/Localizable.stringsdict; sourceTree = "<group>"; };
		FD8D2662225402020078E1D3 /* it */ = {isa = PBXFileReference; lastKnownFileType = text.plist.strings; name = it; path = it.lproj/Localizable.strings; sourceTree = "<group>"; };
		FD8D2663225402030078E1D3 /* it */ = {isa = PBXFileReference; lastKnownFileType = text.plist.stringsdict; name = it; path = it.lproj/Localizable.stringsdict; sourceTree = "<group>"; };
		FD8D26642254020E0078E1D3 /* ja */ = {isa = PBXFileReference; lastKnownFileType = text.plist.strings; name = ja; path = ja.lproj/Localizable.strings; sourceTree = "<group>"; };
		FD8D26652254020E0078E1D3 /* ja */ = {isa = PBXFileReference; lastKnownFileType = text.plist.stringsdict; name = ja; path = ja.lproj/Localizable.stringsdict; sourceTree = "<group>"; };
		FD8D2666225402160078E1D3 /* ko */ = {isa = PBXFileReference; lastKnownFileType = text.plist.strings; name = ko; path = ko.lproj/Localizable.strings; sourceTree = "<group>"; };
		FD8D2667225402160078E1D3 /* ko */ = {isa = PBXFileReference; lastKnownFileType = text.plist.stringsdict; name = ko; path = ko.lproj/Localizable.stringsdict; sourceTree = "<group>"; };
		FD8D26682254021D0078E1D3 /* ms */ = {isa = PBXFileReference; lastKnownFileType = text.plist.strings; name = ms; path = ms.lproj/Localizable.strings; sourceTree = "<group>"; };
		FD8D26692254021E0078E1D3 /* ms */ = {isa = PBXFileReference; lastKnownFileType = text.plist.stringsdict; name = ms; path = ms.lproj/Localizable.stringsdict; sourceTree = "<group>"; };
		FD8D266A2254022E0078E1D3 /* nb-NO */ = {isa = PBXFileReference; lastKnownFileType = text.plist.strings; name = "nb-NO"; path = "nb-NO.lproj/Localizable.strings"; sourceTree = "<group>"; };
		FD8D266B2254022E0078E1D3 /* nb-NO */ = {isa = PBXFileReference; lastKnownFileType = text.plist.stringsdict; name = "nb-NO"; path = "nb-NO.lproj/Localizable.stringsdict"; sourceTree = "<group>"; };
		FD8D266C225402DC0078E1D3 /* nl */ = {isa = PBXFileReference; lastKnownFileType = text.plist.strings; name = nl; path = nl.lproj/Localizable.strings; sourceTree = "<group>"; };
		FD8D266D225402DC0078E1D3 /* nl */ = {isa = PBXFileReference; lastKnownFileType = text.plist.stringsdict; name = nl; path = nl.lproj/Localizable.stringsdict; sourceTree = "<group>"; };
		FD8D266E225402E60078E1D3 /* pl */ = {isa = PBXFileReference; lastKnownFileType = text.plist.strings; name = pl; path = pl.lproj/Localizable.strings; sourceTree = "<group>"; };
		FD8D266F225402E60078E1D3 /* pl */ = {isa = PBXFileReference; lastKnownFileType = text.plist.stringsdict; name = pl; path = pl.lproj/Localizable.stringsdict; sourceTree = "<group>"; };
		FD8D2670225402F00078E1D3 /* pt-BR */ = {isa = PBXFileReference; lastKnownFileType = text.plist.strings; name = "pt-BR"; path = "pt-BR.lproj/Localizable.strings"; sourceTree = "<group>"; };
		FD8D2671225402F10078E1D3 /* pt-BR */ = {isa = PBXFileReference; lastKnownFileType = text.plist.stringsdict; name = "pt-BR"; path = "pt-BR.lproj/Localizable.stringsdict"; sourceTree = "<group>"; };
		FD8D2672225402F60078E1D3 /* pt-PT */ = {isa = PBXFileReference; lastKnownFileType = text.plist.strings; name = "pt-PT"; path = "pt-PT.lproj/Localizable.strings"; sourceTree = "<group>"; };
		FD8D2673225402F60078E1D3 /* pt-PT */ = {isa = PBXFileReference; lastKnownFileType = text.plist.stringsdict; name = "pt-PT"; path = "pt-PT.lproj/Localizable.stringsdict"; sourceTree = "<group>"; };
		FD8D2674225403000078E1D3 /* ro */ = {isa = PBXFileReference; lastKnownFileType = text.plist.strings; name = ro; path = ro.lproj/Localizable.strings; sourceTree = "<group>"; };
		FD8D2675225403000078E1D3 /* ro */ = {isa = PBXFileReference; lastKnownFileType = text.plist.stringsdict; name = ro; path = ro.lproj/Localizable.stringsdict; sourceTree = "<group>"; };
		FD8D2676225403070078E1D3 /* ru */ = {isa = PBXFileReference; lastKnownFileType = text.plist.strings; name = ru; path = ru.lproj/Localizable.strings; sourceTree = "<group>"; };
		FD8D2677225403070078E1D3 /* ru */ = {isa = PBXFileReference; lastKnownFileType = text.plist.stringsdict; name = ru; path = ru.lproj/Localizable.stringsdict; sourceTree = "<group>"; };
		FD8D26782254030E0078E1D3 /* sk */ = {isa = PBXFileReference; lastKnownFileType = text.plist.strings; name = sk; path = sk.lproj/Localizable.strings; sourceTree = "<group>"; };
		FD8D26792254030E0078E1D3 /* sk */ = {isa = PBXFileReference; lastKnownFileType = text.plist.stringsdict; name = sk; path = sk.lproj/Localizable.stringsdict; sourceTree = "<group>"; };
		FD8D267A225403160078E1D3 /* sv */ = {isa = PBXFileReference; lastKnownFileType = text.plist.strings; name = sv; path = sv.lproj/Localizable.strings; sourceTree = "<group>"; };
		FD8D267B225403160078E1D3 /* sv */ = {isa = PBXFileReference; lastKnownFileType = text.plist.stringsdict; name = sv; path = sv.lproj/Localizable.stringsdict; sourceTree = "<group>"; };
		FD8D267C2254031B0078E1D3 /* th */ = {isa = PBXFileReference; lastKnownFileType = text.plist.strings; name = th; path = th.lproj/Localizable.strings; sourceTree = "<group>"; };
		FD8D267D2254031B0078E1D3 /* th */ = {isa = PBXFileReference; lastKnownFileType = text.plist.stringsdict; name = th; path = th.lproj/Localizable.stringsdict; sourceTree = "<group>"; };
		FD8D267E225403210078E1D3 /* tr */ = {isa = PBXFileReference; lastKnownFileType = text.plist.strings; name = tr; path = tr.lproj/Localizable.strings; sourceTree = "<group>"; };
		FD8D267F225403220078E1D3 /* tr */ = {isa = PBXFileReference; lastKnownFileType = text.plist.stringsdict; name = tr; path = tr.lproj/Localizable.stringsdict; sourceTree = "<group>"; };
		FD8D2680225403290078E1D3 /* uk */ = {isa = PBXFileReference; lastKnownFileType = text.plist.strings; name = uk; path = uk.lproj/Localizable.strings; sourceTree = "<group>"; };
		FD8D26812254032A0078E1D3 /* uk */ = {isa = PBXFileReference; lastKnownFileType = text.plist.stringsdict; name = uk; path = uk.lproj/Localizable.stringsdict; sourceTree = "<group>"; };
		FD8D2682225403300078E1D3 /* vi */ = {isa = PBXFileReference; lastKnownFileType = text.plist.strings; name = vi; path = vi.lproj/Localizable.strings; sourceTree = "<group>"; };
		FD8D2683225403300078E1D3 /* vi */ = {isa = PBXFileReference; lastKnownFileType = text.plist.stringsdict; name = vi; path = vi.lproj/Localizable.stringsdict; sourceTree = "<group>"; };
		FD8D2684225403360078E1D3 /* zh-Hans */ = {isa = PBXFileReference; lastKnownFileType = text.plist.strings; name = "zh-Hans"; path = "zh-Hans.lproj/Localizable.strings"; sourceTree = "<group>"; };
		FD8D2685225403360078E1D3 /* zh-Hans */ = {isa = PBXFileReference; lastKnownFileType = text.plist.stringsdict; name = "zh-Hans"; path = "zh-Hans.lproj/Localizable.stringsdict"; sourceTree = "<group>"; };
		FD8D26862254033B0078E1D3 /* zh-Hant */ = {isa = PBXFileReference; lastKnownFileType = text.plist.strings; name = "zh-Hant"; path = "zh-Hant.lproj/Localizable.strings"; sourceTree = "<group>"; };
		FD8D26872254033B0078E1D3 /* zh-Hant */ = {isa = PBXFileReference; lastKnownFileType = text.plist.stringsdict; name = "zh-Hant"; path = "zh-Hant.lproj/Localizable.stringsdict"; sourceTree = "<group>"; };
		FD9758062191118D00B67319 /* DateTimePickerView.swift */ = {isa = PBXFileReference; fileEncoding = 4; lastKnownFileType = sourcecode.swift; path = DateTimePickerView.swift; sourceTree = "<group>"; };
		FD9758072191118E00B67319 /* DateTimePickerViewDataSource.swift */ = {isa = PBXFileReference; fileEncoding = 4; lastKnownFileType = sourcecode.swift; path = DateTimePickerViewDataSource.swift; sourceTree = "<group>"; };
		FD9758082191118E00B67319 /* DateTimePickerViewComponentTableView.swift */ = {isa = PBXFileReference; fileEncoding = 4; lastKnownFileType = sourcecode.swift; path = DateTimePickerViewComponentTableView.swift; sourceTree = "<group>"; };
		FD9758092191118E00B67319 /* DateTimePickerViewComponent.swift */ = {isa = PBXFileReference; fileEncoding = 4; lastKnownFileType = sourcecode.swift; path = DateTimePickerViewComponent.swift; sourceTree = "<group>"; };
		FD97580A2191118E00B67319 /* DateTimePickerViewComponentCell.swift */ = {isa = PBXFileReference; fileEncoding = 4; lastKnownFileType = sourcecode.swift; path = DateTimePickerViewComponentCell.swift; sourceTree = "<group>"; };
		FD9A5C862179464F00D224D9 /* DateComponents+Extensions.swift */ = {isa = PBXFileReference; lastKnownFileType = sourcecode.swift; path = "DateComponents+Extensions.swift"; sourceTree = "<group>"; };
		FD9DA7B4232C33A80013E41B /* UIViewController+Navigation.swift */ = {isa = PBXFileReference; fileEncoding = 4; lastKnownFileType = sourcecode.swift; path = "UIViewController+Navigation.swift"; sourceTree = "<group>"; };
		FDA1AF8B21484625001AE720 /* BlurringView.swift */ = {isa = PBXFileReference; fileEncoding = 4; lastKnownFileType = sourcecode.swift; path = BlurringView.swift; sourceTree = "<group>"; };
		FDA1AF90214871B5001AE720 /* CardTransitionAnimator.swift */ = {isa = PBXFileReference; lastKnownFileType = sourcecode.swift; path = CardTransitionAnimator.swift; sourceTree = "<group>"; };
		FDA1AF9221487225001AE720 /* CardPresentationController.swift */ = {isa = PBXFileReference; lastKnownFileType = sourcecode.swift; path = CardPresentationController.swift; sourceTree = "<group>"; };
		FDD454ED21405B390006E84E /* DotView.swift */ = {isa = PBXFileReference; lastKnownFileType = sourcecode.swift; path = DotView.swift; sourceTree = "<group>"; };
		FDF41ED82141A02200EC527C /* CalendarConfiguration.swift */ = {isa = PBXFileReference; lastKnownFileType = sourcecode.swift; path = CalendarConfiguration.swift; sourceTree = "<group>"; };
		FDFB8AEA21361C950046850A /* CalendarViewMonthBannerView.swift */ = {isa = PBXFileReference; fileEncoding = 4; lastKnownFileType = sourcecode.swift; path = CalendarViewMonthBannerView.swift; sourceTree = "<group>"; };
		FDFB8AEC21361C9D0046850A /* CalendarViewDayTodayCell.swift */ = {isa = PBXFileReference; fileEncoding = 4; lastKnownFileType = sourcecode.swift; path = CalendarViewDayTodayCell.swift; sourceTree = "<group>"; };
		FDFB8AED21361C9D0046850A /* CalendarViewDayMonthCell.swift */ = {isa = PBXFileReference; fileEncoding = 4; lastKnownFileType = sourcecode.swift; path = CalendarViewDayMonthCell.swift; sourceTree = "<group>"; };
		FDFB8AEE21361C9D0046850A /* CalendarViewDayCell.swift */ = {isa = PBXFileReference; fileEncoding = 4; lastKnownFileType = sourcecode.swift; path = CalendarViewDayCell.swift; sourceTree = "<group>"; };
		FDFB8AEF21361C9D0046850A /* CalendarViewDayMonthYearCell.swift */ = {isa = PBXFileReference; fileEncoding = 4; lastKnownFileType = sourcecode.swift; path = CalendarViewDayMonthYearCell.swift; sourceTree = "<group>"; };
/* End PBXFileReference section */

/* Begin PBXFrameworksBuildPhase section */
		A5CEC15720D980B30016922A /* Frameworks */ = {
			isa = PBXFrameworksBuildPhase;
			buildActionMask = 2147483647;
			files = (
				923DF2E72712B6AB00637646 /* libFluentUI.a in Frameworks */,
			);
			runOnlyForDeploymentPostprocessing = 0;
		};
/* End PBXFrameworksBuildPhase section */

/* Begin PBXGroup section */
		0A0516BB2940A3CE006DE0A2 /* Divider */ = {
			isa = PBXGroup;
			children = (
				0A0516BC2940A3CE006DE0A2 /* DividerTokenSet.swift */,
				0A0516BD2940A3CE006DE0A2 /* MSFDivider.swift */,
				0A0516BE2940A3CE006DE0A2 /* Divider.swift */,
			);
			name = Divider;
			path = FluentUI/Divider;
			sourceTree = SOURCE_ROOT;
		};
		1168630122E131A20088B302 /* Tab Bar */ = {
			isa = PBXGroup;
			children = (
				7D0931C224AAAC8C0072458A /* SideTabBar.swift */,
				118D9847230BBA2300BC0B72 /* TabBarItem.swift */,
				1168630222E131CF0088B302 /* TabBarItemView.swift */,
				1168630322E131CF0088B302 /* TabBarView.swift */,
			);
			path = "Tab Bar";
			sourceTree = "<group>";
		};
		497DC2D62418585D008D86F8 /* Pill Button Bar */ = {
			isa = PBXGroup;
			children = (
				497DC2D824185885008D86F8 /* PillButton.swift */,
				497DC2D724185885008D86F8 /* PillButtonBar.swift */,
				86AF4F7425AFC746005D4253 /* PillButtonStyle.swift */,
			);
			path = "Pill Button Bar";
			sourceTree = "<group>";
		};
		4BA9B8B5279F2940007536F5 /* Notification */ = {
			isa = PBXGroup;
			children = (
				43488C44270FAD0200124C71 /* FluentNotification.swift */,
				4BBD651E2755FD9500A8B09E /* MSFNotification.swift */,
				4B53505E27F63E3F0033B47F /* NotificationModifiers.swift */,
				4BF01D9927B37CF8005B32F2 /* NotificationTokenSet.swift */,
			);
			path = Notification;
			sourceTree = "<group>";
		};
		5306074E26A1E6A4002D49CF /* AvatarGroup */ = {
			isa = PBXGroup;
			children = (
				5306075126A1E6A4002D49CF /* AvatarGroup.swift */,
				ECA9218927A33A2D00B66117 /* AvatarGroupModifiers.swift */,
				ECA9218527A3301C00B66117 /* MSFAvatarGroup.swift */,
				5306074F26A1E6A4002D49CF /* AvatarGroupTokenSet.swift */,
			);
			path = AvatarGroup;
			sourceTree = "<group>";
		};
		5314DFE625F000740099271A /* Separator */ = {
			isa = PBXGroup;
			children = (
				A5DCA76321224026005F4CB7 /* Separator.swift */,
			);
			path = Separator;
			sourceTree = "<group>";
		};
		5314DFEB25F002240099271A /* ActivityIndicator */ = {
			isa = PBXGroup;
			children = (
				532FE3D026EA6D74007539C0 /* ActivityIndicator.swift */,
				532FE3CF26EA6D73007539C0 /* ActivityIndicatorModifiers.swift */,
				532FE3CE26EA6D73007539C0 /* ActivityIndicatorTokenSet.swift */,
				53E2EE0427860D010086D30D /* MSFActivityIndicator.swift */,
			);
			path = ActivityIndicator;
			sourceTree = "<group>";
		};
		5314DFEC25F0029C0099271A /* Button */ = {
			isa = PBXGroup;
			children = (
				A5CEC23020E451D00016922A /* Button.swift */,
				EC65F78F292EDCEF002A1A23 /* ButtonTokenSet.swift */,
			);
			path = Button;
			sourceTree = "<group>";
		};
		5314DFEF25F003C60099271A /* DotView */ = {
			isa = PBXGroup;
			children = (
				FDD454ED21405B390006E84E /* DotView.swift */,
			);
			path = DotView;
			sourceTree = "<group>";
		};
		5314DFF025F0042E0099271A /* Label */ = {
			isa = PBXGroup;
			children = (
				A589F853211BA03200471C23 /* Label.swift */,
				6EB4B25D270ED6450005B808 /* BadgeLabel.swift */,
				4B4A2F2029A7E83100570CD4 /* LabelTokenSet.swift */,
			);
			path = Label;
			sourceTree = "<group>";
		};
		5314DFF325F006060099271A /* TouchForwardingView */ = {
			isa = PBXGroup;
			children = (
				B483323621DEB5A00022B4CC /* TouchForwardingView.swift */,
			);
			path = TouchForwardingView;
			sourceTree = "<group>";
		};
		5314DFF425F0069C0099271A /* IndeterminateProgressBar */ = {
			isa = PBXGroup;
			children = (
				5328D96F26FBA3D700F3723B /* IndeterminateProgressBar.swift */,
				5328D96D26FBA3D600F3723B /* IndeterminateProgressBarModifiers.swift */,
				5328D96C26FBA3D600F3723B /* IndeterminateProgressBarTokenSet.swift */,
				53E2EE06278799B30086D30D /* MSFIndeterminateProgressBar.swift */,
			);
			path = IndeterminateProgressBar;
			sourceTree = "<group>";
		};
		5314DFF525F007020099271A /* EasyTapButton */ = {
			isa = PBXGroup;
			children = (
				FD5BBE42214C73CE008964B4 /* EasyTapButton.swift */,
			);
			path = EasyTapButton;
			sourceTree = "<group>";
		};
		5314DFF625F0079B0099271A /* BarButtonItems */ = {
			isa = PBXGroup;
			children = (
				A52648DB2316F4F9003342A0 /* BarButtonItems.swift */,
			);
			path = BarButtonItems;
			sourceTree = "<group>";
		};
		5314DFF725F007FF0099271A /* ResizingHandleView */ = {
			isa = PBXGroup;
			children = (
				A5237ACA21DED7030040BF27 /* ResizingHandleView.swift */,
			);
			path = ResizingHandleView;
			sourceTree = "<group>";
		};
		5314DFF825F008870099271A /* TwoLineTitleView */ = {
			isa = PBXGroup;
			children = (
				FD5BBE40214C6AF3008964B4 /* TwoLineTitleView.swift */,
				66963D0929CA7F89006F5FA9 /* TwoLineTitleViewTokenSet.swift */,
			);
			path = TwoLineTitleView;
			sourceTree = "<group>";
		};
		5314DFF925F008F10099271A /* Obscurable */ = {
			isa = PBXGroup;
			children = (
				FDA1AF8B21484625001AE720 /* BlurringView.swift */,
				A5B87B03211E22B70038C37C /* DimmingView.swift */,
				53BCB0CD253A4E8C00620960 /* Obscurable.swift */,
			);
			path = Obscurable;
			sourceTree = "<group>";
		};
		53FC90BE25672F97008A06FD /* xcode */ = {
			isa = PBXGroup;
			children = (
				53FC90C02567300A008A06FD /* FluentUI_common.xcconfig */,
				53FC90F625673626008A06FD /* FluentUI_debug.xcconfig */,
				53FC90F525673626008A06FD /* FluentUI_release.xcconfig */,
				53FC90F925673627008A06FD /* FluentUILib_common.xcconfig */,
				C7752C7C2790C1F40012F860 /* FluentUILib_debug.xcconfig */,
				C7752C7B2790C1F40012F860 /* FluentUILib_release.xcconfig */,
				53FC90FA25673627008A06FD /* FluentUIResources.xcconfig */,
				53FC90F725673626008A06FD /* FluentUITests.xcconfig */,
			);
			path = xcode;
			sourceTree = "<group>";
		};
		6FBFD62429CBB5B9002F3C81 /* SearchBar */ = {
			isa = PBXGroup;
			children = (
				FD41C87E22DD13230086F899 /* SearchBar.swift */,
				6FBFD62529CBB5F1002F3C81 /* SearchBarTokenSet.swift */,
			);
			path = SearchBar;
			sourceTree = "<group>";
		};
		80B1F6F52628CDEB004DFEE5 /* Bottom Sheet */ = {
			isa = PBXGroup;
			children = (
				80AECBD82629F18E005AF2F3 /* BottomSheetController.swift */,
				80AECBF1262FC34E005AF2F3 /* BottomSheetPassthroughView.swift */,
				4B2E373C2991CB53008929B4 /* BottomSheetTokenSet.swift */,
				804EDE1428C00CA400371C6B /* ContentHeightResolutionContext.swift */,
			);
			path = "Bottom Sheet";
			sourceTree = "<group>";
		};
		80B52538264CA5BC00E3FD32 /* Bottom Commanding */ = {
			isa = PBXGroup;
			children = (
				8035CAAA2633A442007B3FD1 /* BottomCommandingController.swift */,
				8035CACA26377C14007B3FD1 /* CommandingItem.swift */,
				8035CADC2638E435007B3FD1 /* CommandingSection.swift */,
			);
			path = "Bottom Commanding";
			sourceTree = "<group>";
		};
		922AF01926615B03005DB168 /* PersonaButton */ = {
			isa = PBXGroup;
			children = (
				92B7E6A12684262900EFC15E /* MSFPersonaButton.swift */,
				92088EF72666DB2C003F571A /* PersonaButton.swift */,
				927EB2BC278627440069753D /* PersonaButtonModifiers.swift */,
				927E34C62668350800998031 /* PersonaButtonTokenSet.swift */,
			);
			path = PersonaButton;
			sourceTree = "<group>";
		};
		923DF2E62712B6AB00637646 /* Frameworks */ = {
			isa = PBXGroup;
			children = (
			);
			name = Frameworks;
			sourceTree = "<group>";
		};
		925D461926FD124B00179583 /* Theme */ = {
			isa = PBXGroup;
			children = (
				925D461A26FD126800179583 /* Tokens */,
				923DB9D3274CB65700D8E58A /* FluentTheme.swift */,
				9231F10229BB99090079CD94 /* FluentTheme+Tokens.swift */,
			);
			path = Theme;
			sourceTree = "<group>";
		};
		925D461A26FD126800179583 /* Tokens */ = {
			isa = PBXGroup;
			children = (
				925D461E26FD18B200179583 /* AliasTokens.swift */,
				92DEE2232723D34400E31ED0 /* ControlTokenSet.swift */,
				92E7AD4E26FE51FF00AE7FF8 /* DynamicColor.swift */,
				92016FF7299DF34A00660DB7 /* EmptyTokenSet.swift */,
				925728F8276D6B5800EE1019 /* FontInfo.swift */,
				925D461B26FD133600179583 /* GlobalTokens.swift */,
				92D5FDFA28A713990087894B /* LinearGradientInfo.swift */,
				925728F6276D6AF800EE1019 /* ShadowInfo.swift */,
				923DB9D2274CB65700D8E58A /* TokenizedControl.swift */,
				922A34DE27BB87990062721F /* TokenizedControlView.swift */,
				92EE82AC27025A94009D52B5 /* TokenSet.swift */,
			);
			path = Tokens;
			sourceTree = "<group>";
		};
		92D5597C26A0FC9700328FD3 /* Card Nudge */ = {
			isa = PBXGroup;
			children = (
				92D5598026A0FD2800328FD3 /* CardNudge.swift */,
				92079C8E26B66E5100D688DA /* CardNudgeModifiers.swift */,
				920945472703DDA000B38E1A /* CardNudgeTokenSet.swift */,
				92A1E4F326A791590007ED60 /* MSFCardNudge.swift */,
			);
			path = "Card Nudge";
			sourceTree = "<group>";
		};
		92F2C5FD267287CF0087C65B /* PersonaButtonCarousel */ = {
			isa = PBXGroup;
			children = (
				9275105426815A7100F12730 /* MSFPersonaButtonCarousel.swift */,
				929DD258266ED3B600E8175E /* PersonaButtonCarousel.swift */,
				92D49053278FF4E50085C018 /* PersonaButtonCarouselModifiers.swift */,
				929DD255266ED3AC00E8175E /* PersonaButtonCarouselTokenSet.swift */,
			);
			path = PersonaButtonCarousel;
			sourceTree = "<group>";
		};
		A5961F9B218A251E00E2A506 /* Popup Menu */ = {
			isa = PBXGroup;
			children = (
				A5961F9C218A254D00E2A506 /* PopupMenuController.swift */,
				A5961F9E218A256B00E2A506 /* PopupMenuItem.swift */,
				A5961FA0218A25C400E2A506 /* PopupMenuSection.swift */,
				A5961FA2218A25D100E2A506 /* PopupMenuItemCell.swift */,
				A5961FA4218A260500E2A506 /* PopupMenuSectionHeaderView.swift */,
				0BCEFADD2485FEC00088CEE5 /* PopupMenuProtocols.swift */,
			);
			path = "Popup Menu";
			sourceTree = "<group>";
		};
		A5B87AED211BCA4A0038C37C /* Extensions */ = {
			isa = PBXGroup;
			children = (
				FD41C8B422DD3EA20086F899 /* NSLayoutConstraint+Extensions.swift */,
				A559BB7D212B6D100055E107 /* String+Extension.swift */,
				A56CE7B522E68A7800AA77EE /* UIColor+Extensions.swift */,
				A5961FA6218A2E4500E2A506 /* UIImage+Extensions.swift */,
				FD41C8B122DD3BB70086F899 /* UIScrollView+Extensions.swift */,
				A5B87B05211E23650038C37C /* UIView+Extensions.swift */,
				4BF01D9F27B3A861005B32F2 /* UIApplication+Extensions.swift */,
			);
			path = Extensions;
			sourceTree = "<group>";
		};
		A5B87AF2211E13D00038C37C /* Drawer */ = {
			isa = PBXGroup;
			children = (
				A54D97D9217A5FC10072681A /* CALayer+Extensions.swift */,
				A5B87AF3211E16360038C37C /* DrawerController.swift */,
				A5B87AF5211E16360038C37C /* DrawerPresentationController.swift */,
				A5237ACC21ED6CA70040BF27 /* DrawerShadowView.swift */,
				A5B87AF4211E16360038C37C /* DrawerTransitionAnimator.swift */,
			);
			path = Drawer;
			sourceTree = "<group>";
		};
		A5CEC14720D980B20016922A = {
			isa = PBXGroup;
			children = (
				F5784DB9285D031800DBEAD6 /* docs */,
				A257F82B251D98F3002CAA6E /* FluentUI-ios.xcassets */,
				A5CEC15320D980B20016922A /* FluentUI */,
				A5DA88FD226FAA01000A8EA8 /* FluentUI.Resources */,
				A5CEC15E20D980B30016922A /* FluentUI.Tests */,
				53FC90BE25672F97008A06FD /* xcode */,
				A5CEC15220D980B20016922A /* Products */,
				923DF2E62712B6AB00637646 /* Frameworks */,
			);
			sourceTree = "<group>";
		};
		A5CEC15220D980B20016922A /* Products */ = {
			isa = PBXGroup;
			children = (
				A5CEC15A20D980B30016922A /* FluentUITests.xctest */,
				A5DA88FC226FAA01000A8EA8 /* FluentUIResources-ios.bundle */,
				8FD01166228A820600D25925 /* libFluentUI.a */,
			);
			name = Products;
			sourceTree = "<group>";
		};
		A5CEC15320D980B20016922A /* FluentUI */ = {
			isa = PBXGroup;
			children = (
				5314DFEB25F002240099271A /* ActivityIndicator */,
				C77A04F325F04CFB001B3EB6 /* Avatar */,
				5306074E26A1E6A4002D49CF /* AvatarGroup */,
				5314DFF625F0079B0099271A /* BarButtonItems */,
				80B52538264CA5BC00E3FD32 /* Bottom Commanding */,
				80B1F6F52628CDEB004DFEE5 /* Bottom Sheet */,
				5314DFEC25F0029C0099271A /* Button */,
				CCC18C2A2501B1A900BE830E /* Card */,
				B4F118EA21C8270F00855942 /* Badge Field */,
				FDFB8AE921361C860046850A /* Calendar */,
				92D5597C26A0FC9700328FD3 /* Card Nudge */,
				FC414E1D258876D400069E73 /* Command Bar */,
				A5CEC16B20D98EBF0016922A /* Core */,
				FD599D0021347FA0008845EE /* Date Time Pickers */,
				0A0516BB2940A3CE006DE0A2 /* Divider */,
				5314DFEF25F003C60099271A /* DotView */,
				A5B87AF2211E13D00038C37C /* Drawer */,
				5314DFF525F007020099271A /* EasyTapButton */,
				A5B87AED211BCA4A0038C37C /* Extensions */,
				B483323121CC71700022B4CC /* HUD */,
				5314DFF425F0069C0099271A /* IndeterminateProgressBar */,
				5314DFF025F0042E0099271A /* Label */,
				FD41C86D22DD12A20086F899 /* Navigation */,
				4BA9B8B5279F2940007536F5 /* Notification */,
				5314DFF925F008F10099271A /* Obscurable */,
				C77A04EB25F0469C001B3EB6 /* Other Cells */,
				B426613C214731AC00E25423 /* People Picker */,
				922AF01926615B03005DB168 /* PersonaButton */,
				92F2C5FD267287CF0087C65B /* PersonaButtonCarousel */,
				497DC2D62418585D008D86F8 /* Pill Button Bar */,
				A5961F9B218A251E00E2A506 /* Popup Menu */,
				FD7254EE2147382D002F4069 /* Presenters */,
				5314DFF725F007FF0099271A /* ResizingHandleView */,
				ECEBA8F625EDEFF70048EE24 /* SegmentedControl */,
				5314DFE625F000740099271A /* Separator */,
				C0A0D75D233AEA9900F432FD /* Shimmer */,
				1168630122E131A20088B302 /* Tab Bar */,
				B444D6B421825B510002B4D4 /* Table View */,
				EC98E2AB2980C0C000B9DF91 /* TextField */,
				FD7DF05A21FA7F3200857267 /* Tooltip */,
				5314DFF325F006060099271A /* TouchForwardingView */,
				5314DFF825F008870099271A /* TwoLineTitleView */,
				C0938E42235E8EAF00256251 /* Utilities */,
				A5CEC17020D996120016922A /* Resources */,
				A5CEC25720E6A64E0016922A /* Configuration */,
			);
			path = FluentUI;
			sourceTree = "<group>";
		};
		A5CEC15E20D980B30016922A /* FluentUI.Tests */ = {
			isa = PBXGroup;
			children = (
				8FA3CB5A246B19EA0049E431 /* ColorTests.swift */,
				FD053A342224CA33009B6378 /* DatePickerControllerTests.swift */,
				A5CEC15F20D980B30016922A /* FluentUITests.swift */,
				924268A1277AD9F700C5A452 /* FontTests.swift */,
				A5CEC16120D980B30016922A /* Info.plist */,
			);
			path = FluentUI.Tests;
			sourceTree = "<group>";
		};
		A5CEC16B20D98EBF0016922A /* Core */ = {
			isa = PBXGroup;
			children = (
				925D461926FD124B00179583 /* Theme */,
				D6296DAD295B7C9F002E8EB6 /* ColorProviding.swift */,
				923DB9D6274CB66D00D8E58A /* ControlHostingView.swift */,
				A559BB82212B7D870055E107 /* FluentUIFramework.swift */,
				535559E22711411E0094A871 /* FluentUIHostingController.swift */,
				EC04E65729C27359005F8BA0 /* FocusRingView.swift */,
				530D9C5227EE7B2C00BDCBBF /* SwiftUI+ViewAnimation.swift */,
				5373D56F2694D66F0032A3B4 /* SwiftUI+ViewModifiers.swift */,
				530D9C5027EE388200BDCBBF /* SwiftUI+ViewPresentation.swift */,
				5373D56D2694D66F0032A3B4 /* UIKit+SwiftUI_interoperability.swift */,
				566C664828CB97210032314C /* module.modulemap */,
			);
			path = Core;
			sourceTree = "<group>";
		};
		A5CEC17020D996120016922A /* Resources */ = {
			isa = PBXGroup;
			children = (
				A5CEC17320D997CF0016922A /* Localization */,
			);
			path = Resources;
			sourceTree = "<group>";
		};
		A5CEC17320D997CF0016922A /* Localization */ = {
			isa = PBXGroup;
			children = (
				A559BB81212B6FA40055E107 /* Localizable.strings */,
				A5DF1EAD2213B26900CC741A /* Localizable.stringsdict */,
			);
			path = Localization;
			sourceTree = "<group>";
		};
		A5CEC25720E6A64E0016922A /* Configuration */ = {
			isa = PBXGroup;
			children = (
				A5CEC15420D980B20016922A /* FluentUI.h */,
			);
			name = Configuration;
			sourceTree = "<group>";
		};
		A5DA88FD226FAA01000A8EA8 /* FluentUI.Resources */ = {
			isa = PBXGroup;
			children = (
				A5DA88FE226FAA01000A8EA8 /* Info.plist */,
			);
			path = FluentUI.Resources;
			sourceTree = "<group>";
		};
		B426613C214731AC00E25423 /* People Picker */ = {
			isa = PBXGroup;
			children = (
				B47B58B722F8E5840078DE38 /* PeoplePicker.swift */,
				B4BA27872319DC0D0001563C /* PersonaBadgeViewDataSource.swift */,
				B46D3F922151D95F0029772C /* PersonaCell.swift */,
				B46D3F9C215985AC0029772C /* PersonaListView.swift */,
			);
			path = "People Picker";
			sourceTree = "<group>";
		};
		B444D6B421825B510002B4D4 /* Table View */ = {
			isa = PBXGroup;
			children = (
				B498141321E424920077B48D /* TableViewCell.swift */,
				2A9745DD281733D700E1A1FD /* TableViewCellTokenSet.swift */,
				B4EF66502294A664007FEAB0 /* TableViewHeaderFooterView.swift */,
			);
			path = "Table View";
			sourceTree = "<group>";
		};
		B483323121CC71700022B4CC /* HUD */ = {
			isa = PBXGroup;
			children = (
				5336B17327F77EB700B01E0D /* HeadsUpDisplay.swift */,
				5336B17F27FB6D9B00B01E0D /* HeadsUpDisplayTokenSet.swift */,
				5336B17227F77EB700B01E0D /* HUD.swift */,
				5336B17027F77EB700B01E0D /* HUDModifiers.swift */,
				532299FF27FE108400C016A2 /* MSFHeadsUpDisplay.swift */,
				5336B17427F77EB700B01E0D /* HUD.resources.xcfilelist */,
			);
			path = HUD;
			sourceTree = "<group>";
		};
		B4F118EA21C8270F00855942 /* Badge Field */ = {
			isa = PBXGroup;
			children = (
				B45EB78F219E310F008646A2 /* BadgeField.swift */,
				B4A8BBCC21BF6D6900D5E3ED /* BadgeStringExtractor.swift */,
				B444D6B52183A9740002B4D4 /* BadgeView.swift */,
			);
			path = "Badge Field";
			sourceTree = "<group>";
		};
		C0938E42235E8EAF00256251 /* Utilities */ = {
			isa = PBXGroup;
			children = (
				C0938E43235E8ED500256251 /* AnimationSynchronizer.swift */,
			);
			path = Utilities;
			sourceTree = "<group>";
		};
		C0A0D75D233AEA9900F432FD /* Shimmer */ = {
			isa = PBXGroup;
			children = (
				C0EAAEAC2347E1DF00C7244E /* ShimmerView.swift */,
				C0A0D76B233AEF6C00F432FD /* ShimmerLinesView.swift */,
				4BDBE18828EC9E6F00314696 /* ShimmerTokenSet.swift */,
			);
			path = Shimmer;
			sourceTree = "<group>";
		};
		C77A04EB25F0469C001B3EB6 /* Other Cells */ = {
			isa = PBXGroup;
			children = (
				B4E782C02176AD5E00A7DFCE /* ActionsCell.swift */,
				B4E782C221793AB200A7DFCE /* ActivityIndicatorCell.swift */,
				B441478C228CDA130040E88E /* BooleanCell.swift */,
				B4E782C62179509A00A7DFCE /* CenteredLabelCell.swift */,
				7DC2FB2724C0ED1100367A55 /* TableViewCellFileAccessoryView.swift */,
				C77A04EC25F046EB001B3EB6 /* Date+CellFileAccessoryView.swift */,
			);
			path = "Other Cells";
			sourceTree = "<group>";
		};
		C77A04F325F04CFB001B3EB6 /* Avatar */ = {
			isa = PBXGroup;
			children = (
				5373D5612694D65C0032A3B4 /* Avatar.swift */,
				5303259926B31B6B00611D05 /* AvatarModifiers.swift */,
				5373D5602694D65C0032A3B4 /* AvatarTokenSet.swift */,
				EC5982D727BF348700FD048D /* MSFAvatar.swift */,
				EC5982D927C703ED00FD048D /* ShapeCutout.swift */,
				5373D5632694D65C0032A3B4 /* MSFAvatarPresence.swift */,
				B4EF53C2215AF1AB00573E8F /* Persona.swift */,
			);
			path = Avatar;
			sourceTree = "<group>";
		};
		CCC18C2A2501B1A900BE830E /* Card */ = {
			isa = PBXGroup;
			children = (
				CCC18C2B2501B22F00BE830E /* CardView.swift */,
			);
			path = Card;
			sourceTree = "<group>";
		};
		EC98E2AB2980C0C000B9DF91 /* TextField */ = {
			isa = PBXGroup;
			children = (
				EC98E2AC2980C15C00B9DF91 /* FluentTextField.swift */,
				EC98E2AF298D978C00B9DF91 /* FluentTextFieldInternal.swift */,
				EC98E2B3298D989100B9DF91 /* FluentTextInputError.swift */,
				EC98E2B1298D97EC00B9DF91 /* TextFieldTokenSet.swift */,
			);
			path = TextField;
			sourceTree = "<group>";
		};
		ECEBA8F625EDEFF70048EE24 /* SegmentedControl */ = {
			isa = PBXGroup;
			children = (
				ECEBA8FB25EDF3380048EE24 /* SegmentedControl.swift */,
				C708B04B260A8696007190FA /* SegmentItem.swift */,
				C708B055260A86FA007190FA /* SegmentPillButton.swift */,
				EC1C31722923022E00CF052C /* SegmentedControlTokenSet.swift */,
			);
			path = SegmentedControl;
			sourceTree = "<group>";
		};
		FC414E1D258876D400069E73 /* Command Bar */ = {
			isa = PBXGroup;
			children = (
				FC414E1E258876FB00069E73 /* CommandBar.swift */,
				FC414E4E2588B65C00069E73 /* CommandBarItem.swift */,
				FC414E2A25887A4B00069E73 /* CommandBarButton.swift */,
				FC414E242588798000069E73 /* CommandBarButtonGroupView.swift */,
				94A7EC192836DCB100BFFBAE /* CommandBarCommandGroupsView.swift */,
				0A8E61FA291DC11F009E412D /* CommandBarTokenSet.swift */,
			);
			path = "Command Bar";
			sourceTree = "<group>";
		};
		FD256C5C2183D77900EC9588 /* Views */ = {
			isa = PBXGroup;
			children = (
				FDFB8AEE21361C9D0046850A /* CalendarViewDayCell.swift */,
				FDFB8AED21361C9D0046850A /* CalendarViewDayMonthCell.swift */,
				FDFB8AEF21361C9D0046850A /* CalendarViewDayMonthYearCell.swift */,
				FDFB8AEC21361C9D0046850A /* CalendarViewDayTodayCell.swift */,
				FDFB8AEA21361C950046850A /* CalendarViewMonthBannerView.swift */,
				FD599D072134AB0E008845EE /* CalendarViewWeekdayHeadingView.swift */,
			);
			path = Views;
			sourceTree = "<group>";
		};
		FD41C86D22DD12A20086F899 /* Navigation */ = {
			isa = PBXGroup;
			children = (
				FD41C87F22DD13230086F899 /* NavigationController.swift */,
				FD41C87B22DD13230086F899 /* NavigationBar.swift */,
<<<<<<< HEAD
				66963D0F29CE244D006F5FA9 /* NavigationBarTokenSet.swift */,
				FD41C87E22DD13230086F899 /* SearchBar.swift */,
=======
>>>>>>> d9ae1003
				6ED4C11C2696AE4000C30BD6 /* BadgeLabelButton.swift */,
				FD41C8BD22DD47120086F899 /* UINavigationItem+Navigation.swift */,
				FD9DA7B4232C33A80013E41B /* UIViewController+Navigation.swift */,
				6ED4C11A2695A6E800C30BD6 /* UIBarButtonItem+BadgeValue.swift */,
				6FBFD62429CBB5B9002F3C81 /* SearchBar */,
				FD41C87222DD13230086F899 /* Helpers */,
				FD41C86F22DD13230086F899 /* Shy Header */,
				FD41C87922DD13230086F899 /* Views */,
			);
			path = Navigation;
			sourceTree = "<group>";
		};
		FD41C86F22DD13230086F899 /* Shy Header */ = {
			isa = PBXGroup;
			children = (
				FD41C87022DD13230086F899 /* ShyHeaderController.swift */,
				FD41C87122DD13230086F899 /* ShyHeaderView.swift */,
			);
			path = "Shy Header";
			sourceTree = "<group>";
		};
		FD41C87222DD13230086F899 /* Helpers */ = {
			isa = PBXGroup;
			children = (
				FD41C86E22DD13230086F899 /* ContentScrollViewTraits.swift */,
				FD41C88022DD13230086F899 /* NavigationAnimator.swift */,
			);
			path = Helpers;
			sourceTree = "<group>";
		};
		FD41C87922DD13230086F899 /* Views */ = {
			isa = PBXGroup;
			children = (
				FD41C87A22DD13230086F899 /* AvatarTitleView.swift */,
			);
			path = Views;
			sourceTree = "<group>";
		};
		FD4F2A1C214ADBBF00C437D6 /* Date Picker */ = {
			isa = PBXGroup;
			children = (
				FD4F2A1F214AE20400C437D6 /* DatePickerController.swift */,
				FD256C5A2183B90B00EC9588 /* DatePickerSelectionManager.swift */,
			);
			path = "Date Picker";
			sourceTree = "<group>";
		};
		FD599D0021347FA0008845EE /* Date Time Pickers */ = {
			isa = PBXGroup;
			children = (
				FD5BBE3A214B2F44008964B4 /* Date+Extensions.swift */,
				FD9A5C862179464F00D224D9 /* DateComponents+Extensions.swift */,
				FD77752F21A490BA00033D58 /* DateTimePicker.swift */,
				FD777528219E3F6C00033D58 /* DayOfMonth.swift */,
				FD1FAE1A2272464B00A5DBA4 /* GenericDateTimePicker.swift */,
				C77A04B625F03DD1001B3EB6 /* String+Date.swift */,
				FD4F2A1C214ADBBF00C437D6 /* Date Picker */,
				FD5C8C2A2190C3470063562C /* Date Time Picker */,
			);
			path = "Date Time Pickers";
			sourceTree = "<group>";
		};
		FD5C8C2A2190C3470063562C /* Date Time Picker */ = {
			isa = PBXGroup;
			children = (
				FD5ADBF32190CDC80005A9AF /* DateTimePickerController.swift */,
				FD97580521910FE800B67319 /* Views */,
			);
			path = "Date Time Picker";
			sourceTree = "<group>";
		};
		FD7254EE2147382D002F4069 /* Presenters */ = {
			isa = PBXGroup;
			children = (
				FDA1AF9221487225001AE720 /* CardPresentationController.swift */,
				FD0D29D52151A3D700E8655E /* CardPresenterNavigationController.swift */,
				FDA1AF90214871B5001AE720 /* CardTransitionAnimator.swift */,
				FD4F2A1A2148937100C437D6 /* PageCardPresenterController.swift */,
			);
			path = Presenters;
			sourceTree = "<group>";
		};
		FD7DF05A21FA7F3200857267 /* Tooltip */ = {
			isa = PBXGroup;
			children = (
				FD7DF05B21FA7F5000857267 /* Tooltip.swift */,
				4B8245D7293FC7A200CF0C77 /* TooltipTokenSet.swift */,
				FD7DF05D21FA7FC100857267 /* TooltipView.swift */,
				FD7DF05F21FA83C900857267 /* TooltipViewController.swift */,
			);
			path = Tooltip;
			sourceTree = "<group>";
		};
		FD97580521910FE800B67319 /* Views */ = {
			isa = PBXGroup;
			children = (
				FD9758062191118D00B67319 /* DateTimePickerView.swift */,
				FD9758092191118E00B67319 /* DateTimePickerViewComponent.swift */,
				FD97580A2191118E00B67319 /* DateTimePickerViewComponentCell.swift */,
				FD9758082191118E00B67319 /* DateTimePickerViewComponentTableView.swift */,
				FD9758072191118E00B67319 /* DateTimePickerViewDataSource.swift */,
				FD77752C219E62E100033D58 /* DateTimePickerViewLayout.swift */,
			);
			path = Views;
			sourceTree = "<group>";
		};
		FDFB8AE921361C860046850A /* Calendar */ = {
			isa = PBXGroup;
			children = (
				FD77752A219E455A00033D58 /* AccessibilityContainerView.swift */,
				FD599D052134A682008845EE /* AccessibleViewDelegate.swift */,
				FD7254E82147059D002F4069 /* Calendar+Extensions.swift */,
				FDF41ED82141A02200EC527C /* CalendarConfiguration.swift */,
				FD599D0121348439008845EE /* CalendarView.swift */,
				FD599D0B2134AB1E008845EE /* CalendarViewDataSource.swift */,
				FD599D092134AB15008845EE /* CalendarViewLayout.swift */,
				FD256C5C2183D77900EC9588 /* Views */,
			);
			path = Calendar;
			sourceTree = "<group>";
		};
/* End PBXGroup section */

/* Begin PBXNativeTarget section */
		8FD01165228A820600D25925 /* FluentUILib */ = {
			isa = PBXNativeTarget;
			buildConfigurationList = 8FD0116A228A820600D25925 /* Build configuration list for PBXNativeTarget "FluentUILib" */;
			buildPhases = (
				566C664928CB994F0032314C /* Copy module.modulemap */,
				8FD01162228A820600D25925 /* Sources */,
				FD256C59218392B800EC9588 /* Run swiftlint */,
				923DF2E4271166DB00637646 /* Copy FluentUI-Swift.h */,
			);
			buildRules = (
			);
			dependencies = (
				8FD011C8228A831700D25925 /* PBXTargetDependency */,
			);
			name = FluentUILib;
			productName = OfficeUIFabricStaticLib;
			productReference = 8FD01166228A820600D25925 /* libFluentUI.a */;
			productType = "com.apple.product-type.library.static";
		};
		A5CEC15920D980B30016922A /* FluentUITests */ = {
			isa = PBXNativeTarget;
			buildConfigurationList = A5CEC16820D980B30016922A /* Build configuration list for PBXNativeTarget "FluentUITests" */;
			buildPhases = (
				A5CEC15620D980B30016922A /* Sources */,
				A5CEC15720D980B30016922A /* Frameworks */,
				A5CEC15820D980B30016922A /* Resources */,
			);
			buildRules = (
			);
			dependencies = (
			);
			name = FluentUITests;
			productName = OfficeUIFabricTests;
			productReference = A5CEC15A20D980B30016922A /* FluentUITests.xctest */;
			productType = "com.apple.product-type.bundle.unit-test";
		};
		A5DA88FB226FAA01000A8EA8 /* FluentUIResources */ = {
			isa = PBXNativeTarget;
			buildConfigurationList = A5DA88FF226FAA01000A8EA8 /* Build configuration list for PBXNativeTarget "FluentUIResources" */;
			buildPhases = (
				A5DA88FA226FAA01000A8EA8 /* Resources */,
			);
			buildRules = (
			);
			dependencies = (
			);
			name = FluentUIResources;
			productName = OfficeUIFabricResources;
			productReference = A5DA88FC226FAA01000A8EA8 /* FluentUIResources-ios.bundle */;
			productType = "com.apple.product-type.bundle";
		};
/* End PBXNativeTarget section */

/* Begin PBXProject section */
		A5CEC14820D980B20016922A /* Project object */ = {
			isa = PBXProject;
			attributes = {
				LastSwiftUpdateCheck = 1020;
				LastUpgradeCheck = 1240;
				ORGANIZATIONNAME = "Microsoft Corporation";
				TargetAttributes = {
					8FD01165228A820600D25925 = {
						CreatedOnToolsVersion = 10.2.1;
						LastSwiftMigration = 1020;
					};
					A5CEC15920D980B30016922A = {
						CreatedOnToolsVersion = 9.4.1;
						LastSwiftMigration = 1020;
					};
					A5DA88FB226FAA01000A8EA8 = {
						CreatedOnToolsVersion = 10.2.1;
					};
				};
			};
			buildConfigurationList = A5CEC14B20D980B20016922A /* Build configuration list for PBXProject "FluentUI" */;
			compatibilityVersion = "Xcode 9.3";
			developmentRegion = en;
			hasScannedForEncodings = 0;
			knownRegions = (
				en,
				Base,
				ar,
				ca,
				cs,
				da,
				de,
				el,
				"en-GB",
				"es-MX",
				es,
				fi,
				fr,
				he,
				hi,
				hr,
				hu,
				id,
				it,
				ja,
				ko,
				ms,
				"nb-NO",
				nl,
				pl,
				"pt-BR",
				"pt-PT",
				ro,
				ru,
				sk,
				sv,
				th,
				tr,
				uk,
				vi,
				"zh-Hans",
				"zh-Hant",
			);
			mainGroup = A5CEC14720D980B20016922A;
			productRefGroup = A5CEC15220D980B20016922A /* Products */;
			projectDirPath = "";
			projectRoot = "";
			targets = (
				A5DA88FB226FAA01000A8EA8 /* FluentUIResources */,
				8FD01165228A820600D25925 /* FluentUILib */,
				A5CEC15920D980B30016922A /* FluentUITests */,
			);
		};
/* End PBXProject section */

/* Begin PBXResourcesBuildPhase section */
		A5CEC15820D980B30016922A /* Resources */ = {
			isa = PBXResourcesBuildPhase;
			buildActionMask = 2147483647;
			files = (
				923DF2E82712B6C400637646 /* FluentUIResources-ios.bundle in Resources */,
			);
			runOnlyForDeploymentPostprocessing = 0;
		};
		A5DA88FA226FAA01000A8EA8 /* Resources */ = {
			isa = PBXResourcesBuildPhase;
			buildActionMask = 2147483647;
			files = (
				A542A9D7226FC01100204A52 /* Localizable.strings in Resources */,
				A542A9D8226FC01700204A52 /* Localizable.stringsdict in Resources */,
				A257F82C251D98F3002CAA6E /* FluentUI-ios.xcassets in Resources */,
			);
			runOnlyForDeploymentPostprocessing = 0;
		};
/* End PBXResourcesBuildPhase section */

/* Begin PBXShellScriptBuildPhase section */
		923DF2E4271166DB00637646 /* Copy FluentUI-Swift.h */ = {
			isa = PBXShellScriptBuildPhase;
			buildActionMask = 2147483647;
			files = (
			);
			inputFileListPaths = (
			);
			inputPaths = (
				"$(FLUENT_HSP_INPUT)/FluentUI-Swift.h",
			);
			name = "Copy FluentUI-Swift.h";
			outputFileListPaths = (
			);
			outputPaths = (
				"$(FLUENT_HSP_OUTPUT)/FluentUI-Swift.h",
			);
			runOnlyForDeploymentPostprocessing = 0;
			shellPath = /bin/sh;
			shellScript = "echo \"Copying FluentUI-Swift.h from $FLUENT_HSP_INPUT to $FLUENT_HSP_OUTPUT\"\n\n# Ensure the target include path exists\nmkdir -p $FLUENT_HSP_OUTPUT\n\n# Copy any file that looks like a Swift generated header to the include path\ncp $FLUENT_HSP_INPUT/FluentUI-Swift.h $FLUENT_HSP_OUTPUT\n";
		};
		FD256C59218392B800EC9588 /* Run swiftlint */ = {
			isa = PBXShellScriptBuildPhase;
			alwaysOutOfDate = 1;
			buildActionMask = 2147483647;
			files = (
			);
			inputPaths = (
			);
			name = "Run swiftlint";
			outputPaths = (
			);
			runOnlyForDeploymentPostprocessing = 0;
			shellPath = /bin/sh;
			shellScript = "# Adds support for Apple Silicon brew directory\nexport PATH=\"$PATH:/opt/homebrew/bin\"\n\nif which swiftlint >/dev/null; then\n    export LINTPATH=\"${LOCROOT}/./\"\n    swiftlint --config ../.swiftlint.yml\nelse\n    echo \"warning: SwiftLint not installed, download from https://github.com/realm/SwiftLint\"\nfi\n";
		};
/* End PBXShellScriptBuildPhase section */

/* Begin PBXSourcesBuildPhase section */
		8FD01162228A820600D25925 /* Sources */ = {
			isa = PBXSourcesBuildPhase;
			buildActionMask = 2147483647;
			files = (
				EC04E65829C27359005F8BA0 /* FocusRingView.swift in Sources */,
				6ED5E55126D3D39400D8BE81 /* BadgeLabelButton.swift in Sources */,
				6ED5E55226D3D39400D8BE81 /* UIBarButtonItem+BadgeValue.swift in Sources */,
				5314E0ED25F012C40099271A /* ContentScrollViewTraits.swift in Sources */,
				EC5982DA27C703EE00FD048D /* ShapeCutout.swift in Sources */,
				5314E03A25F00E3D0099271A /* BadgeView.swift in Sources */,
				5314E1A325F01A7C0099271A /* TableViewHeaderFooterView.swift in Sources */,
				5314E30325F0260E0099271A /* AccessibleViewDelegate.swift in Sources */,
				6EB4B25F270ED6B30005B808 /* BadgeLabel.swift in Sources */,
				EC98E2B2298D97EC00B9DF91 /* TextFieldTokenSet.swift in Sources */,
				9231491528BF026A001B033E /* HUD.swift in Sources */,
				5314E1A725F01A7C0099271A /* ActionsCell.swift in Sources */,
				5314E07B25F00F1A0099271A /* DateTimePickerViewDataSource.swift in Sources */,
				532FE3D426EA6D74007539C0 /* ActivityIndicatorTokenSet.swift in Sources */,
				92D5FDFB28A713990087894B /* LinearGradientInfo.swift in Sources */,
				53E2EE07278799B30086D30D /* MSFIndeterminateProgressBar.swift in Sources */,
				532FE3D626EA6D74007539C0 /* ActivityIndicatorModifiers.swift in Sources */,
				5314E2F525F025C60099271A /* CalendarConfiguration.swift in Sources */,
				923DB9D4274CB65700D8E58A /* TokenizedControl.swift in Sources */,
				5314E06B25F00F100099271A /* DateTimePicker.swift in Sources */,
				5314E2BB25F024C60099271A /* CALayer+Extensions.swift in Sources */,
				5314E12B25F016230099271A /* PillButtonBar.swift in Sources */,
				5314E07E25F00F1A0099271A /* DateTimePickerView.swift in Sources */,
				5328D97726FBA3D700F3723B /* IndeterminateProgressBar.swift in Sources */,
				5314E07625F00F160099271A /* DateTimePickerController.swift in Sources */,
				922A34DF27BB87990062721F /* TokenizedControlView.swift in Sources */,
				92016FF8299DF34A00660DB7 /* EmptyTokenSet.swift in Sources */,
				5314E14525F016860099271A /* CardPresentationController.swift in Sources */,
				EC98E2AD2980C15C00B9DF91 /* FluentTextField.swift in Sources */,
				5314E0A925F010070099271A /* DrawerTransitionAnimator.swift in Sources */,
				5314E06525F00EFD0099271A /* CalendarViewDayMonthCell.swift in Sources */,
				6FBFD62629CBB5F1002F3C81 /* SearchBarTokenSet.swift in Sources */,
				5314E08B25F00F2D0099271A /* CommandBarItem.swift in Sources */,
				5314E06225F00EFD0099271A /* CalendarViewDayTodayCell.swift in Sources */,
				EC98E2B0298D978C00B9DF91 /* FluentTextFieldInternal.swift in Sources */,
				5314E08025F00F1A0099271A /* DateTimePickerViewComponent.swift in Sources */,
				5314E06325F00EFD0099271A /* CalendarViewDayMonthYearCell.swift in Sources */,
				5314E1A225F01A7C0099271A /* ActivityIndicatorCell.swift in Sources */,
				5373D5652694D65C0032A3B4 /* AvatarTokenSet.swift in Sources */,
				5314E06125F00EFD0099271A /* CalendarViewDayCell.swift in Sources */,
				929DD25A266ED3B600E8175E /* PersonaButtonCarousel.swift in Sources */,
				9231491328BF026A001B033E /* HeadsUpDisplay.swift in Sources */,
				5314E12A25F016230099271A /* PillButton.swift in Sources */,
				4BF01D9A27B37CF8005B32F2 /* NotificationTokenSet.swift in Sources */,
				5314E0E525F012C00099271A /* NavigationBar.swift in Sources */,
				C708B064260A87F7007190FA /* SegmentItem.swift in Sources */,
				5328D97126FBA3D700F3723B /* IndeterminateProgressBarTokenSet.swift in Sources */,
				5314E14325F016860099271A /* CardTransitionAnimator.swift in Sources */,
				5314E0F825F012CB0099271A /* AvatarTitleView.swift in Sources */,
				8035CAB62633A4DB007B3FD1 /* BottomCommandingController.swift in Sources */,
				5314E13725F016370099271A /* PopupMenuProtocols.swift in Sources */,
				5314E19725F019650099271A /* TabBarItem.swift in Sources */,
				EC98E2B4298D989100B9DF91 /* FluentTextInputError.swift in Sources */,
				92B7E6A326864AE900EFC15E /* MSFPersonaButton.swift in Sources */,
				5314E1BB25F01B070099271A /* TouchForwardingView.swift in Sources */,
				5314E2EC25F025710099271A /* DayOfMonth.swift in Sources */,
				5314E0B325F010400099271A /* EasyTapButton.swift in Sources */,
				5314E19625F019650099271A /* TabBarView.swift in Sources */,
				C708B05F260A8778007190FA /* SegmentPillButton.swift in Sources */,
				5314E13525F016370099271A /* PopupMenuItemCell.swift in Sources */,
				5314E2A025F024860099271A /* NSLayoutConstraint+Extensions.swift in Sources */,
				923DB9D5274CB65700D8E58A /* FluentTheme.swift in Sources */,
				929DD257266ED3AC00E8175E /* PersonaButtonCarouselTokenSet.swift in Sources */,
				EC65F790292EDCEF002A1A23 /* ButtonTokenSet.swift in Sources */,
				5314E26625F023B20099271A /* UIColor+Extensions.swift in Sources */,
				5314E30225F0260E0099271A /* AccessibilityContainerView.swift in Sources */,
				8035CAD026377C17007B3FD1 /* CommandingItem.swift in Sources */,
				5314E0F325F012C80099271A /* ShyHeaderController.swift in Sources */,
				535559E42711411E0094A871 /* FluentUIHostingController.swift in Sources */,
				9231491628BF02B9001B033E /* Button.swift in Sources */,
				5314E1B125F01A980099271A /* TooltipView.swift in Sources */,
				5314E19525F019650099271A /* TabBarItemView.swift in Sources */,
				5314E03C25F00E3D0099271A /* BadgeField.swift in Sources */,
				D6296DAE295B7CA0002E8EB6 /* ColorProviding.swift in Sources */,
				5314E05B25F00EF50099271A /* CalendarView.swift in Sources */,
				92EE82AE27025A94009D52B5 /* TokenSet.swift in Sources */,
				5314E28125F0240D0099271A /* DateComponents+Extensions.swift in Sources */,
				0A8E61FB291DC11F009E412D /* CommandBarTokenSet.swift in Sources */,
				5314E07025F00F140099271A /* DatePickerController.swift in Sources */,
				5373D56B2694D65C0032A3B4 /* MSFAvatarPresence.swift in Sources */,
				EC5982D827BF348700FD048D /* MSFAvatar.swift in Sources */,
				5314E0AA25F010070099271A /* DrawerShadowView.swift in Sources */,
				4BDBE18928EC9E6F00314696 /* ShimmerTokenSet.swift in Sources */,
				2A9745DE281733D700E1A1FD /* TableViewCellTokenSet.swift in Sources */,
				530D9C5127EE388200BDCBBF /* SwiftUI+ViewPresentation.swift in Sources */,
				5314E0E725F012C00099271A /* UINavigationItem+Navigation.swift in Sources */,
				920945492703DDA000B38E1A /* CardNudgeTokenSet.swift in Sources */,
				92D49054278FF4E50085C018 /* PersonaButtonCarouselModifiers.swift in Sources */,
				C77A04B825F03DD1001B3EB6 /* String+Date.swift in Sources */,
				4B53505F27F63E3F0033B47F /* NotificationModifiers.swift in Sources */,
				5314E14425F016860099271A /* PageCardPresenterController.swift in Sources */,
				5314E11B25F015EA0099271A /* PersonaListView.swift in Sources */,
				925D462026FD18B200179583 /* AliasTokens.swift in Sources */,
				5314E28E25F024590099271A /* Date+Extensions.swift in Sources */,
				5306076126A201C8002D49CF /* Persona.swift in Sources */,
				92E7AD5026FE51FF00AE7FF8 /* DynamicColor.swift in Sources */,
				5314E14E25F016CD0099271A /* ResizingHandleView.swift in Sources */,
				804EDE1528C00CA400371C6B /* ContentHeightResolutionContext.swift in Sources */,
				4B8245D8293FC7A200CF0C77 /* TooltipTokenSet.swift in Sources */,
				5314E1A625F01A7C0099271A /* BooleanCell.swift in Sources */,
				92F8054E272B2DF3000EAFDB /* CardNudgeModifiers.swift in Sources */,
				925D461D26FD133600179583 /* GlobalTokens.swift in Sources */,
				9275105626815A7100F12730 /* MSFPersonaButtonCarousel.swift in Sources */,
				927EB2BD278627440069753D /* PersonaButtonModifiers.swift in Sources */,
				5314E0F225F012C80099271A /* ShyHeaderView.swift in Sources */,
				5314E02825F00DA80099271A /* BlurringView.swift in Sources */,
				5314E13625F016370099271A /* PopupMenuSectionHeaderView.swift in Sources */,
				5314E05925F00EF50099271A /* CalendarViewDataSource.swift in Sources */,
				5314E01625F00CF70099271A /* BarButtonItems.swift in Sources */,
				5314E25425F023650099271A /* UIImage+Extensions.swift in Sources */,
				92D5598226A0FD2800328FD3 /* CardNudge.swift in Sources */,
				532FE3D826EA6D74007539C0 /* ActivityIndicator.swift in Sources */,
				5314E0E625F012C00099271A /* UIViewController+Navigation.swift in Sources */,
				5314E29725F024760099271A /* String+Extension.swift in Sources */,
				9231491228BF026A001B033E /* HUDModifiers.swift in Sources */,
				5314E12925F016230099271A /* PillButtonStyle.swift in Sources */,
				530D9C5327EE7B2C00BDCBBF /* SwiftUI+ViewAnimation.swift in Sources */,
				4B4A2F2129A7E83100570CD4 /* LabelTokenSet.swift in Sources */,
				5306075726A1E6A4002D49CF /* AvatarGroup.swift in Sources */,
				92A1E4F526A791590007ED60 /* MSFCardNudge.swift in Sources */,
				5314E1C425F01B4E0099271A /* TwoLineTitleView.swift in Sources */,
				5314E0CF25F011F10099271A /* Label.swift in Sources */,
				5314E13925F016370099271A /* PopupMenuController.swift in Sources */,
				9298798B2669A875002B1EB4 /* PersonaButtonTokenSet.swift in Sources */,
				53E2EE0527860D010086D30D /* MSFActivityIndicator.swift in Sources */,
				5314E0A725F010070099271A /* DrawerController.swift in Sources */,
				5314E07125F00F140099271A /* DatePickerSelectionManager.swift in Sources */,
				5373D5672694D65C0032A3B4 /* Avatar.swift in Sources */,
				9231F10329BB99090079CD94 /* FluentTheme+Tokens.swift in Sources */,
				5314E1A425F01A7C0099271A /* CenteredLabelCell.swift in Sources */,
				5314E1A125F01A7C0099271A /* TableViewCellFileAccessoryView.swift in Sources */,
				5314E1D625F01E4A0099271A /* SearchBar.swift in Sources */,
				5314E0A825F010070099271A /* DrawerPresentationController.swift in Sources */,
				43488C46270FAD1300124C71 /* FluentNotification.swift in Sources */,
				5314E06425F00EFD0099271A /* CalendarViewMonthBannerView.swift in Sources */,
				5314E18E25F0195C0099271A /* ShimmerLinesView.swift in Sources */,
				80AECC21263339E3005AF2F3 /* BottomSheetController.swift in Sources */,
				5314E2E325F025500099271A /* FluentUIFramework.swift in Sources */,
				ECA9218627A3301C00B66117 /* MSFAvatarGroup.swift in Sources */,
				5314E0EC25F012C40099271A /* NavigationAnimator.swift in Sources */,
				5314E17225F0191C0099271A /* Separator.swift in Sources */,
				5314E14225F016860099271A /* CardPresenterNavigationController.swift in Sources */,
				5314E11725F015EA0099271A /* PersonaCell.swift in Sources */,
				5314E23025F022C80099271A /* UIScrollView+Extensions.swift in Sources */,
				5314E16925F017940099271A /* SegmentedControl.swift in Sources */,
				C77A04EE25F046EB001B3EB6 /* Date+CellFileAccessoryView.swift in Sources */,
				4BF01DA027B3A862005B32F2 /* UIApplication+Extensions.swift in Sources */,
				5373D5732694D66F0032A3B4 /* UIKit+SwiftUI_interoperability.swift in Sources */,
				5314E09E25F00FE20099271A /* DotView.swift in Sources */,
				5314E1A525F01A7C0099271A /* TableViewCell.swift in Sources */,
				4BBD651F2755FD9500A8B09E /* MSFNotification.swift in Sources */,
				5314E09525F00FA30099271A /* DimmingView.swift in Sources */,
				5306075326A1E6A4002D49CF /* AvatarGroupTokenSet.swift in Sources */,
				5314E11825F015EA0099271A /* PeoplePicker.swift in Sources */,
				5303259B26B31B6B00611D05 /* AvatarModifiers.swift in Sources */,
				4B2E373D2991CB53008929B4 /* BottomSheetTokenSet.swift in Sources */,
				5314E2B225F024B60099271A /* Calendar+Extensions.swift in Sources */,
				5314E1B225F01A980099271A /* TooltipViewController.swift in Sources */,
				5314E08A25F00F2D0099271A /* CommandBar.swift in Sources */,
				9231491128BF026A001B033E /* HeadsUpDisplayTokenSet.swift in Sources */,
				5314E18D25F0195C0099271A /* ShimmerView.swift in Sources */,
				66963D1029CE244D006F5FA9 /* NavigationBarTokenSet.swift in Sources */,
				80AECC22263339E5005AF2F3 /* BottomSheetPassthroughView.swift in Sources */,
				925728F9276D6B5800EE1019 /* FontInfo.swift in Sources */,
				5314E1CD25F01B730099271A /* AnimationSynchronizer.swift in Sources */,
				92088EF92666DB2C003F571A /* PersonaButton.swift in Sources */,
				9231491428BF026A001B033E /* MSFHeadsUpDisplay.swift in Sources */,
				5314E13425F016370099271A /* PopupMenuItem.swift in Sources */,
				ECA9218A27A33A2D00B66117 /* AvatarGroupModifiers.swift in Sources */,
				5314E13825F016370099271A /* PopupMenuSection.swift in Sources */,
				5314E07C25F00F1A0099271A /* DateTimePickerViewLayout.swift in Sources */,
				5314E11625F015EA0099271A /* PersonaBadgeViewDataSource.swift in Sources */,
				5373D5772694D66F0032A3B4 /* SwiftUI+ViewModifiers.swift in Sources */,
				5314E07F25F00F1A0099271A /* DateTimePickerViewComponentCell.swift in Sources */,
				8035CADE2638E435007B3FD1 /* CommandingSection.swift in Sources */,
				92DEE2252723D34400E31ED0 /* ControlTokenSet.swift in Sources */,
				5314E0E425F012C00099271A /* NavigationController.swift in Sources */,
				925728F7276D6AF800EE1019 /* ShadowInfo.swift in Sources */,
				66963D0A29CA7F89006F5FA9 /* TwoLineTitleViewTokenSet.swift in Sources */,
				5328D97326FBA3D700F3723B /* IndeterminateProgressBarModifiers.swift in Sources */,
				923DB9D7274CB66D00D8E58A /* ControlHostingView.swift in Sources */,
				5314E03B25F00E3D0099271A /* BadgeStringExtractor.swift in Sources */,
				EC1C31732923022E00CF052C /* SegmentedControlTokenSet.swift in Sources */,
				5314E19825F019650099271A /* SideTabBar.swift in Sources */,
				5314E10A25F014600099271A /* Obscurable.swift in Sources */,
				5314E07D25F00F1A0099271A /* DateTimePickerViewComponentTableView.swift in Sources */,
				5314E03125F00DDD0099271A /* CardView.swift in Sources */,
				5314E08925F00F2D0099271A /* CommandBarButtonGroupView.swift in Sources */,
				5314E08C25F00F2D0099271A /* CommandBarButton.swift in Sources */,
				94A7EC1A2836DCB200BFFBAE /* CommandBarCommandGroupsView.swift in Sources */,
				5314E21E25F022120099271A /* UIView+Extensions.swift in Sources */,
				5314E06A25F00F100099271A /* GenericDateTimePicker.swift in Sources */,
				5314E06025F00EFD0099271A /* CalendarViewWeekdayHeadingView.swift in Sources */,
				5314E05A25F00EF50099271A /* CalendarViewLayout.swift in Sources */,
				5314E1B025F01A980099271A /* Tooltip.swift in Sources */,
			);
			runOnlyForDeploymentPostprocessing = 0;
		};
		A5CEC15620D980B30016922A /* Sources */ = {
			isa = PBXSourcesBuildPhase;
			buildActionMask = 2147483647;
			files = (
				924268A2277AD9F700C5A452 /* FontTests.swift in Sources */,
				A5CEC16020D980B30016922A /* FluentUITests.swift in Sources */,
				8FA3CB5B246B19EA0049E431 /* ColorTests.swift in Sources */,
				FD053A352224CA33009B6378 /* DatePickerControllerTests.swift in Sources */,
			);
			runOnlyForDeploymentPostprocessing = 0;
		};
/* End PBXSourcesBuildPhase section */

/* Begin PBXTargetDependency section */
		8FD011C8228A831700D25925 /* PBXTargetDependency */ = {
			isa = PBXTargetDependency;
			target = A5DA88FB226FAA01000A8EA8 /* FluentUIResources */;
			targetProxy = 8FD011C7228A831700D25925 /* PBXContainerItemProxy */;
		};
/* End PBXTargetDependency section */

/* Begin PBXVariantGroup section */
		A559BB81212B6FA40055E107 /* Localizable.strings */ = {
			isa = PBXVariantGroup;
			children = (
				A559BB80212B6FA40055E107 /* en */,
				FD8D26422253FF330078E1D3 /* ar */,
				FD8D26442253FF3E0078E1D3 /* ca */,
				FD8D26462253FF470078E1D3 /* cs */,
				FD8D26482253FF4F0078E1D3 /* da */,
				FD8D264A2254013E0078E1D3 /* de */,
				FD8D264C225401660078E1D3 /* el */,
				FD8D264E225401880078E1D3 /* en-GB */,
				FD8D2650225401A10078E1D3 /* es-MX */,
				FD8D2652225401AA0078E1D3 /* es */,
				FD8D2654225401B90078E1D3 /* fi */,
				FD8D2656225401C10078E1D3 /* fr */,
				FD8D2658225401CD0078E1D3 /* he */,
				FD8D265A225401D90078E1D3 /* hi */,
				FD8D265C225401E50078E1D3 /* hr */,
				FD8D265E225401F20078E1D3 /* hu */,
				FD8D2660225401FA0078E1D3 /* id */,
				FD8D2662225402020078E1D3 /* it */,
				FD8D26642254020E0078E1D3 /* ja */,
				FD8D2666225402160078E1D3 /* ko */,
				FD8D26682254021D0078E1D3 /* ms */,
				FD8D266A2254022E0078E1D3 /* nb-NO */,
				FD8D266C225402DC0078E1D3 /* nl */,
				FD8D266E225402E60078E1D3 /* pl */,
				FD8D2670225402F00078E1D3 /* pt-BR */,
				FD8D2672225402F60078E1D3 /* pt-PT */,
				FD8D2674225403000078E1D3 /* ro */,
				FD8D2676225403070078E1D3 /* ru */,
				FD8D26782254030E0078E1D3 /* sk */,
				FD8D267A225403160078E1D3 /* sv */,
				FD8D267C2254031B0078E1D3 /* th */,
				FD8D267E225403210078E1D3 /* tr */,
				FD8D2680225403290078E1D3 /* uk */,
				FD8D2682225403300078E1D3 /* vi */,
				FD8D2684225403360078E1D3 /* zh-Hans */,
				FD8D26862254033B0078E1D3 /* zh-Hant */,
			);
			name = Localizable.strings;
			sourceTree = "<group>";
		};
		A5DF1EAD2213B26900CC741A /* Localizable.stringsdict */ = {
			isa = PBXVariantGroup;
			children = (
				A5DF1EAC2213B26900CC741A /* en */,
				FD8D26432253FF330078E1D3 /* ar */,
				FD8D26452253FF3F0078E1D3 /* ca */,
				FD8D26472253FF470078E1D3 /* cs */,
				FD8D26492253FF500078E1D3 /* da */,
				FD8D264B2254013E0078E1D3 /* de */,
				FD8D264D225401660078E1D3 /* el */,
				FD8D264F225401880078E1D3 /* en-GB */,
				FD8D2651225401A10078E1D3 /* es-MX */,
				FD8D2653225401AA0078E1D3 /* es */,
				FD8D2655225401B90078E1D3 /* fi */,
				FD8D2657225401C20078E1D3 /* fr */,
				FD8D2659225401CD0078E1D3 /* he */,
				FD8D265B225401D90078E1D3 /* hi */,
				FD8D265D225401E50078E1D3 /* hr */,
				FD8D265F225401F30078E1D3 /* hu */,
				FD8D2661225401FB0078E1D3 /* id */,
				FD8D2663225402030078E1D3 /* it */,
				FD8D26652254020E0078E1D3 /* ja */,
				FD8D2667225402160078E1D3 /* ko */,
				FD8D26692254021E0078E1D3 /* ms */,
				FD8D266B2254022E0078E1D3 /* nb-NO */,
				FD8D266D225402DC0078E1D3 /* nl */,
				FD8D266F225402E60078E1D3 /* pl */,
				FD8D2671225402F10078E1D3 /* pt-BR */,
				FD8D2673225402F60078E1D3 /* pt-PT */,
				FD8D2675225403000078E1D3 /* ro */,
				FD8D2677225403070078E1D3 /* ru */,
				FD8D26792254030E0078E1D3 /* sk */,
				FD8D267B225403160078E1D3 /* sv */,
				FD8D267D2254031B0078E1D3 /* th */,
				FD8D267F225403220078E1D3 /* tr */,
				FD8D26812254032A0078E1D3 /* uk */,
				FD8D2683225403300078E1D3 /* vi */,
				FD8D2685225403360078E1D3 /* zh-Hans */,
				FD8D26872254033B0078E1D3 /* zh-Hant */,
			);
			name = Localizable.stringsdict;
			sourceTree = "<group>";
		};
/* End PBXVariantGroup section */

/* Begin XCBuildConfiguration section */
		8FD0116B228A820600D25925 /* Debug */ = {
			isa = XCBuildConfiguration;
			baseConfigurationReference = C7752C7C2790C1F40012F860 /* FluentUILib_debug.xcconfig */;
			buildSettings = {
			};
			name = Debug;
		};
		8FD0116C228A820600D25925 /* Release */ = {
			isa = XCBuildConfiguration;
			baseConfigurationReference = C7752C7B2790C1F40012F860 /* FluentUILib_release.xcconfig */;
			buildSettings = {
			};
			name = Release;
		};
		8FD0116D228A820600D25925 /* Dogfood */ = {
			isa = XCBuildConfiguration;
			baseConfigurationReference = C7752C7B2790C1F40012F860 /* FluentUILib_release.xcconfig */;
			buildSettings = {
			};
			name = Dogfood;
		};
		A52B637B2138745C009F7ADF /* Dogfood */ = {
			isa = XCBuildConfiguration;
			baseConfigurationReference = 53FC90F525673626008A06FD /* FluentUI_release.xcconfig */;
			buildSettings = {
				CLANG_WARN_QUOTED_INCLUDE_IN_FRAMEWORK_HEADER = YES;
			};
			name = Dogfood;
		};
		A52B637D2138745C009F7ADF /* Dogfood */ = {
			isa = XCBuildConfiguration;
			baseConfigurationReference = 53FC90F725673626008A06FD /* FluentUITests.xcconfig */;
			buildSettings = {
			};
			name = Dogfood;
		};
		A5CEC16320D980B30016922A /* Debug */ = {
			isa = XCBuildConfiguration;
			baseConfigurationReference = 53FC90F625673626008A06FD /* FluentUI_debug.xcconfig */;
			buildSettings = {
				CLANG_WARN_QUOTED_INCLUDE_IN_FRAMEWORK_HEADER = YES;
			};
			name = Debug;
		};
		A5CEC16420D980B30016922A /* Release */ = {
			isa = XCBuildConfiguration;
			baseConfigurationReference = 53FC90F525673626008A06FD /* FluentUI_release.xcconfig */;
			buildSettings = {
				CLANG_WARN_QUOTED_INCLUDE_IN_FRAMEWORK_HEADER = YES;
			};
			name = Release;
		};
		A5CEC16920D980B30016922A /* Debug */ = {
			isa = XCBuildConfiguration;
			baseConfigurationReference = 53FC90F725673626008A06FD /* FluentUITests.xcconfig */;
			buildSettings = {
			};
			name = Debug;
		};
		A5CEC16A20D980B30016922A /* Release */ = {
			isa = XCBuildConfiguration;
			baseConfigurationReference = 53FC90F725673626008A06FD /* FluentUITests.xcconfig */;
			buildSettings = {
			};
			name = Release;
		};
		A5DA8900226FAA01000A8EA8 /* Debug */ = {
			isa = XCBuildConfiguration;
			baseConfigurationReference = 53FC90FA25673627008A06FD /* FluentUIResources.xcconfig */;
			buildSettings = {
			};
			name = Debug;
		};
		A5DA8901226FAA01000A8EA8 /* Release */ = {
			isa = XCBuildConfiguration;
			baseConfigurationReference = 53FC90FA25673627008A06FD /* FluentUIResources.xcconfig */;
			buildSettings = {
			};
			name = Release;
		};
		A5DA8902226FAA01000A8EA8 /* Dogfood */ = {
			isa = XCBuildConfiguration;
			baseConfigurationReference = 53FC90FA25673627008A06FD /* FluentUIResources.xcconfig */;
			buildSettings = {
			};
			name = Dogfood;
		};
/* End XCBuildConfiguration section */

/* Begin XCConfigurationList section */
		8FD0116A228A820600D25925 /* Build configuration list for PBXNativeTarget "FluentUILib" */ = {
			isa = XCConfigurationList;
			buildConfigurations = (
				8FD0116B228A820600D25925 /* Debug */,
				8FD0116C228A820600D25925 /* Release */,
				8FD0116D228A820600D25925 /* Dogfood */,
			);
			defaultConfigurationIsVisible = 0;
			defaultConfigurationName = Release;
		};
		A5CEC14B20D980B20016922A /* Build configuration list for PBXProject "FluentUI" */ = {
			isa = XCConfigurationList;
			buildConfigurations = (
				A5CEC16320D980B30016922A /* Debug */,
				A5CEC16420D980B30016922A /* Release */,
				A52B637B2138745C009F7ADF /* Dogfood */,
			);
			defaultConfigurationIsVisible = 0;
			defaultConfigurationName = Release;
		};
		A5CEC16820D980B30016922A /* Build configuration list for PBXNativeTarget "FluentUITests" */ = {
			isa = XCConfigurationList;
			buildConfigurations = (
				A5CEC16920D980B30016922A /* Debug */,
				A5CEC16A20D980B30016922A /* Release */,
				A52B637D2138745C009F7ADF /* Dogfood */,
			);
			defaultConfigurationIsVisible = 0;
			defaultConfigurationName = Release;
		};
		A5DA88FF226FAA01000A8EA8 /* Build configuration list for PBXNativeTarget "FluentUIResources" */ = {
			isa = XCConfigurationList;
			buildConfigurations = (
				A5DA8900226FAA01000A8EA8 /* Debug */,
				A5DA8901226FAA01000A8EA8 /* Release */,
				A5DA8902226FAA01000A8EA8 /* Dogfood */,
			);
			defaultConfigurationIsVisible = 0;
			defaultConfigurationName = Release;
		};
/* End XCConfigurationList section */
	};
	rootObject = A5CEC14820D980B20016922A /* Project object */;
}<|MERGE_RESOLUTION|>--- conflicted
+++ resolved
@@ -1148,11 +1148,7 @@
 			children = (
 				FD41C87F22DD13230086F899 /* NavigationController.swift */,
 				FD41C87B22DD13230086F899 /* NavigationBar.swift */,
-<<<<<<< HEAD
 				66963D0F29CE244D006F5FA9 /* NavigationBarTokenSet.swift */,
-				FD41C87E22DD13230086F899 /* SearchBar.swift */,
-=======
->>>>>>> d9ae1003
 				6ED4C11C2696AE4000C30BD6 /* BadgeLabelButton.swift */,
 				FD41C8BD22DD47120086F899 /* UINavigationItem+Navigation.swift */,
 				FD9DA7B4232C33A80013E41B /* UIViewController+Navigation.swift */,
