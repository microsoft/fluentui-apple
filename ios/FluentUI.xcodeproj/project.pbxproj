// !$*UTF8*$!
{
	archiveVersion = 1;
	classes = {
	};
	objectVersion = 50;
	objects = {

/* Begin PBXBuildFile section */
		0A3CD0B127BCA36000DBE728 /* HeaderModifiers.swift in Sources */ = {isa = PBXBuildFile; fileRef = 0A3CD0B027BCA36000DBE728 /* HeaderModifiers.swift */; };
		0A3CD0B327BDD26B00DBE728 /* MSFList.swift in Sources */ = {isa = PBXBuildFile; fileRef = 0A3CD0B227BDD26A00DBE728 /* MSFList.swift */; };
		0AA874162600237A00D47421 /* PersonaView.swift in Sources */ = {isa = PBXBuildFile; fileRef = 0AA874142600237A00D47421 /* PersonaView.swift */; };
		0AC8A8B227C72D4600D9FAF5 /* MSFPersonaView.swift in Sources */ = {isa = PBXBuildFile; fileRef = 0AC8A8B127C72D4600D9FAF5 /* MSFPersonaView.swift */; };
		0ACD82192620453B0035CD9F /* PersonaViewTokens.swift in Sources */ = {isa = PBXBuildFile; fileRef = 0ACD82172620453B0035CD9F /* PersonaViewTokens.swift */; };
		0AD70F5B26E80A5D008774EC /* CommandBarTokens.swift in Sources */ = {isa = PBXBuildFile; fileRef = 0AD70F5926E80A5D008774EC /* CommandBarTokens.swift */; };
		43488C46270FAD1300124C71 /* NotificationView_SwiftUI.swift in Sources */ = {isa = PBXBuildFile; fileRef = 43488C44270FAD0200124C71 /* NotificationView_SwiftUI.swift */; };
		4BBD651F2755FD9500A8B09E /* MSFNotificationView.swift in Sources */ = {isa = PBXBuildFile; fileRef = 4BBD651E2755FD9500A8B09E /* MSFNotificationView.swift */; };
		4BF01D9A27B37CF8005B32F2 /* NotificationTokens.swift in Sources */ = {isa = PBXBuildFile; fileRef = 4BF01D9927B37CF8005B32F2 /* NotificationTokens.swift */; };
		4BF01DA027B3A862005B32F2 /* UIApplication+Extensions.swift in Sources */ = {isa = PBXBuildFile; fileRef = 4BF01D9F27B3A861005B32F2 /* UIApplication+Extensions.swift */; };
		5303259B26B31B6B00611D05 /* AvatarModifiers.swift in Sources */ = {isa = PBXBuildFile; fileRef = 5303259926B31B6B00611D05 /* AvatarModifiers.swift */; };
		5306075326A1E6A4002D49CF /* AvatarGroupTokens.swift in Sources */ = {isa = PBXBuildFile; fileRef = 5306074F26A1E6A4002D49CF /* AvatarGroupTokens.swift */; };
		5306075726A1E6A4002D49CF /* AvatarGroup.swift in Sources */ = {isa = PBXBuildFile; fileRef = 5306075126A1E6A4002D49CF /* AvatarGroup.swift */; };
		5306076126A201C8002D49CF /* Persona.swift in Sources */ = {isa = PBXBuildFile; fileRef = B4EF53C2215AF1AB00573E8F /* Persona.swift */; };
		53097D05270288FB00A6E4DC /* MSFButton.swift in Sources */ = {isa = PBXBuildFile; fileRef = 53097CFF270288FB00A6E4DC /* MSFButton.swift */; };
		53097D09270288FB00A6E4DC /* Button.swift in Sources */ = {isa = PBXBuildFile; fileRef = 53097D01270288FB00A6E4DC /* Button.swift */; };
		53097D0B270288FB00A6E4DC /* ButtonModifiers.swift in Sources */ = {isa = PBXBuildFile; fileRef = 53097D02270288FB00A6E4DC /* ButtonModifiers.swift */; };
		53097D0D270288FB00A6E4DC /* ButtonTokens.swift in Sources */ = {isa = PBXBuildFile; fileRef = 53097D03270288FB00A6E4DC /* ButtonTokens.swift */; };
		53097D172702890900A6E4DC /* HeaderTokens.swift in Sources */ = {isa = PBXBuildFile; fileRef = 53097D0E2702890800A6E4DC /* HeaderTokens.swift */; };
		53097D192702890900A6E4DC /* List.swift in Sources */ = {isa = PBXBuildFile; fileRef = 53097D0F2702890800A6E4DC /* List.swift */; };
		53097D1D2702890900A6E4DC /* ListTokens.swift in Sources */ = {isa = PBXBuildFile; fileRef = 53097D112702890800A6E4DC /* ListTokens.swift */; };
		53097D212702890900A6E4DC /* ListHeader.swift in Sources */ = {isa = PBXBuildFile; fileRef = 53097D132702890800A6E4DC /* ListHeader.swift */; };
		53097D252702890900A6E4DC /* ListCell.swift in Sources */ = {isa = PBXBuildFile; fileRef = 53097D152702890900A6E4DC /* ListCell.swift */; };
		53097D4727028B1200A6E4DC /* ButtonLegacy.swift in Sources */ = {isa = PBXBuildFile; fileRef = 53097D4527028B1100A6E4DC /* ButtonLegacy.swift */; };
<<<<<<< HEAD
		530D9C5327EE7B2C00BDCBBF /* SwiftUI+ViewAnimation.swift in Sources */ = {isa = PBXBuildFile; fileRef = 530D9C5227EE7B2C00BDCBBF /* SwiftUI+ViewAnimation.swift */; };
=======
		530D9C5127EE388200BDCBBF /* SwiftUI+ViewPresentation.swift in Sources */ = {isa = PBXBuildFile; fileRef = 530D9C5027EE388200BDCBBF /* SwiftUI+ViewPresentation.swift */; };
>>>>>>> 5b907162
		5314E01625F00CF70099271A /* BarButtonItems.swift in Sources */ = {isa = PBXBuildFile; fileRef = A52648DB2316F4F9003342A0 /* BarButtonItems.swift */; };
		5314E02825F00DA80099271A /* BlurringView.swift in Sources */ = {isa = PBXBuildFile; fileRef = FDA1AF8B21484625001AE720 /* BlurringView.swift */; };
		5314E03125F00DDD0099271A /* CardView.swift in Sources */ = {isa = PBXBuildFile; fileRef = CCC18C2B2501B22F00BE830E /* CardView.swift */; };
		5314E03A25F00E3D0099271A /* BadgeView.swift in Sources */ = {isa = PBXBuildFile; fileRef = B444D6B52183A9740002B4D4 /* BadgeView.swift */; };
		5314E03B25F00E3D0099271A /* BadgeStringExtractor.swift in Sources */ = {isa = PBXBuildFile; fileRef = B4A8BBCC21BF6D6900D5E3ED /* BadgeStringExtractor.swift */; };
		5314E03C25F00E3D0099271A /* BadgeField.swift in Sources */ = {isa = PBXBuildFile; fileRef = B45EB78F219E310F008646A2 /* BadgeField.swift */; };
		5314E05925F00EF50099271A /* CalendarViewDataSource.swift in Sources */ = {isa = PBXBuildFile; fileRef = FD599D0B2134AB1E008845EE /* CalendarViewDataSource.swift */; };
		5314E05A25F00EF50099271A /* CalendarViewLayout.swift in Sources */ = {isa = PBXBuildFile; fileRef = FD599D092134AB15008845EE /* CalendarViewLayout.swift */; };
		5314E05B25F00EF50099271A /* CalendarView.swift in Sources */ = {isa = PBXBuildFile; fileRef = FD599D0121348439008845EE /* CalendarView.swift */; };
		5314E06025F00EFD0099271A /* CalendarViewWeekdayHeadingView.swift in Sources */ = {isa = PBXBuildFile; fileRef = FD599D072134AB0E008845EE /* CalendarViewWeekdayHeadingView.swift */; };
		5314E06125F00EFD0099271A /* CalendarViewDayCell.swift in Sources */ = {isa = PBXBuildFile; fileRef = FDFB8AEE21361C9D0046850A /* CalendarViewDayCell.swift */; };
		5314E06225F00EFD0099271A /* CalendarViewDayTodayCell.swift in Sources */ = {isa = PBXBuildFile; fileRef = FDFB8AEC21361C9D0046850A /* CalendarViewDayTodayCell.swift */; };
		5314E06325F00EFD0099271A /* CalendarViewDayMonthYearCell.swift in Sources */ = {isa = PBXBuildFile; fileRef = FDFB8AEF21361C9D0046850A /* CalendarViewDayMonthYearCell.swift */; };
		5314E06425F00EFD0099271A /* CalendarViewMonthBannerView.swift in Sources */ = {isa = PBXBuildFile; fileRef = FDFB8AEA21361C950046850A /* CalendarViewMonthBannerView.swift */; };
		5314E06525F00EFD0099271A /* CalendarViewDayMonthCell.swift in Sources */ = {isa = PBXBuildFile; fileRef = FDFB8AED21361C9D0046850A /* CalendarViewDayMonthCell.swift */; };
		5314E06A25F00F100099271A /* GenericDateTimePicker.swift in Sources */ = {isa = PBXBuildFile; fileRef = FD1FAE1A2272464B00A5DBA4 /* GenericDateTimePicker.swift */; };
		5314E06B25F00F100099271A /* DateTimePicker.swift in Sources */ = {isa = PBXBuildFile; fileRef = FD77752F21A490BA00033D58 /* DateTimePicker.swift */; };
		5314E07025F00F140099271A /* DatePickerController.swift in Sources */ = {isa = PBXBuildFile; fileRef = FD4F2A1F214AE20400C437D6 /* DatePickerController.swift */; };
		5314E07125F00F140099271A /* DatePickerSelectionManager.swift in Sources */ = {isa = PBXBuildFile; fileRef = FD256C5A2183B90B00EC9588 /* DatePickerSelectionManager.swift */; };
		5314E07625F00F160099271A /* DateTimePickerController.swift in Sources */ = {isa = PBXBuildFile; fileRef = FD5ADBF32190CDC80005A9AF /* DateTimePickerController.swift */; };
		5314E07B25F00F1A0099271A /* DateTimePickerViewDataSource.swift in Sources */ = {isa = PBXBuildFile; fileRef = FD9758072191118E00B67319 /* DateTimePickerViewDataSource.swift */; };
		5314E07C25F00F1A0099271A /* DateTimePickerViewLayout.swift in Sources */ = {isa = PBXBuildFile; fileRef = FD77752C219E62E100033D58 /* DateTimePickerViewLayout.swift */; };
		5314E07D25F00F1A0099271A /* DateTimePickerViewComponentTableView.swift in Sources */ = {isa = PBXBuildFile; fileRef = FD9758082191118E00B67319 /* DateTimePickerViewComponentTableView.swift */; };
		5314E07E25F00F1A0099271A /* DateTimePickerView.swift in Sources */ = {isa = PBXBuildFile; fileRef = FD9758062191118D00B67319 /* DateTimePickerView.swift */; };
		5314E07F25F00F1A0099271A /* DateTimePickerViewComponentCell.swift in Sources */ = {isa = PBXBuildFile; fileRef = FD97580A2191118E00B67319 /* DateTimePickerViewComponentCell.swift */; };
		5314E08025F00F1A0099271A /* DateTimePickerViewComponent.swift in Sources */ = {isa = PBXBuildFile; fileRef = FD9758092191118E00B67319 /* DateTimePickerViewComponent.swift */; };
		5314E08925F00F2D0099271A /* CommandBarButtonGroupView.swift in Sources */ = {isa = PBXBuildFile; fileRef = FC414E242588798000069E73 /* CommandBarButtonGroupView.swift */; };
		5314E08A25F00F2D0099271A /* CommandBar.swift in Sources */ = {isa = PBXBuildFile; fileRef = FC414E1E258876FB00069E73 /* CommandBar.swift */; };
		5314E08B25F00F2D0099271A /* CommandBarItem.swift in Sources */ = {isa = PBXBuildFile; fileRef = FC414E4E2588B65C00069E73 /* CommandBarItem.swift */; };
		5314E08C25F00F2D0099271A /* CommandBarButton.swift in Sources */ = {isa = PBXBuildFile; fileRef = FC414E2A25887A4B00069E73 /* CommandBarButton.swift */; };
		5314E09525F00FA30099271A /* DimmingView.swift in Sources */ = {isa = PBXBuildFile; fileRef = A5B87B03211E22B70038C37C /* DimmingView.swift */; };
		5314E09E25F00FE20099271A /* DotView.swift in Sources */ = {isa = PBXBuildFile; fileRef = FDD454ED21405B390006E84E /* DotView.swift */; };
		5314E0A725F010070099271A /* DrawerController.swift in Sources */ = {isa = PBXBuildFile; fileRef = A5B87AF3211E16360038C37C /* DrawerController.swift */; };
		5314E0A825F010070099271A /* DrawerPresentationController.swift in Sources */ = {isa = PBXBuildFile; fileRef = A5B87AF5211E16360038C37C /* DrawerPresentationController.swift */; };
		5314E0A925F010070099271A /* DrawerTransitionAnimator.swift in Sources */ = {isa = PBXBuildFile; fileRef = A5B87AF4211E16360038C37C /* DrawerTransitionAnimator.swift */; };
		5314E0AA25F010070099271A /* DrawerShadowView.swift in Sources */ = {isa = PBXBuildFile; fileRef = A5237ACC21ED6CA70040BF27 /* DrawerShadowView.swift */; };
		5314E0B325F010400099271A /* EasyTapButton.swift in Sources */ = {isa = PBXBuildFile; fileRef = FD5BBE42214C73CE008964B4 /* EasyTapButton.swift */; };
		5314E0BC25F0106F0099271A /* HUDView.swift in Sources */ = {isa = PBXBuildFile; fileRef = B483323221CC71940022B4CC /* HUDView.swift */; };
		5314E0BD25F0106F0099271A /* HUD.swift in Sources */ = {isa = PBXBuildFile; fileRef = B483323421DEA8D70022B4CC /* HUD.swift */; };
		5314E0CF25F011F10099271A /* Label.swift in Sources */ = {isa = PBXBuildFile; fileRef = A589F853211BA03200471C23 /* Label.swift */; };
		5314E0E425F012C00099271A /* NavigationController.swift in Sources */ = {isa = PBXBuildFile; fileRef = FD41C87F22DD13230086F899 /* NavigationController.swift */; };
		5314E0E525F012C00099271A /* NavigationBar.swift in Sources */ = {isa = PBXBuildFile; fileRef = FD41C87B22DD13230086F899 /* NavigationBar.swift */; };
		5314E0E625F012C00099271A /* UIViewController+Navigation.swift in Sources */ = {isa = PBXBuildFile; fileRef = FD9DA7B4232C33A80013E41B /* UIViewController+Navigation.swift */; };
		5314E0E725F012C00099271A /* UINavigationItem+Navigation.swift in Sources */ = {isa = PBXBuildFile; fileRef = FD41C8BD22DD47120086F899 /* UINavigationItem+Navigation.swift */; };
		5314E0EC25F012C40099271A /* NavigationAnimator.swift in Sources */ = {isa = PBXBuildFile; fileRef = FD41C88022DD13230086F899 /* NavigationAnimator.swift */; };
		5314E0ED25F012C40099271A /* ContentScrollViewTraits.swift in Sources */ = {isa = PBXBuildFile; fileRef = FD41C86E22DD13230086F899 /* ContentScrollViewTraits.swift */; };
		5314E0F225F012C80099271A /* ShyHeaderView.swift in Sources */ = {isa = PBXBuildFile; fileRef = FD41C87122DD13230086F899 /* ShyHeaderView.swift */; };
		5314E0F325F012C80099271A /* ShyHeaderController.swift in Sources */ = {isa = PBXBuildFile; fileRef = FD41C87022DD13230086F899 /* ShyHeaderController.swift */; };
		5314E0F825F012CB0099271A /* LargeTitleView.swift in Sources */ = {isa = PBXBuildFile; fileRef = FD41C87A22DD13230086F899 /* LargeTitleView.swift */; };
		5314E10125F012E60099271A /* NotificationView.swift in Sources */ = {isa = PBXBuildFile; fileRef = A5B6617223A41E2900E801DD /* NotificationView.swift */; };
		5314E10A25F014600099271A /* Obscurable.swift in Sources */ = {isa = PBXBuildFile; fileRef = 53BCB0CD253A4E8C00620960 /* Obscurable.swift */; };
		5314E11625F015EA0099271A /* PersonaBadgeViewDataSource.swift in Sources */ = {isa = PBXBuildFile; fileRef = B4BA27872319DC0D0001563C /* PersonaBadgeViewDataSource.swift */; };
		5314E11725F015EA0099271A /* PersonaCell.swift in Sources */ = {isa = PBXBuildFile; fileRef = B46D3F922151D95F0029772C /* PersonaCell.swift */; };
		5314E11825F015EA0099271A /* PeoplePicker.swift in Sources */ = {isa = PBXBuildFile; fileRef = B47B58B722F8E5840078DE38 /* PeoplePicker.swift */; };
		5314E11B25F015EA0099271A /* PersonaListView.swift in Sources */ = {isa = PBXBuildFile; fileRef = B46D3F9C215985AC0029772C /* PersonaListView.swift */; };
		5314E12925F016230099271A /* PillButtonStyle.swift in Sources */ = {isa = PBXBuildFile; fileRef = 86AF4F7425AFC746005D4253 /* PillButtonStyle.swift */; };
		5314E12A25F016230099271A /* PillButton.swift in Sources */ = {isa = PBXBuildFile; fileRef = 497DC2D824185885008D86F8 /* PillButton.swift */; };
		5314E12B25F016230099271A /* PillButtonBar.swift in Sources */ = {isa = PBXBuildFile; fileRef = 497DC2D724185885008D86F8 /* PillButtonBar.swift */; };
		5314E13425F016370099271A /* PopupMenuItem.swift in Sources */ = {isa = PBXBuildFile; fileRef = A5961F9E218A256B00E2A506 /* PopupMenuItem.swift */; };
		5314E13525F016370099271A /* PopupMenuItemCell.swift in Sources */ = {isa = PBXBuildFile; fileRef = A5961FA2218A25D100E2A506 /* PopupMenuItemCell.swift */; };
		5314E13625F016370099271A /* PopupMenuSectionHeaderView.swift in Sources */ = {isa = PBXBuildFile; fileRef = A5961FA4218A260500E2A506 /* PopupMenuSectionHeaderView.swift */; };
		5314E13725F016370099271A /* PopupMenuProtocols.swift in Sources */ = {isa = PBXBuildFile; fileRef = 0BCEFADD2485FEC00088CEE5 /* PopupMenuProtocols.swift */; };
		5314E13825F016370099271A /* PopupMenuSection.swift in Sources */ = {isa = PBXBuildFile; fileRef = A5961FA0218A25C400E2A506 /* PopupMenuSection.swift */; };
		5314E13925F016370099271A /* PopupMenuController.swift in Sources */ = {isa = PBXBuildFile; fileRef = A5961F9C218A254D00E2A506 /* PopupMenuController.swift */; };
		5314E14225F016860099271A /* CardPresenterNavigationController.swift in Sources */ = {isa = PBXBuildFile; fileRef = FD0D29D52151A3D700E8655E /* CardPresenterNavigationController.swift */; };
		5314E14325F016860099271A /* CardTransitionAnimator.swift in Sources */ = {isa = PBXBuildFile; fileRef = FDA1AF90214871B5001AE720 /* CardTransitionAnimator.swift */; };
		5314E14425F016860099271A /* PageCardPresenterController.swift in Sources */ = {isa = PBXBuildFile; fileRef = FD4F2A1A2148937100C437D6 /* PageCardPresenterController.swift */; };
		5314E14525F016860099271A /* CardPresentationController.swift in Sources */ = {isa = PBXBuildFile; fileRef = FDA1AF9221487225001AE720 /* CardPresentationController.swift */; };
		5314E14E25F016CD0099271A /* ResizingHandleView.swift in Sources */ = {isa = PBXBuildFile; fileRef = A5237ACA21DED7030040BF27 /* ResizingHandleView.swift */; };
		5314E16925F017940099271A /* SegmentedControl.swift in Sources */ = {isa = PBXBuildFile; fileRef = ECEBA8FB25EDF3380048EE24 /* SegmentedControl.swift */; };
		5314E17225F0191C0099271A /* Separator.swift in Sources */ = {isa = PBXBuildFile; fileRef = A5DCA76321224026005F4CB7 /* Separator.swift */; };
		5314E18D25F0195C0099271A /* ShimmerView.swift in Sources */ = {isa = PBXBuildFile; fileRef = C0EAAEAC2347E1DF00C7244E /* ShimmerView.swift */; };
		5314E18E25F0195C0099271A /* ShimmerLinesView.swift in Sources */ = {isa = PBXBuildFile; fileRef = C0A0D76B233AEF6C00F432FD /* ShimmerLinesView.swift */; };
		5314E19525F019650099271A /* TabBarItemView.swift in Sources */ = {isa = PBXBuildFile; fileRef = 1168630222E131CF0088B302 /* TabBarItemView.swift */; };
		5314E19625F019650099271A /* TabBarView.swift in Sources */ = {isa = PBXBuildFile; fileRef = 1168630322E131CF0088B302 /* TabBarView.swift */; };
		5314E19725F019650099271A /* TabBarItem.swift in Sources */ = {isa = PBXBuildFile; fileRef = 118D9847230BBA2300BC0B72 /* TabBarItem.swift */; };
		5314E19825F019650099271A /* SideTabBar.swift in Sources */ = {isa = PBXBuildFile; fileRef = 7D0931C224AAAC8C0072458A /* SideTabBar.swift */; };
		5314E1A125F01A7C0099271A /* TableViewCellFileAccessoryView.swift in Sources */ = {isa = PBXBuildFile; fileRef = 7DC2FB2724C0ED1100367A55 /* TableViewCellFileAccessoryView.swift */; };
		5314E1A225F01A7C0099271A /* ActivityIndicatorCell.swift in Sources */ = {isa = PBXBuildFile; fileRef = B4E782C221793AB200A7DFCE /* ActivityIndicatorCell.swift */; };
		5314E1A325F01A7C0099271A /* TableViewHeaderFooterView.swift in Sources */ = {isa = PBXBuildFile; fileRef = B4EF66502294A664007FEAB0 /* TableViewHeaderFooterView.swift */; };
		5314E1A425F01A7C0099271A /* CenteredLabelCell.swift in Sources */ = {isa = PBXBuildFile; fileRef = B4E782C62179509A00A7DFCE /* CenteredLabelCell.swift */; };
		5314E1A525F01A7C0099271A /* TableViewCell.swift in Sources */ = {isa = PBXBuildFile; fileRef = B498141321E424920077B48D /* TableViewCell.swift */; };
		5314E1A625F01A7C0099271A /* BooleanCell.swift in Sources */ = {isa = PBXBuildFile; fileRef = B441478C228CDA130040E88E /* BooleanCell.swift */; };
		5314E1A725F01A7C0099271A /* ActionsCell.swift in Sources */ = {isa = PBXBuildFile; fileRef = B4E782C02176AD5E00A7DFCE /* ActionsCell.swift */; };
		5314E1B025F01A980099271A /* Tooltip.swift in Sources */ = {isa = PBXBuildFile; fileRef = FD7DF05B21FA7F5000857267 /* Tooltip.swift */; };
		5314E1B125F01A980099271A /* TooltipView.swift in Sources */ = {isa = PBXBuildFile; fileRef = FD7DF05D21FA7FC100857267 /* TooltipView.swift */; };
		5314E1B225F01A980099271A /* TooltipPositionController.swift in Sources */ = {isa = PBXBuildFile; fileRef = FD7DF05F21FA83C900857267 /* TooltipPositionController.swift */; };
		5314E1BB25F01B070099271A /* TouchForwardingView.swift in Sources */ = {isa = PBXBuildFile; fileRef = B483323621DEB5A00022B4CC /* TouchForwardingView.swift */; };
		5314E1C425F01B4E0099271A /* TwoLineTitleView.swift in Sources */ = {isa = PBXBuildFile; fileRef = FD5BBE40214C6AF3008964B4 /* TwoLineTitleView.swift */; };
		5314E1CD25F01B730099271A /* AnimationSynchronizer.swift in Sources */ = {isa = PBXBuildFile; fileRef = C0938E43235E8ED500256251 /* AnimationSynchronizer.swift */; };
		5314E1D625F01E4A0099271A /* SearchBar.swift in Sources */ = {isa = PBXBuildFile; fileRef = FD41C87E22DD13230086F899 /* SearchBar.swift */; };
		5314E21E25F022120099271A /* UIView+Extensions.swift in Sources */ = {isa = PBXBuildFile; fileRef = A5B87B05211E23650038C37C /* UIView+Extensions.swift */; };
		5314E22725F022310099271A /* UITableViewCell+Extension.swift in Sources */ = {isa = PBXBuildFile; fileRef = B444D6B02181403C0002B4D4 /* UITableViewCell+Extension.swift */; };
		5314E23025F022C80099271A /* UIScrollView+Extensions.swift in Sources */ = {isa = PBXBuildFile; fileRef = FD41C8B122DD3BB70086F899 /* UIScrollView+Extensions.swift */; };
		5314E24B25F0232F0099271A /* UIScreen+Extension.swift in Sources */ = {isa = PBXBuildFile; fileRef = A5B87B01211E20B50038C37C /* UIScreen+Extension.swift */; };
		5314E25425F023650099271A /* UIImage+Extensions.swift in Sources */ = {isa = PBXBuildFile; fileRef = A5961FA6218A2E4500E2A506 /* UIImage+Extensions.swift */; };
		5314E25D25F0238E0099271A /* UIFont+Extension.swift in Sources */ = {isa = PBXBuildFile; fileRef = A5B87AF0211BD4380038C37C /* UIFont+Extension.swift */; };
		5314E26625F023B20099271A /* UIColor+Extensions.swift in Sources */ = {isa = PBXBuildFile; fileRef = A56CE7B522E68A7800AA77EE /* UIColor+Extensions.swift */; };
		5314E28125F0240D0099271A /* DateComponents+Extensions.swift in Sources */ = {isa = PBXBuildFile; fileRef = FD9A5C862179464F00D224D9 /* DateComponents+Extensions.swift */; };
		5314E28E25F024590099271A /* Date+Extensions.swift in Sources */ = {isa = PBXBuildFile; fileRef = FD5BBE3A214B2F44008964B4 /* Date+Extensions.swift */; };
		5314E29725F024760099271A /* String+Extension.swift in Sources */ = {isa = PBXBuildFile; fileRef = A559BB7D212B6D100055E107 /* String+Extension.swift */; };
		5314E2A025F024860099271A /* NSLayoutConstraint+Extensions.swift in Sources */ = {isa = PBXBuildFile; fileRef = FD41C8B422DD3EA20086F899 /* NSLayoutConstraint+Extensions.swift */; };
		5314E2B225F024B60099271A /* Calendar+Extensions.swift in Sources */ = {isa = PBXBuildFile; fileRef = FD7254E82147059D002F4069 /* Calendar+Extensions.swift */; };
		5314E2BB25F024C60099271A /* CALayer+Extensions.swift in Sources */ = {isa = PBXBuildFile; fileRef = A54D97D9217A5FC10072681A /* CALayer+Extensions.swift */; };
		5314E2DA25F025370099271A /* Fonts.swift in Sources */ = {isa = PBXBuildFile; fileRef = A5CEC16E20D98F340016922A /* Fonts.swift */; };
		5314E2E325F025500099271A /* FluentUIFramework.swift in Sources */ = {isa = PBXBuildFile; fileRef = A559BB82212B7D870055E107 /* FluentUIFramework.swift */; };
		5314E2EC25F025710099271A /* DayOfMonth.swift in Sources */ = {isa = PBXBuildFile; fileRef = FD777528219E3F6C00033D58 /* DayOfMonth.swift */; };
		5314E2F525F025C60099271A /* CalendarConfiguration.swift in Sources */ = {isa = PBXBuildFile; fileRef = FDF41ED82141A02200EC527C /* CalendarConfiguration.swift */; };
		5314E30225F0260E0099271A /* AccessibilityContainerView.swift in Sources */ = {isa = PBXBuildFile; fileRef = FD77752A219E455A00033D58 /* AccessibilityContainerView.swift */; };
		5314E30325F0260E0099271A /* AccessibleViewDelegate.swift in Sources */ = {isa = PBXBuildFile; fileRef = FD599D052134A682008845EE /* AccessibleViewDelegate.swift */; };
		5328D97126FBA3D700F3723B /* IndeterminateProgressBarTokens.swift in Sources */ = {isa = PBXBuildFile; fileRef = 5328D96C26FBA3D600F3723B /* IndeterminateProgressBarTokens.swift */; };
		5328D97326FBA3D700F3723B /* IndeterminateProgressBarModifiers.swift in Sources */ = {isa = PBXBuildFile; fileRef = 5328D96D26FBA3D600F3723B /* IndeterminateProgressBarModifiers.swift */; };
		5328D97726FBA3D700F3723B /* IndeterminateProgressBar.swift in Sources */ = {isa = PBXBuildFile; fileRef = 5328D96F26FBA3D700F3723B /* IndeterminateProgressBar.swift */; };
		532FE3D426EA6D74007539C0 /* ActivityIndicatorTokens.swift in Sources */ = {isa = PBXBuildFile; fileRef = 532FE3CE26EA6D73007539C0 /* ActivityIndicatorTokens.swift */; };
		532FE3D626EA6D74007539C0 /* ActivityIndicatorModifiers.swift in Sources */ = {isa = PBXBuildFile; fileRef = 532FE3CF26EA6D73007539C0 /* ActivityIndicatorModifiers.swift */; };
		532FE3D826EA6D74007539C0 /* ActivityIndicator.swift in Sources */ = {isa = PBXBuildFile; fileRef = 532FE3D026EA6D74007539C0 /* ActivityIndicator.swift */; };
		535559E42711411E0094A871 /* FluentUIHostingController.swift in Sources */ = {isa = PBXBuildFile; fileRef = 535559E22711411E0094A871 /* FluentUIHostingController.swift */; };
		5373D5652694D65C0032A3B4 /* AvatarTokens.swift in Sources */ = {isa = PBXBuildFile; fileRef = 5373D5602694D65C0032A3B4 /* AvatarTokens.swift */; };
		5373D5672694D65C0032A3B4 /* Avatar.swift in Sources */ = {isa = PBXBuildFile; fileRef = 5373D5612694D65C0032A3B4 /* Avatar.swift */; };
		5373D56B2694D65C0032A3B4 /* MSFAvatarPresence.swift in Sources */ = {isa = PBXBuildFile; fileRef = 5373D5632694D65C0032A3B4 /* MSFAvatarPresence.swift */; };
		5373D5732694D66F0032A3B4 /* UIKit+SwiftUI_interoperability.swift in Sources */ = {isa = PBXBuildFile; fileRef = 5373D56D2694D66F0032A3B4 /* UIKit+SwiftUI_interoperability.swift */; };
		5373D5772694D66F0032A3B4 /* SwiftUI+ViewModifiers.swift in Sources */ = {isa = PBXBuildFile; fileRef = 5373D56F2694D66F0032A3B4 /* SwiftUI+ViewModifiers.swift */; };
		53E2EE0527860D010086D30D /* MSFActivityIndicator.swift in Sources */ = {isa = PBXBuildFile; fileRef = 53E2EE0427860D010086D30D /* MSFActivityIndicator.swift */; };
		53E2EE07278799B30086D30D /* MSFIndeterminateProgressBar.swift in Sources */ = {isa = PBXBuildFile; fileRef = 53E2EE06278799B30086D30D /* MSFIndeterminateProgressBar.swift */; };
		6EB4B25F270ED6B30005B808 /* BadgeLabel.swift in Sources */ = {isa = PBXBuildFile; fileRef = 6EB4B25D270ED6450005B808 /* BadgeLabel.swift */; };
		6ED5E55126D3D39400D8BE81 /* BadgeLabelButton.swift in Sources */ = {isa = PBXBuildFile; fileRef = 6ED4C11C2696AE4000C30BD6 /* BadgeLabelButton.swift */; };
		6ED5E55226D3D39400D8BE81 /* UIBarButtonItem+BadgeValue.swift in Sources */ = {isa = PBXBuildFile; fileRef = 6ED4C11A2695A6E800C30BD6 /* UIBarButtonItem+BadgeValue.swift */; };
		8035CAB62633A4DB007B3FD1 /* BottomCommandingController.swift in Sources */ = {isa = PBXBuildFile; fileRef = 8035CAAA2633A442007B3FD1 /* BottomCommandingController.swift */; };
		8035CAD026377C17007B3FD1 /* CommandingItem.swift in Sources */ = {isa = PBXBuildFile; fileRef = 8035CACA26377C14007B3FD1 /* CommandingItem.swift */; };
		8035CADE2638E435007B3FD1 /* CommandingSection.swift in Sources */ = {isa = PBXBuildFile; fileRef = 8035CADC2638E435007B3FD1 /* CommandingSection.swift */; };
		80AECC21263339E3005AF2F3 /* BottomSheetController.swift in Sources */ = {isa = PBXBuildFile; fileRef = 80AECBD82629F18E005AF2F3 /* BottomSheetController.swift */; };
		80AECC22263339E5005AF2F3 /* BottomSheetPassthroughView.swift in Sources */ = {isa = PBXBuildFile; fileRef = 80AECBF1262FC34E005AF2F3 /* BottomSheetPassthroughView.swift */; };
		8FA3CB5B246B19EA0049E431 /* ColorTests.swift in Sources */ = {isa = PBXBuildFile; fileRef = 8FA3CB5A246B19EA0049E431 /* ColorTests.swift */; };
		8FD01188228A82A600D25925 /* Colors.swift in Sources */ = {isa = PBXBuildFile; fileRef = A5CEC16C20D98EE70016922A /* Colors.swift */; };
		92088EF92666DB2C003F571A /* PersonaButton.swift in Sources */ = {isa = PBXBuildFile; fileRef = 92088EF72666DB2C003F571A /* PersonaButton.swift */; };
		920945492703DDA000B38E1A /* CardNudgeTokens.swift in Sources */ = {isa = PBXBuildFile; fileRef = 920945472703DDA000B38E1A /* CardNudgeTokens.swift */; };
		922A34DF27BB87990062721F /* ConfigurableTokenizedControl.swift in Sources */ = {isa = PBXBuildFile; fileRef = 922A34DE27BB87990062721F /* ConfigurableTokenizedControl.swift */; };
		923DB9D4274CB65700D8E58A /* TokenizedControl.swift in Sources */ = {isa = PBXBuildFile; fileRef = 923DB9D2274CB65700D8E58A /* TokenizedControl.swift */; };
		923DB9D5274CB65700D8E58A /* FluentTheme.swift in Sources */ = {isa = PBXBuildFile; fileRef = 923DB9D3274CB65700D8E58A /* FluentTheme.swift */; };
		923DB9D7274CB66D00D8E58A /* ControlHostingContainer.swift in Sources */ = {isa = PBXBuildFile; fileRef = 923DB9D6274CB66D00D8E58A /* ControlHostingContainer.swift */; };
		923DF2E72712B6AB00637646 /* libFluentUI.a in Frameworks */ = {isa = PBXBuildFile; fileRef = 8FD01166228A820600D25925 /* libFluentUI.a */; };
		923DF2E82712B6C400637646 /* FluentUIResources-ios.bundle in Resources */ = {isa = PBXBuildFile; fileRef = A5DA88FC226FAA01000A8EA8 /* FluentUIResources-ios.bundle */; };
		924268A2277AD9F700C5A452 /* FontTests.swift in Sources */ = {isa = PBXBuildFile; fileRef = 924268A1277AD9F700C5A452 /* FontTests.swift */; };
		925728F7276D6AF800EE1019 /* ShadowInfo.swift in Sources */ = {isa = PBXBuildFile; fileRef = 925728F6276D6AF800EE1019 /* ShadowInfo.swift */; };
		925728F9276D6B5800EE1019 /* FontInfo.swift in Sources */ = {isa = PBXBuildFile; fileRef = 925728F8276D6B5800EE1019 /* FontInfo.swift */; };
		925D461D26FD133600179583 /* GlobalTokens.swift in Sources */ = {isa = PBXBuildFile; fileRef = 925D461B26FD133600179583 /* GlobalTokens.swift */; };
		925D462026FD18B200179583 /* AliasTokens.swift in Sources */ = {isa = PBXBuildFile; fileRef = 925D461E26FD18B200179583 /* AliasTokens.swift */; };
		9275105626815A7100F12730 /* MSFPersonaButtonCarousel.swift in Sources */ = {isa = PBXBuildFile; fileRef = 9275105426815A7100F12730 /* MSFPersonaButtonCarousel.swift */; };
		927EB2BD278627440069753D /* PersonaButtonModifiers.swift in Sources */ = {isa = PBXBuildFile; fileRef = 927EB2BC278627440069753D /* PersonaButtonModifiers.swift */; };
		9298798B2669A875002B1EB4 /* PersonaButtonTokens.swift in Sources */ = {isa = PBXBuildFile; fileRef = 927E34C62668350800998031 /* PersonaButtonTokens.swift */; };
		929DD257266ED3AC00E8175E /* PersonaButtonCarouselTokens.swift in Sources */ = {isa = PBXBuildFile; fileRef = 929DD255266ED3AC00E8175E /* PersonaButtonCarouselTokens.swift */; };
		929DD25A266ED3B600E8175E /* PersonaButtonCarousel.swift in Sources */ = {isa = PBXBuildFile; fileRef = 929DD258266ED3B600E8175E /* PersonaButtonCarousel.swift */; };
		92A1E4F526A791590007ED60 /* MSFCardNudge.swift in Sources */ = {isa = PBXBuildFile; fileRef = 92A1E4F326A791590007ED60 /* MSFCardNudge.swift */; };
		92B7E6A326864AE900EFC15E /* MSFPersonaButton.swift in Sources */ = {isa = PBXBuildFile; fileRef = 92B7E6A12684262900EFC15E /* MSFPersonaButton.swift */; };
		92D49054278FF4E50085C018 /* PersonaButtonCarouselModifiers.swift in Sources */ = {isa = PBXBuildFile; fileRef = 92D49053278FF4E50085C018 /* PersonaButtonCarouselModifiers.swift */; };
		92D5598226A0FD2800328FD3 /* CardNudge.swift in Sources */ = {isa = PBXBuildFile; fileRef = 92D5598026A0FD2800328FD3 /* CardNudge.swift */; };
		92DEE2252723D34400E31ED0 /* ControlTokens.swift in Sources */ = {isa = PBXBuildFile; fileRef = 92DEE2232723D34400E31ED0 /* ControlTokens.swift */; };
		92E7AD5026FE51FF00AE7FF8 /* DynamicColor.swift in Sources */ = {isa = PBXBuildFile; fileRef = 92E7AD4E26FE51FF00AE7FF8 /* DynamicColor.swift */; };
		92EE82AE27025A94009D52B5 /* TokenSet.swift in Sources */ = {isa = PBXBuildFile; fileRef = 92EE82AC27025A94009D52B5 /* TokenSet.swift */; };
		92F8054E272B2DF3000EAFDB /* CardNudgeModifiers.swift in Sources */ = {isa = PBXBuildFile; fileRef = 92079C8E26B66E5100D688DA /* CardNudgeModifiers.swift */; };
		A257F82A251D98DD002CAA6E /* FluentUI-apple.xcassets in Resources */ = {isa = PBXBuildFile; fileRef = A257F829251D98DD002CAA6E /* FluentUI-apple.xcassets */; };
		A257F82C251D98F3002CAA6E /* FluentUI-ios.xcassets in Resources */ = {isa = PBXBuildFile; fileRef = A257F82B251D98F3002CAA6E /* FluentUI-ios.xcassets */; };
		A542A9D7226FC01100204A52 /* Localizable.strings in Resources */ = {isa = PBXBuildFile; fileRef = A559BB81212B6FA40055E107 /* Localizable.strings */; };
		A542A9D8226FC01700204A52 /* Localizable.stringsdict in Resources */ = {isa = PBXBuildFile; fileRef = A5DF1EAD2213B26900CC741A /* Localizable.stringsdict */; };
		A5CEC16020D980B30016922A /* FluentUITests.swift in Sources */ = {isa = PBXBuildFile; fileRef = A5CEC15F20D980B30016922A /* FluentUITests.swift */; };
		C708B05F260A8778007190FA /* SegmentPillButton.swift in Sources */ = {isa = PBXBuildFile; fileRef = C708B055260A86FA007190FA /* SegmentPillButton.swift */; };
		C708B064260A87F7007190FA /* SegmentItem.swift in Sources */ = {isa = PBXBuildFile; fileRef = C708B04B260A8696007190FA /* SegmentItem.swift */; };
		C77A04B825F03DD1001B3EB6 /* String+Date.swift in Sources */ = {isa = PBXBuildFile; fileRef = C77A04B625F03DD1001B3EB6 /* String+Date.swift */; };
		C77A04EE25F046EB001B3EB6 /* Date+CellFileAccessoryView.swift in Sources */ = {isa = PBXBuildFile; fileRef = C77A04EC25F046EB001B3EB6 /* Date+CellFileAccessoryView.swift */; };
		D6F4098927470E7F001B80D4 /* PillButtonTokens.swift in Sources */ = {isa = PBXBuildFile; fileRef = D6F4098827470E7F001B80D4 /* PillButtonTokens.swift */; };
		D6F4098F274F1A1C001B80D4 /* PillButtonBarTokens.swift in Sources */ = {isa = PBXBuildFile; fileRef = D6F4098E274F1A1C001B80D4 /* PillButtonBarTokens.swift */; };
		EC02A5F327472EF400E81B3E /* DividerTokens.swift in Sources */ = {isa = PBXBuildFile; fileRef = EC02A5F227472EF400E81B3E /* DividerTokens.swift */; };
		EC02A5F5274DD19600E81B3E /* MSFDivider.swift in Sources */ = {isa = PBXBuildFile; fileRef = EC02A5F4274DD19500E81B3E /* MSFDivider.swift */; };
		EC5982D827BF348700FD048D /* MSFAvatar.swift in Sources */ = {isa = PBXBuildFile; fileRef = EC5982D727BF348700FD048D /* MSFAvatar.swift */; };
		EC5982DA27C703EE00FD048D /* CircleCutout.swift in Sources */ = {isa = PBXBuildFile; fileRef = EC5982D927C703ED00FD048D /* CircleCutout.swift */; };
		EC5982DC27CEC02100FD048D /* DrawerTokens.swift in Sources */ = {isa = PBXBuildFile; fileRef = EC5982DB27CEC02100FD048D /* DrawerTokens.swift */; };
		EC5982DE27D2EA6100FD048D /* SegmentedControlTokens.swift in Sources */ = {isa = PBXBuildFile; fileRef = EC5982DD27D2EA6100FD048D /* SegmentedControlTokens.swift */; };
		EC6A71EA273DBA520076A586 /* Divider.swift in Sources */ = {isa = PBXBuildFile; fileRef = EC6A71E9273DBA520076A586 /* Divider.swift */; };
		ECA92184279A177D00B66117 /* DividerModifiers.swift in Sources */ = {isa = PBXBuildFile; fileRef = ECA92183279A177D00B66117 /* DividerModifiers.swift */; };
		ECA9218627A3301C00B66117 /* MSFAvatarGroup.swift in Sources */ = {isa = PBXBuildFile; fileRef = ECA9218527A3301C00B66117 /* MSFAvatarGroup.swift */; };
		ECA9218A27A33A2D00B66117 /* AvatarGroupModifiers.swift in Sources */ = {isa = PBXBuildFile; fileRef = ECA9218927A33A2D00B66117 /* AvatarGroupModifiers.swift */; };
		ECA921C627B5D10B00B66117 /* ButtonDynamicColors.swift in Sources */ = {isa = PBXBuildFile; fileRef = ECA921C527B5D10A00B66117 /* ButtonDynamicColors.swift */; };
		FD053A352224CA33009B6378 /* DatePickerControllerTests.swift in Sources */ = {isa = PBXBuildFile; fileRef = FD053A342224CA33009B6378 /* DatePickerControllerTests.swift */; };
/* End PBXBuildFile section */

/* Begin PBXContainerItemProxy section */
		8FD011C7228A831700D25925 /* PBXContainerItemProxy */ = {
			isa = PBXContainerItemProxy;
			containerPortal = A5CEC14820D980B20016922A /* Project object */;
			proxyType = 1;
			remoteGlobalIDString = A5DA88FB226FAA01000A8EA8;
			remoteInfo = OfficeUIFabricResources;
		};
/* End PBXContainerItemProxy section */

/* Begin PBXFileReference section */
		0A3CD0B027BCA36000DBE728 /* HeaderModifiers.swift */ = {isa = PBXFileReference; lastKnownFileType = sourcecode.swift; path = HeaderModifiers.swift; sourceTree = "<group>"; };
		0A3CD0B227BDD26A00DBE728 /* MSFList.swift */ = {isa = PBXFileReference; lastKnownFileType = sourcecode.swift; path = MSFList.swift; sourceTree = "<group>"; };
		0AA874142600237A00D47421 /* PersonaView.swift */ = {isa = PBXFileReference; lastKnownFileType = sourcecode.swift; path = PersonaView.swift; sourceTree = "<group>"; };
		0AC8A8B127C72D4600D9FAF5 /* MSFPersonaView.swift */ = {isa = PBXFileReference; lastKnownFileType = sourcecode.swift; path = MSFPersonaView.swift; sourceTree = "<group>"; };
		0ACD82172620453B0035CD9F /* PersonaViewTokens.swift */ = {isa = PBXFileReference; lastKnownFileType = sourcecode.swift; path = PersonaViewTokens.swift; sourceTree = "<group>"; };
		0AD70F5926E80A5D008774EC /* CommandBarTokens.swift */ = {isa = PBXFileReference; lastKnownFileType = sourcecode.swift; path = CommandBarTokens.swift; sourceTree = "<group>"; };
		0AE866A626BA05D000E92108 /* Locale+Extensions.swift */ = {isa = PBXFileReference; lastKnownFileType = sourcecode.swift; path = "Locale+Extensions.swift"; sourceTree = "<group>"; };
		0BCEFADD2485FEC00088CEE5 /* PopupMenuProtocols.swift */ = {isa = PBXFileReference; lastKnownFileType = sourcecode.swift; path = PopupMenuProtocols.swift; sourceTree = "<group>"; };
		1168630222E131CF0088B302 /* TabBarItemView.swift */ = {isa = PBXFileReference; fileEncoding = 4; lastKnownFileType = sourcecode.swift; path = TabBarItemView.swift; sourceTree = "<group>"; };
		1168630322E131CF0088B302 /* TabBarView.swift */ = {isa = PBXFileReference; fileEncoding = 4; lastKnownFileType = sourcecode.swift; path = TabBarView.swift; sourceTree = "<group>"; };
		118D9847230BBA2300BC0B72 /* TabBarItem.swift */ = {isa = PBXFileReference; lastKnownFileType = sourcecode.swift; path = TabBarItem.swift; sourceTree = "<group>"; };
		43488C44270FAD0200124C71 /* NotificationView_SwiftUI.swift */ = {isa = PBXFileReference; lastKnownFileType = sourcecode.swift; path = NotificationView_SwiftUI.swift; sourceTree = "<group>"; };
		497DC2D724185885008D86F8 /* PillButtonBar.swift */ = {isa = PBXFileReference; fileEncoding = 4; lastKnownFileType = sourcecode.swift; path = PillButtonBar.swift; sourceTree = "<group>"; };
		497DC2D824185885008D86F8 /* PillButton.swift */ = {isa = PBXFileReference; fileEncoding = 4; lastKnownFileType = sourcecode.swift; path = PillButton.swift; sourceTree = "<group>"; };
		4BBD651E2755FD9500A8B09E /* MSFNotificationView.swift */ = {isa = PBXFileReference; lastKnownFileType = sourcecode.swift; path = MSFNotificationView.swift; sourceTree = "<group>"; };
		4BF01D9927B37CF8005B32F2 /* NotificationTokens.swift */ = {isa = PBXFileReference; fileEncoding = 4; lastKnownFileType = sourcecode.swift; path = NotificationTokens.swift; sourceTree = "<group>"; };
		4BF01D9F27B3A861005B32F2 /* UIApplication+Extensions.swift */ = {isa = PBXFileReference; lastKnownFileType = sourcecode.swift; path = "UIApplication+Extensions.swift"; sourceTree = "<group>"; };
		5303259926B31B6B00611D05 /* AvatarModifiers.swift */ = {isa = PBXFileReference; fileEncoding = 4; lastKnownFileType = sourcecode.swift; path = AvatarModifiers.swift; sourceTree = "<group>"; };
		5306074F26A1E6A4002D49CF /* AvatarGroupTokens.swift */ = {isa = PBXFileReference; fileEncoding = 4; lastKnownFileType = sourcecode.swift; path = AvatarGroupTokens.swift; sourceTree = "<group>"; };
		5306075126A1E6A4002D49CF /* AvatarGroup.swift */ = {isa = PBXFileReference; fileEncoding = 4; lastKnownFileType = sourcecode.swift; path = AvatarGroup.swift; sourceTree = "<group>"; };
		53097CFF270288FB00A6E4DC /* MSFButton.swift */ = {isa = PBXFileReference; fileEncoding = 4; lastKnownFileType = sourcecode.swift; path = MSFButton.swift; sourceTree = "<group>"; };
		53097D01270288FB00A6E4DC /* Button.swift */ = {isa = PBXFileReference; fileEncoding = 4; lastKnownFileType = sourcecode.swift; path = Button.swift; sourceTree = "<group>"; };
		53097D02270288FB00A6E4DC /* ButtonModifiers.swift */ = {isa = PBXFileReference; fileEncoding = 4; lastKnownFileType = sourcecode.swift; path = ButtonModifiers.swift; sourceTree = "<group>"; };
		53097D03270288FB00A6E4DC /* ButtonTokens.swift */ = {isa = PBXFileReference; fileEncoding = 4; lastKnownFileType = sourcecode.swift; path = ButtonTokens.swift; sourceTree = "<group>"; };
		53097D0E2702890800A6E4DC /* HeaderTokens.swift */ = {isa = PBXFileReference; fileEncoding = 4; lastKnownFileType = sourcecode.swift; path = HeaderTokens.swift; sourceTree = "<group>"; };
		53097D0F2702890800A6E4DC /* List.swift */ = {isa = PBXFileReference; fileEncoding = 4; lastKnownFileType = sourcecode.swift; path = List.swift; sourceTree = "<group>"; };
		53097D112702890800A6E4DC /* ListTokens.swift */ = {isa = PBXFileReference; fileEncoding = 4; lastKnownFileType = sourcecode.swift; path = ListTokens.swift; sourceTree = "<group>"; };
		53097D132702890800A6E4DC /* ListHeader.swift */ = {isa = PBXFileReference; fileEncoding = 4; lastKnownFileType = sourcecode.swift; path = ListHeader.swift; sourceTree = "<group>"; };
		53097D152702890900A6E4DC /* ListCell.swift */ = {isa = PBXFileReference; fileEncoding = 4; lastKnownFileType = sourcecode.swift; path = ListCell.swift; sourceTree = "<group>"; };
		53097D4527028B1100A6E4DC /* ButtonLegacy.swift */ = {isa = PBXFileReference; fileEncoding = 4; lastKnownFileType = sourcecode.swift; path = ButtonLegacy.swift; sourceTree = "<group>"; };
<<<<<<< HEAD
		530D9C5227EE7B2C00BDCBBF /* SwiftUI+ViewAnimation.swift */ = {isa = PBXFileReference; fileEncoding = 4; lastKnownFileType = sourcecode.swift; path = "SwiftUI+ViewAnimation.swift"; sourceTree = "<group>"; };
=======
		530D9C5027EE388200BDCBBF /* SwiftUI+ViewPresentation.swift */ = {isa = PBXFileReference; fileEncoding = 4; lastKnownFileType = sourcecode.swift; path = "SwiftUI+ViewPresentation.swift"; sourceTree = "<group>"; };
>>>>>>> 5b907162
		5328D96C26FBA3D600F3723B /* IndeterminateProgressBarTokens.swift */ = {isa = PBXFileReference; fileEncoding = 4; lastKnownFileType = sourcecode.swift; path = IndeterminateProgressBarTokens.swift; sourceTree = "<group>"; };
		5328D96D26FBA3D600F3723B /* IndeterminateProgressBarModifiers.swift */ = {isa = PBXFileReference; fileEncoding = 4; lastKnownFileType = sourcecode.swift; path = IndeterminateProgressBarModifiers.swift; sourceTree = "<group>"; };
		5328D96F26FBA3D700F3723B /* IndeterminateProgressBar.swift */ = {isa = PBXFileReference; fileEncoding = 4; lastKnownFileType = sourcecode.swift; path = IndeterminateProgressBar.swift; sourceTree = "<group>"; };
		532FE3CE26EA6D73007539C0 /* ActivityIndicatorTokens.swift */ = {isa = PBXFileReference; fileEncoding = 4; lastKnownFileType = sourcecode.swift; path = ActivityIndicatorTokens.swift; sourceTree = "<group>"; };
		532FE3CF26EA6D73007539C0 /* ActivityIndicatorModifiers.swift */ = {isa = PBXFileReference; fileEncoding = 4; lastKnownFileType = sourcecode.swift; path = ActivityIndicatorModifiers.swift; sourceTree = "<group>"; };
		532FE3D026EA6D74007539C0 /* ActivityIndicator.swift */ = {isa = PBXFileReference; fileEncoding = 4; lastKnownFileType = sourcecode.swift; path = ActivityIndicator.swift; sourceTree = "<group>"; };
		535559E22711411E0094A871 /* FluentUIHostingController.swift */ = {isa = PBXFileReference; fileEncoding = 4; lastKnownFileType = sourcecode.swift; path = FluentUIHostingController.swift; sourceTree = "<group>"; };
		5373D5602694D65C0032A3B4 /* AvatarTokens.swift */ = {isa = PBXFileReference; fileEncoding = 4; lastKnownFileType = sourcecode.swift; path = AvatarTokens.swift; sourceTree = "<group>"; };
		5373D5612694D65C0032A3B4 /* Avatar.swift */ = {isa = PBXFileReference; fileEncoding = 4; lastKnownFileType = sourcecode.swift; path = Avatar.swift; sourceTree = "<group>"; };
		5373D5632694D65C0032A3B4 /* MSFAvatarPresence.swift */ = {isa = PBXFileReference; fileEncoding = 4; lastKnownFileType = sourcecode.swift; path = MSFAvatarPresence.swift; sourceTree = "<group>"; };
		5373D56D2694D66F0032A3B4 /* UIKit+SwiftUI_interoperability.swift */ = {isa = PBXFileReference; fileEncoding = 4; lastKnownFileType = sourcecode.swift; path = "UIKit+SwiftUI_interoperability.swift"; sourceTree = "<group>"; };
		5373D56F2694D66F0032A3B4 /* SwiftUI+ViewModifiers.swift */ = {isa = PBXFileReference; fileEncoding = 4; lastKnownFileType = sourcecode.swift; path = "SwiftUI+ViewModifiers.swift"; sourceTree = "<group>"; };
		53BCB0CD253A4E8C00620960 /* Obscurable.swift */ = {isa = PBXFileReference; fileEncoding = 4; lastKnownFileType = sourcecode.swift; path = Obscurable.swift; sourceTree = "<group>"; };
		53E2EE0427860D010086D30D /* MSFActivityIndicator.swift */ = {isa = PBXFileReference; fileEncoding = 4; lastKnownFileType = sourcecode.swift; path = MSFActivityIndicator.swift; sourceTree = "<group>"; };
		53E2EE06278799B30086D30D /* MSFIndeterminateProgressBar.swift */ = {isa = PBXFileReference; fileEncoding = 4; lastKnownFileType = sourcecode.swift; path = MSFIndeterminateProgressBar.swift; sourceTree = "<group>"; };
		53FC90C02567300A008A06FD /* FluentUI_common.xcconfig */ = {isa = PBXFileReference; lastKnownFileType = text.xcconfig; path = FluentUI_common.xcconfig; sourceTree = "<group>"; };
		53FC90F525673626008A06FD /* FluentUI_release.xcconfig */ = {isa = PBXFileReference; lastKnownFileType = text.xcconfig; path = FluentUI_release.xcconfig; sourceTree = "<group>"; };
		53FC90F625673626008A06FD /* FluentUI_debug.xcconfig */ = {isa = PBXFileReference; lastKnownFileType = text.xcconfig; path = FluentUI_debug.xcconfig; sourceTree = "<group>"; };
		53FC90F725673626008A06FD /* FluentUITests.xcconfig */ = {isa = PBXFileReference; lastKnownFileType = text.xcconfig; path = FluentUITests.xcconfig; sourceTree = "<group>"; };
		53FC90F925673627008A06FD /* FluentUILib_common.xcconfig */ = {isa = PBXFileReference; lastKnownFileType = text.xcconfig; path = FluentUILib_common.xcconfig; sourceTree = "<group>"; };
		53FC90FA25673627008A06FD /* FluentUIResources.xcconfig */ = {isa = PBXFileReference; lastKnownFileType = text.xcconfig; path = FluentUIResources.xcconfig; sourceTree = "<group>"; };
		6EB4B25D270ED6450005B808 /* BadgeLabel.swift */ = {isa = PBXFileReference; lastKnownFileType = sourcecode.swift; path = BadgeLabel.swift; sourceTree = "<group>"; };
		6ED4C11A2695A6E800C30BD6 /* UIBarButtonItem+BadgeValue.swift */ = {isa = PBXFileReference; lastKnownFileType = sourcecode.swift; path = "UIBarButtonItem+BadgeValue.swift"; sourceTree = "<group>"; };
		6ED4C11C2696AE4000C30BD6 /* BadgeLabelButton.swift */ = {isa = PBXFileReference; lastKnownFileType = sourcecode.swift; path = BadgeLabelButton.swift; sourceTree = "<group>"; };
		7D0931C224AAAC8C0072458A /* SideTabBar.swift */ = {isa = PBXFileReference; lastKnownFileType = sourcecode.swift; path = SideTabBar.swift; sourceTree = "<group>"; };
		7DC2FB2724C0ED1100367A55 /* TableViewCellFileAccessoryView.swift */ = {isa = PBXFileReference; lastKnownFileType = sourcecode.swift; path = TableViewCellFileAccessoryView.swift; sourceTree = "<group>"; };
		8035CAAA2633A442007B3FD1 /* BottomCommandingController.swift */ = {isa = PBXFileReference; fileEncoding = 4; lastKnownFileType = sourcecode.swift; path = BottomCommandingController.swift; sourceTree = "<group>"; };
		8035CACA26377C14007B3FD1 /* CommandingItem.swift */ = {isa = PBXFileReference; lastKnownFileType = sourcecode.swift; path = CommandingItem.swift; sourceTree = "<group>"; };
		8035CADC2638E435007B3FD1 /* CommandingSection.swift */ = {isa = PBXFileReference; lastKnownFileType = sourcecode.swift; path = CommandingSection.swift; sourceTree = "<group>"; };
		80AECBD82629F18E005AF2F3 /* BottomSheetController.swift */ = {isa = PBXFileReference; fileEncoding = 4; lastKnownFileType = sourcecode.swift; path = BottomSheetController.swift; sourceTree = "<group>"; };
		80AECBF1262FC34E005AF2F3 /* BottomSheetPassthroughView.swift */ = {isa = PBXFileReference; lastKnownFileType = sourcecode.swift; path = BottomSheetPassthroughView.swift; sourceTree = "<group>"; };
		86AF4F7425AFC746005D4253 /* PillButtonStyle.swift */ = {isa = PBXFileReference; lastKnownFileType = sourcecode.swift; path = PillButtonStyle.swift; sourceTree = "<group>"; };
		8FA3CB5A246B19EA0049E431 /* ColorTests.swift */ = {isa = PBXFileReference; lastKnownFileType = sourcecode.swift; path = ColorTests.swift; sourceTree = "<group>"; };
		8FD01166228A820600D25925 /* libFluentUI.a */ = {isa = PBXFileReference; explicitFileType = archive.ar; includeInIndex = 0; path = libFluentUI.a; sourceTree = BUILT_PRODUCTS_DIR; };
		92079C8E26B66E5100D688DA /* CardNudgeModifiers.swift */ = {isa = PBXFileReference; lastKnownFileType = sourcecode.swift; path = CardNudgeModifiers.swift; sourceTree = "<group>"; };
		92088EF72666DB2C003F571A /* PersonaButton.swift */ = {isa = PBXFileReference; lastKnownFileType = sourcecode.swift; path = PersonaButton.swift; sourceTree = "<group>"; };
		920945472703DDA000B38E1A /* CardNudgeTokens.swift */ = {isa = PBXFileReference; lastKnownFileType = sourcecode.swift; path = CardNudgeTokens.swift; sourceTree = "<group>"; };
		922A34DE27BB87990062721F /* ConfigurableTokenizedControl.swift */ = {isa = PBXFileReference; lastKnownFileType = sourcecode.swift; path = ConfigurableTokenizedControl.swift; sourceTree = "<group>"; };
		923DB9D2274CB65700D8E58A /* TokenizedControl.swift */ = {isa = PBXFileReference; fileEncoding = 4; lastKnownFileType = sourcecode.swift; path = TokenizedControl.swift; sourceTree = "<group>"; };
		923DB9D3274CB65700D8E58A /* FluentTheme.swift */ = {isa = PBXFileReference; fileEncoding = 4; lastKnownFileType = sourcecode.swift; path = FluentTheme.swift; sourceTree = "<group>"; };
		923DB9D6274CB66D00D8E58A /* ControlHostingContainer.swift */ = {isa = PBXFileReference; fileEncoding = 4; lastKnownFileType = sourcecode.swift; path = ControlHostingContainer.swift; sourceTree = "<group>"; };
		924268A1277AD9F700C5A452 /* FontTests.swift */ = {isa = PBXFileReference; lastKnownFileType = sourcecode.swift; path = FontTests.swift; sourceTree = "<group>"; };
		925728F6276D6AF800EE1019 /* ShadowInfo.swift */ = {isa = PBXFileReference; lastKnownFileType = sourcecode.swift; path = ShadowInfo.swift; sourceTree = "<group>"; };
		925728F8276D6B5800EE1019 /* FontInfo.swift */ = {isa = PBXFileReference; lastKnownFileType = sourcecode.swift; path = FontInfo.swift; sourceTree = "<group>"; };
		925D461B26FD133600179583 /* GlobalTokens.swift */ = {isa = PBXFileReference; lastKnownFileType = sourcecode.swift; path = GlobalTokens.swift; sourceTree = "<group>"; };
		925D461E26FD18B200179583 /* AliasTokens.swift */ = {isa = PBXFileReference; lastKnownFileType = sourcecode.swift; path = AliasTokens.swift; sourceTree = "<group>"; };
		9275105426815A7100F12730 /* MSFPersonaButtonCarousel.swift */ = {isa = PBXFileReference; lastKnownFileType = sourcecode.swift; path = MSFPersonaButtonCarousel.swift; sourceTree = "<group>"; };
		927E34C62668350800998031 /* PersonaButtonTokens.swift */ = {isa = PBXFileReference; lastKnownFileType = sourcecode.swift; path = PersonaButtonTokens.swift; sourceTree = "<group>"; };
		927EB2BC278627440069753D /* PersonaButtonModifiers.swift */ = {isa = PBXFileReference; lastKnownFileType = sourcecode.swift; path = PersonaButtonModifiers.swift; sourceTree = "<group>"; };
		929DD255266ED3AC00E8175E /* PersonaButtonCarouselTokens.swift */ = {isa = PBXFileReference; fileEncoding = 4; lastKnownFileType = sourcecode.swift; path = PersonaButtonCarouselTokens.swift; sourceTree = "<group>"; };
		929DD258266ED3B600E8175E /* PersonaButtonCarousel.swift */ = {isa = PBXFileReference; fileEncoding = 4; lastKnownFileType = sourcecode.swift; path = PersonaButtonCarousel.swift; sourceTree = "<group>"; };
		92A1E4F326A791590007ED60 /* MSFCardNudge.swift */ = {isa = PBXFileReference; lastKnownFileType = sourcecode.swift; path = MSFCardNudge.swift; sourceTree = "<group>"; };
		92B7E6A12684262900EFC15E /* MSFPersonaButton.swift */ = {isa = PBXFileReference; lastKnownFileType = sourcecode.swift; path = MSFPersonaButton.swift; sourceTree = "<group>"; };
		92D49053278FF4E50085C018 /* PersonaButtonCarouselModifiers.swift */ = {isa = PBXFileReference; lastKnownFileType = sourcecode.swift; path = PersonaButtonCarouselModifiers.swift; sourceTree = "<group>"; };
		92D5598026A0FD2800328FD3 /* CardNudge.swift */ = {isa = PBXFileReference; lastKnownFileType = sourcecode.swift; path = CardNudge.swift; sourceTree = "<group>"; };
		92DEE2232723D34400E31ED0 /* ControlTokens.swift */ = {isa = PBXFileReference; lastKnownFileType = sourcecode.swift; path = ControlTokens.swift; sourceTree = "<group>"; };
		92E7AD4E26FE51FF00AE7FF8 /* DynamicColor.swift */ = {isa = PBXFileReference; lastKnownFileType = sourcecode.swift; path = DynamicColor.swift; sourceTree = "<group>"; };
		92EE82AC27025A94009D52B5 /* TokenSet.swift */ = {isa = PBXFileReference; lastKnownFileType = sourcecode.swift; path = TokenSet.swift; sourceTree = "<group>"; };
		A257F829251D98DD002CAA6E /* FluentUI-apple.xcassets */ = {isa = PBXFileReference; lastKnownFileType = folder.assetcatalog; name = "FluentUI-apple.xcassets"; path = "../apple/Resources/FluentUI-apple.xcassets"; sourceTree = "<group>"; };
		A257F82B251D98F3002CAA6E /* FluentUI-ios.xcassets */ = {isa = PBXFileReference; lastKnownFileType = folder.assetcatalog; name = "FluentUI-ios.xcassets"; path = "FluentUI/Resources/FluentUI-ios.xcassets"; sourceTree = "<group>"; };
		A5237ACA21DED7030040BF27 /* ResizingHandleView.swift */ = {isa = PBXFileReference; lastKnownFileType = sourcecode.swift; path = ResizingHandleView.swift; sourceTree = "<group>"; };
		A5237ACC21ED6CA70040BF27 /* DrawerShadowView.swift */ = {isa = PBXFileReference; lastKnownFileType = sourcecode.swift; path = DrawerShadowView.swift; sourceTree = "<group>"; };
		A52648DB2316F4F9003342A0 /* BarButtonItems.swift */ = {isa = PBXFileReference; lastKnownFileType = sourcecode.swift; path = BarButtonItems.swift; sourceTree = "<group>"; };
		A54D97D9217A5FC10072681A /* CALayer+Extensions.swift */ = {isa = PBXFileReference; lastKnownFileType = sourcecode.swift; path = "CALayer+Extensions.swift"; sourceTree = "<group>"; };
		A559BB7D212B6D100055E107 /* String+Extension.swift */ = {isa = PBXFileReference; lastKnownFileType = sourcecode.swift; path = "String+Extension.swift"; sourceTree = "<group>"; };
		A559BB80212B6FA40055E107 /* en */ = {isa = PBXFileReference; lastKnownFileType = text.plist.strings; name = en; path = en.lproj/Localizable.strings; sourceTree = "<group>"; };
		A559BB82212B7D870055E107 /* FluentUIFramework.swift */ = {isa = PBXFileReference; lastKnownFileType = sourcecode.swift; path = FluentUIFramework.swift; sourceTree = "<group>"; };
		A56CE7B522E68A7800AA77EE /* UIColor+Extensions.swift */ = {isa = PBXFileReference; lastKnownFileType = sourcecode.swift; path = "UIColor+Extensions.swift"; sourceTree = "<group>"; };
		A589F853211BA03200471C23 /* Label.swift */ = {isa = PBXFileReference; lastKnownFileType = sourcecode.swift; path = Label.swift; sourceTree = "<group>"; };
		A5961F9C218A254D00E2A506 /* PopupMenuController.swift */ = {isa = PBXFileReference; lastKnownFileType = sourcecode.swift; path = PopupMenuController.swift; sourceTree = "<group>"; };
		A5961F9E218A256B00E2A506 /* PopupMenuItem.swift */ = {isa = PBXFileReference; lastKnownFileType = sourcecode.swift; path = PopupMenuItem.swift; sourceTree = "<group>"; };
		A5961FA0218A25C400E2A506 /* PopupMenuSection.swift */ = {isa = PBXFileReference; lastKnownFileType = sourcecode.swift; path = PopupMenuSection.swift; sourceTree = "<group>"; };
		A5961FA2218A25D100E2A506 /* PopupMenuItemCell.swift */ = {isa = PBXFileReference; lastKnownFileType = sourcecode.swift; path = PopupMenuItemCell.swift; sourceTree = "<group>"; };
		A5961FA4218A260500E2A506 /* PopupMenuSectionHeaderView.swift */ = {isa = PBXFileReference; lastKnownFileType = sourcecode.swift; path = PopupMenuSectionHeaderView.swift; sourceTree = "<group>"; };
		A5961FA6218A2E4500E2A506 /* UIImage+Extensions.swift */ = {isa = PBXFileReference; lastKnownFileType = sourcecode.swift; path = "UIImage+Extensions.swift"; sourceTree = "<group>"; };
		A5B6617223A41E2900E801DD /* NotificationView.swift */ = {isa = PBXFileReference; lastKnownFileType = sourcecode.swift; path = NotificationView.swift; sourceTree = "<group>"; };
		A5B87AF0211BD4380038C37C /* UIFont+Extension.swift */ = {isa = PBXFileReference; lastKnownFileType = sourcecode.swift; path = "UIFont+Extension.swift"; sourceTree = "<group>"; };
		A5B87AF3211E16360038C37C /* DrawerController.swift */ = {isa = PBXFileReference; fileEncoding = 4; lastKnownFileType = sourcecode.swift; path = DrawerController.swift; sourceTree = "<group>"; };
		A5B87AF4211E16360038C37C /* DrawerTransitionAnimator.swift */ = {isa = PBXFileReference; fileEncoding = 4; lastKnownFileType = sourcecode.swift; path = DrawerTransitionAnimator.swift; sourceTree = "<group>"; };
		A5B87AF5211E16360038C37C /* DrawerPresentationController.swift */ = {isa = PBXFileReference; fileEncoding = 4; lastKnownFileType = sourcecode.swift; path = DrawerPresentationController.swift; sourceTree = "<group>"; };
		A5B87B01211E20B50038C37C /* UIScreen+Extension.swift */ = {isa = PBXFileReference; lastKnownFileType = sourcecode.swift; path = "UIScreen+Extension.swift"; sourceTree = "<group>"; };
		A5B87B03211E22B70038C37C /* DimmingView.swift */ = {isa = PBXFileReference; lastKnownFileType = sourcecode.swift; path = DimmingView.swift; sourceTree = "<group>"; };
		A5B87B05211E23650038C37C /* UIView+Extensions.swift */ = {isa = PBXFileReference; lastKnownFileType = sourcecode.swift; path = "UIView+Extensions.swift"; sourceTree = "<group>"; };
		A5CEC15420D980B20016922A /* FluentUI.h */ = {isa = PBXFileReference; lastKnownFileType = sourcecode.c.h; path = FluentUI.h; sourceTree = "<group>"; };
		A5CEC15A20D980B30016922A /* FluentUITests.xctest */ = {isa = PBXFileReference; explicitFileType = wrapper.cfbundle; includeInIndex = 0; path = FluentUITests.xctest; sourceTree = BUILT_PRODUCTS_DIR; };
		A5CEC15F20D980B30016922A /* FluentUITests.swift */ = {isa = PBXFileReference; lastKnownFileType = sourcecode.swift; path = FluentUITests.swift; sourceTree = "<group>"; };
		A5CEC16120D980B30016922A /* Info.plist */ = {isa = PBXFileReference; lastKnownFileType = text.plist.xml; path = Info.plist; sourceTree = "<group>"; };
		A5CEC16C20D98EE70016922A /* Colors.swift */ = {isa = PBXFileReference; lastKnownFileType = sourcecode.swift; path = Colors.swift; sourceTree = "<group>"; };
		A5CEC16E20D98F340016922A /* Fonts.swift */ = {isa = PBXFileReference; lastKnownFileType = sourcecode.swift; path = Fonts.swift; sourceTree = "<group>"; };
		A5DA88FC226FAA01000A8EA8 /* FluentUIResources-ios.bundle */ = {isa = PBXFileReference; explicitFileType = wrapper.cfbundle; includeInIndex = 0; path = "FluentUIResources-ios.bundle"; sourceTree = BUILT_PRODUCTS_DIR; };
		A5DA88FE226FAA01000A8EA8 /* Info.plist */ = {isa = PBXFileReference; lastKnownFileType = text.plist.xml; path = Info.plist; sourceTree = "<group>"; };
		A5DCA76321224026005F4CB7 /* Separator.swift */ = {isa = PBXFileReference; lastKnownFileType = sourcecode.swift; path = Separator.swift; sourceTree = "<group>"; };
		A5DF1EAC2213B26900CC741A /* en */ = {isa = PBXFileReference; lastKnownFileType = text.plist.stringsdict; name = en; path = en.lproj/Localizable.stringsdict; sourceTree = "<group>"; };
		B441478C228CDA130040E88E /* BooleanCell.swift */ = {isa = PBXFileReference; lastKnownFileType = sourcecode.swift; path = BooleanCell.swift; sourceTree = "<group>"; };
		B444D6B02181403C0002B4D4 /* UITableViewCell+Extension.swift */ = {isa = PBXFileReference; lastKnownFileType = sourcecode.swift; path = "UITableViewCell+Extension.swift"; sourceTree = "<group>"; };
		B444D6B52183A9740002B4D4 /* BadgeView.swift */ = {isa = PBXFileReference; lastKnownFileType = sourcecode.swift; path = BadgeView.swift; sourceTree = "<group>"; };
		B45EB78F219E310F008646A2 /* BadgeField.swift */ = {isa = PBXFileReference; lastKnownFileType = sourcecode.swift; path = BadgeField.swift; sourceTree = "<group>"; };
		B46D3F922151D95F0029772C /* PersonaCell.swift */ = {isa = PBXFileReference; lastKnownFileType = sourcecode.swift; path = PersonaCell.swift; sourceTree = "<group>"; };
		B46D3F9C215985AC0029772C /* PersonaListView.swift */ = {isa = PBXFileReference; lastKnownFileType = sourcecode.swift; path = PersonaListView.swift; sourceTree = "<group>"; };
		B47B58B722F8E5840078DE38 /* PeoplePicker.swift */ = {isa = PBXFileReference; lastKnownFileType = sourcecode.swift; path = PeoplePicker.swift; sourceTree = "<group>"; };
		B483323221CC71940022B4CC /* HUDView.swift */ = {isa = PBXFileReference; lastKnownFileType = sourcecode.swift; path = HUDView.swift; sourceTree = "<group>"; };
		B483323421DEA8D70022B4CC /* HUD.swift */ = {isa = PBXFileReference; lastKnownFileType = sourcecode.swift; path = HUD.swift; sourceTree = "<group>"; };
		B483323621DEB5A00022B4CC /* TouchForwardingView.swift */ = {isa = PBXFileReference; lastKnownFileType = sourcecode.swift; path = TouchForwardingView.swift; sourceTree = "<group>"; };
		B498141321E424920077B48D /* TableViewCell.swift */ = {isa = PBXFileReference; lastKnownFileType = sourcecode.swift; path = TableViewCell.swift; sourceTree = "<group>"; };
		B4A8BBCC21BF6D6900D5E3ED /* BadgeStringExtractor.swift */ = {isa = PBXFileReference; lastKnownFileType = sourcecode.swift; path = BadgeStringExtractor.swift; sourceTree = "<group>"; };
		B4BA27872319DC0D0001563C /* PersonaBadgeViewDataSource.swift */ = {isa = PBXFileReference; lastKnownFileType = sourcecode.swift; path = PersonaBadgeViewDataSource.swift; sourceTree = "<group>"; };
		B4E782C02176AD5E00A7DFCE /* ActionsCell.swift */ = {isa = PBXFileReference; lastKnownFileType = sourcecode.swift; path = ActionsCell.swift; sourceTree = "<group>"; };
		B4E782C221793AB200A7DFCE /* ActivityIndicatorCell.swift */ = {isa = PBXFileReference; lastKnownFileType = sourcecode.swift; path = ActivityIndicatorCell.swift; sourceTree = "<group>"; };
		B4E782C62179509A00A7DFCE /* CenteredLabelCell.swift */ = {isa = PBXFileReference; lastKnownFileType = sourcecode.swift; path = CenteredLabelCell.swift; sourceTree = "<group>"; };
		B4EF53C2215AF1AB00573E8F /* Persona.swift */ = {isa = PBXFileReference; lastKnownFileType = sourcecode.swift; path = Persona.swift; sourceTree = "<group>"; };
		B4EF66502294A664007FEAB0 /* TableViewHeaderFooterView.swift */ = {isa = PBXFileReference; lastKnownFileType = sourcecode.swift; path = TableViewHeaderFooterView.swift; sourceTree = "<group>"; };
		C0938E43235E8ED500256251 /* AnimationSynchronizer.swift */ = {isa = PBXFileReference; lastKnownFileType = sourcecode.swift; path = AnimationSynchronizer.swift; sourceTree = "<group>"; };
		C0A0D76B233AEF6C00F432FD /* ShimmerLinesView.swift */ = {isa = PBXFileReference; fileEncoding = 4; lastKnownFileType = sourcecode.swift; path = ShimmerLinesView.swift; sourceTree = "<group>"; };
		C0EAAEAC2347E1DF00C7244E /* ShimmerView.swift */ = {isa = PBXFileReference; lastKnownFileType = sourcecode.swift; path = ShimmerView.swift; sourceTree = "<group>"; };
		C708B04B260A8696007190FA /* SegmentItem.swift */ = {isa = PBXFileReference; lastKnownFileType = sourcecode.swift; path = SegmentItem.swift; sourceTree = "<group>"; };
		C708B055260A86FA007190FA /* SegmentPillButton.swift */ = {isa = PBXFileReference; lastKnownFileType = sourcecode.swift; path = SegmentPillButton.swift; sourceTree = "<group>"; };
		C7752C7B2790C1F40012F860 /* FluentUILib_release.xcconfig */ = {isa = PBXFileReference; lastKnownFileType = text.xcconfig; path = FluentUILib_release.xcconfig; sourceTree = "<group>"; };
		C7752C7C2790C1F40012F860 /* FluentUILib_debug.xcconfig */ = {isa = PBXFileReference; lastKnownFileType = text.xcconfig; path = FluentUILib_debug.xcconfig; sourceTree = "<group>"; };
		C77A04B625F03DD1001B3EB6 /* String+Date.swift */ = {isa = PBXFileReference; lastKnownFileType = sourcecode.swift; path = "String+Date.swift"; sourceTree = "<group>"; };
		C77A04EC25F046EB001B3EB6 /* Date+CellFileAccessoryView.swift */ = {isa = PBXFileReference; lastKnownFileType = sourcecode.swift; path = "Date+CellFileAccessoryView.swift"; sourceTree = "<group>"; };
		CCC18C2B2501B22F00BE830E /* CardView.swift */ = {isa = PBXFileReference; lastKnownFileType = sourcecode.swift; path = CardView.swift; sourceTree = "<group>"; };
		D6F4098827470E7F001B80D4 /* PillButtonTokens.swift */ = {isa = PBXFileReference; fileEncoding = 4; lastKnownFileType = sourcecode.swift; path = PillButtonTokens.swift; sourceTree = "<group>"; };
		D6F4098E274F1A1C001B80D4 /* PillButtonBarTokens.swift */ = {isa = PBXFileReference; fileEncoding = 4; lastKnownFileType = sourcecode.swift; path = PillButtonBarTokens.swift; sourceTree = "<group>"; };
		EC02A5F227472EF400E81B3E /* DividerTokens.swift */ = {isa = PBXFileReference; lastKnownFileType = sourcecode.swift; path = DividerTokens.swift; sourceTree = "<group>"; };
		EC02A5F4274DD19500E81B3E /* MSFDivider.swift */ = {isa = PBXFileReference; lastKnownFileType = sourcecode.swift; path = MSFDivider.swift; sourceTree = "<group>"; };
		EC5982D727BF348700FD048D /* MSFAvatar.swift */ = {isa = PBXFileReference; lastKnownFileType = sourcecode.swift; path = MSFAvatar.swift; sourceTree = "<group>"; };
		EC5982D927C703ED00FD048D /* CircleCutout.swift */ = {isa = PBXFileReference; lastKnownFileType = sourcecode.swift; path = CircleCutout.swift; sourceTree = "<group>"; };
		EC5982DB27CEC02100FD048D /* DrawerTokens.swift */ = {isa = PBXFileReference; lastKnownFileType = sourcecode.swift; path = DrawerTokens.swift; sourceTree = "<group>"; };
		EC5982DD27D2EA6100FD048D /* SegmentedControlTokens.swift */ = {isa = PBXFileReference; lastKnownFileType = sourcecode.swift; path = SegmentedControlTokens.swift; sourceTree = "<group>"; };
		EC6A71E9273DBA520076A586 /* Divider.swift */ = {isa = PBXFileReference; lastKnownFileType = sourcecode.swift; path = Divider.swift; sourceTree = "<group>"; };
		ECA92183279A177D00B66117 /* DividerModifiers.swift */ = {isa = PBXFileReference; lastKnownFileType = sourcecode.swift; path = DividerModifiers.swift; sourceTree = "<group>"; };
		ECA9218527A3301C00B66117 /* MSFAvatarGroup.swift */ = {isa = PBXFileReference; lastKnownFileType = sourcecode.swift; path = MSFAvatarGroup.swift; sourceTree = "<group>"; };
		ECA9218927A33A2D00B66117 /* AvatarGroupModifiers.swift */ = {isa = PBXFileReference; lastKnownFileType = sourcecode.swift; path = AvatarGroupModifiers.swift; sourceTree = "<group>"; };
		ECA921C527B5D10A00B66117 /* ButtonDynamicColors.swift */ = {isa = PBXFileReference; lastKnownFileType = sourcecode.swift; path = ButtonDynamicColors.swift; sourceTree = "<group>"; };
		ECEBA8FB25EDF3380048EE24 /* SegmentedControl.swift */ = {isa = PBXFileReference; fileEncoding = 4; lastKnownFileType = sourcecode.swift; path = SegmentedControl.swift; sourceTree = "<group>"; };
		FC414E1E258876FB00069E73 /* CommandBar.swift */ = {isa = PBXFileReference; lastKnownFileType = sourcecode.swift; path = CommandBar.swift; sourceTree = "<group>"; };
		FC414E242588798000069E73 /* CommandBarButtonGroupView.swift */ = {isa = PBXFileReference; lastKnownFileType = sourcecode.swift; path = CommandBarButtonGroupView.swift; sourceTree = "<group>"; };
		FC414E2A25887A4B00069E73 /* CommandBarButton.swift */ = {isa = PBXFileReference; lastKnownFileType = sourcecode.swift; path = CommandBarButton.swift; sourceTree = "<group>"; };
		FC414E4E2588B65C00069E73 /* CommandBarItem.swift */ = {isa = PBXFileReference; lastKnownFileType = sourcecode.swift; path = CommandBarItem.swift; sourceTree = "<group>"; };
		FD053A342224CA33009B6378 /* DatePickerControllerTests.swift */ = {isa = PBXFileReference; lastKnownFileType = sourcecode.swift; path = DatePickerControllerTests.swift; sourceTree = "<group>"; };
		FD0D29D52151A3D700E8655E /* CardPresenterNavigationController.swift */ = {isa = PBXFileReference; lastKnownFileType = sourcecode.swift; path = CardPresenterNavigationController.swift; sourceTree = "<group>"; };
		FD1FAE1A2272464B00A5DBA4 /* GenericDateTimePicker.swift */ = {isa = PBXFileReference; lastKnownFileType = sourcecode.swift; path = GenericDateTimePicker.swift; sourceTree = "<group>"; };
		FD256C5A2183B90B00EC9588 /* DatePickerSelectionManager.swift */ = {isa = PBXFileReference; lastKnownFileType = sourcecode.swift; path = DatePickerSelectionManager.swift; sourceTree = "<group>"; };
		FD41C86E22DD13230086F899 /* ContentScrollViewTraits.swift */ = {isa = PBXFileReference; fileEncoding = 4; lastKnownFileType = sourcecode.swift; path = ContentScrollViewTraits.swift; sourceTree = "<group>"; };
		FD41C87022DD13230086F899 /* ShyHeaderController.swift */ = {isa = PBXFileReference; fileEncoding = 4; lastKnownFileType = sourcecode.swift; path = ShyHeaderController.swift; sourceTree = "<group>"; };
		FD41C87122DD13230086F899 /* ShyHeaderView.swift */ = {isa = PBXFileReference; fileEncoding = 4; lastKnownFileType = sourcecode.swift; path = ShyHeaderView.swift; sourceTree = "<group>"; };
		FD41C87A22DD13230086F899 /* LargeTitleView.swift */ = {isa = PBXFileReference; fileEncoding = 4; lastKnownFileType = sourcecode.swift; path = LargeTitleView.swift; sourceTree = "<group>"; };
		FD41C87B22DD13230086F899 /* NavigationBar.swift */ = {isa = PBXFileReference; fileEncoding = 4; lastKnownFileType = sourcecode.swift; path = NavigationBar.swift; sourceTree = "<group>"; };
		FD41C87E22DD13230086F899 /* SearchBar.swift */ = {isa = PBXFileReference; fileEncoding = 4; lastKnownFileType = sourcecode.swift; path = SearchBar.swift; sourceTree = "<group>"; };
		FD41C87F22DD13230086F899 /* NavigationController.swift */ = {isa = PBXFileReference; fileEncoding = 4; lastKnownFileType = sourcecode.swift; path = NavigationController.swift; sourceTree = "<group>"; };
		FD41C88022DD13230086F899 /* NavigationAnimator.swift */ = {isa = PBXFileReference; fileEncoding = 4; lastKnownFileType = sourcecode.swift; path = NavigationAnimator.swift; sourceTree = "<group>"; };
		FD41C8B122DD3BB70086F899 /* UIScrollView+Extensions.swift */ = {isa = PBXFileReference; lastKnownFileType = sourcecode.swift; path = "UIScrollView+Extensions.swift"; sourceTree = "<group>"; };
		FD41C8B422DD3EA20086F899 /* NSLayoutConstraint+Extensions.swift */ = {isa = PBXFileReference; lastKnownFileType = sourcecode.swift; path = "NSLayoutConstraint+Extensions.swift"; sourceTree = "<group>"; };
		FD41C8BD22DD47120086F899 /* UINavigationItem+Navigation.swift */ = {isa = PBXFileReference; lastKnownFileType = sourcecode.swift; path = "UINavigationItem+Navigation.swift"; sourceTree = "<group>"; };
		FD4F2A1A2148937100C437D6 /* PageCardPresenterController.swift */ = {isa = PBXFileReference; lastKnownFileType = sourcecode.swift; path = PageCardPresenterController.swift; sourceTree = "<group>"; };
		FD4F2A1F214AE20400C437D6 /* DatePickerController.swift */ = {isa = PBXFileReference; fileEncoding = 4; lastKnownFileType = sourcecode.swift; path = DatePickerController.swift; sourceTree = "<group>"; };
		FD599D0121348439008845EE /* CalendarView.swift */ = {isa = PBXFileReference; lastKnownFileType = sourcecode.swift; path = CalendarView.swift; sourceTree = "<group>"; };
		FD599D052134A682008845EE /* AccessibleViewDelegate.swift */ = {isa = PBXFileReference; fileEncoding = 4; lastKnownFileType = sourcecode.swift; path = AccessibleViewDelegate.swift; sourceTree = "<group>"; };
		FD599D072134AB0E008845EE /* CalendarViewWeekdayHeadingView.swift */ = {isa = PBXFileReference; fileEncoding = 4; lastKnownFileType = sourcecode.swift; path = CalendarViewWeekdayHeadingView.swift; sourceTree = "<group>"; };
		FD599D092134AB15008845EE /* CalendarViewLayout.swift */ = {isa = PBXFileReference; fileEncoding = 4; lastKnownFileType = sourcecode.swift; path = CalendarViewLayout.swift; sourceTree = "<group>"; };
		FD599D0B2134AB1E008845EE /* CalendarViewDataSource.swift */ = {isa = PBXFileReference; fileEncoding = 4; lastKnownFileType = sourcecode.swift; path = CalendarViewDataSource.swift; sourceTree = "<group>"; };
		FD5ADBF32190CDC80005A9AF /* DateTimePickerController.swift */ = {isa = PBXFileReference; lastKnownFileType = sourcecode.swift; path = DateTimePickerController.swift; sourceTree = "<group>"; };
		FD5BBE3A214B2F44008964B4 /* Date+Extensions.swift */ = {isa = PBXFileReference; lastKnownFileType = sourcecode.swift; path = "Date+Extensions.swift"; sourceTree = "<group>"; };
		FD5BBE40214C6AF3008964B4 /* TwoLineTitleView.swift */ = {isa = PBXFileReference; lastKnownFileType = sourcecode.swift; path = TwoLineTitleView.swift; sourceTree = "<group>"; };
		FD5BBE42214C73CE008964B4 /* EasyTapButton.swift */ = {isa = PBXFileReference; lastKnownFileType = sourcecode.swift; path = EasyTapButton.swift; sourceTree = "<group>"; };
		FD7254E82147059D002F4069 /* Calendar+Extensions.swift */ = {isa = PBXFileReference; fileEncoding = 4; lastKnownFileType = sourcecode.swift; path = "Calendar+Extensions.swift"; sourceTree = "<group>"; };
		FD777528219E3F6C00033D58 /* DayOfMonth.swift */ = {isa = PBXFileReference; lastKnownFileType = sourcecode.swift; path = DayOfMonth.swift; sourceTree = "<group>"; };
		FD77752A219E455A00033D58 /* AccessibilityContainerView.swift */ = {isa = PBXFileReference; lastKnownFileType = sourcecode.swift; path = AccessibilityContainerView.swift; sourceTree = "<group>"; };
		FD77752C219E62E100033D58 /* DateTimePickerViewLayout.swift */ = {isa = PBXFileReference; lastKnownFileType = sourcecode.swift; path = DateTimePickerViewLayout.swift; sourceTree = "<group>"; };
		FD77752F21A490BA00033D58 /* DateTimePicker.swift */ = {isa = PBXFileReference; lastKnownFileType = sourcecode.swift; path = DateTimePicker.swift; sourceTree = "<group>"; };
		FD7DF05B21FA7F5000857267 /* Tooltip.swift */ = {isa = PBXFileReference; lastKnownFileType = sourcecode.swift; path = Tooltip.swift; sourceTree = "<group>"; };
		FD7DF05D21FA7FC100857267 /* TooltipView.swift */ = {isa = PBXFileReference; lastKnownFileType = sourcecode.swift; path = TooltipView.swift; sourceTree = "<group>"; };
		FD7DF05F21FA83C900857267 /* TooltipPositionController.swift */ = {isa = PBXFileReference; lastKnownFileType = sourcecode.swift; path = TooltipPositionController.swift; sourceTree = "<group>"; };
		FD8D26422253FF330078E1D3 /* ar */ = {isa = PBXFileReference; lastKnownFileType = text.plist.strings; name = ar; path = ar.lproj/Localizable.strings; sourceTree = "<group>"; };
		FD8D26432253FF330078E1D3 /* ar */ = {isa = PBXFileReference; lastKnownFileType = text.plist.stringsdict; name = ar; path = ar.lproj/Localizable.stringsdict; sourceTree = "<group>"; };
		FD8D26442253FF3E0078E1D3 /* ca */ = {isa = PBXFileReference; lastKnownFileType = text.plist.strings; name = ca; path = ca.lproj/Localizable.strings; sourceTree = "<group>"; };
		FD8D26452253FF3F0078E1D3 /* ca */ = {isa = PBXFileReference; lastKnownFileType = text.plist.stringsdict; name = ca; path = ca.lproj/Localizable.stringsdict; sourceTree = "<group>"; };
		FD8D26462253FF470078E1D3 /* cs */ = {isa = PBXFileReference; lastKnownFileType = text.plist.strings; name = cs; path = cs.lproj/Localizable.strings; sourceTree = "<group>"; };
		FD8D26472253FF470078E1D3 /* cs */ = {isa = PBXFileReference; lastKnownFileType = text.plist.stringsdict; name = cs; path = cs.lproj/Localizable.stringsdict; sourceTree = "<group>"; };
		FD8D26482253FF4F0078E1D3 /* da */ = {isa = PBXFileReference; lastKnownFileType = text.plist.strings; name = da; path = da.lproj/Localizable.strings; sourceTree = "<group>"; };
		FD8D26492253FF500078E1D3 /* da */ = {isa = PBXFileReference; lastKnownFileType = text.plist.stringsdict; name = da; path = da.lproj/Localizable.stringsdict; sourceTree = "<group>"; };
		FD8D264A2254013E0078E1D3 /* de */ = {isa = PBXFileReference; lastKnownFileType = text.plist.strings; name = de; path = de.lproj/Localizable.strings; sourceTree = "<group>"; };
		FD8D264B2254013E0078E1D3 /* de */ = {isa = PBXFileReference; lastKnownFileType = text.plist.stringsdict; name = de; path = de.lproj/Localizable.stringsdict; sourceTree = "<group>"; };
		FD8D264C225401660078E1D3 /* el */ = {isa = PBXFileReference; lastKnownFileType = text.plist.strings; name = el; path = el.lproj/Localizable.strings; sourceTree = "<group>"; };
		FD8D264D225401660078E1D3 /* el */ = {isa = PBXFileReference; lastKnownFileType = text.plist.stringsdict; name = el; path = el.lproj/Localizable.stringsdict; sourceTree = "<group>"; };
		FD8D264E225401880078E1D3 /* en-GB */ = {isa = PBXFileReference; lastKnownFileType = text.plist.strings; name = "en-GB"; path = "en-GB.lproj/Localizable.strings"; sourceTree = "<group>"; };
		FD8D264F225401880078E1D3 /* en-GB */ = {isa = PBXFileReference; lastKnownFileType = text.plist.stringsdict; name = "en-GB"; path = "en-GB.lproj/Localizable.stringsdict"; sourceTree = "<group>"; };
		FD8D2650225401A10078E1D3 /* es-MX */ = {isa = PBXFileReference; lastKnownFileType = text.plist.strings; name = "es-MX"; path = "es-MX.lproj/Localizable.strings"; sourceTree = "<group>"; };
		FD8D2651225401A10078E1D3 /* es-MX */ = {isa = PBXFileReference; lastKnownFileType = text.plist.stringsdict; name = "es-MX"; path = "es-MX.lproj/Localizable.stringsdict"; sourceTree = "<group>"; };
		FD8D2652225401AA0078E1D3 /* es */ = {isa = PBXFileReference; lastKnownFileType = text.plist.strings; name = es; path = es.lproj/Localizable.strings; sourceTree = "<group>"; };
		FD8D2653225401AA0078E1D3 /* es */ = {isa = PBXFileReference; lastKnownFileType = text.plist.stringsdict; name = es; path = es.lproj/Localizable.stringsdict; sourceTree = "<group>"; };
		FD8D2654225401B90078E1D3 /* fi */ = {isa = PBXFileReference; lastKnownFileType = text.plist.strings; name = fi; path = fi.lproj/Localizable.strings; sourceTree = "<group>"; };
		FD8D2655225401B90078E1D3 /* fi */ = {isa = PBXFileReference; lastKnownFileType = text.plist.stringsdict; name = fi; path = fi.lproj/Localizable.stringsdict; sourceTree = "<group>"; };
		FD8D2656225401C10078E1D3 /* fr */ = {isa = PBXFileReference; lastKnownFileType = text.plist.strings; name = fr; path = fr.lproj/Localizable.strings; sourceTree = "<group>"; };
		FD8D2657225401C20078E1D3 /* fr */ = {isa = PBXFileReference; lastKnownFileType = text.plist.stringsdict; name = fr; path = fr.lproj/Localizable.stringsdict; sourceTree = "<group>"; };
		FD8D2658225401CD0078E1D3 /* he */ = {isa = PBXFileReference; lastKnownFileType = text.plist.strings; name = he; path = he.lproj/Localizable.strings; sourceTree = "<group>"; };
		FD8D2659225401CD0078E1D3 /* he */ = {isa = PBXFileReference; lastKnownFileType = text.plist.stringsdict; name = he; path = he.lproj/Localizable.stringsdict; sourceTree = "<group>"; };
		FD8D265A225401D90078E1D3 /* hi */ = {isa = PBXFileReference; lastKnownFileType = text.plist.strings; name = hi; path = hi.lproj/Localizable.strings; sourceTree = "<group>"; };
		FD8D265B225401D90078E1D3 /* hi */ = {isa = PBXFileReference; lastKnownFileType = text.plist.stringsdict; name = hi; path = hi.lproj/Localizable.stringsdict; sourceTree = "<group>"; };
		FD8D265C225401E50078E1D3 /* hr */ = {isa = PBXFileReference; lastKnownFileType = text.plist.strings; name = hr; path = hr.lproj/Localizable.strings; sourceTree = "<group>"; };
		FD8D265D225401E50078E1D3 /* hr */ = {isa = PBXFileReference; lastKnownFileType = text.plist.stringsdict; name = hr; path = hr.lproj/Localizable.stringsdict; sourceTree = "<group>"; };
		FD8D265E225401F20078E1D3 /* hu */ = {isa = PBXFileReference; lastKnownFileType = text.plist.strings; name = hu; path = hu.lproj/Localizable.strings; sourceTree = "<group>"; };
		FD8D265F225401F30078E1D3 /* hu */ = {isa = PBXFileReference; lastKnownFileType = text.plist.stringsdict; name = hu; path = hu.lproj/Localizable.stringsdict; sourceTree = "<group>"; };
		FD8D2660225401FA0078E1D3 /* id */ = {isa = PBXFileReference; lastKnownFileType = text.plist.strings; name = id; path = id.lproj/Localizable.strings; sourceTree = "<group>"; };
		FD8D2661225401FB0078E1D3 /* id */ = {isa = PBXFileReference; lastKnownFileType = text.plist.stringsdict; name = id; path = id.lproj/Localizable.stringsdict; sourceTree = "<group>"; };
		FD8D2662225402020078E1D3 /* it */ = {isa = PBXFileReference; lastKnownFileType = text.plist.strings; name = it; path = it.lproj/Localizable.strings; sourceTree = "<group>"; };
		FD8D2663225402030078E1D3 /* it */ = {isa = PBXFileReference; lastKnownFileType = text.plist.stringsdict; name = it; path = it.lproj/Localizable.stringsdict; sourceTree = "<group>"; };
		FD8D26642254020E0078E1D3 /* ja */ = {isa = PBXFileReference; lastKnownFileType = text.plist.strings; name = ja; path = ja.lproj/Localizable.strings; sourceTree = "<group>"; };
		FD8D26652254020E0078E1D3 /* ja */ = {isa = PBXFileReference; lastKnownFileType = text.plist.stringsdict; name = ja; path = ja.lproj/Localizable.stringsdict; sourceTree = "<group>"; };
		FD8D2666225402160078E1D3 /* ko */ = {isa = PBXFileReference; lastKnownFileType = text.plist.strings; name = ko; path = ko.lproj/Localizable.strings; sourceTree = "<group>"; };
		FD8D2667225402160078E1D3 /* ko */ = {isa = PBXFileReference; lastKnownFileType = text.plist.stringsdict; name = ko; path = ko.lproj/Localizable.stringsdict; sourceTree = "<group>"; };
		FD8D26682254021D0078E1D3 /* ms */ = {isa = PBXFileReference; lastKnownFileType = text.plist.strings; name = ms; path = ms.lproj/Localizable.strings; sourceTree = "<group>"; };
		FD8D26692254021E0078E1D3 /* ms */ = {isa = PBXFileReference; lastKnownFileType = text.plist.stringsdict; name = ms; path = ms.lproj/Localizable.stringsdict; sourceTree = "<group>"; };
		FD8D266A2254022E0078E1D3 /* nb-NO */ = {isa = PBXFileReference; lastKnownFileType = text.plist.strings; name = "nb-NO"; path = "nb-NO.lproj/Localizable.strings"; sourceTree = "<group>"; };
		FD8D266B2254022E0078E1D3 /* nb-NO */ = {isa = PBXFileReference; lastKnownFileType = text.plist.stringsdict; name = "nb-NO"; path = "nb-NO.lproj/Localizable.stringsdict"; sourceTree = "<group>"; };
		FD8D266C225402DC0078E1D3 /* nl */ = {isa = PBXFileReference; lastKnownFileType = text.plist.strings; name = nl; path = nl.lproj/Localizable.strings; sourceTree = "<group>"; };
		FD8D266D225402DC0078E1D3 /* nl */ = {isa = PBXFileReference; lastKnownFileType = text.plist.stringsdict; name = nl; path = nl.lproj/Localizable.stringsdict; sourceTree = "<group>"; };
		FD8D266E225402E60078E1D3 /* pl */ = {isa = PBXFileReference; lastKnownFileType = text.plist.strings; name = pl; path = pl.lproj/Localizable.strings; sourceTree = "<group>"; };
		FD8D266F225402E60078E1D3 /* pl */ = {isa = PBXFileReference; lastKnownFileType = text.plist.stringsdict; name = pl; path = pl.lproj/Localizable.stringsdict; sourceTree = "<group>"; };
		FD8D2670225402F00078E1D3 /* pt-BR */ = {isa = PBXFileReference; lastKnownFileType = text.plist.strings; name = "pt-BR"; path = "pt-BR.lproj/Localizable.strings"; sourceTree = "<group>"; };
		FD8D2671225402F10078E1D3 /* pt-BR */ = {isa = PBXFileReference; lastKnownFileType = text.plist.stringsdict; name = "pt-BR"; path = "pt-BR.lproj/Localizable.stringsdict"; sourceTree = "<group>"; };
		FD8D2672225402F60078E1D3 /* pt-PT */ = {isa = PBXFileReference; lastKnownFileType = text.plist.strings; name = "pt-PT"; path = "pt-PT.lproj/Localizable.strings"; sourceTree = "<group>"; };
		FD8D2673225402F60078E1D3 /* pt-PT */ = {isa = PBXFileReference; lastKnownFileType = text.plist.stringsdict; name = "pt-PT"; path = "pt-PT.lproj/Localizable.stringsdict"; sourceTree = "<group>"; };
		FD8D2674225403000078E1D3 /* ro */ = {isa = PBXFileReference; lastKnownFileType = text.plist.strings; name = ro; path = ro.lproj/Localizable.strings; sourceTree = "<group>"; };
		FD8D2675225403000078E1D3 /* ro */ = {isa = PBXFileReference; lastKnownFileType = text.plist.stringsdict; name = ro; path = ro.lproj/Localizable.stringsdict; sourceTree = "<group>"; };
		FD8D2676225403070078E1D3 /* ru */ = {isa = PBXFileReference; lastKnownFileType = text.plist.strings; name = ru; path = ru.lproj/Localizable.strings; sourceTree = "<group>"; };
		FD8D2677225403070078E1D3 /* ru */ = {isa = PBXFileReference; lastKnownFileType = text.plist.stringsdict; name = ru; path = ru.lproj/Localizable.stringsdict; sourceTree = "<group>"; };
		FD8D26782254030E0078E1D3 /* sk */ = {isa = PBXFileReference; lastKnownFileType = text.plist.strings; name = sk; path = sk.lproj/Localizable.strings; sourceTree = "<group>"; };
		FD8D26792254030E0078E1D3 /* sk */ = {isa = PBXFileReference; lastKnownFileType = text.plist.stringsdict; name = sk; path = sk.lproj/Localizable.stringsdict; sourceTree = "<group>"; };
		FD8D267A225403160078E1D3 /* sv */ = {isa = PBXFileReference; lastKnownFileType = text.plist.strings; name = sv; path = sv.lproj/Localizable.strings; sourceTree = "<group>"; };
		FD8D267B225403160078E1D3 /* sv */ = {isa = PBXFileReference; lastKnownFileType = text.plist.stringsdict; name = sv; path = sv.lproj/Localizable.stringsdict; sourceTree = "<group>"; };
		FD8D267C2254031B0078E1D3 /* th */ = {isa = PBXFileReference; lastKnownFileType = text.plist.strings; name = th; path = th.lproj/Localizable.strings; sourceTree = "<group>"; };
		FD8D267D2254031B0078E1D3 /* th */ = {isa = PBXFileReference; lastKnownFileType = text.plist.stringsdict; name = th; path = th.lproj/Localizable.stringsdict; sourceTree = "<group>"; };
		FD8D267E225403210078E1D3 /* tr */ = {isa = PBXFileReference; lastKnownFileType = text.plist.strings; name = tr; path = tr.lproj/Localizable.strings; sourceTree = "<group>"; };
		FD8D267F225403220078E1D3 /* tr */ = {isa = PBXFileReference; lastKnownFileType = text.plist.stringsdict; name = tr; path = tr.lproj/Localizable.stringsdict; sourceTree = "<group>"; };
		FD8D2680225403290078E1D3 /* uk */ = {isa = PBXFileReference; lastKnownFileType = text.plist.strings; name = uk; path = uk.lproj/Localizable.strings; sourceTree = "<group>"; };
		FD8D26812254032A0078E1D3 /* uk */ = {isa = PBXFileReference; lastKnownFileType = text.plist.stringsdict; name = uk; path = uk.lproj/Localizable.stringsdict; sourceTree = "<group>"; };
		FD8D2682225403300078E1D3 /* vi */ = {isa = PBXFileReference; lastKnownFileType = text.plist.strings; name = vi; path = vi.lproj/Localizable.strings; sourceTree = "<group>"; };
		FD8D2683225403300078E1D3 /* vi */ = {isa = PBXFileReference; lastKnownFileType = text.plist.stringsdict; name = vi; path = vi.lproj/Localizable.stringsdict; sourceTree = "<group>"; };
		FD8D2684225403360078E1D3 /* zh-Hans */ = {isa = PBXFileReference; lastKnownFileType = text.plist.strings; name = "zh-Hans"; path = "zh-Hans.lproj/Localizable.strings"; sourceTree = "<group>"; };
		FD8D2685225403360078E1D3 /* zh-Hans */ = {isa = PBXFileReference; lastKnownFileType = text.plist.stringsdict; name = "zh-Hans"; path = "zh-Hans.lproj/Localizable.stringsdict"; sourceTree = "<group>"; };
		FD8D26862254033B0078E1D3 /* zh-Hant */ = {isa = PBXFileReference; lastKnownFileType = text.plist.strings; name = "zh-Hant"; path = "zh-Hant.lproj/Localizable.strings"; sourceTree = "<group>"; };
		FD8D26872254033B0078E1D3 /* zh-Hant */ = {isa = PBXFileReference; lastKnownFileType = text.plist.stringsdict; name = "zh-Hant"; path = "zh-Hant.lproj/Localizable.stringsdict"; sourceTree = "<group>"; };
		FD9758062191118D00B67319 /* DateTimePickerView.swift */ = {isa = PBXFileReference; fileEncoding = 4; lastKnownFileType = sourcecode.swift; path = DateTimePickerView.swift; sourceTree = "<group>"; };
		FD9758072191118E00B67319 /* DateTimePickerViewDataSource.swift */ = {isa = PBXFileReference; fileEncoding = 4; lastKnownFileType = sourcecode.swift; path = DateTimePickerViewDataSource.swift; sourceTree = "<group>"; };
		FD9758082191118E00B67319 /* DateTimePickerViewComponentTableView.swift */ = {isa = PBXFileReference; fileEncoding = 4; lastKnownFileType = sourcecode.swift; path = DateTimePickerViewComponentTableView.swift; sourceTree = "<group>"; };
		FD9758092191118E00B67319 /* DateTimePickerViewComponent.swift */ = {isa = PBXFileReference; fileEncoding = 4; lastKnownFileType = sourcecode.swift; path = DateTimePickerViewComponent.swift; sourceTree = "<group>"; };
		FD97580A2191118E00B67319 /* DateTimePickerViewComponentCell.swift */ = {isa = PBXFileReference; fileEncoding = 4; lastKnownFileType = sourcecode.swift; path = DateTimePickerViewComponentCell.swift; sourceTree = "<group>"; };
		FD9A5C862179464F00D224D9 /* DateComponents+Extensions.swift */ = {isa = PBXFileReference; lastKnownFileType = sourcecode.swift; path = "DateComponents+Extensions.swift"; sourceTree = "<group>"; };
		FD9DA7B4232C33A80013E41B /* UIViewController+Navigation.swift */ = {isa = PBXFileReference; fileEncoding = 4; lastKnownFileType = sourcecode.swift; path = "UIViewController+Navigation.swift"; sourceTree = "<group>"; };
		FDA1AF8B21484625001AE720 /* BlurringView.swift */ = {isa = PBXFileReference; fileEncoding = 4; lastKnownFileType = sourcecode.swift; path = BlurringView.swift; sourceTree = "<group>"; };
		FDA1AF90214871B5001AE720 /* CardTransitionAnimator.swift */ = {isa = PBXFileReference; lastKnownFileType = sourcecode.swift; path = CardTransitionAnimator.swift; sourceTree = "<group>"; };
		FDA1AF9221487225001AE720 /* CardPresentationController.swift */ = {isa = PBXFileReference; lastKnownFileType = sourcecode.swift; path = CardPresentationController.swift; sourceTree = "<group>"; };
		FDD454ED21405B390006E84E /* DotView.swift */ = {isa = PBXFileReference; lastKnownFileType = sourcecode.swift; path = DotView.swift; sourceTree = "<group>"; };
		FDF41ED82141A02200EC527C /* CalendarConfiguration.swift */ = {isa = PBXFileReference; lastKnownFileType = sourcecode.swift; path = CalendarConfiguration.swift; sourceTree = "<group>"; };
		FDFB8AEA21361C950046850A /* CalendarViewMonthBannerView.swift */ = {isa = PBXFileReference; fileEncoding = 4; lastKnownFileType = sourcecode.swift; path = CalendarViewMonthBannerView.swift; sourceTree = "<group>"; };
		FDFB8AEC21361C9D0046850A /* CalendarViewDayTodayCell.swift */ = {isa = PBXFileReference; fileEncoding = 4; lastKnownFileType = sourcecode.swift; path = CalendarViewDayTodayCell.swift; sourceTree = "<group>"; };
		FDFB8AED21361C9D0046850A /* CalendarViewDayMonthCell.swift */ = {isa = PBXFileReference; fileEncoding = 4; lastKnownFileType = sourcecode.swift; path = CalendarViewDayMonthCell.swift; sourceTree = "<group>"; };
		FDFB8AEE21361C9D0046850A /* CalendarViewDayCell.swift */ = {isa = PBXFileReference; fileEncoding = 4; lastKnownFileType = sourcecode.swift; path = CalendarViewDayCell.swift; sourceTree = "<group>"; };
		FDFB8AEF21361C9D0046850A /* CalendarViewDayMonthYearCell.swift */ = {isa = PBXFileReference; fileEncoding = 4; lastKnownFileType = sourcecode.swift; path = CalendarViewDayMonthYearCell.swift; sourceTree = "<group>"; };
/* End PBXFileReference section */

/* Begin PBXFrameworksBuildPhase section */
		A5CEC15720D980B30016922A /* Frameworks */ = {
			isa = PBXFrameworksBuildPhase;
			buildActionMask = 2147483647;
			files = (
				923DF2E72712B6AB00637646 /* libFluentUI.a in Frameworks */,
			);
			runOnlyForDeploymentPostprocessing = 0;
		};
/* End PBXFrameworksBuildPhase section */

/* Begin PBXGroup section */
		0AA8741326001F0500D47421 /* Persona */ = {
			isa = PBXGroup;
			children = (
				0AA874142600237A00D47421 /* PersonaView.swift */,
				0ACD82172620453B0035CD9F /* PersonaViewTokens.swift */,
				0AC8A8B127C72D4600D9FAF5 /* MSFPersonaView.swift */,
			);
			path = Persona;
			sourceTree = "<group>";
		};
		1168630122E131A20088B302 /* Tab Bar */ = {
			isa = PBXGroup;
			children = (
				7D0931C224AAAC8C0072458A /* SideTabBar.swift */,
				118D9847230BBA2300BC0B72 /* TabBarItem.swift */,
				1168630222E131CF0088B302 /* TabBarItemView.swift */,
				1168630322E131CF0088B302 /* TabBarView.swift */,
			);
			path = "Tab Bar";
			sourceTree = "<group>";
		};
		497DC2D62418585D008D86F8 /* Pill Button Bar */ = {
			isa = PBXGroup;
			children = (
				497DC2D824185885008D86F8 /* PillButton.swift */,
				497DC2D724185885008D86F8 /* PillButtonBar.swift */,
				D6F4098E274F1A1C001B80D4 /* PillButtonBarTokens.swift */,
				D6F4098827470E7F001B80D4 /* PillButtonTokens.swift */,
				86AF4F7425AFC746005D4253 /* PillButtonStyle.swift */,
			);
			path = "Pill Button Bar";
			sourceTree = "<group>";
		};
		4BA9B8B5279F2940007536F5 /* Notification */ = {
			isa = PBXGroup;
			children = (
				4BBD651E2755FD9500A8B09E /* MSFNotificationView.swift */,
				43488C44270FAD0200124C71 /* NotificationView_SwiftUI.swift */,
			);
			path = Notification;
			sourceTree = "<group>";
		};
		5306074E26A1E6A4002D49CF /* AvatarGroup */ = {
			isa = PBXGroup;
			children = (
				5306075126A1E6A4002D49CF /* AvatarGroup.swift */,
				ECA9218927A33A2D00B66117 /* AvatarGroupModifiers.swift */,
				ECA9218527A3301C00B66117 /* MSFAvatarGroup.swift */,
				5306074F26A1E6A4002D49CF /* AvatarGroupTokens.swift */,
			);
			path = AvatarGroup;
			sourceTree = "<group>";
		};
		5314DFE625F000740099271A /* Separator */ = {
			isa = PBXGroup;
			children = (
				A5DCA76321224026005F4CB7 /* Separator.swift */,
			);
			path = Separator;
			sourceTree = "<group>";
		};
		5314DFEB25F002240099271A /* ActivityIndicator */ = {
			isa = PBXGroup;
			children = (
				532FE3D026EA6D74007539C0 /* ActivityIndicator.swift */,
				532FE3CF26EA6D73007539C0 /* ActivityIndicatorModifiers.swift */,
				532FE3CE26EA6D73007539C0 /* ActivityIndicatorTokens.swift */,
				53E2EE0427860D010086D30D /* MSFActivityIndicator.swift */,
			);
			path = ActivityIndicator;
			sourceTree = "<group>";
		};
		5314DFEC25F0029C0099271A /* Button */ = {
			isa = PBXGroup;
			children = (
				53097D4527028B1100A6E4DC /* ButtonLegacy.swift */,
			);
			path = Button;
			sourceTree = "<group>";
		};
		5314DFEF25F003C60099271A /* DotView */ = {
			isa = PBXGroup;
			children = (
				FDD454ED21405B390006E84E /* DotView.swift */,
			);
			path = DotView;
			sourceTree = "<group>";
		};
		5314DFF025F0042E0099271A /* Label */ = {
			isa = PBXGroup;
			children = (
				A589F853211BA03200471C23 /* Label.swift */,
				6EB4B25D270ED6450005B808 /* BadgeLabel.swift */,
			);
			path = Label;
			sourceTree = "<group>";
		};
		5314DFF325F006060099271A /* TouchForwardingView */ = {
			isa = PBXGroup;
			children = (
				B483323621DEB5A00022B4CC /* TouchForwardingView.swift */,
			);
			path = TouchForwardingView;
			sourceTree = "<group>";
		};
		5314DFF425F0069C0099271A /* IndeterminateProgressBar */ = {
			isa = PBXGroup;
			children = (
				5328D96F26FBA3D700F3723B /* IndeterminateProgressBar.swift */,
				5328D96D26FBA3D600F3723B /* IndeterminateProgressBarModifiers.swift */,
				5328D96C26FBA3D600F3723B /* IndeterminateProgressBarTokens.swift */,
				53E2EE06278799B30086D30D /* MSFIndeterminateProgressBar.swift */,
			);
			path = IndeterminateProgressBar;
			sourceTree = "<group>";
		};
		5314DFF525F007020099271A /* EasyTapButton */ = {
			isa = PBXGroup;
			children = (
				FD5BBE42214C73CE008964B4 /* EasyTapButton.swift */,
			);
			path = EasyTapButton;
			sourceTree = "<group>";
		};
		5314DFF625F0079B0099271A /* BarButtonItems */ = {
			isa = PBXGroup;
			children = (
				A52648DB2316F4F9003342A0 /* BarButtonItems.swift */,
			);
			path = BarButtonItems;
			sourceTree = "<group>";
		};
		5314DFF725F007FF0099271A /* ResizingHandleView */ = {
			isa = PBXGroup;
			children = (
				A5237ACA21DED7030040BF27 /* ResizingHandleView.swift */,
			);
			path = ResizingHandleView;
			sourceTree = "<group>";
		};
		5314DFF825F008870099271A /* TwoLineTitleView */ = {
			isa = PBXGroup;
			children = (
				FD5BBE40214C6AF3008964B4 /* TwoLineTitleView.swift */,
			);
			path = TwoLineTitleView;
			sourceTree = "<group>";
		};
		5314DFF925F008F10099271A /* Obscurable */ = {
			isa = PBXGroup;
			children = (
				FDA1AF8B21484625001AE720 /* BlurringView.swift */,
				A5B87B03211E22B70038C37C /* DimmingView.swift */,
				53BCB0CD253A4E8C00620960 /* Obscurable.swift */,
			);
			path = Obscurable;
			sourceTree = "<group>";
		};
		5340828B26CFF298007716E1 /* Recovered References */ = {
			isa = PBXGroup;
			children = (
				0AE866A626BA05D000E92108 /* Locale+Extensions.swift */,
			);
			name = "Recovered References";
			sourceTree = "<group>";
		};
		536AEF2125F1EC0300A36206 /* Vnext */ = {
			isa = PBXGroup;
			children = (
				4BA9B8B5279F2940007536F5 /* Notification */,
				536AEF2E25F1EC0300A36206 /* Button */,
				EC6A71E8273DB98F0076A586 /* Divider */,
				536AEF3225F1EC0300A36206 /* List */,
				0AA8741326001F0500D47421 /* Persona */,
			);
			path = Vnext;
			sourceTree = "<group>";
		};
		536AEF2E25F1EC0300A36206 /* Button */ = {
			isa = PBXGroup;
			children = (
				53097D01270288FB00A6E4DC /* Button.swift */,
				53097D02270288FB00A6E4DC /* ButtonModifiers.swift */,
				53097D03270288FB00A6E4DC /* ButtonTokens.swift */,
				53097CFF270288FB00A6E4DC /* MSFButton.swift */,
			);
			path = Button;
			sourceTree = "<group>";
		};
		536AEF3225F1EC0300A36206 /* List */ = {
			isa = PBXGroup;
			children = (
				0A3CD0B027BCA36000DBE728 /* HeaderModifiers.swift */,
				53097D0E2702890800A6E4DC /* HeaderTokens.swift */,
				53097D0F2702890800A6E4DC /* List.swift */,
				53097D152702890900A6E4DC /* ListCell.swift */,
				53097D132702890800A6E4DC /* ListHeader.swift */,
				53097D112702890800A6E4DC /* ListTokens.swift */,
				0A3CD0B227BDD26A00DBE728 /* MSFList.swift */,
			);
			path = List;
			sourceTree = "<group>";
		};
		53FC90BE25672F97008A06FD /* xcode */ = {
			isa = PBXGroup;
			children = (
				53FC90C02567300A008A06FD /* FluentUI_common.xcconfig */,
				53FC90F625673626008A06FD /* FluentUI_debug.xcconfig */,
				53FC90F525673626008A06FD /* FluentUI_release.xcconfig */,
				53FC90F925673627008A06FD /* FluentUILib_common.xcconfig */,
				C7752C7C2790C1F40012F860 /* FluentUILib_debug.xcconfig */,
				C7752C7B2790C1F40012F860 /* FluentUILib_release.xcconfig */,
				53FC90FA25673627008A06FD /* FluentUIResources.xcconfig */,
				53FC90F725673626008A06FD /* FluentUITests.xcconfig */,
			);
			path = xcode;
			sourceTree = "<group>";
		};
		80B1F6F52628CDEB004DFEE5 /* Bottom Sheet */ = {
			isa = PBXGroup;
			children = (
				80AECBD82629F18E005AF2F3 /* BottomSheetController.swift */,
				80AECBF1262FC34E005AF2F3 /* BottomSheetPassthroughView.swift */,
			);
			path = "Bottom Sheet";
			sourceTree = "<group>";
		};
		80B52538264CA5BC00E3FD32 /* Bottom Commanding */ = {
			isa = PBXGroup;
			children = (
				8035CAAA2633A442007B3FD1 /* BottomCommandingController.swift */,
				8035CACA26377C14007B3FD1 /* CommandingItem.swift */,
				8035CADC2638E435007B3FD1 /* CommandingSection.swift */,
			);
			path = "Bottom Commanding";
			sourceTree = "<group>";
		};
		922AF01926615B03005DB168 /* PersonaButton */ = {
			isa = PBXGroup;
			children = (
				92B7E6A12684262900EFC15E /* MSFPersonaButton.swift */,
				92088EF72666DB2C003F571A /* PersonaButton.swift */,
				927EB2BC278627440069753D /* PersonaButtonModifiers.swift */,
				927E34C62668350800998031 /* PersonaButtonTokens.swift */,
			);
			path = PersonaButton;
			sourceTree = "<group>";
		};
		923DF2E62712B6AB00637646 /* Frameworks */ = {
			isa = PBXGroup;
			children = (
			);
			name = Frameworks;
			sourceTree = "<group>";
		};
		925D461926FD124B00179583 /* Theme */ = {
			isa = PBXGroup;
			children = (
				925D461A26FD126800179583 /* Tokens */,
				923DB9D3274CB65700D8E58A /* FluentTheme.swift */,
			);
			path = Theme;
			sourceTree = "<group>";
		};
		925D461A26FD126800179583 /* Tokens */ = {
			isa = PBXGroup;
			children = (
				925D461E26FD18B200179583 /* AliasTokens.swift */,
				ECA921C527B5D10A00B66117 /* ButtonDynamicColors.swift */,
				922A34DE27BB87990062721F /* ConfigurableTokenizedControl.swift */,
				92DEE2232723D34400E31ED0 /* ControlTokens.swift */,
				92E7AD4E26FE51FF00AE7FF8 /* DynamicColor.swift */,
				925728F8276D6B5800EE1019 /* FontInfo.swift */,
				925D461B26FD133600179583 /* GlobalTokens.swift */,
				925728F6276D6AF800EE1019 /* ShadowInfo.swift */,
				923DB9D2274CB65700D8E58A /* TokenizedControl.swift */,
				92EE82AC27025A94009D52B5 /* TokenSet.swift */,
			);
			path = Tokens;
			sourceTree = "<group>";
		};
		92D5597C26A0FC9700328FD3 /* Card Nudge */ = {
			isa = PBXGroup;
			children = (
				92D5598026A0FD2800328FD3 /* CardNudge.swift */,
				92079C8E26B66E5100D688DA /* CardNudgeModifiers.swift */,
				920945472703DDA000B38E1A /* CardNudgeTokens.swift */,
				92A1E4F326A791590007ED60 /* MSFCardNudge.swift */,
			);
			path = "Card Nudge";
			sourceTree = "<group>";
		};
		92F2C5FD267287CF0087C65B /* PersonaButtonCarousel */ = {
			isa = PBXGroup;
			children = (
				9275105426815A7100F12730 /* MSFPersonaButtonCarousel.swift */,
				929DD258266ED3B600E8175E /* PersonaButtonCarousel.swift */,
				92D49053278FF4E50085C018 /* PersonaButtonCarouselModifiers.swift */,
				929DD255266ED3AC00E8175E /* PersonaButtonCarouselTokens.swift */,
			);
			path = PersonaButtonCarousel;
			sourceTree = "<group>";
		};
		A5961F9B218A251E00E2A506 /* Popup Menu */ = {
			isa = PBXGroup;
			children = (
				A5961F9C218A254D00E2A506 /* PopupMenuController.swift */,
				A5961F9E218A256B00E2A506 /* PopupMenuItem.swift */,
				A5961FA0218A25C400E2A506 /* PopupMenuSection.swift */,
				A5961FA2218A25D100E2A506 /* PopupMenuItemCell.swift */,
				A5961FA4218A260500E2A506 /* PopupMenuSectionHeaderView.swift */,
				0BCEFADD2485FEC00088CEE5 /* PopupMenuProtocols.swift */,
			);
			path = "Popup Menu";
			sourceTree = "<group>";
		};
		A5B6617123A41DEC00E801DD /* Notification */ = {
			isa = PBXGroup;
			children = (
				A5B6617223A41E2900E801DD /* NotificationView.swift */,
				4BF01D9927B37CF8005B32F2 /* NotificationTokens.swift */,
			);
			path = Notification;
			sourceTree = "<group>";
		};
		A5B87AED211BCA4A0038C37C /* Extensions */ = {
			isa = PBXGroup;
			children = (
				FD41C8B422DD3EA20086F899 /* NSLayoutConstraint+Extensions.swift */,
				A559BB7D212B6D100055E107 /* String+Extension.swift */,
				A56CE7B522E68A7800AA77EE /* UIColor+Extensions.swift */,
				A5B87AF0211BD4380038C37C /* UIFont+Extension.swift */,
				A5961FA6218A2E4500E2A506 /* UIImage+Extensions.swift */,
				A5B87B01211E20B50038C37C /* UIScreen+Extension.swift */,
				FD41C8B122DD3BB70086F899 /* UIScrollView+Extensions.swift */,
				A5B87B05211E23650038C37C /* UIView+Extensions.swift */,
				4BF01D9F27B3A861005B32F2 /* UIApplication+Extensions.swift */,
			);
			path = Extensions;
			sourceTree = "<group>";
		};
		A5B87AF2211E13D00038C37C /* Drawer */ = {
			isa = PBXGroup;
			children = (
				A54D97D9217A5FC10072681A /* CALayer+Extensions.swift */,
				A5B87AF3211E16360038C37C /* DrawerController.swift */,
				A5B87AF5211E16360038C37C /* DrawerPresentationController.swift */,
				A5237ACC21ED6CA70040BF27 /* DrawerShadowView.swift */,
				EC5982DB27CEC02100FD048D /* DrawerTokens.swift */,
				A5B87AF4211E16360038C37C /* DrawerTransitionAnimator.swift */,
			);
			path = Drawer;
			sourceTree = "<group>";
		};
		A5CEC14720D980B20016922A = {
			isa = PBXGroup;
			children = (
				A257F82B251D98F3002CAA6E /* FluentUI-ios.xcassets */,
				A257F829251D98DD002CAA6E /* FluentUI-apple.xcassets */,
				A5CEC15320D980B20016922A /* FluentUI */,
				A5DA88FD226FAA01000A8EA8 /* FluentUI.Resources */,
				A5CEC15E20D980B30016922A /* FluentUI.Tests */,
				53FC90BE25672F97008A06FD /* xcode */,
				A5CEC15220D980B20016922A /* Products */,
				5340828B26CFF298007716E1 /* Recovered References */,
				923DF2E62712B6AB00637646 /* Frameworks */,
			);
			sourceTree = "<group>";
		};
		A5CEC15220D980B20016922A /* Products */ = {
			isa = PBXGroup;
			children = (
				A5CEC15A20D980B30016922A /* FluentUITests.xctest */,
				A5DA88FC226FAA01000A8EA8 /* FluentUIResources-ios.bundle */,
				8FD01166228A820600D25925 /* libFluentUI.a */,
			);
			name = Products;
			sourceTree = "<group>";
		};
		A5CEC15320D980B20016922A /* FluentUI */ = {
			isa = PBXGroup;
			children = (
				5314DFEB25F002240099271A /* ActivityIndicator */,
				C77A04F325F04CFB001B3EB6 /* Avatar */,
				5306074E26A1E6A4002D49CF /* AvatarGroup */,
				5314DFF625F0079B0099271A /* BarButtonItems */,
				80B52538264CA5BC00E3FD32 /* Bottom Commanding */,
				80B1F6F52628CDEB004DFEE5 /* Bottom Sheet */,
				5314DFEC25F0029C0099271A /* Button */,
				CCC18C2A2501B1A900BE830E /* Card */,
				B4F118EA21C8270F00855942 /* Badge Field */,
				FDFB8AE921361C860046850A /* Calendar */,
				92D5597C26A0FC9700328FD3 /* Card Nudge */,
				FC414E1D258876D400069E73 /* Command Bar */,
				A5CEC16B20D98EBF0016922A /* Core */,
				FD599D0021347FA0008845EE /* Date Time Pickers */,
				5314DFEF25F003C60099271A /* DotView */,
				A5B87AF2211E13D00038C37C /* Drawer */,
				5314DFF525F007020099271A /* EasyTapButton */,
				A5B87AED211BCA4A0038C37C /* Extensions */,
				B483323121CC71700022B4CC /* HUD */,
				5314DFF425F0069C0099271A /* IndeterminateProgressBar */,
				5314DFF025F0042E0099271A /* Label */,
				FD41C86D22DD12A20086F899 /* Navigation */,
				A5B6617123A41DEC00E801DD /* Notification */,
				5314DFF925F008F10099271A /* Obscurable */,
				C77A04EB25F0469C001B3EB6 /* Other Cells */,
				B426613C214731AC00E25423 /* People Picker */,
				922AF01926615B03005DB168 /* PersonaButton */,
				92F2C5FD267287CF0087C65B /* PersonaButtonCarousel */,
				497DC2D62418585D008D86F8 /* Pill Button Bar */,
				A5961F9B218A251E00E2A506 /* Popup Menu */,
				FD7254EE2147382D002F4069 /* Presenters */,
				5314DFF725F007FF0099271A /* ResizingHandleView */,
				ECEBA8F625EDEFF70048EE24 /* SegmentedControl */,
				5314DFE625F000740099271A /* Separator */,
				C0A0D75D233AEA9900F432FD /* Shimmer */,
				1168630122E131A20088B302 /* Tab Bar */,
				B444D6B421825B510002B4D4 /* Table View */,
				FD7DF05A21FA7F3200857267 /* Tooltip */,
				5314DFF325F006060099271A /* TouchForwardingView */,
				5314DFF825F008870099271A /* TwoLineTitleView */,
				C0938E42235E8EAF00256251 /* Utilities */,
				536AEF2125F1EC0300A36206 /* Vnext */,
				A5CEC17020D996120016922A /* Resources */,
				A5CEC25720E6A64E0016922A /* Configuration */,
			);
			path = FluentUI;
			sourceTree = "<group>";
		};
		A5CEC15E20D980B30016922A /* FluentUI.Tests */ = {
			isa = PBXGroup;
			children = (
				8FA3CB5A246B19EA0049E431 /* ColorTests.swift */,
				FD053A342224CA33009B6378 /* DatePickerControllerTests.swift */,
				A5CEC15F20D980B30016922A /* FluentUITests.swift */,
				924268A1277AD9F700C5A452 /* FontTests.swift */,
				A5CEC16120D980B30016922A /* Info.plist */,
			);
			path = FluentUI.Tests;
			sourceTree = "<group>";
		};
		A5CEC16B20D98EBF0016922A /* Core */ = {
			isa = PBXGroup;
			children = (
				925D461926FD124B00179583 /* Theme */,
				A5CEC16C20D98EE70016922A /* Colors.swift */,
				923DB9D6274CB66D00D8E58A /* ControlHostingContainer.swift */,
				A559BB82212B7D870055E107 /* FluentUIFramework.swift */,
				535559E22711411E0094A871 /* FluentUIHostingController.swift */,
				A5CEC16E20D98F340016922A /* Fonts.swift */,
				530D9C5227EE7B2C00BDCBBF /* SwiftUI+ViewAnimation.swift */,
				5373D56F2694D66F0032A3B4 /* SwiftUI+ViewModifiers.swift */,
				530D9C5027EE388200BDCBBF /* SwiftUI+ViewPresentation.swift */,
				5373D56D2694D66F0032A3B4 /* UIKit+SwiftUI_interoperability.swift */,
			);
			path = Core;
			sourceTree = "<group>";
		};
		A5CEC17020D996120016922A /* Resources */ = {
			isa = PBXGroup;
			children = (
				A5CEC17320D997CF0016922A /* Localization */,
			);
			path = Resources;
			sourceTree = "<group>";
		};
		A5CEC17320D997CF0016922A /* Localization */ = {
			isa = PBXGroup;
			children = (
				A559BB81212B6FA40055E107 /* Localizable.strings */,
				A5DF1EAD2213B26900CC741A /* Localizable.stringsdict */,
			);
			path = Localization;
			sourceTree = "<group>";
		};
		A5CEC25720E6A64E0016922A /* Configuration */ = {
			isa = PBXGroup;
			children = (
				A5CEC15420D980B20016922A /* FluentUI.h */,
			);
			name = Configuration;
			sourceTree = "<group>";
		};
		A5DA88FD226FAA01000A8EA8 /* FluentUI.Resources */ = {
			isa = PBXGroup;
			children = (
				A5DA88FE226FAA01000A8EA8 /* Info.plist */,
			);
			path = FluentUI.Resources;
			sourceTree = "<group>";
		};
		B426613C214731AC00E25423 /* People Picker */ = {
			isa = PBXGroup;
			children = (
				B47B58B722F8E5840078DE38 /* PeoplePicker.swift */,
				B4BA27872319DC0D0001563C /* PersonaBadgeViewDataSource.swift */,
				B46D3F922151D95F0029772C /* PersonaCell.swift */,
				B46D3F9C215985AC0029772C /* PersonaListView.swift */,
			);
			path = "People Picker";
			sourceTree = "<group>";
		};
		B444D6B421825B510002B4D4 /* Table View */ = {
			isa = PBXGroup;
			children = (
				B498141321E424920077B48D /* TableViewCell.swift */,
				B4EF66502294A664007FEAB0 /* TableViewHeaderFooterView.swift */,
				B444D6B02181403C0002B4D4 /* UITableViewCell+Extension.swift */,
			);
			path = "Table View";
			sourceTree = "<group>";
		};
		B483323121CC71700022B4CC /* HUD */ = {
			isa = PBXGroup;
			children = (
				B483323421DEA8D70022B4CC /* HUD.swift */,
				B483323221CC71940022B4CC /* HUDView.swift */,
			);
			path = HUD;
			sourceTree = "<group>";
		};
		B4F118EA21C8270F00855942 /* Badge Field */ = {
			isa = PBXGroup;
			children = (
				B45EB78F219E310F008646A2 /* BadgeField.swift */,
				B4A8BBCC21BF6D6900D5E3ED /* BadgeStringExtractor.swift */,
				B444D6B52183A9740002B4D4 /* BadgeView.swift */,
			);
			path = "Badge Field";
			sourceTree = "<group>";
		};
		C0938E42235E8EAF00256251 /* Utilities */ = {
			isa = PBXGroup;
			children = (
				C0938E43235E8ED500256251 /* AnimationSynchronizer.swift */,
			);
			path = Utilities;
			sourceTree = "<group>";
		};
		C0A0D75D233AEA9900F432FD /* Shimmer */ = {
			isa = PBXGroup;
			children = (
				C0EAAEAC2347E1DF00C7244E /* ShimmerView.swift */,
				C0A0D76B233AEF6C00F432FD /* ShimmerLinesView.swift */,
			);
			path = Shimmer;
			sourceTree = "<group>";
		};
		C77A04EB25F0469C001B3EB6 /* Other Cells */ = {
			isa = PBXGroup;
			children = (
				B4E782C02176AD5E00A7DFCE /* ActionsCell.swift */,
				B4E782C221793AB200A7DFCE /* ActivityIndicatorCell.swift */,
				B441478C228CDA130040E88E /* BooleanCell.swift */,
				B4E782C62179509A00A7DFCE /* CenteredLabelCell.swift */,
				7DC2FB2724C0ED1100367A55 /* TableViewCellFileAccessoryView.swift */,
				C77A04EC25F046EB001B3EB6 /* Date+CellFileAccessoryView.swift */,
			);
			path = "Other Cells";
			sourceTree = "<group>";
		};
		C77A04F325F04CFB001B3EB6 /* Avatar */ = {
			isa = PBXGroup;
			children = (
				5373D5612694D65C0032A3B4 /* Avatar.swift */,
				5303259926B31B6B00611D05 /* AvatarModifiers.swift */,
				5373D5602694D65C0032A3B4 /* AvatarTokens.swift */,
				EC5982D727BF348700FD048D /* MSFAvatar.swift */,
				EC5982D927C703ED00FD048D /* CircleCutout.swift */,
				5373D5632694D65C0032A3B4 /* MSFAvatarPresence.swift */,
				B4EF53C2215AF1AB00573E8F /* Persona.swift */,
			);
			path = Avatar;
			sourceTree = "<group>";
		};
		CCC18C2A2501B1A900BE830E /* Card */ = {
			isa = PBXGroup;
			children = (
				CCC18C2B2501B22F00BE830E /* CardView.swift */,
			);
			path = Card;
			sourceTree = "<group>";
		};
		EC6A71E8273DB98F0076A586 /* Divider */ = {
			isa = PBXGroup;
			children = (
				EC6A71E9273DBA520076A586 /* Divider.swift */,
				ECA92183279A177D00B66117 /* DividerModifiers.swift */,
				EC02A5F227472EF400E81B3E /* DividerTokens.swift */,
				EC02A5F4274DD19500E81B3E /* MSFDivider.swift */,
			);
			path = Divider;
			sourceTree = "<group>";
		};
		ECEBA8F625EDEFF70048EE24 /* SegmentedControl */ = {
			isa = PBXGroup;
			children = (
				ECEBA8FB25EDF3380048EE24 /* SegmentedControl.swift */,
				EC5982DD27D2EA6100FD048D /* SegmentedControlTokens.swift */,
				C708B04B260A8696007190FA /* SegmentItem.swift */,
				C708B055260A86FA007190FA /* SegmentPillButton.swift */,
			);
			path = SegmentedControl;
			sourceTree = "<group>";
		};
		FC414E1D258876D400069E73 /* Command Bar */ = {
			isa = PBXGroup;
			children = (
				FC414E1E258876FB00069E73 /* CommandBar.swift */,
				FC414E4E2588B65C00069E73 /* CommandBarItem.swift */,
				FC414E2A25887A4B00069E73 /* CommandBarButton.swift */,
				FC414E242588798000069E73 /* CommandBarButtonGroupView.swift */,
				0AD70F5926E80A5D008774EC /* CommandBarTokens.swift */,
			);
			path = "Command Bar";
			sourceTree = "<group>";
		};
		FD256C5C2183D77900EC9588 /* Views */ = {
			isa = PBXGroup;
			children = (
				FDFB8AEE21361C9D0046850A /* CalendarViewDayCell.swift */,
				FDFB8AED21361C9D0046850A /* CalendarViewDayMonthCell.swift */,
				FDFB8AEF21361C9D0046850A /* CalendarViewDayMonthYearCell.swift */,
				FDFB8AEC21361C9D0046850A /* CalendarViewDayTodayCell.swift */,
				FDFB8AEA21361C950046850A /* CalendarViewMonthBannerView.swift */,
				FD599D072134AB0E008845EE /* CalendarViewWeekdayHeadingView.swift */,
			);
			path = Views;
			sourceTree = "<group>";
		};
		FD41C86D22DD12A20086F899 /* Navigation */ = {
			isa = PBXGroup;
			children = (
				FD41C87F22DD13230086F899 /* NavigationController.swift */,
				FD41C87B22DD13230086F899 /* NavigationBar.swift */,
				FD41C87E22DD13230086F899 /* SearchBar.swift */,
				6ED4C11C2696AE4000C30BD6 /* BadgeLabelButton.swift */,
				FD41C8BD22DD47120086F899 /* UINavigationItem+Navigation.swift */,
				FD9DA7B4232C33A80013E41B /* UIViewController+Navigation.swift */,
				6ED4C11A2695A6E800C30BD6 /* UIBarButtonItem+BadgeValue.swift */,
				FD41C87222DD13230086F899 /* Helpers */,
				FD41C86F22DD13230086F899 /* Shy Header */,
				FD41C87922DD13230086F899 /* Views */,
			);
			path = Navigation;
			sourceTree = "<group>";
		};
		FD41C86F22DD13230086F899 /* Shy Header */ = {
			isa = PBXGroup;
			children = (
				FD41C87022DD13230086F899 /* ShyHeaderController.swift */,
				FD41C87122DD13230086F899 /* ShyHeaderView.swift */,
			);
			path = "Shy Header";
			sourceTree = "<group>";
		};
		FD41C87222DD13230086F899 /* Helpers */ = {
			isa = PBXGroup;
			children = (
				FD41C86E22DD13230086F899 /* ContentScrollViewTraits.swift */,
				FD41C88022DD13230086F899 /* NavigationAnimator.swift */,
			);
			path = Helpers;
			sourceTree = "<group>";
		};
		FD41C87922DD13230086F899 /* Views */ = {
			isa = PBXGroup;
			children = (
				FD41C87A22DD13230086F899 /* LargeTitleView.swift */,
			);
			path = Views;
			sourceTree = "<group>";
		};
		FD4F2A1C214ADBBF00C437D6 /* Date Picker */ = {
			isa = PBXGroup;
			children = (
				FD4F2A1F214AE20400C437D6 /* DatePickerController.swift */,
				FD256C5A2183B90B00EC9588 /* DatePickerSelectionManager.swift */,
			);
			path = "Date Picker";
			sourceTree = "<group>";
		};
		FD599D0021347FA0008845EE /* Date Time Pickers */ = {
			isa = PBXGroup;
			children = (
				FD5BBE3A214B2F44008964B4 /* Date+Extensions.swift */,
				FD9A5C862179464F00D224D9 /* DateComponents+Extensions.swift */,
				FD77752F21A490BA00033D58 /* DateTimePicker.swift */,
				FD777528219E3F6C00033D58 /* DayOfMonth.swift */,
				FD1FAE1A2272464B00A5DBA4 /* GenericDateTimePicker.swift */,
				C77A04B625F03DD1001B3EB6 /* String+Date.swift */,
				FD4F2A1C214ADBBF00C437D6 /* Date Picker */,
				FD5C8C2A2190C3470063562C /* Date Time Picker */,
			);
			path = "Date Time Pickers";
			sourceTree = "<group>";
		};
		FD5C8C2A2190C3470063562C /* Date Time Picker */ = {
			isa = PBXGroup;
			children = (
				FD5ADBF32190CDC80005A9AF /* DateTimePickerController.swift */,
				FD97580521910FE800B67319 /* Views */,
			);
			path = "Date Time Picker";
			sourceTree = "<group>";
		};
		FD7254EE2147382D002F4069 /* Presenters */ = {
			isa = PBXGroup;
			children = (
				FDA1AF9221487225001AE720 /* CardPresentationController.swift */,
				FD0D29D52151A3D700E8655E /* CardPresenterNavigationController.swift */,
				FDA1AF90214871B5001AE720 /* CardTransitionAnimator.swift */,
				FD4F2A1A2148937100C437D6 /* PageCardPresenterController.swift */,
			);
			path = Presenters;
			sourceTree = "<group>";
		};
		FD7DF05A21FA7F3200857267 /* Tooltip */ = {
			isa = PBXGroup;
			children = (
				FD7DF05B21FA7F5000857267 /* Tooltip.swift */,
				FD7DF05F21FA83C900857267 /* TooltipPositionController.swift */,
				FD7DF05D21FA7FC100857267 /* TooltipView.swift */,
			);
			path = Tooltip;
			sourceTree = "<group>";
		};
		FD97580521910FE800B67319 /* Views */ = {
			isa = PBXGroup;
			children = (
				FD9758062191118D00B67319 /* DateTimePickerView.swift */,
				FD9758092191118E00B67319 /* DateTimePickerViewComponent.swift */,
				FD97580A2191118E00B67319 /* DateTimePickerViewComponentCell.swift */,
				FD9758082191118E00B67319 /* DateTimePickerViewComponentTableView.swift */,
				FD9758072191118E00B67319 /* DateTimePickerViewDataSource.swift */,
				FD77752C219E62E100033D58 /* DateTimePickerViewLayout.swift */,
			);
			path = Views;
			sourceTree = "<group>";
		};
		FDFB8AE921361C860046850A /* Calendar */ = {
			isa = PBXGroup;
			children = (
				FD77752A219E455A00033D58 /* AccessibilityContainerView.swift */,
				FD599D052134A682008845EE /* AccessibleViewDelegate.swift */,
				FD7254E82147059D002F4069 /* Calendar+Extensions.swift */,
				FDF41ED82141A02200EC527C /* CalendarConfiguration.swift */,
				FD599D0121348439008845EE /* CalendarView.swift */,
				FD599D0B2134AB1E008845EE /* CalendarViewDataSource.swift */,
				FD599D092134AB15008845EE /* CalendarViewLayout.swift */,
				FD256C5C2183D77900EC9588 /* Views */,
			);
			path = Calendar;
			sourceTree = "<group>";
		};
/* End PBXGroup section */

/* Begin PBXNativeTarget section */
		8FD01165228A820600D25925 /* FluentUILib */ = {
			isa = PBXNativeTarget;
			buildConfigurationList = 8FD0116A228A820600D25925 /* Build configuration list for PBXNativeTarget "FluentUILib" */;
			buildPhases = (
				8FD01162228A820600D25925 /* Sources */,
				FD256C59218392B800EC9588 /* Run swiftlint */,
				923DF2E4271166DB00637646 /* Copy FluentUI-Swift.h */,
			);
			buildRules = (
			);
			dependencies = (
				8FD011C8228A831700D25925 /* PBXTargetDependency */,
			);
			name = FluentUILib;
			productName = OfficeUIFabricStaticLib;
			productReference = 8FD01166228A820600D25925 /* libFluentUI.a */;
			productType = "com.apple.product-type.library.static";
		};
		A5CEC15920D980B30016922A /* FluentUITests */ = {
			isa = PBXNativeTarget;
			buildConfigurationList = A5CEC16820D980B30016922A /* Build configuration list for PBXNativeTarget "FluentUITests" */;
			buildPhases = (
				A5CEC15620D980B30016922A /* Sources */,
				A5CEC15720D980B30016922A /* Frameworks */,
				A5CEC15820D980B30016922A /* Resources */,
			);
			buildRules = (
			);
			dependencies = (
			);
			name = FluentUITests;
			productName = OfficeUIFabricTests;
			productReference = A5CEC15A20D980B30016922A /* FluentUITests.xctest */;
			productType = "com.apple.product-type.bundle.unit-test";
		};
		A5DA88FB226FAA01000A8EA8 /* FluentUIResources */ = {
			isa = PBXNativeTarget;
			buildConfigurationList = A5DA88FF226FAA01000A8EA8 /* Build configuration list for PBXNativeTarget "FluentUIResources" */;
			buildPhases = (
				A5DA88FA226FAA01000A8EA8 /* Resources */,
			);
			buildRules = (
			);
			dependencies = (
			);
			name = FluentUIResources;
			productName = OfficeUIFabricResources;
			productReference = A5DA88FC226FAA01000A8EA8 /* FluentUIResources-ios.bundle */;
			productType = "com.apple.product-type.bundle";
		};
/* End PBXNativeTarget section */

/* Begin PBXProject section */
		A5CEC14820D980B20016922A /* Project object */ = {
			isa = PBXProject;
			attributes = {
				LastSwiftUpdateCheck = 1020;
				LastUpgradeCheck = 1240;
				ORGANIZATIONNAME = "Microsoft Corporation";
				TargetAttributes = {
					8FD01165228A820600D25925 = {
						CreatedOnToolsVersion = 10.2.1;
						LastSwiftMigration = 1020;
					};
					A5CEC15920D980B30016922A = {
						CreatedOnToolsVersion = 9.4.1;
						LastSwiftMigration = 1020;
					};
					A5DA88FB226FAA01000A8EA8 = {
						CreatedOnToolsVersion = 10.2.1;
					};
				};
			};
			buildConfigurationList = A5CEC14B20D980B20016922A /* Build configuration list for PBXProject "FluentUI" */;
			compatibilityVersion = "Xcode 9.3";
			developmentRegion = en;
			hasScannedForEncodings = 0;
			knownRegions = (
				en,
				Base,
				ar,
				ca,
				cs,
				da,
				de,
				el,
				"en-GB",
				"es-MX",
				es,
				fi,
				fr,
				he,
				hi,
				hr,
				hu,
				id,
				it,
				ja,
				ko,
				ms,
				"nb-NO",
				nl,
				pl,
				"pt-BR",
				"pt-PT",
				ro,
				ru,
				sk,
				sv,
				th,
				tr,
				uk,
				vi,
				"zh-Hans",
				"zh-Hant",
			);
			mainGroup = A5CEC14720D980B20016922A;
			productRefGroup = A5CEC15220D980B20016922A /* Products */;
			projectDirPath = "";
			projectRoot = "";
			targets = (
				A5DA88FB226FAA01000A8EA8 /* FluentUIResources */,
				8FD01165228A820600D25925 /* FluentUILib */,
				A5CEC15920D980B30016922A /* FluentUITests */,
			);
		};
/* End PBXProject section */

/* Begin PBXResourcesBuildPhase section */
		A5CEC15820D980B30016922A /* Resources */ = {
			isa = PBXResourcesBuildPhase;
			buildActionMask = 2147483647;
			files = (
				923DF2E82712B6C400637646 /* FluentUIResources-ios.bundle in Resources */,
			);
			runOnlyForDeploymentPostprocessing = 0;
		};
		A5DA88FA226FAA01000A8EA8 /* Resources */ = {
			isa = PBXResourcesBuildPhase;
			buildActionMask = 2147483647;
			files = (
				A542A9D7226FC01100204A52 /* Localizable.strings in Resources */,
				A542A9D8226FC01700204A52 /* Localizable.stringsdict in Resources */,
				A257F82A251D98DD002CAA6E /* FluentUI-apple.xcassets in Resources */,
				A257F82C251D98F3002CAA6E /* FluentUI-ios.xcassets in Resources */,
			);
			runOnlyForDeploymentPostprocessing = 0;
		};
/* End PBXResourcesBuildPhase section */

/* Begin PBXShellScriptBuildPhase section */
		923DF2E4271166DB00637646 /* Copy FluentUI-Swift.h */ = {
			isa = PBXShellScriptBuildPhase;
			buildActionMask = 2147483647;
			files = (
			);
			inputFileListPaths = (
			);
			inputPaths = (
			);
			name = "Copy FluentUI-Swift.h";
			outputFileListPaths = (
			);
			outputPaths = (
			);
			runOnlyForDeploymentPostprocessing = 0;
			shellPath = /bin/sh;
			shellScript = "target_dir=${BUILT_PRODUCTS_DIR}/include/${PRODUCT_MODULE_NAME}/\n\n# Ensure the target include path exists\nmkdir -p ${target_dir}\n\n# Copy any file that looks like a Swift generated header to the include path\ncp ${DERIVED_SOURCES_DIR}/*-Swift.h ${target_dir}\n";
		};
		FD256C59218392B800EC9588 /* Run swiftlint */ = {
			isa = PBXShellScriptBuildPhase;
			buildActionMask = 2147483647;
			files = (
			);
			inputPaths = (
			);
			name = "Run swiftlint";
			outputPaths = (
			);
			runOnlyForDeploymentPostprocessing = 0;
			shellPath = /bin/sh;
			shellScript = "# Adds support for Apple Silicon brew directory\nexport PATH=\"$PATH:/opt/homebrew/bin\"\n\nif which swiftlint >/dev/null; then\n    export LINTPATH=\"${LOCROOT}/./\"\n    swiftlint --config ../.swiftlint.yml\nelse\n    echo \"warning: SwiftLint not installed, download from https://github.com/realm/SwiftLint\"\nfi\n";
		};
/* End PBXShellScriptBuildPhase section */

/* Begin PBXSourcesBuildPhase section */
		8FD01162228A820600D25925 /* Sources */ = {
			isa = PBXSourcesBuildPhase;
			buildActionMask = 2147483647;
			files = (
				6ED5E55126D3D39400D8BE81 /* BadgeLabelButton.swift in Sources */,
				6ED5E55226D3D39400D8BE81 /* UIBarButtonItem+BadgeValue.swift in Sources */,
				5314E0ED25F012C40099271A /* ContentScrollViewTraits.swift in Sources */,
				EC5982DA27C703EE00FD048D /* CircleCutout.swift in Sources */,
				5314E03A25F00E3D0099271A /* BadgeView.swift in Sources */,
				53097D4727028B1200A6E4DC /* ButtonLegacy.swift in Sources */,
				5314E1A325F01A7C0099271A /* TableViewHeaderFooterView.swift in Sources */,
				D6F4098F274F1A1C001B80D4 /* PillButtonBarTokens.swift in Sources */,
				5314E30325F0260E0099271A /* AccessibleViewDelegate.swift in Sources */,
				6EB4B25F270ED6B30005B808 /* BadgeLabel.swift in Sources */,
				5314E1A725F01A7C0099271A /* ActionsCell.swift in Sources */,
				5314E07B25F00F1A0099271A /* DateTimePickerViewDataSource.swift in Sources */,
				532FE3D426EA6D74007539C0 /* ActivityIndicatorTokens.swift in Sources */,
				53E2EE07278799B30086D30D /* MSFIndeterminateProgressBar.swift in Sources */,
				532FE3D626EA6D74007539C0 /* ActivityIndicatorModifiers.swift in Sources */,
				5314E2F525F025C60099271A /* CalendarConfiguration.swift in Sources */,
				923DB9D4274CB65700D8E58A /* TokenizedControl.swift in Sources */,
				5314E06B25F00F100099271A /* DateTimePicker.swift in Sources */,
				5314E2BB25F024C60099271A /* CALayer+Extensions.swift in Sources */,
				5314E12B25F016230099271A /* PillButtonBar.swift in Sources */,
				53097D09270288FB00A6E4DC /* Button.swift in Sources */,
				5314E07E25F00F1A0099271A /* DateTimePickerView.swift in Sources */,
				5328D97726FBA3D700F3723B /* IndeterminateProgressBar.swift in Sources */,
				5314E07625F00F160099271A /* DateTimePickerController.swift in Sources */,
				922A34DF27BB87990062721F /* ConfigurableTokenizedControl.swift in Sources */,
				5314E14525F016860099271A /* CardPresentationController.swift in Sources */,
				5314E0A925F010070099271A /* DrawerTransitionAnimator.swift in Sources */,
				5314E06525F00EFD0099271A /* CalendarViewDayMonthCell.swift in Sources */,
				5314E08B25F00F2D0099271A /* CommandBarItem.swift in Sources */,
				5314E06225F00EFD0099271A /* CalendarViewDayTodayCell.swift in Sources */,
				5314E08025F00F1A0099271A /* DateTimePickerViewComponent.swift in Sources */,
				5314E06325F00EFD0099271A /* CalendarViewDayMonthYearCell.swift in Sources */,
				5314E1A225F01A7C0099271A /* ActivityIndicatorCell.swift in Sources */,
				EC5982DC27CEC02100FD048D /* DrawerTokens.swift in Sources */,
				5373D5652694D65C0032A3B4 /* AvatarTokens.swift in Sources */,
				5314E06125F00EFD0099271A /* CalendarViewDayCell.swift in Sources */,
				929DD25A266ED3B600E8175E /* PersonaButtonCarousel.swift in Sources */,
				ECA921C627B5D10B00B66117 /* ButtonDynamicColors.swift in Sources */,
				5314E12A25F016230099271A /* PillButton.swift in Sources */,
				4BF01D9A27B37CF8005B32F2 /* NotificationTokens.swift in Sources */,
				0AC8A8B227C72D4600D9FAF5 /* MSFPersonaView.swift in Sources */,
				5314E0E525F012C00099271A /* NavigationBar.swift in Sources */,
				C708B064260A87F7007190FA /* SegmentItem.swift in Sources */,
				5328D97126FBA3D700F3723B /* IndeterminateProgressBarTokens.swift in Sources */,
				5314E14325F016860099271A /* CardTransitionAnimator.swift in Sources */,
				5314E0F825F012CB0099271A /* LargeTitleView.swift in Sources */,
				8035CAB62633A4DB007B3FD1 /* BottomCommandingController.swift in Sources */,
				5314E13725F016370099271A /* PopupMenuProtocols.swift in Sources */,
				5314E19725F019650099271A /* TabBarItem.swift in Sources */,
				92B7E6A326864AE900EFC15E /* MSFPersonaButton.swift in Sources */,
				5314E1BB25F01B070099271A /* TouchForwardingView.swift in Sources */,
				5314E2EC25F025710099271A /* DayOfMonth.swift in Sources */,
				5314E0B325F010400099271A /* EasyTapButton.swift in Sources */,
				5314E19625F019650099271A /* TabBarView.swift in Sources */,
				C708B05F260A8778007190FA /* SegmentPillButton.swift in Sources */,
				5314E13525F016370099271A /* PopupMenuItemCell.swift in Sources */,
				530D9C5127EE388200BDCBBF /* SwiftUI+ViewPresentation.swift in Sources */,
				5314E2A025F024860099271A /* NSLayoutConstraint+Extensions.swift in Sources */,
				923DB9D5274CB65700D8E58A /* FluentTheme.swift in Sources */,
				929DD257266ED3AC00E8175E /* PersonaButtonCarouselTokens.swift in Sources */,
				0AD70F5B26E80A5D008774EC /* CommandBarTokens.swift in Sources */,
				D6F4098927470E7F001B80D4 /* PillButtonTokens.swift in Sources */,
				5314E26625F023B20099271A /* UIColor+Extensions.swift in Sources */,
				5314E30225F0260E0099271A /* AccessibilityContainerView.swift in Sources */,
				53097D05270288FB00A6E4DC /* MSFButton.swift in Sources */,
				8035CAD026377C17007B3FD1 /* CommandingItem.swift in Sources */,
				8FD01188228A82A600D25925 /* Colors.swift in Sources */,
				5314E0F325F012C80099271A /* ShyHeaderController.swift in Sources */,
				EC02A5F327472EF400E81B3E /* DividerTokens.swift in Sources */,
				535559E42711411E0094A871 /* FluentUIHostingController.swift in Sources */,
				5314E1B125F01A980099271A /* TooltipView.swift in Sources */,
				5314E19525F019650099271A /* TabBarItemView.swift in Sources */,
				5314E03C25F00E3D0099271A /* BadgeField.swift in Sources */,
				5314E05B25F00EF50099271A /* CalendarView.swift in Sources */,
				92EE82AE27025A94009D52B5 /* TokenSet.swift in Sources */,
				53097D0B270288FB00A6E4DC /* ButtonModifiers.swift in Sources */,
				5314E28125F0240D0099271A /* DateComponents+Extensions.swift in Sources */,
				5314E07025F00F140099271A /* DatePickerController.swift in Sources */,
				0A3CD0B327BDD26B00DBE728 /* MSFList.swift in Sources */,
				5373D56B2694D65C0032A3B4 /* MSFAvatarPresence.swift in Sources */,
				EC5982D827BF348700FD048D /* MSFAvatar.swift in Sources */,
				5314E0AA25F010070099271A /* DrawerShadowView.swift in Sources */,
				5314E0E725F012C00099271A /* UINavigationItem+Navigation.swift in Sources */,
				920945492703DDA000B38E1A /* CardNudgeTokens.swift in Sources */,
				92D49054278FF4E50085C018 /* PersonaButtonCarouselModifiers.swift in Sources */,
				5314E25D25F0238E0099271A /* UIFont+Extension.swift in Sources */,
				C77A04B825F03DD1001B3EB6 /* String+Date.swift in Sources */,
				5314E10125F012E60099271A /* NotificationView.swift in Sources */,
				5314E14425F016860099271A /* PageCardPresenterController.swift in Sources */,
				5314E11B25F015EA0099271A /* PersonaListView.swift in Sources */,
				925D462026FD18B200179583 /* AliasTokens.swift in Sources */,
				5314E28E25F024590099271A /* Date+Extensions.swift in Sources */,
				0A3CD0B127BCA36000DBE728 /* HeaderModifiers.swift in Sources */,
				5306076126A201C8002D49CF /* Persona.swift in Sources */,
				92E7AD5026FE51FF00AE7FF8 /* DynamicColor.swift in Sources */,
				5314E14E25F016CD0099271A /* ResizingHandleView.swift in Sources */,
				5314E1A625F01A7C0099271A /* BooleanCell.swift in Sources */,
				92F8054E272B2DF3000EAFDB /* CardNudgeModifiers.swift in Sources */,
				925D461D26FD133600179583 /* GlobalTokens.swift in Sources */,
				9275105626815A7100F12730 /* MSFPersonaButtonCarousel.swift in Sources */,
				5314E0BC25F0106F0099271A /* HUDView.swift in Sources */,
				927EB2BD278627440069753D /* PersonaButtonModifiers.swift in Sources */,
				5314E0F225F012C80099271A /* ShyHeaderView.swift in Sources */,
				5314E02825F00DA80099271A /* BlurringView.swift in Sources */,
				5314E13625F016370099271A /* PopupMenuSectionHeaderView.swift in Sources */,
				5314E05925F00EF50099271A /* CalendarViewDataSource.swift in Sources */,
				5314E01625F00CF70099271A /* BarButtonItems.swift in Sources */,
				5314E25425F023650099271A /* UIImage+Extensions.swift in Sources */,
				92D5598226A0FD2800328FD3 /* CardNudge.swift in Sources */,
				5314E22725F022310099271A /* UITableViewCell+Extension.swift in Sources */,
				532FE3D826EA6D74007539C0 /* ActivityIndicator.swift in Sources */,
				5314E0E625F012C00099271A /* UIViewController+Navigation.swift in Sources */,
				5314E29725F024760099271A /* String+Extension.swift in Sources */,
				5314E12925F016230099271A /* PillButtonStyle.swift in Sources */,
				530D9C5327EE7B2C00BDCBBF /* SwiftUI+ViewAnimation.swift in Sources */,
				EC5982DE27D2EA6100FD048D /* SegmentedControlTokens.swift in Sources */,
				5306075726A1E6A4002D49CF /* AvatarGroup.swift in Sources */,
				92A1E4F526A791590007ED60 /* MSFCardNudge.swift in Sources */,
				5314E1C425F01B4E0099271A /* TwoLineTitleView.swift in Sources */,
				5314E0CF25F011F10099271A /* Label.swift in Sources */,
				5314E13925F016370099271A /* PopupMenuController.swift in Sources */,
				9298798B2669A875002B1EB4 /* PersonaButtonTokens.swift in Sources */,
				53E2EE0527860D010086D30D /* MSFActivityIndicator.swift in Sources */,
				ECA92184279A177D00B66117 /* DividerModifiers.swift in Sources */,
				5314E0A725F010070099271A /* DrawerController.swift in Sources */,
				5314E07125F00F140099271A /* DatePickerSelectionManager.swift in Sources */,
				5373D5672694D65C0032A3B4 /* Avatar.swift in Sources */,
				5314E1A425F01A7C0099271A /* CenteredLabelCell.swift in Sources */,
				5314E1A125F01A7C0099271A /* TableViewCellFileAccessoryView.swift in Sources */,
				5314E1D625F01E4A0099271A /* SearchBar.swift in Sources */,
				5314E0A825F010070099271A /* DrawerPresentationController.swift in Sources */,
				43488C46270FAD1300124C71 /* NotificationView_SwiftUI.swift in Sources */,
				5314E06425F00EFD0099271A /* CalendarViewMonthBannerView.swift in Sources */,
				5314E18E25F0195C0099271A /* ShimmerLinesView.swift in Sources */,
				53097D172702890900A6E4DC /* HeaderTokens.swift in Sources */,
				EC02A5F5274DD19600E81B3E /* MSFDivider.swift in Sources */,
				80AECC21263339E3005AF2F3 /* BottomSheetController.swift in Sources */,
				5314E24B25F0232F0099271A /* UIScreen+Extension.swift in Sources */,
				5314E2E325F025500099271A /* FluentUIFramework.swift in Sources */,
				ECA9218627A3301C00B66117 /* MSFAvatarGroup.swift in Sources */,
				5314E0EC25F012C40099271A /* NavigationAnimator.swift in Sources */,
				5314E17225F0191C0099271A /* Separator.swift in Sources */,
				5314E14225F016860099271A /* CardPresenterNavigationController.swift in Sources */,
				5314E11725F015EA0099271A /* PersonaCell.swift in Sources */,
				53097D192702890900A6E4DC /* List.swift in Sources */,
				5314E23025F022C80099271A /* UIScrollView+Extensions.swift in Sources */,
				5314E16925F017940099271A /* SegmentedControl.swift in Sources */,
				C77A04EE25F046EB001B3EB6 /* Date+CellFileAccessoryView.swift in Sources */,
				4BF01DA027B3A862005B32F2 /* UIApplication+Extensions.swift in Sources */,
				5373D5732694D66F0032A3B4 /* UIKit+SwiftUI_interoperability.swift in Sources */,
				5314E09E25F00FE20099271A /* DotView.swift in Sources */,
				5314E1A525F01A7C0099271A /* TableViewCell.swift in Sources */,
				4BBD651F2755FD9500A8B09E /* MSFNotificationView.swift in Sources */,
				53097D0D270288FB00A6E4DC /* ButtonTokens.swift in Sources */,
				5314E09525F00FA30099271A /* DimmingView.swift in Sources */,
				5306075326A1E6A4002D49CF /* AvatarGroupTokens.swift in Sources */,
				5314E11825F015EA0099271A /* PeoplePicker.swift in Sources */,
				5303259B26B31B6B00611D05 /* AvatarModifiers.swift in Sources */,
				5314E2B225F024B60099271A /* Calendar+Extensions.swift in Sources */,
				5314E1B225F01A980099271A /* TooltipPositionController.swift in Sources */,
				5314E08A25F00F2D0099271A /* CommandBar.swift in Sources */,
				5314E18D25F0195C0099271A /* ShimmerView.swift in Sources */,
				80AECC22263339E5005AF2F3 /* BottomSheetPassthroughView.swift in Sources */,
				925728F9276D6B5800EE1019 /* FontInfo.swift in Sources */,
				5314E1CD25F01B730099271A /* AnimationSynchronizer.swift in Sources */,
				53097D252702890900A6E4DC /* ListCell.swift in Sources */,
				92088EF92666DB2C003F571A /* PersonaButton.swift in Sources */,
				5314E13425F016370099271A /* PopupMenuItem.swift in Sources */,
				ECA9218A27A33A2D00B66117 /* AvatarGroupModifiers.swift in Sources */,
				5314E13825F016370099271A /* PopupMenuSection.swift in Sources */,
				5314E07C25F00F1A0099271A /* DateTimePickerViewLayout.swift in Sources */,
				5314E11625F015EA0099271A /* PersonaBadgeViewDataSource.swift in Sources */,
				0ACD82192620453B0035CD9F /* PersonaViewTokens.swift in Sources */,
				5314E2DA25F025370099271A /* Fonts.swift in Sources */,
				5373D5772694D66F0032A3B4 /* SwiftUI+ViewModifiers.swift in Sources */,
				5314E07F25F00F1A0099271A /* DateTimePickerViewComponentCell.swift in Sources */,
				0AA874162600237A00D47421 /* PersonaView.swift in Sources */,
				8035CADE2638E435007B3FD1 /* CommandingSection.swift in Sources */,
				92DEE2252723D34400E31ED0 /* ControlTokens.swift in Sources */,
				5314E0E425F012C00099271A /* NavigationController.swift in Sources */,
				925728F7276D6AF800EE1019 /* ShadowInfo.swift in Sources */,
				5328D97326FBA3D700F3723B /* IndeterminateProgressBarModifiers.swift in Sources */,
				923DB9D7274CB66D00D8E58A /* ControlHostingContainer.swift in Sources */,
				5314E03B25F00E3D0099271A /* BadgeStringExtractor.swift in Sources */,
				5314E19825F019650099271A /* SideTabBar.swift in Sources */,
				5314E10A25F014600099271A /* Obscurable.swift in Sources */,
				53097D212702890900A6E4DC /* ListHeader.swift in Sources */,
				5314E07D25F00F1A0099271A /* DateTimePickerViewComponentTableView.swift in Sources */,
				5314E03125F00DDD0099271A /* CardView.swift in Sources */,
				5314E08925F00F2D0099271A /* CommandBarButtonGroupView.swift in Sources */,
				5314E08C25F00F2D0099271A /* CommandBarButton.swift in Sources */,
				EC6A71EA273DBA520076A586 /* Divider.swift in Sources */,
				5314E21E25F022120099271A /* UIView+Extensions.swift in Sources */,
				5314E0BD25F0106F0099271A /* HUD.swift in Sources */,
				5314E06A25F00F100099271A /* GenericDateTimePicker.swift in Sources */,
				5314E06025F00EFD0099271A /* CalendarViewWeekdayHeadingView.swift in Sources */,
				53097D1D2702890900A6E4DC /* ListTokens.swift in Sources */,
				5314E05A25F00EF50099271A /* CalendarViewLayout.swift in Sources */,
				5314E1B025F01A980099271A /* Tooltip.swift in Sources */,
			);
			runOnlyForDeploymentPostprocessing = 0;
		};
		A5CEC15620D980B30016922A /* Sources */ = {
			isa = PBXSourcesBuildPhase;
			buildActionMask = 2147483647;
			files = (
				924268A2277AD9F700C5A452 /* FontTests.swift in Sources */,
				A5CEC16020D980B30016922A /* FluentUITests.swift in Sources */,
				8FA3CB5B246B19EA0049E431 /* ColorTests.swift in Sources */,
				FD053A352224CA33009B6378 /* DatePickerControllerTests.swift in Sources */,
			);
			runOnlyForDeploymentPostprocessing = 0;
		};
/* End PBXSourcesBuildPhase section */

/* Begin PBXTargetDependency section */
		8FD011C8228A831700D25925 /* PBXTargetDependency */ = {
			isa = PBXTargetDependency;
			target = A5DA88FB226FAA01000A8EA8 /* FluentUIResources */;
			targetProxy = 8FD011C7228A831700D25925 /* PBXContainerItemProxy */;
		};
/* End PBXTargetDependency section */

/* Begin PBXVariantGroup section */
		A559BB81212B6FA40055E107 /* Localizable.strings */ = {
			isa = PBXVariantGroup;
			children = (
				A559BB80212B6FA40055E107 /* en */,
				FD8D26422253FF330078E1D3 /* ar */,
				FD8D26442253FF3E0078E1D3 /* ca */,
				FD8D26462253FF470078E1D3 /* cs */,
				FD8D26482253FF4F0078E1D3 /* da */,
				FD8D264A2254013E0078E1D3 /* de */,
				FD8D264C225401660078E1D3 /* el */,
				FD8D264E225401880078E1D3 /* en-GB */,
				FD8D2650225401A10078E1D3 /* es-MX */,
				FD8D2652225401AA0078E1D3 /* es */,
				FD8D2654225401B90078E1D3 /* fi */,
				FD8D2656225401C10078E1D3 /* fr */,
				FD8D2658225401CD0078E1D3 /* he */,
				FD8D265A225401D90078E1D3 /* hi */,
				FD8D265C225401E50078E1D3 /* hr */,
				FD8D265E225401F20078E1D3 /* hu */,
				FD8D2660225401FA0078E1D3 /* id */,
				FD8D2662225402020078E1D3 /* it */,
				FD8D26642254020E0078E1D3 /* ja */,
				FD8D2666225402160078E1D3 /* ko */,
				FD8D26682254021D0078E1D3 /* ms */,
				FD8D266A2254022E0078E1D3 /* nb-NO */,
				FD8D266C225402DC0078E1D3 /* nl */,
				FD8D266E225402E60078E1D3 /* pl */,
				FD8D2670225402F00078E1D3 /* pt-BR */,
				FD8D2672225402F60078E1D3 /* pt-PT */,
				FD8D2674225403000078E1D3 /* ro */,
				FD8D2676225403070078E1D3 /* ru */,
				FD8D26782254030E0078E1D3 /* sk */,
				FD8D267A225403160078E1D3 /* sv */,
				FD8D267C2254031B0078E1D3 /* th */,
				FD8D267E225403210078E1D3 /* tr */,
				FD8D2680225403290078E1D3 /* uk */,
				FD8D2682225403300078E1D3 /* vi */,
				FD8D2684225403360078E1D3 /* zh-Hans */,
				FD8D26862254033B0078E1D3 /* zh-Hant */,
			);
			name = Localizable.strings;
			sourceTree = "<group>";
		};
		A5DF1EAD2213B26900CC741A /* Localizable.stringsdict */ = {
			isa = PBXVariantGroup;
			children = (
				A5DF1EAC2213B26900CC741A /* en */,
				FD8D26432253FF330078E1D3 /* ar */,
				FD8D26452253FF3F0078E1D3 /* ca */,
				FD8D26472253FF470078E1D3 /* cs */,
				FD8D26492253FF500078E1D3 /* da */,
				FD8D264B2254013E0078E1D3 /* de */,
				FD8D264D225401660078E1D3 /* el */,
				FD8D264F225401880078E1D3 /* en-GB */,
				FD8D2651225401A10078E1D3 /* es-MX */,
				FD8D2653225401AA0078E1D3 /* es */,
				FD8D2655225401B90078E1D3 /* fi */,
				FD8D2657225401C20078E1D3 /* fr */,
				FD8D2659225401CD0078E1D3 /* he */,
				FD8D265B225401D90078E1D3 /* hi */,
				FD8D265D225401E50078E1D3 /* hr */,
				FD8D265F225401F30078E1D3 /* hu */,
				FD8D2661225401FB0078E1D3 /* id */,
				FD8D2663225402030078E1D3 /* it */,
				FD8D26652254020E0078E1D3 /* ja */,
				FD8D2667225402160078E1D3 /* ko */,
				FD8D26692254021E0078E1D3 /* ms */,
				FD8D266B2254022E0078E1D3 /* nb-NO */,
				FD8D266D225402DC0078E1D3 /* nl */,
				FD8D266F225402E60078E1D3 /* pl */,
				FD8D2671225402F10078E1D3 /* pt-BR */,
				FD8D2673225402F60078E1D3 /* pt-PT */,
				FD8D2675225403000078E1D3 /* ro */,
				FD8D2677225403070078E1D3 /* ru */,
				FD8D26792254030E0078E1D3 /* sk */,
				FD8D267B225403160078E1D3 /* sv */,
				FD8D267D2254031B0078E1D3 /* th */,
				FD8D267F225403220078E1D3 /* tr */,
				FD8D26812254032A0078E1D3 /* uk */,
				FD8D2683225403300078E1D3 /* vi */,
				FD8D2685225403360078E1D3 /* zh-Hans */,
				FD8D26872254033B0078E1D3 /* zh-Hant */,
			);
			name = Localizable.stringsdict;
			sourceTree = "<group>";
		};
/* End PBXVariantGroup section */

/* Begin XCBuildConfiguration section */
		8FD0116B228A820600D25925 /* Debug */ = {
			isa = XCBuildConfiguration;
			baseConfigurationReference = C7752C7C2790C1F40012F860 /* FluentUILib_debug.xcconfig */;
			buildSettings = {
			};
			name = Debug;
		};
		8FD0116C228A820600D25925 /* Release */ = {
			isa = XCBuildConfiguration;
			baseConfigurationReference = C7752C7B2790C1F40012F860 /* FluentUILib_release.xcconfig */;
			buildSettings = {
			};
			name = Release;
		};
		8FD0116D228A820600D25925 /* Dogfood */ = {
			isa = XCBuildConfiguration;
			baseConfigurationReference = C7752C7B2790C1F40012F860 /* FluentUILib_release.xcconfig */;
			buildSettings = {
			};
			name = Dogfood;
		};
		A52B637B2138745C009F7ADF /* Dogfood */ = {
			isa = XCBuildConfiguration;
			baseConfigurationReference = 53FC90F525673626008A06FD /* FluentUI_release.xcconfig */;
			buildSettings = {
				CLANG_WARN_QUOTED_INCLUDE_IN_FRAMEWORK_HEADER = YES;
			};
			name = Dogfood;
		};
		A52B637D2138745C009F7ADF /* Dogfood */ = {
			isa = XCBuildConfiguration;
			baseConfigurationReference = 53FC90F725673626008A06FD /* FluentUITests.xcconfig */;
			buildSettings = {
			};
			name = Dogfood;
		};
		A5CEC16320D980B30016922A /* Debug */ = {
			isa = XCBuildConfiguration;
			baseConfigurationReference = 53FC90F625673626008A06FD /* FluentUI_debug.xcconfig */;
			buildSettings = {
				CLANG_WARN_QUOTED_INCLUDE_IN_FRAMEWORK_HEADER = YES;
			};
			name = Debug;
		};
		A5CEC16420D980B30016922A /* Release */ = {
			isa = XCBuildConfiguration;
			baseConfigurationReference = 53FC90F525673626008A06FD /* FluentUI_release.xcconfig */;
			buildSettings = {
				CLANG_WARN_QUOTED_INCLUDE_IN_FRAMEWORK_HEADER = YES;
			};
			name = Release;
		};
		A5CEC16920D980B30016922A /* Debug */ = {
			isa = XCBuildConfiguration;
			baseConfigurationReference = 53FC90F725673626008A06FD /* FluentUITests.xcconfig */;
			buildSettings = {
			};
			name = Debug;
		};
		A5CEC16A20D980B30016922A /* Release */ = {
			isa = XCBuildConfiguration;
			baseConfigurationReference = 53FC90F725673626008A06FD /* FluentUITests.xcconfig */;
			buildSettings = {
			};
			name = Release;
		};
		A5DA8900226FAA01000A8EA8 /* Debug */ = {
			isa = XCBuildConfiguration;
			baseConfigurationReference = 53FC90FA25673627008A06FD /* FluentUIResources.xcconfig */;
			buildSettings = {
			};
			name = Debug;
		};
		A5DA8901226FAA01000A8EA8 /* Release */ = {
			isa = XCBuildConfiguration;
			baseConfigurationReference = 53FC90FA25673627008A06FD /* FluentUIResources.xcconfig */;
			buildSettings = {
			};
			name = Release;
		};
		A5DA8902226FAA01000A8EA8 /* Dogfood */ = {
			isa = XCBuildConfiguration;
			baseConfigurationReference = 53FC90FA25673627008A06FD /* FluentUIResources.xcconfig */;
			buildSettings = {
			};
			name = Dogfood;
		};
/* End XCBuildConfiguration section */

/* Begin XCConfigurationList section */
		8FD0116A228A820600D25925 /* Build configuration list for PBXNativeTarget "FluentUILib" */ = {
			isa = XCConfigurationList;
			buildConfigurations = (
				8FD0116B228A820600D25925 /* Debug */,
				8FD0116C228A820600D25925 /* Release */,
				8FD0116D228A820600D25925 /* Dogfood */,
			);
			defaultConfigurationIsVisible = 0;
			defaultConfigurationName = Release;
		};
		A5CEC14B20D980B20016922A /* Build configuration list for PBXProject "FluentUI" */ = {
			isa = XCConfigurationList;
			buildConfigurations = (
				A5CEC16320D980B30016922A /* Debug */,
				A5CEC16420D980B30016922A /* Release */,
				A52B637B2138745C009F7ADF /* Dogfood */,
			);
			defaultConfigurationIsVisible = 0;
			defaultConfigurationName = Release;
		};
		A5CEC16820D980B30016922A /* Build configuration list for PBXNativeTarget "FluentUITests" */ = {
			isa = XCConfigurationList;
			buildConfigurations = (
				A5CEC16920D980B30016922A /* Debug */,
				A5CEC16A20D980B30016922A /* Release */,
				A52B637D2138745C009F7ADF /* Dogfood */,
			);
			defaultConfigurationIsVisible = 0;
			defaultConfigurationName = Release;
		};
		A5DA88FF226FAA01000A8EA8 /* Build configuration list for PBXNativeTarget "FluentUIResources" */ = {
			isa = XCConfigurationList;
			buildConfigurations = (
				A5DA8900226FAA01000A8EA8 /* Debug */,
				A5DA8901226FAA01000A8EA8 /* Release */,
				A5DA8902226FAA01000A8EA8 /* Dogfood */,
			);
			defaultConfigurationIsVisible = 0;
			defaultConfigurationName = Release;
		};
/* End XCConfigurationList section */
	};
	rootObject = A5CEC14820D980B20016922A /* Project object */;
}<|MERGE_RESOLUTION|>--- conflicted
+++ resolved
@@ -31,11 +31,8 @@
 		53097D212702890900A6E4DC /* ListHeader.swift in Sources */ = {isa = PBXBuildFile; fileRef = 53097D132702890800A6E4DC /* ListHeader.swift */; };
 		53097D252702890900A6E4DC /* ListCell.swift in Sources */ = {isa = PBXBuildFile; fileRef = 53097D152702890900A6E4DC /* ListCell.swift */; };
 		53097D4727028B1200A6E4DC /* ButtonLegacy.swift in Sources */ = {isa = PBXBuildFile; fileRef = 53097D4527028B1100A6E4DC /* ButtonLegacy.swift */; };
-<<<<<<< HEAD
 		530D9C5327EE7B2C00BDCBBF /* SwiftUI+ViewAnimation.swift in Sources */ = {isa = PBXBuildFile; fileRef = 530D9C5227EE7B2C00BDCBBF /* SwiftUI+ViewAnimation.swift */; };
-=======
 		530D9C5127EE388200BDCBBF /* SwiftUI+ViewPresentation.swift in Sources */ = {isa = PBXBuildFile; fileRef = 530D9C5027EE388200BDCBBF /* SwiftUI+ViewPresentation.swift */; };
->>>>>>> 5b907162
 		5314E01625F00CF70099271A /* BarButtonItems.swift in Sources */ = {isa = PBXBuildFile; fileRef = A52648DB2316F4F9003342A0 /* BarButtonItems.swift */; };
 		5314E02825F00DA80099271A /* BlurringView.swift in Sources */ = {isa = PBXBuildFile; fileRef = FDA1AF8B21484625001AE720 /* BlurringView.swift */; };
 		5314E03125F00DDD0099271A /* CardView.swift in Sources */ = {isa = PBXBuildFile; fileRef = CCC18C2B2501B22F00BE830E /* CardView.swift */; };
@@ -262,11 +259,8 @@
 		53097D132702890800A6E4DC /* ListHeader.swift */ = {isa = PBXFileReference; fileEncoding = 4; lastKnownFileType = sourcecode.swift; path = ListHeader.swift; sourceTree = "<group>"; };
 		53097D152702890900A6E4DC /* ListCell.swift */ = {isa = PBXFileReference; fileEncoding = 4; lastKnownFileType = sourcecode.swift; path = ListCell.swift; sourceTree = "<group>"; };
 		53097D4527028B1100A6E4DC /* ButtonLegacy.swift */ = {isa = PBXFileReference; fileEncoding = 4; lastKnownFileType = sourcecode.swift; path = ButtonLegacy.swift; sourceTree = "<group>"; };
-<<<<<<< HEAD
 		530D9C5227EE7B2C00BDCBBF /* SwiftUI+ViewAnimation.swift */ = {isa = PBXFileReference; fileEncoding = 4; lastKnownFileType = sourcecode.swift; path = "SwiftUI+ViewAnimation.swift"; sourceTree = "<group>"; };
-=======
 		530D9C5027EE388200BDCBBF /* SwiftUI+ViewPresentation.swift */ = {isa = PBXFileReference; fileEncoding = 4; lastKnownFileType = sourcecode.swift; path = "SwiftUI+ViewPresentation.swift"; sourceTree = "<group>"; };
->>>>>>> 5b907162
 		5328D96C26FBA3D600F3723B /* IndeterminateProgressBarTokens.swift */ = {isa = PBXFileReference; fileEncoding = 4; lastKnownFileType = sourcecode.swift; path = IndeterminateProgressBarTokens.swift; sourceTree = "<group>"; };
 		5328D96D26FBA3D600F3723B /* IndeterminateProgressBarModifiers.swift */ = {isa = PBXFileReference; fileEncoding = 4; lastKnownFileType = sourcecode.swift; path = IndeterminateProgressBarModifiers.swift; sourceTree = "<group>"; };
 		5328D96F26FBA3D700F3723B /* IndeterminateProgressBar.swift */ = {isa = PBXFileReference; fileEncoding = 4; lastKnownFileType = sourcecode.swift; path = IndeterminateProgressBar.swift; sourceTree = "<group>"; };
