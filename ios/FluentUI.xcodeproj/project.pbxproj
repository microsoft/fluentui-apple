--- conflicted
+++ resolved
@@ -226,11 +226,7 @@
 		ECA9218A27A33A2D00B66117 /* AvatarGroupModifiers.swift in Sources */ = {isa = PBXBuildFile; fileRef = ECA9218927A33A2D00B66117 /* AvatarGroupModifiers.swift */; };
 		ECF3C9882A67495A00CA35FC /* BottomCommandingTokenSet.swift in Sources */ = {isa = PBXBuildFile; fileRef = ECF3C9872A67495A00CA35FC /* BottomCommandingTokenSet.swift */; };
 		F32E6E8B2A7997F3003F9AE7 /* ListActionItem.swift in Sources */ = {isa = PBXBuildFile; fileRef = F32E6E8A2A7997F3003F9AE7 /* ListActionItem.swift */; };
-<<<<<<< HEAD
-		F3DFD3612A7B210100014C6E /* ListActionItem+Extensions.swift in Sources */ = {isa = PBXBuildFile; fileRef = F3DFD3602A7B210100014C6E /* ListActionItem+Extensions.swift */; };
-=======
 		F3DFD3612A7B210100014C6E /* ListActionItemModifiers.swift in Sources */ = {isa = PBXBuildFile; fileRef = F3DFD3602A7B210100014C6E /* ListActionItemModifiers.swift */; };
->>>>>>> b4853f02
 		F3F113892A705AD500DA852A /* ListItem.swift in Sources */ = {isa = PBXBuildFile; fileRef = F3F113882A705AD500DA852A /* ListItem.swift */; };
 		F3F1138D2A705B6900DA852A /* ListItemModifiers.swift in Sources */ = {isa = PBXBuildFile; fileRef = F3F1138C2A705B6900DA852A /* ListItemModifiers.swift */; };
 		FD053A352224CA33009B6378 /* DatePickerControllerTests.swift in Sources */ = {isa = PBXBuildFile; fileRef = FD053A342224CA33009B6378 /* DatePickerControllerTests.swift */; };
@@ -439,11 +435,7 @@
 		ECEBA8FB25EDF3380048EE24 /* SegmentedControl.swift */ = {isa = PBXFileReference; fileEncoding = 4; lastKnownFileType = sourcecode.swift; path = SegmentedControl.swift; sourceTree = "<group>"; };
 		ECF3C9872A67495A00CA35FC /* BottomCommandingTokenSet.swift */ = {isa = PBXFileReference; fileEncoding = 4; lastKnownFileType = sourcecode.swift; path = BottomCommandingTokenSet.swift; sourceTree = "<group>"; };
 		F32E6E8A2A7997F3003F9AE7 /* ListActionItem.swift */ = {isa = PBXFileReference; lastKnownFileType = sourcecode.swift; path = ListActionItem.swift; sourceTree = "<group>"; };
-<<<<<<< HEAD
-		F3DFD3602A7B210100014C6E /* ListActionItem+Extensions.swift */ = {isa = PBXFileReference; lastKnownFileType = sourcecode.swift; path = "ListActionItem+Extensions.swift"; sourceTree = "<group>"; };
-=======
 		F3DFD3602A7B210100014C6E /* ListActionItemModifiers.swift */ = {isa = PBXFileReference; lastKnownFileType = sourcecode.swift; path = ListActionItemModifiers.swift; sourceTree = "<group>"; };
->>>>>>> b4853f02
 		F3F113882A705AD500DA852A /* ListItem.swift */ = {isa = PBXFileReference; lastKnownFileType = sourcecode.swift; path = ListItem.swift; sourceTree = "<group>"; };
 		F3F1138C2A705B6900DA852A /* ListItemModifiers.swift */ = {isa = PBXFileReference; lastKnownFileType = sourcecode.swift; path = ListItemModifiers.swift; sourceTree = "<group>"; };
 		F5784DB9285D031800DBEAD6 /* docs */ = {isa = PBXFileReference; lastKnownFileType = folder; path = docs; sourceTree = "<group>"; };
@@ -1171,11 +1163,7 @@
 			isa = PBXGroup;
 			children = (
 				F32E6E8A2A7997F3003F9AE7 /* ListActionItem.swift */,
-<<<<<<< HEAD
-				F3DFD3602A7B210100014C6E /* ListActionItem+Extensions.swift */,
-=======
 				F3DFD3602A7B210100014C6E /* ListActionItemModifiers.swift */,
->>>>>>> b4853f02
 				F3F113882A705AD500DA852A /* ListItem.swift */,
 				F3F1138C2A705B6900DA852A /* ListItemModifiers.swift */,
 			);
@@ -1694,11 +1682,7 @@
 				5373D5732694D66F0032A3B4 /* UIKit+SwiftUI_interoperability.swift in Sources */,
 				5314E09E25F00FE20099271A /* DotView.swift in Sources */,
 				5314E1A525F01A7C0099271A /* TableViewCell.swift in Sources */,
-<<<<<<< HEAD
-				F3DFD3612A7B210100014C6E /* ListActionItem+Extensions.swift in Sources */,
-=======
 				F3DFD3612A7B210100014C6E /* ListActionItemModifiers.swift in Sources */,
->>>>>>> b4853f02
 				4BBD651F2755FD9500A8B09E /* MSFNotification.swift in Sources */,
 				5314E09525F00FA30099271A /* DimmingView.swift in Sources */,
 				5306075326A1E6A4002D49CF /* AvatarGroupTokenSet.swift in Sources */,
