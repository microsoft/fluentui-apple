--- conflicted
+++ resolved
@@ -222,15 +222,12 @@
 		C0A0D76E233AEF6C00F432FD /* ShimmerLinesView.swift in Sources */ = {isa = PBXBuildFile; fileRef = C0A0D76B233AEF6C00F432FD /* ShimmerLinesView.swift */; };
 		C0A0D76F233AEF6C00F432FD /* ShimmerLinesViewAppearance.swift in Sources */ = {isa = PBXBuildFile; fileRef = C0A0D76C233AEF6C00F432FD /* ShimmerLinesViewAppearance.swift */; };
 		C0EAAEAD2347E1DF00C7244E /* ShimmerView.swift in Sources */ = {isa = PBXBuildFile; fileRef = C0EAAEAC2347E1DF00C7244E /* ShimmerView.swift */; };
-<<<<<<< HEAD
 		C73C78D925FFC44000635804 /* BottomSheetViewController.swift in Sources */ = {isa = PBXBuildFile; fileRef = C73C78D825FFC44000635804 /* BottomSheetViewController.swift */; };
 		C73C78DA25FFC44000635804 /* BottomSheetViewController.swift in Sources */ = {isa = PBXBuildFile; fileRef = C73C78D825FFC44000635804 /* BottomSheetViewController.swift */; };
-=======
 		C708B04C260A8696007190FA /* SegmentItem.swift in Sources */ = {isa = PBXBuildFile; fileRef = C708B04B260A8696007190FA /* SegmentItem.swift */; };
 		C708B056260A86FA007190FA /* SegmentPillButton.swift in Sources */ = {isa = PBXBuildFile; fileRef = C708B055260A86FA007190FA /* SegmentPillButton.swift */; };
 		C708B05F260A8778007190FA /* SegmentPillButton.swift in Sources */ = {isa = PBXBuildFile; fileRef = C708B055260A86FA007190FA /* SegmentPillButton.swift */; };
 		C708B064260A87F7007190FA /* SegmentItem.swift in Sources */ = {isa = PBXBuildFile; fileRef = C708B04B260A8696007190FA /* SegmentItem.swift */; };
->>>>>>> de021aa5
 		C77A04B725F03DD1001B3EB6 /* String+Date.swift in Sources */ = {isa = PBXBuildFile; fileRef = C77A04B625F03DD1001B3EB6 /* String+Date.swift */; };
 		C77A04B825F03DD1001B3EB6 /* String+Date.swift in Sources */ = {isa = PBXBuildFile; fileRef = C77A04B625F03DD1001B3EB6 /* String+Date.swift */; };
 		C77A04ED25F046EB001B3EB6 /* Date+CellFileAccessoryView.swift in Sources */ = {isa = PBXBuildFile; fileRef = C77A04EC25F046EB001B3EB6 /* Date+CellFileAccessoryView.swift */; };
@@ -415,12 +412,9 @@
 		C0A0D76B233AEF6C00F432FD /* ShimmerLinesView.swift */ = {isa = PBXFileReference; fileEncoding = 4; lastKnownFileType = sourcecode.swift; path = ShimmerLinesView.swift; sourceTree = "<group>"; };
 		C0A0D76C233AEF6C00F432FD /* ShimmerLinesViewAppearance.swift */ = {isa = PBXFileReference; fileEncoding = 4; lastKnownFileType = sourcecode.swift; path = ShimmerLinesViewAppearance.swift; sourceTree = "<group>"; };
 		C0EAAEAC2347E1DF00C7244E /* ShimmerView.swift */ = {isa = PBXFileReference; lastKnownFileType = sourcecode.swift; path = ShimmerView.swift; sourceTree = "<group>"; };
-<<<<<<< HEAD
 		C73C78D825FFC44000635804 /* BottomSheetViewController.swift */ = {isa = PBXFileReference; lastKnownFileType = sourcecode.swift; path = BottomSheetViewController.swift; sourceTree = "<group>"; };
-=======
 		C708B04B260A8696007190FA /* SegmentItem.swift */ = {isa = PBXFileReference; lastKnownFileType = sourcecode.swift; path = SegmentItem.swift; sourceTree = "<group>"; };
 		C708B055260A86FA007190FA /* SegmentPillButton.swift */ = {isa = PBXFileReference; lastKnownFileType = sourcecode.swift; path = SegmentPillButton.swift; sourceTree = "<group>"; };
->>>>>>> de021aa5
 		C77A04B625F03DD1001B3EB6 /* String+Date.swift */ = {isa = PBXFileReference; lastKnownFileType = sourcecode.swift; path = "String+Date.swift"; sourceTree = "<group>"; };
 		C77A04EC25F046EB001B3EB6 /* Date+CellFileAccessoryView.swift */ = {isa = PBXFileReference; lastKnownFileType = sourcecode.swift; path = "Date+CellFileAccessoryView.swift"; sourceTree = "<group>"; };
 		CCC18C2B2501B22F00BE830E /* CardView.swift */ = {isa = PBXFileReference; lastKnownFileType = sourcecode.swift; path = CardView.swift; sourceTree = "<group>"; };
