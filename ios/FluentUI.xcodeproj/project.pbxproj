// !$*UTF8*$!
{
	archiveVersion = 1;
	classes = {
	};
	objectVersion = 52;
	objects = {

/* Begin PBXBuildFile section */
		0AA874152600237A00D47421 /* PersonaView.swift in Sources */ = {isa = PBXBuildFile; fileRef = 0AA874142600237A00D47421 /* PersonaView.swift */; };
		0AA874162600237A00D47421 /* PersonaView.swift in Sources */ = {isa = PBXBuildFile; fileRef = 0AA874142600237A00D47421 /* PersonaView.swift */; };
		0ACD82112620451F0035CD9F /* MSFPersonaViewTokens.generated.swift in Sources */ = {isa = PBXBuildFile; fileRef = 0ACD82102620451E0035CD9F /* MSFPersonaViewTokens.generated.swift */; };
		0ACD82122620451F0035CD9F /* MSFPersonaViewTokens.generated.swift in Sources */ = {isa = PBXBuildFile; fileRef = 0ACD82102620451E0035CD9F /* MSFPersonaViewTokens.generated.swift */; };
		0ACD82192620453B0035CD9F /* PersonaViewTokens.swift in Sources */ = {isa = PBXBuildFile; fileRef = 0ACD82172620453B0035CD9F /* PersonaViewTokens.swift */; };
		0AD70F5726E7F2E3008774EC /* MSFCommandBarTokens.generated.swift in Sources */ = {isa = PBXBuildFile; fileRef = 0AD70F5626E7F2E3008774EC /* MSFCommandBarTokens.generated.swift */; };
		0AD70F5826E7F2E3008774EC /* MSFCommandBarTokens.generated.swift in Sources */ = {isa = PBXBuildFile; fileRef = 0AD70F5626E7F2E3008774EC /* MSFCommandBarTokens.generated.swift */; };
		0AD70F5A26E80A5D008774EC /* CommandBarTokens.swift in Sources */ = {isa = PBXBuildFile; fileRef = 0AD70F5926E80A5D008774EC /* CommandBarTokens.swift */; };
		0AD70F5B26E80A5D008774EC /* CommandBarTokens.swift in Sources */ = {isa = PBXBuildFile; fileRef = 0AD70F5926E80A5D008774EC /* CommandBarTokens.swift */; };
		0AE866A726BA05D000E92108 /* Locale+Extensions.swift in Sources */ = {isa = PBXBuildFile; fileRef = 0AE866A626BA05D000E92108 /* Locale+Extensions.swift */; };
		0AE866A826BA05D000E92108 /* Locale+Extensions.swift in Sources */ = {isa = PBXBuildFile; fileRef = 0AE866A626BA05D000E92108 /* Locale+Extensions.swift */; };
		0BCEFADE2485FEC00088CEE5 /* PopupMenuProtocols.swift in Sources */ = {isa = PBXBuildFile; fileRef = 0BCEFADD2485FEC00088CEE5 /* PopupMenuProtocols.swift */; };
		1168630422E131CF0088B302 /* TabBarItemView.swift in Sources */ = {isa = PBXBuildFile; fileRef = 1168630222E131CF0088B302 /* TabBarItemView.swift */; };
		1168630622E131CF0088B302 /* TabBarView.swift in Sources */ = {isa = PBXBuildFile; fileRef = 1168630322E131CF0088B302 /* TabBarView.swift */; };
		118D9848230BBA2300BC0B72 /* TabBarItem.swift in Sources */ = {isa = PBXBuildFile; fileRef = 118D9847230BBA2300BC0B72 /* TabBarItem.swift */; };
		22010B702523CB2D00FF1F10 /* ActivityViewAnimating.swift in Sources */ = {isa = PBXBuildFile; fileRef = 22010B6F2523CB2D00FF1F10 /* ActivityViewAnimating.swift */; };
<<<<<<< HEAD
		22EABB1A2509AAD100C4BE72 /* IndeterminateProgressBarView.swift in Sources */ = {isa = PBXBuildFile; fileRef = 22EABB192509AAD100C4BE72 /* IndeterminateProgressBarView.swift */; };
		436F6B3E26F4924200D18073 /* MSFNotificationTokens.generated.swift in Sources */ = {isa = PBXBuildFile; fileRef = 436F6B3D26F4924200D18073 /* MSFNotificationTokens.generated.swift */; };
		436F6B3F26F4924200D18073 /* MSFNotificationTokens.generated.swift in Sources */ = {isa = PBXBuildFile; fileRef = 436F6B3D26F4924200D18073 /* MSFNotificationTokens.generated.swift */; };
		436F6B4126F4926B00D18073 /* MSFNotificationTokens.swift in Sources */ = {isa = PBXBuildFile; fileRef = 436F6B4026F4926B00D18073 /* MSFNotificationTokens.swift */; };
		436F6B4226F4926B00D18073 /* MSFNotificationTokens.swift in Sources */ = {isa = PBXBuildFile; fileRef = 436F6B4026F4926B00D18073 /* MSFNotificationTokens.swift */; };
=======
>>>>>>> 930f861f
		497DC2D924185885008D86F8 /* PillButtonBar.swift in Sources */ = {isa = PBXBuildFile; fileRef = 497DC2D724185885008D86F8 /* PillButtonBar.swift */; };
		497DC2DB24185885008D86F8 /* PillButton.swift in Sources */ = {isa = PBXBuildFile; fileRef = 497DC2D824185885008D86F8 /* PillButton.swift */; };
		5303259A26B31B6B00611D05 /* AvatarModifiers.swift in Sources */ = {isa = PBXBuildFile; fileRef = 5303259926B31B6B00611D05 /* AvatarModifiers.swift */; };
		5303259B26B31B6B00611D05 /* AvatarModifiers.swift in Sources */ = {isa = PBXBuildFile; fileRef = 5303259926B31B6B00611D05 /* AvatarModifiers.swift */; };
		5306075226A1E6A4002D49CF /* AvatarGroupTokens.swift in Sources */ = {isa = PBXBuildFile; fileRef = 5306074F26A1E6A4002D49CF /* AvatarGroupTokens.swift */; };
		5306075326A1E6A4002D49CF /* AvatarGroupTokens.swift in Sources */ = {isa = PBXBuildFile; fileRef = 5306074F26A1E6A4002D49CF /* AvatarGroupTokens.swift */; };
		5306075426A1E6A4002D49CF /* MSFAvatarGroupTokens.generated.swift in Sources */ = {isa = PBXBuildFile; fileRef = 5306075026A1E6A4002D49CF /* MSFAvatarGroupTokens.generated.swift */; };
		5306075526A1E6A4002D49CF /* MSFAvatarGroupTokens.generated.swift in Sources */ = {isa = PBXBuildFile; fileRef = 5306075026A1E6A4002D49CF /* MSFAvatarGroupTokens.generated.swift */; };
		5306075626A1E6A4002D49CF /* AvatarGroup.swift in Sources */ = {isa = PBXBuildFile; fileRef = 5306075126A1E6A4002D49CF /* AvatarGroup.swift */; };
		5306075726A1E6A4002D49CF /* AvatarGroup.swift in Sources */ = {isa = PBXBuildFile; fileRef = 5306075126A1E6A4002D49CF /* AvatarGroup.swift */; };
		5306076026A201C7002D49CF /* Persona.swift in Sources */ = {isa = PBXBuildFile; fileRef = B4EF53C2215AF1AB00573E8F /* Persona.swift */; };
		5306076126A201C8002D49CF /* Persona.swift in Sources */ = {isa = PBXBuildFile; fileRef = B4EF53C2215AF1AB00573E8F /* Persona.swift */; };
		53097CF2270288E000A6E4DC /* PersonaViewTokens.swift in Sources */ = {isa = PBXBuildFile; fileRef = 0ACD82172620453B0035CD9F /* PersonaViewTokens.swift */; };
		53097CF7270288ED00A6E4DC /* ActivityIndicatorModifiers.swift in Sources */ = {isa = PBXBuildFile; fileRef = 53097CF3270288ED00A6E4DC /* ActivityIndicatorModifiers.swift */; };
		53097CF8270288ED00A6E4DC /* ActivityIndicatorModifiers.swift in Sources */ = {isa = PBXBuildFile; fileRef = 53097CF3270288ED00A6E4DC /* ActivityIndicatorModifiers.swift */; };
		53097CF9270288ED00A6E4DC /* MSFActivityIndicatorTokens.generated.swift in Sources */ = {isa = PBXBuildFile; fileRef = 53097CF4270288ED00A6E4DC /* MSFActivityIndicatorTokens.generated.swift */; };
		53097CFA270288ED00A6E4DC /* MSFActivityIndicatorTokens.generated.swift in Sources */ = {isa = PBXBuildFile; fileRef = 53097CF4270288ED00A6E4DC /* MSFActivityIndicatorTokens.generated.swift */; };
		53097CFB270288ED00A6E4DC /* ActivityIndicatorTokens.swift in Sources */ = {isa = PBXBuildFile; fileRef = 53097CF5270288ED00A6E4DC /* ActivityIndicatorTokens.swift */; };
		53097CFC270288ED00A6E4DC /* ActivityIndicatorTokens.swift in Sources */ = {isa = PBXBuildFile; fileRef = 53097CF5270288ED00A6E4DC /* ActivityIndicatorTokens.swift */; };
		53097CFD270288ED00A6E4DC /* ActivityIndicator.swift in Sources */ = {isa = PBXBuildFile; fileRef = 53097CF6270288ED00A6E4DC /* ActivityIndicator.swift */; };
		53097CFE270288ED00A6E4DC /* ActivityIndicator.swift in Sources */ = {isa = PBXBuildFile; fileRef = 53097CF6270288ED00A6E4DC /* ActivityIndicator.swift */; };
		53097D04270288FB00A6E4DC /* MSFButton.swift in Sources */ = {isa = PBXBuildFile; fileRef = 53097CFF270288FB00A6E4DC /* MSFButton.swift */; };
		53097D05270288FB00A6E4DC /* MSFButton.swift in Sources */ = {isa = PBXBuildFile; fileRef = 53097CFF270288FB00A6E4DC /* MSFButton.swift */; };
		53097D06270288FB00A6E4DC /* MSFButtonTokens.generated.swift in Sources */ = {isa = PBXBuildFile; fileRef = 53097D00270288FB00A6E4DC /* MSFButtonTokens.generated.swift */; };
		53097D07270288FB00A6E4DC /* MSFButtonTokens.generated.swift in Sources */ = {isa = PBXBuildFile; fileRef = 53097D00270288FB00A6E4DC /* MSFButtonTokens.generated.swift */; };
		53097D08270288FB00A6E4DC /* Button.swift in Sources */ = {isa = PBXBuildFile; fileRef = 53097D01270288FB00A6E4DC /* Button.swift */; };
		53097D09270288FB00A6E4DC /* Button.swift in Sources */ = {isa = PBXBuildFile; fileRef = 53097D01270288FB00A6E4DC /* Button.swift */; };
		53097D0A270288FB00A6E4DC /* ButtonModifiers.swift in Sources */ = {isa = PBXBuildFile; fileRef = 53097D02270288FB00A6E4DC /* ButtonModifiers.swift */; };
		53097D0B270288FB00A6E4DC /* ButtonModifiers.swift in Sources */ = {isa = PBXBuildFile; fileRef = 53097D02270288FB00A6E4DC /* ButtonModifiers.swift */; };
		53097D0C270288FB00A6E4DC /* ButtonTokens.swift in Sources */ = {isa = PBXBuildFile; fileRef = 53097D03270288FB00A6E4DC /* ButtonTokens.swift */; };
		53097D0D270288FB00A6E4DC /* ButtonTokens.swift in Sources */ = {isa = PBXBuildFile; fileRef = 53097D03270288FB00A6E4DC /* ButtonTokens.swift */; };
		53097D162702890900A6E4DC /* HeaderFooterTokens.swift in Sources */ = {isa = PBXBuildFile; fileRef = 53097D0E2702890800A6E4DC /* HeaderFooterTokens.swift */; };
		53097D172702890900A6E4DC /* HeaderFooterTokens.swift in Sources */ = {isa = PBXBuildFile; fileRef = 53097D0E2702890800A6E4DC /* HeaderFooterTokens.swift */; };
		53097D182702890900A6E4DC /* List.swift in Sources */ = {isa = PBXBuildFile; fileRef = 53097D0F2702890800A6E4DC /* List.swift */; };
		53097D192702890900A6E4DC /* List.swift in Sources */ = {isa = PBXBuildFile; fileRef = 53097D0F2702890800A6E4DC /* List.swift */; };
		53097D1A2702890900A6E4DC /* MSFListCellTokens.generated.swift in Sources */ = {isa = PBXBuildFile; fileRef = 53097D102702890800A6E4DC /* MSFListCellTokens.generated.swift */; };
		53097D1B2702890900A6E4DC /* MSFListCellTokens.generated.swift in Sources */ = {isa = PBXBuildFile; fileRef = 53097D102702890800A6E4DC /* MSFListCellTokens.generated.swift */; };
		53097D1C2702890900A6E4DC /* ListTokens.swift in Sources */ = {isa = PBXBuildFile; fileRef = 53097D112702890800A6E4DC /* ListTokens.swift */; };
		53097D1D2702890900A6E4DC /* ListTokens.swift in Sources */ = {isa = PBXBuildFile; fileRef = 53097D112702890800A6E4DC /* ListTokens.swift */; };
		53097D1E2702890900A6E4DC /* MSFHeaderFooterTokens.generated.swift in Sources */ = {isa = PBXBuildFile; fileRef = 53097D122702890800A6E4DC /* MSFHeaderFooterTokens.generated.swift */; };
		53097D1F2702890900A6E4DC /* MSFHeaderFooterTokens.generated.swift in Sources */ = {isa = PBXBuildFile; fileRef = 53097D122702890800A6E4DC /* MSFHeaderFooterTokens.generated.swift */; };
		53097D202702890900A6E4DC /* ListHeaderFooter.swift in Sources */ = {isa = PBXBuildFile; fileRef = 53097D132702890800A6E4DC /* ListHeaderFooter.swift */; };
		53097D212702890900A6E4DC /* ListHeaderFooter.swift in Sources */ = {isa = PBXBuildFile; fileRef = 53097D132702890800A6E4DC /* ListHeaderFooter.swift */; };
		53097D222702890900A6E4DC /* MSFListTokens.generated.swift in Sources */ = {isa = PBXBuildFile; fileRef = 53097D142702890800A6E4DC /* MSFListTokens.generated.swift */; };
		53097D232702890900A6E4DC /* MSFListTokens.generated.swift in Sources */ = {isa = PBXBuildFile; fileRef = 53097D142702890800A6E4DC /* MSFListTokens.generated.swift */; };
		53097D242702890900A6E4DC /* ListCell.swift in Sources */ = {isa = PBXBuildFile; fileRef = 53097D152702890900A6E4DC /* ListCell.swift */; };
		53097D252702890900A6E4DC /* ListCell.swift in Sources */ = {isa = PBXBuildFile; fileRef = 53097D152702890900A6E4DC /* ListCell.swift */; };
		53097D282702895500A6E4DC /* MSFDrawerTokens.swift in Sources */ = {isa = PBXBuildFile; fileRef = 53097D262702895500A6E4DC /* MSFDrawerTokens.swift */; };
		53097D292702895500A6E4DC /* MSFDrawerTokens.swift in Sources */ = {isa = PBXBuildFile; fileRef = 53097D262702895500A6E4DC /* MSFDrawerTokens.swift */; };
		53097D2A2702895500A6E4DC /* MSFDrawerTokens.generated.swift in Sources */ = {isa = PBXBuildFile; fileRef = 53097D272702895500A6E4DC /* MSFDrawerTokens.generated.swift */; };
		53097D2B2702895500A6E4DC /* MSFDrawerTokens.generated.swift in Sources */ = {isa = PBXBuildFile; fileRef = 53097D272702895500A6E4DC /* MSFDrawerTokens.generated.swift */; };
		53097D4627028B1200A6E4DC /* ButtonLegacy.swift in Sources */ = {isa = PBXBuildFile; fileRef = 53097D4527028B1100A6E4DC /* ButtonLegacy.swift */; };
		53097D4727028B1200A6E4DC /* ButtonLegacy.swift in Sources */ = {isa = PBXBuildFile; fileRef = 53097D4527028B1100A6E4DC /* ButtonLegacy.swift */; };
		53097D4827028B2800A6E4DC /* ActivityIndicatorView.swift in Sources */ = {isa = PBXBuildFile; fileRef = B4E782C421793BB900A7DFCE /* ActivityIndicatorView.swift */; };
		53097D4927028B2900A6E4DC /* ActivityIndicatorView.swift in Sources */ = {isa = PBXBuildFile; fileRef = B4E782C421793BB900A7DFCE /* ActivityIndicatorView.swift */; };
		5314E00425F00A300099271A /* ActivityViewAnimating.swift in Sources */ = {isa = PBXBuildFile; fileRef = 22010B6F2523CB2D00FF1F10 /* ActivityViewAnimating.swift */; };
		5314E01625F00CF70099271A /* BarButtonItems.swift in Sources */ = {isa = PBXBuildFile; fileRef = A52648DB2316F4F9003342A0 /* BarButtonItems.swift */; };
		5314E02825F00DA80099271A /* BlurringView.swift in Sources */ = {isa = PBXBuildFile; fileRef = FDA1AF8B21484625001AE720 /* BlurringView.swift */; };
		5314E03125F00DDD0099271A /* CardView.swift in Sources */ = {isa = PBXBuildFile; fileRef = CCC18C2B2501B22F00BE830E /* CardView.swift */; };
		5314E03A25F00E3D0099271A /* BadgeView.swift in Sources */ = {isa = PBXBuildFile; fileRef = B444D6B52183A9740002B4D4 /* BadgeView.swift */; };
		5314E03B25F00E3D0099271A /* BadgeStringExtractor.swift in Sources */ = {isa = PBXBuildFile; fileRef = B4A8BBCC21BF6D6900D5E3ED /* BadgeStringExtractor.swift */; };
		5314E03C25F00E3D0099271A /* BadgeField.swift in Sources */ = {isa = PBXBuildFile; fileRef = B45EB78F219E310F008646A2 /* BadgeField.swift */; };
		5314E05925F00EF50099271A /* CalendarViewDataSource.swift in Sources */ = {isa = PBXBuildFile; fileRef = FD599D0B2134AB1E008845EE /* CalendarViewDataSource.swift */; };
		5314E05A25F00EF50099271A /* CalendarViewLayout.swift in Sources */ = {isa = PBXBuildFile; fileRef = FD599D092134AB15008845EE /* CalendarViewLayout.swift */; };
		5314E05B25F00EF50099271A /* CalendarView.swift in Sources */ = {isa = PBXBuildFile; fileRef = FD599D0121348439008845EE /* CalendarView.swift */; };
		5314E06025F00EFD0099271A /* CalendarViewWeekdayHeadingView.swift in Sources */ = {isa = PBXBuildFile; fileRef = FD599D072134AB0E008845EE /* CalendarViewWeekdayHeadingView.swift */; };
		5314E06125F00EFD0099271A /* CalendarViewDayCell.swift in Sources */ = {isa = PBXBuildFile; fileRef = FDFB8AEE21361C9D0046850A /* CalendarViewDayCell.swift */; };
		5314E06225F00EFD0099271A /* CalendarViewDayTodayCell.swift in Sources */ = {isa = PBXBuildFile; fileRef = FDFB8AEC21361C9D0046850A /* CalendarViewDayTodayCell.swift */; };
		5314E06325F00EFD0099271A /* CalendarViewDayMonthYearCell.swift in Sources */ = {isa = PBXBuildFile; fileRef = FDFB8AEF21361C9D0046850A /* CalendarViewDayMonthYearCell.swift */; };
		5314E06425F00EFD0099271A /* CalendarViewMonthBannerView.swift in Sources */ = {isa = PBXBuildFile; fileRef = FDFB8AEA21361C950046850A /* CalendarViewMonthBannerView.swift */; };
		5314E06525F00EFD0099271A /* CalendarViewDayMonthCell.swift in Sources */ = {isa = PBXBuildFile; fileRef = FDFB8AED21361C9D0046850A /* CalendarViewDayMonthCell.swift */; };
		5314E06A25F00F100099271A /* GenericDateTimePicker.swift in Sources */ = {isa = PBXBuildFile; fileRef = FD1FAE1A2272464B00A5DBA4 /* GenericDateTimePicker.swift */; };
		5314E06B25F00F100099271A /* DateTimePicker.swift in Sources */ = {isa = PBXBuildFile; fileRef = FD77752F21A490BA00033D58 /* DateTimePicker.swift */; };
		5314E07025F00F140099271A /* DatePickerController.swift in Sources */ = {isa = PBXBuildFile; fileRef = FD4F2A1F214AE20400C437D6 /* DatePickerController.swift */; };
		5314E07125F00F140099271A /* DatePickerSelectionManager.swift in Sources */ = {isa = PBXBuildFile; fileRef = FD256C5A2183B90B00EC9588 /* DatePickerSelectionManager.swift */; };
		5314E07625F00F160099271A /* DateTimePickerController.swift in Sources */ = {isa = PBXBuildFile; fileRef = FD5ADBF32190CDC80005A9AF /* DateTimePickerController.swift */; };
		5314E07B25F00F1A0099271A /* DateTimePickerViewDataSource.swift in Sources */ = {isa = PBXBuildFile; fileRef = FD9758072191118E00B67319 /* DateTimePickerViewDataSource.swift */; };
		5314E07C25F00F1A0099271A /* DateTimePickerViewLayout.swift in Sources */ = {isa = PBXBuildFile; fileRef = FD77752C219E62E100033D58 /* DateTimePickerViewLayout.swift */; };
		5314E07D25F00F1A0099271A /* DateTimePickerViewComponentTableView.swift in Sources */ = {isa = PBXBuildFile; fileRef = FD9758082191118E00B67319 /* DateTimePickerViewComponentTableView.swift */; };
		5314E07E25F00F1A0099271A /* DateTimePickerView.swift in Sources */ = {isa = PBXBuildFile; fileRef = FD9758062191118D00B67319 /* DateTimePickerView.swift */; };
		5314E07F25F00F1A0099271A /* DateTimePickerViewComponentCell.swift in Sources */ = {isa = PBXBuildFile; fileRef = FD97580A2191118E00B67319 /* DateTimePickerViewComponentCell.swift */; };
		5314E08025F00F1A0099271A /* DateTimePickerViewComponent.swift in Sources */ = {isa = PBXBuildFile; fileRef = FD9758092191118E00B67319 /* DateTimePickerViewComponent.swift */; };
		5314E08925F00F2D0099271A /* CommandBarButtonGroupView.swift in Sources */ = {isa = PBXBuildFile; fileRef = FC414E242588798000069E73 /* CommandBarButtonGroupView.swift */; };
		5314E08A25F00F2D0099271A /* CommandBar.swift in Sources */ = {isa = PBXBuildFile; fileRef = FC414E1E258876FB00069E73 /* CommandBar.swift */; };
		5314E08B25F00F2D0099271A /* CommandBarItem.swift in Sources */ = {isa = PBXBuildFile; fileRef = FC414E4E2588B65C00069E73 /* CommandBarItem.swift */; };
		5314E08C25F00F2D0099271A /* CommandBarButton.swift in Sources */ = {isa = PBXBuildFile; fileRef = FC414E2A25887A4B00069E73 /* CommandBarButton.swift */; };
		5314E09525F00FA30099271A /* DimmingView.swift in Sources */ = {isa = PBXBuildFile; fileRef = A5B87B03211E22B70038C37C /* DimmingView.swift */; };
		5314E09E25F00FE20099271A /* DotView.swift in Sources */ = {isa = PBXBuildFile; fileRef = FDD454ED21405B390006E84E /* DotView.swift */; };
		5314E0A725F010070099271A /* DrawerController.swift in Sources */ = {isa = PBXBuildFile; fileRef = A5B87AF3211E16360038C37C /* DrawerController.swift */; };
		5314E0A825F010070099271A /* DrawerPresentationController.swift in Sources */ = {isa = PBXBuildFile; fileRef = A5B87AF5211E16360038C37C /* DrawerPresentationController.swift */; };
		5314E0A925F010070099271A /* DrawerTransitionAnimator.swift in Sources */ = {isa = PBXBuildFile; fileRef = A5B87AF4211E16360038C37C /* DrawerTransitionAnimator.swift */; };
		5314E0AA25F010070099271A /* DrawerShadowView.swift in Sources */ = {isa = PBXBuildFile; fileRef = A5237ACC21ED6CA70040BF27 /* DrawerShadowView.swift */; };
		5314E0B325F010400099271A /* EasyTapButton.swift in Sources */ = {isa = PBXBuildFile; fileRef = FD5BBE42214C73CE008964B4 /* EasyTapButton.swift */; };
		5314E0BC25F0106F0099271A /* HUDView.swift in Sources */ = {isa = PBXBuildFile; fileRef = B483323221CC71940022B4CC /* HUDView.swift */; };
		5314E0BD25F0106F0099271A /* HUD.swift in Sources */ = {isa = PBXBuildFile; fileRef = B483323421DEA8D70022B4CC /* HUD.swift */; };
		5314E0CF25F011F10099271A /* Label.swift in Sources */ = {isa = PBXBuildFile; fileRef = A589F853211BA03200471C23 /* Label.swift */; };
		5314E0E425F012C00099271A /* NavigationController.swift in Sources */ = {isa = PBXBuildFile; fileRef = FD41C87F22DD13230086F899 /* NavigationController.swift */; };
		5314E0E525F012C00099271A /* NavigationBar.swift in Sources */ = {isa = PBXBuildFile; fileRef = FD41C87B22DD13230086F899 /* NavigationBar.swift */; };
		5314E0E625F012C00099271A /* UIViewController+Navigation.swift in Sources */ = {isa = PBXBuildFile; fileRef = FD9DA7B4232C33A80013E41B /* UIViewController+Navigation.swift */; };
		5314E0E725F012C00099271A /* UINavigationItem+Navigation.swift in Sources */ = {isa = PBXBuildFile; fileRef = FD41C8BD22DD47120086F899 /* UINavigationItem+Navigation.swift */; };
		5314E0EC25F012C40099271A /* NavigationAnimator.swift in Sources */ = {isa = PBXBuildFile; fileRef = FD41C88022DD13230086F899 /* NavigationAnimator.swift */; };
		5314E0ED25F012C40099271A /* ContentScrollViewTraits.swift in Sources */ = {isa = PBXBuildFile; fileRef = FD41C86E22DD13230086F899 /* ContentScrollViewTraits.swift */; };
		5314E0F225F012C80099271A /* ShyHeaderView.swift in Sources */ = {isa = PBXBuildFile; fileRef = FD41C87122DD13230086F899 /* ShyHeaderView.swift */; };
		5314E0F325F012C80099271A /* ShyHeaderController.swift in Sources */ = {isa = PBXBuildFile; fileRef = FD41C87022DD13230086F899 /* ShyHeaderController.swift */; };
		5314E0F825F012CB0099271A /* LargeTitleView.swift in Sources */ = {isa = PBXBuildFile; fileRef = FD41C87A22DD13230086F899 /* LargeTitleView.swift */; };
		5314E10125F012E60099271A /* NotificationView.swift in Sources */ = {isa = PBXBuildFile; fileRef = A5B6617223A41E2900E801DD /* NotificationView.swift */; };
		5314E10A25F014600099271A /* Obscurable.swift in Sources */ = {isa = PBXBuildFile; fileRef = 53BCB0CD253A4E8C00620960 /* Obscurable.swift */; };
		5314E11625F015EA0099271A /* PersonaBadgeViewDataSource.swift in Sources */ = {isa = PBXBuildFile; fileRef = B4BA27872319DC0D0001563C /* PersonaBadgeViewDataSource.swift */; };
		5314E11725F015EA0099271A /* PersonaCell.swift in Sources */ = {isa = PBXBuildFile; fileRef = B46D3F922151D95F0029772C /* PersonaCell.swift */; };
		5314E11825F015EA0099271A /* PeoplePicker.swift in Sources */ = {isa = PBXBuildFile; fileRef = B47B58B722F8E5840078DE38 /* PeoplePicker.swift */; };
		5314E11B25F015EA0099271A /* PersonaListView.swift in Sources */ = {isa = PBXBuildFile; fileRef = B46D3F9C215985AC0029772C /* PersonaListView.swift */; };
		5314E12925F016230099271A /* PillButtonStyle.swift in Sources */ = {isa = PBXBuildFile; fileRef = 86AF4F7425AFC746005D4253 /* PillButtonStyle.swift */; };
		5314E12A25F016230099271A /* PillButton.swift in Sources */ = {isa = PBXBuildFile; fileRef = 497DC2D824185885008D86F8 /* PillButton.swift */; };
		5314E12B25F016230099271A /* PillButtonBar.swift in Sources */ = {isa = PBXBuildFile; fileRef = 497DC2D724185885008D86F8 /* PillButtonBar.swift */; };
		5314E13425F016370099271A /* PopupMenuItem.swift in Sources */ = {isa = PBXBuildFile; fileRef = A5961F9E218A256B00E2A506 /* PopupMenuItem.swift */; };
		5314E13525F016370099271A /* PopupMenuItemCell.swift in Sources */ = {isa = PBXBuildFile; fileRef = A5961FA2218A25D100E2A506 /* PopupMenuItemCell.swift */; };
		5314E13625F016370099271A /* PopupMenuSectionHeaderView.swift in Sources */ = {isa = PBXBuildFile; fileRef = A5961FA4218A260500E2A506 /* PopupMenuSectionHeaderView.swift */; };
		5314E13725F016370099271A /* PopupMenuProtocols.swift in Sources */ = {isa = PBXBuildFile; fileRef = 0BCEFADD2485FEC00088CEE5 /* PopupMenuProtocols.swift */; };
		5314E13825F016370099271A /* PopupMenuSection.swift in Sources */ = {isa = PBXBuildFile; fileRef = A5961FA0218A25C400E2A506 /* PopupMenuSection.swift */; };
		5314E13925F016370099271A /* PopupMenuController.swift in Sources */ = {isa = PBXBuildFile; fileRef = A5961F9C218A254D00E2A506 /* PopupMenuController.swift */; };
		5314E14225F016860099271A /* CardPresenterNavigationController.swift in Sources */ = {isa = PBXBuildFile; fileRef = FD0D29D52151A3D700E8655E /* CardPresenterNavigationController.swift */; };
		5314E14325F016860099271A /* CardTransitionAnimator.swift in Sources */ = {isa = PBXBuildFile; fileRef = FDA1AF90214871B5001AE720 /* CardTransitionAnimator.swift */; };
		5314E14425F016860099271A /* PageCardPresenterController.swift in Sources */ = {isa = PBXBuildFile; fileRef = FD4F2A1A2148937100C437D6 /* PageCardPresenterController.swift */; };
		5314E14525F016860099271A /* CardPresentationController.swift in Sources */ = {isa = PBXBuildFile; fileRef = FDA1AF9221487225001AE720 /* CardPresentationController.swift */; };
		5314E14E25F016CD0099271A /* ResizingHandleView.swift in Sources */ = {isa = PBXBuildFile; fileRef = A5237ACA21DED7030040BF27 /* ResizingHandleView.swift */; };
		5314E16925F017940099271A /* SegmentedControl.swift in Sources */ = {isa = PBXBuildFile; fileRef = ECEBA8FB25EDF3380048EE24 /* SegmentedControl.swift */; };
		5314E17225F0191C0099271A /* Separator.swift in Sources */ = {isa = PBXBuildFile; fileRef = A5DCA76321224026005F4CB7 /* Separator.swift */; };
		5314E18D25F0195C0099271A /* ShimmerView.swift in Sources */ = {isa = PBXBuildFile; fileRef = C0EAAEAC2347E1DF00C7244E /* ShimmerView.swift */; };
		5314E18E25F0195C0099271A /* ShimmerLinesView.swift in Sources */ = {isa = PBXBuildFile; fileRef = C0A0D76B233AEF6C00F432FD /* ShimmerLinesView.swift */; };
		5314E19525F019650099271A /* TabBarItemView.swift in Sources */ = {isa = PBXBuildFile; fileRef = 1168630222E131CF0088B302 /* TabBarItemView.swift */; };
		5314E19625F019650099271A /* TabBarView.swift in Sources */ = {isa = PBXBuildFile; fileRef = 1168630322E131CF0088B302 /* TabBarView.swift */; };
		5314E19725F019650099271A /* TabBarItem.swift in Sources */ = {isa = PBXBuildFile; fileRef = 118D9847230BBA2300BC0B72 /* TabBarItem.swift */; };
		5314E19825F019650099271A /* SideTabBar.swift in Sources */ = {isa = PBXBuildFile; fileRef = 7D0931C224AAAC8C0072458A /* SideTabBar.swift */; };
		5314E1A125F01A7C0099271A /* TableViewCellFileAccessoryView.swift in Sources */ = {isa = PBXBuildFile; fileRef = 7DC2FB2724C0ED1100367A55 /* TableViewCellFileAccessoryView.swift */; };
		5314E1A225F01A7C0099271A /* ActivityIndicatorCell.swift in Sources */ = {isa = PBXBuildFile; fileRef = B4E782C221793AB200A7DFCE /* ActivityIndicatorCell.swift */; };
		5314E1A325F01A7C0099271A /* TableViewHeaderFooterView.swift in Sources */ = {isa = PBXBuildFile; fileRef = B4EF66502294A664007FEAB0 /* TableViewHeaderFooterView.swift */; };
		5314E1A425F01A7C0099271A /* CenteredLabelCell.swift in Sources */ = {isa = PBXBuildFile; fileRef = B4E782C62179509A00A7DFCE /* CenteredLabelCell.swift */; };
		5314E1A525F01A7C0099271A /* TableViewCell.swift in Sources */ = {isa = PBXBuildFile; fileRef = B498141321E424920077B48D /* TableViewCell.swift */; };
		5314E1A625F01A7C0099271A /* BooleanCell.swift in Sources */ = {isa = PBXBuildFile; fileRef = B441478C228CDA130040E88E /* BooleanCell.swift */; };
		5314E1A725F01A7C0099271A /* ActionsCell.swift in Sources */ = {isa = PBXBuildFile; fileRef = B4E782C02176AD5E00A7DFCE /* ActionsCell.swift */; };
		5314E1B025F01A980099271A /* Tooltip.swift in Sources */ = {isa = PBXBuildFile; fileRef = FD7DF05B21FA7F5000857267 /* Tooltip.swift */; };
		5314E1B125F01A980099271A /* TooltipView.swift in Sources */ = {isa = PBXBuildFile; fileRef = FD7DF05D21FA7FC100857267 /* TooltipView.swift */; };
		5314E1B225F01A980099271A /* TooltipPositionController.swift in Sources */ = {isa = PBXBuildFile; fileRef = FD7DF05F21FA83C900857267 /* TooltipPositionController.swift */; };
		5314E1BB25F01B070099271A /* TouchForwardingView.swift in Sources */ = {isa = PBXBuildFile; fileRef = B483323621DEB5A00022B4CC /* TouchForwardingView.swift */; };
		5314E1C425F01B4E0099271A /* TwoLineTitleView.swift in Sources */ = {isa = PBXBuildFile; fileRef = FD5BBE40214C6AF3008964B4 /* TwoLineTitleView.swift */; };
		5314E1CD25F01B730099271A /* AnimationSynchronizer.swift in Sources */ = {isa = PBXBuildFile; fileRef = C0938E43235E8ED500256251 /* AnimationSynchronizer.swift */; };
		5314E1D625F01E4A0099271A /* SearchBar.swift in Sources */ = {isa = PBXBuildFile; fileRef = FD41C87E22DD13230086F899 /* SearchBar.swift */; };
		5314E21E25F022120099271A /* UIView+Extensions.swift in Sources */ = {isa = PBXBuildFile; fileRef = A5B87B05211E23650038C37C /* UIView+Extensions.swift */; };
		5314E22725F022310099271A /* UITableViewCell+Extension.swift in Sources */ = {isa = PBXBuildFile; fileRef = B444D6B02181403C0002B4D4 /* UITableViewCell+Extension.swift */; };
		5314E23025F022C80099271A /* UIScrollView+Extensions.swift in Sources */ = {isa = PBXBuildFile; fileRef = FD41C8B122DD3BB70086F899 /* UIScrollView+Extensions.swift */; };
		5314E24B25F0232F0099271A /* UIScreen+Extension.swift in Sources */ = {isa = PBXBuildFile; fileRef = A5B87B01211E20B50038C37C /* UIScreen+Extension.swift */; };
		5314E25425F023650099271A /* UIImage+Extensions.swift in Sources */ = {isa = PBXBuildFile; fileRef = A5961FA6218A2E4500E2A506 /* UIImage+Extensions.swift */; };
		5314E25D25F0238E0099271A /* UIFont+Extension.swift in Sources */ = {isa = PBXBuildFile; fileRef = A5B87AF0211BD4380038C37C /* UIFont+Extension.swift */; };
		5314E26625F023B20099271A /* UIColor+Extensions.swift in Sources */ = {isa = PBXBuildFile; fileRef = A56CE7B522E68A7800AA77EE /* UIColor+Extensions.swift */; };
		5314E28125F0240D0099271A /* DateComponents+Extensions.swift in Sources */ = {isa = PBXBuildFile; fileRef = FD9A5C862179464F00D224D9 /* DateComponents+Extensions.swift */; };
		5314E28E25F024590099271A /* Date+Extensions.swift in Sources */ = {isa = PBXBuildFile; fileRef = FD5BBE3A214B2F44008964B4 /* Date+Extensions.swift */; };
		5314E29725F024760099271A /* String+Extension.swift in Sources */ = {isa = PBXBuildFile; fileRef = A559BB7D212B6D100055E107 /* String+Extension.swift */; };
		5314E2A025F024860099271A /* NSLayoutConstraint+Extensions.swift in Sources */ = {isa = PBXBuildFile; fileRef = FD41C8B422DD3EA20086F899 /* NSLayoutConstraint+Extensions.swift */; };
		5314E2B225F024B60099271A /* Calendar+Extensions.swift in Sources */ = {isa = PBXBuildFile; fileRef = FD7254E82147059D002F4069 /* Calendar+Extensions.swift */; };
		5314E2BB25F024C60099271A /* CALayer+Extensions.swift in Sources */ = {isa = PBXBuildFile; fileRef = A54D97D9217A5FC10072681A /* CALayer+Extensions.swift */; };
		5314E2D125F0251E0099271A /* iOS13_4_compatibility.swift in Sources */ = {isa = PBXBuildFile; fileRef = 537315B225438B15001FD14C /* iOS13_4_compatibility.swift */; };
		5314E2DA25F025370099271A /* Fonts.swift in Sources */ = {isa = PBXBuildFile; fileRef = A5CEC16E20D98F340016922A /* Fonts.swift */; };
		5314E2E325F025500099271A /* FluentUIFramework.swift in Sources */ = {isa = PBXBuildFile; fileRef = A559BB82212B7D870055E107 /* FluentUIFramework.swift */; };
		5314E2EC25F025710099271A /* DayOfMonth.swift in Sources */ = {isa = PBXBuildFile; fileRef = FD777528219E3F6C00033D58 /* DayOfMonth.swift */; };
		5314E2F525F025C60099271A /* CalendarConfiguration.swift in Sources */ = {isa = PBXBuildFile; fileRef = FDF41ED82141A02200EC527C /* CalendarConfiguration.swift */; };
		5314E30225F0260E0099271A /* AccessibilityContainerView.swift in Sources */ = {isa = PBXBuildFile; fileRef = FD77752A219E455A00033D58 /* AccessibilityContainerView.swift */; };
		5314E30325F0260E0099271A /* AccessibleViewDelegate.swift in Sources */ = {isa = PBXBuildFile; fileRef = FD599D052134A682008845EE /* AccessibleViewDelegate.swift */; };
		5328D97026FBA3D700F3723B /* IndeterminateProgressBarTokens.swift in Sources */ = {isa = PBXBuildFile; fileRef = 5328D96C26FBA3D600F3723B /* IndeterminateProgressBarTokens.swift */; };
		5328D97126FBA3D700F3723B /* IndeterminateProgressBarTokens.swift in Sources */ = {isa = PBXBuildFile; fileRef = 5328D96C26FBA3D600F3723B /* IndeterminateProgressBarTokens.swift */; };
		5328D97226FBA3D700F3723B /* IndeterminateProgressBarModifiers.swift in Sources */ = {isa = PBXBuildFile; fileRef = 5328D96D26FBA3D600F3723B /* IndeterminateProgressBarModifiers.swift */; };
		5328D97326FBA3D700F3723B /* IndeterminateProgressBarModifiers.swift in Sources */ = {isa = PBXBuildFile; fileRef = 5328D96D26FBA3D600F3723B /* IndeterminateProgressBarModifiers.swift */; };
		5328D97426FBA3D700F3723B /* MSFIndeterminateProgressBarTokens.generated.swift in Sources */ = {isa = PBXBuildFile; fileRef = 5328D96E26FBA3D700F3723B /* MSFIndeterminateProgressBarTokens.generated.swift */; };
		5328D97526FBA3D700F3723B /* MSFIndeterminateProgressBarTokens.generated.swift in Sources */ = {isa = PBXBuildFile; fileRef = 5328D96E26FBA3D700F3723B /* MSFIndeterminateProgressBarTokens.generated.swift */; };
		5328D97626FBA3D700F3723B /* IndeterminateProgressBar.swift in Sources */ = {isa = PBXBuildFile; fileRef = 5328D96F26FBA3D700F3723B /* IndeterminateProgressBar.swift */; };
		5328D97726FBA3D700F3723B /* IndeterminateProgressBar.swift in Sources */ = {isa = PBXBuildFile; fileRef = 5328D96F26FBA3D700F3723B /* IndeterminateProgressBar.swift */; };
		5360994126B8B2710069DE71 /* PersonaButtonCarousel.swift in Sources */ = {isa = PBXBuildFile; fileRef = 929DD258266ED3B600E8175E /* PersonaButtonCarousel.swift */; };
		537315B325438B15001FD14C /* iOS13_4_compatibility.swift in Sources */ = {isa = PBXBuildFile; fileRef = 537315B225438B15001FD14C /* iOS13_4_compatibility.swift */; };
		5373D5642694D65C0032A3B4 /* AvatarTokens.swift in Sources */ = {isa = PBXBuildFile; fileRef = 5373D5602694D65C0032A3B4 /* AvatarTokens.swift */; };
		5373D5652694D65C0032A3B4 /* AvatarTokens.swift in Sources */ = {isa = PBXBuildFile; fileRef = 5373D5602694D65C0032A3B4 /* AvatarTokens.swift */; };
		5373D5662694D65C0032A3B4 /* Avatar.swift in Sources */ = {isa = PBXBuildFile; fileRef = 5373D5612694D65C0032A3B4 /* Avatar.swift */; };
		5373D5672694D65C0032A3B4 /* Avatar.swift in Sources */ = {isa = PBXBuildFile; fileRef = 5373D5612694D65C0032A3B4 /* Avatar.swift */; };
		5373D5682694D65C0032A3B4 /* MSFAvatarTokens.generated.swift in Sources */ = {isa = PBXBuildFile; fileRef = 5373D5622694D65C0032A3B4 /* MSFAvatarTokens.generated.swift */; };
		5373D5692694D65C0032A3B4 /* MSFAvatarTokens.generated.swift in Sources */ = {isa = PBXBuildFile; fileRef = 5373D5622694D65C0032A3B4 /* MSFAvatarTokens.generated.swift */; };
		5373D56A2694D65C0032A3B4 /* MSFAvatarPresence.swift in Sources */ = {isa = PBXBuildFile; fileRef = 5373D5632694D65C0032A3B4 /* MSFAvatarPresence.swift */; };
		5373D56B2694D65C0032A3B4 /* MSFAvatarPresence.swift in Sources */ = {isa = PBXBuildFile; fileRef = 5373D5632694D65C0032A3B4 /* MSFAvatarPresence.swift */; };
		5373D5702694D66F0032A3B4 /* Theming.swift in Sources */ = {isa = PBXBuildFile; fileRef = 5373D56C2694D66F0032A3B4 /* Theming.swift */; };
		5373D5712694D66F0032A3B4 /* Theming.swift in Sources */ = {isa = PBXBuildFile; fileRef = 5373D56C2694D66F0032A3B4 /* Theming.swift */; };
		5373D5722694D66F0032A3B4 /* UIKit+SwiftUI_interoperability.swift in Sources */ = {isa = PBXBuildFile; fileRef = 5373D56D2694D66F0032A3B4 /* UIKit+SwiftUI_interoperability.swift */; };
		5373D5732694D66F0032A3B4 /* UIKit+SwiftUI_interoperability.swift in Sources */ = {isa = PBXBuildFile; fileRef = 5373D56D2694D66F0032A3B4 /* UIKit+SwiftUI_interoperability.swift */; };
		5373D5742694D66F0032A3B4 /* FluentUIStyle.generated.swift in Sources */ = {isa = PBXBuildFile; fileRef = 5373D56E2694D66F0032A3B4 /* FluentUIStyle.generated.swift */; };
		5373D5752694D66F0032A3B4 /* FluentUIStyle.generated.swift in Sources */ = {isa = PBXBuildFile; fileRef = 5373D56E2694D66F0032A3B4 /* FluentUIStyle.generated.swift */; };
		5373D5762694D66F0032A3B4 /* SwiftUI+ViewModifiers.swift in Sources */ = {isa = PBXBuildFile; fileRef = 5373D56F2694D66F0032A3B4 /* SwiftUI+ViewModifiers.swift */; };
		5373D5772694D66F0032A3B4 /* SwiftUI+ViewModifiers.swift in Sources */ = {isa = PBXBuildFile; fileRef = 5373D56F2694D66F0032A3B4 /* SwiftUI+ViewModifiers.swift */; };
		53BCB0CE253A4E8D00620960 /* Obscurable.swift in Sources */ = {isa = PBXBuildFile; fileRef = 53BCB0CD253A4E8C00620960 /* Obscurable.swift */; };
		7D0931C324AAAC9B0072458A /* SideTabBar.swift in Sources */ = {isa = PBXBuildFile; fileRef = 7D0931C224AAAC8C0072458A /* SideTabBar.swift */; };
		7DC2FB2824C0ED1600367A55 /* TableViewCellFileAccessoryView.swift in Sources */ = {isa = PBXBuildFile; fileRef = 7DC2FB2724C0ED1100367A55 /* TableViewCellFileAccessoryView.swift */; };
		8035CAAC2633A442007B3FD1 /* BottomCommandingController.swift in Sources */ = {isa = PBXBuildFile; fileRef = 8035CAAA2633A442007B3FD1 /* BottomCommandingController.swift */; };
		8035CAB62633A4DB007B3FD1 /* BottomCommandingController.swift in Sources */ = {isa = PBXBuildFile; fileRef = 8035CAAA2633A442007B3FD1 /* BottomCommandingController.swift */; };
		8035CACB26377C14007B3FD1 /* CommandingItem.swift in Sources */ = {isa = PBXBuildFile; fileRef = 8035CACA26377C14007B3FD1 /* CommandingItem.swift */; };
		8035CAD026377C17007B3FD1 /* CommandingItem.swift in Sources */ = {isa = PBXBuildFile; fileRef = 8035CACA26377C14007B3FD1 /* CommandingItem.swift */; };
		8035CADD2638E435007B3FD1 /* CommandingSection.swift in Sources */ = {isa = PBXBuildFile; fileRef = 8035CADC2638E435007B3FD1 /* CommandingSection.swift */; };
		8035CADE2638E435007B3FD1 /* CommandingSection.swift in Sources */ = {isa = PBXBuildFile; fileRef = 8035CADC2638E435007B3FD1 /* CommandingSection.swift */; };
		80AECBD92629F18E005AF2F3 /* BottomSheetController.swift in Sources */ = {isa = PBXBuildFile; fileRef = 80AECBD82629F18E005AF2F3 /* BottomSheetController.swift */; };
		80AECBF2262FC34E005AF2F3 /* BottomSheetPassthroughView.swift in Sources */ = {isa = PBXBuildFile; fileRef = 80AECBF1262FC34E005AF2F3 /* BottomSheetPassthroughView.swift */; };
		80AECC21263339E3005AF2F3 /* BottomSheetController.swift in Sources */ = {isa = PBXBuildFile; fileRef = 80AECBD82629F18E005AF2F3 /* BottomSheetController.swift */; };
		80AECC22263339E5005AF2F3 /* BottomSheetPassthroughView.swift in Sources */ = {isa = PBXBuildFile; fileRef = 80AECBF1262FC34E005AF2F3 /* BottomSheetPassthroughView.swift */; };
		86AF4F7525AFC746005D4253 /* PillButtonStyle.swift in Sources */ = {isa = PBXBuildFile; fileRef = 86AF4F7425AFC746005D4253 /* PillButtonStyle.swift */; };
		8FA3CB5B246B19EA0049E431 /* ColorTests.swift in Sources */ = {isa = PBXBuildFile; fileRef = 8FA3CB5A246B19EA0049E431 /* ColorTests.swift */; };
		8FD01188228A82A600D25925 /* Colors.swift in Sources */ = {isa = PBXBuildFile; fileRef = A5CEC16C20D98EE70016922A /* Colors.swift */; };
		92079C8F26B66E5100D688DA /* CardNudgeModifiers.swift in Sources */ = {isa = PBXBuildFile; fileRef = 92079C8E26B66E5100D688DA /* CardNudgeModifiers.swift */; };
		92079C9026B66E5100D688DA /* CardNudgeModifiers.swift in Sources */ = {isa = PBXBuildFile; fileRef = 92079C8E26B66E5100D688DA /* CardNudgeModifiers.swift */; };
		92088EF82666DB2C003F571A /* PersonaButton.swift in Sources */ = {isa = PBXBuildFile; fileRef = 92088EF72666DB2C003F571A /* PersonaButton.swift */; };
		92088EF92666DB2C003F571A /* PersonaButton.swift in Sources */ = {isa = PBXBuildFile; fileRef = 92088EF72666DB2C003F571A /* PersonaButton.swift */; };
		9275105526815A7100F12730 /* MSFPersonaButtonCarousel.swift in Sources */ = {isa = PBXBuildFile; fileRef = 9275105426815A7100F12730 /* MSFPersonaButtonCarousel.swift */; };
		9275105626815A7100F12730 /* MSFPersonaButtonCarousel.swift in Sources */ = {isa = PBXBuildFile; fileRef = 9275105426815A7100F12730 /* MSFPersonaButtonCarousel.swift */; };
		927E34C72668350800998031 /* PersonaButtonTokens.swift in Sources */ = {isa = PBXBuildFile; fileRef = 927E34C62668350800998031 /* PersonaButtonTokens.swift */; };
		9298798B2669A875002B1EB4 /* PersonaButtonTokens.swift in Sources */ = {isa = PBXBuildFile; fileRef = 927E34C62668350800998031 /* PersonaButtonTokens.swift */; };
		9298798F266A8E1C002B1EB4 /* MSFPersonaButtonTokens.generated.swift in Sources */ = {isa = PBXBuildFile; fileRef = 9298798D266A8E1C002B1EB4 /* MSFPersonaButtonTokens.generated.swift */; };
		92987990266A8E1C002B1EB4 /* MSFPersonaButtonTokens.generated.swift in Sources */ = {isa = PBXBuildFile; fileRef = 9298798D266A8E1C002B1EB4 /* MSFPersonaButtonTokens.generated.swift */; };
		92987991266A8E1C002B1EB4 /* MSFPersonaButtonCarouselTokens.generated.swift in Sources */ = {isa = PBXBuildFile; fileRef = 9298798E266A8E1C002B1EB4 /* MSFPersonaButtonCarouselTokens.generated.swift */; };
		92987992266A8E1C002B1EB4 /* MSFPersonaButtonCarouselTokens.generated.swift in Sources */ = {isa = PBXBuildFile; fileRef = 9298798E266A8E1C002B1EB4 /* MSFPersonaButtonCarouselTokens.generated.swift */; };
		929DD256266ED3AC00E8175E /* PersonaButtonCarouselTokens.swift in Sources */ = {isa = PBXBuildFile; fileRef = 929DD255266ED3AC00E8175E /* PersonaButtonCarouselTokens.swift */; };
		929DD257266ED3AC00E8175E /* PersonaButtonCarouselTokens.swift in Sources */ = {isa = PBXBuildFile; fileRef = 929DD255266ED3AC00E8175E /* PersonaButtonCarouselTokens.swift */; };
		929DD25A266ED3B600E8175E /* PersonaButtonCarousel.swift in Sources */ = {isa = PBXBuildFile; fileRef = 929DD258266ED3B600E8175E /* PersonaButtonCarousel.swift */; };
		92A1E4EC26A741F60007ED60 /* MSFCardNudgeTokens.swift in Sources */ = {isa = PBXBuildFile; fileRef = 92A1E4EB26A741F60007ED60 /* MSFCardNudgeTokens.swift */; };
		92A1E4ED26A741F60007ED60 /* MSFCardNudgeTokens.swift in Sources */ = {isa = PBXBuildFile; fileRef = 92A1E4EB26A741F60007ED60 /* MSFCardNudgeTokens.swift */; };
		92A1E4F426A791590007ED60 /* MSFCardNudge.swift in Sources */ = {isa = PBXBuildFile; fileRef = 92A1E4F326A791590007ED60 /* MSFCardNudge.swift */; };
		92A1E4F526A791590007ED60 /* MSFCardNudge.swift in Sources */ = {isa = PBXBuildFile; fileRef = 92A1E4F326A791590007ED60 /* MSFCardNudge.swift */; };
		92ABB39226BC8E9900BA179A /* MSFCardNudgeTokens.generated.swift in Sources */ = {isa = PBXBuildFile; fileRef = 92ABB39126BC8E9900BA179A /* MSFCardNudgeTokens.generated.swift */; };
		92ABB39326BC8E9900BA179A /* MSFCardNudgeTokens.generated.swift in Sources */ = {isa = PBXBuildFile; fileRef = 92ABB39126BC8E9900BA179A /* MSFCardNudgeTokens.generated.swift */; };
		92B7E6A22684262900EFC15E /* MSFPersonaButton.swift in Sources */ = {isa = PBXBuildFile; fileRef = 92B7E6A12684262900EFC15E /* MSFPersonaButton.swift */; };
		92B7E6A326864AE900EFC15E /* MSFPersonaButton.swift in Sources */ = {isa = PBXBuildFile; fileRef = 92B7E6A12684262900EFC15E /* MSFPersonaButton.swift */; };
		92D5598126A0FD2800328FD3 /* CardNudge.swift in Sources */ = {isa = PBXBuildFile; fileRef = 92D5598026A0FD2800328FD3 /* CardNudge.swift */; };
		92D5598226A0FD2800328FD3 /* CardNudge.swift in Sources */ = {isa = PBXBuildFile; fileRef = 92D5598026A0FD2800328FD3 /* CardNudge.swift */; };
		A257F82A251D98DD002CAA6E /* FluentUI-apple.xcassets in Resources */ = {isa = PBXBuildFile; fileRef = A257F829251D98DD002CAA6E /* FluentUI-apple.xcassets */; };
		A257F82C251D98F3002CAA6E /* FluentUI-ios.xcassets in Resources */ = {isa = PBXBuildFile; fileRef = A257F82B251D98F3002CAA6E /* FluentUI-ios.xcassets */; };
		A5237ACB21DED7030040BF27 /* ResizingHandleView.swift in Sources */ = {isa = PBXBuildFile; fileRef = A5237ACA21DED7030040BF27 /* ResizingHandleView.swift */; };
		A5237ACD21ED6CA70040BF27 /* DrawerShadowView.swift in Sources */ = {isa = PBXBuildFile; fileRef = A5237ACC21ED6CA70040BF27 /* DrawerShadowView.swift */; };
		A52648DC2316F4F9003342A0 /* BarButtonItems.swift in Sources */ = {isa = PBXBuildFile; fileRef = A52648DB2316F4F9003342A0 /* BarButtonItems.swift */; };
		A542A9D3226FBED900204A52 /* FluentUIResources-ios.bundle in Resources */ = {isa = PBXBuildFile; fileRef = A5DA88FC226FAA01000A8EA8 /* FluentUIResources-ios.bundle */; platformFilter = ios; };
		A542A9D7226FC01100204A52 /* Localizable.strings in Resources */ = {isa = PBXBuildFile; fileRef = A559BB81212B6FA40055E107 /* Localizable.strings */; };
		A542A9D8226FC01700204A52 /* Localizable.stringsdict in Resources */ = {isa = PBXBuildFile; fileRef = A5DF1EAD2213B26900CC741A /* Localizable.stringsdict */; };
		A54D97DA217A5FC10072681A /* CALayer+Extensions.swift in Sources */ = {isa = PBXBuildFile; fileRef = A54D97D9217A5FC10072681A /* CALayer+Extensions.swift */; };
		A559BB7E212B6D100055E107 /* String+Extension.swift in Sources */ = {isa = PBXBuildFile; fileRef = A559BB7D212B6D100055E107 /* String+Extension.swift */; };
		A559BB83212B7D870055E107 /* FluentUIFramework.swift in Sources */ = {isa = PBXBuildFile; fileRef = A559BB82212B7D870055E107 /* FluentUIFramework.swift */; };
		A56CE7B622E68A7800AA77EE /* UIColor+Extensions.swift in Sources */ = {isa = PBXBuildFile; fileRef = A56CE7B522E68A7800AA77EE /* UIColor+Extensions.swift */; };
		A589F854211BA03200471C23 /* Label.swift in Sources */ = {isa = PBXBuildFile; fileRef = A589F853211BA03200471C23 /* Label.swift */; };
		A5961F9D218A254D00E2A506 /* PopupMenuController.swift in Sources */ = {isa = PBXBuildFile; fileRef = A5961F9C218A254D00E2A506 /* PopupMenuController.swift */; };
		A5961F9F218A256B00E2A506 /* PopupMenuItem.swift in Sources */ = {isa = PBXBuildFile; fileRef = A5961F9E218A256B00E2A506 /* PopupMenuItem.swift */; };
		A5961FA1218A25C400E2A506 /* PopupMenuSection.swift in Sources */ = {isa = PBXBuildFile; fileRef = A5961FA0218A25C400E2A506 /* PopupMenuSection.swift */; };
		A5961FA3218A25D100E2A506 /* PopupMenuItemCell.swift in Sources */ = {isa = PBXBuildFile; fileRef = A5961FA2218A25D100E2A506 /* PopupMenuItemCell.swift */; };
		A5961FA5218A260500E2A506 /* PopupMenuSectionHeaderView.swift in Sources */ = {isa = PBXBuildFile; fileRef = A5961FA4218A260500E2A506 /* PopupMenuSectionHeaderView.swift */; };
		A5961FA7218A2E4500E2A506 /* UIImage+Extensions.swift in Sources */ = {isa = PBXBuildFile; fileRef = A5961FA6218A2E4500E2A506 /* UIImage+Extensions.swift */; };
		A5B6617323A41E2900E801DD /* NotificationView.swift in Sources */ = {isa = PBXBuildFile; fileRef = A5B6617223A41E2900E801DD /* NotificationView.swift */; };
		A5B87AF1211BD4380038C37C /* UIFont+Extension.swift in Sources */ = {isa = PBXBuildFile; fileRef = A5B87AF0211BD4380038C37C /* UIFont+Extension.swift */; };
		A5B87AF6211E16370038C37C /* DrawerController.swift in Sources */ = {isa = PBXBuildFile; fileRef = A5B87AF3211E16360038C37C /* DrawerController.swift */; };
		A5B87AF7211E16370038C37C /* DrawerTransitionAnimator.swift in Sources */ = {isa = PBXBuildFile; fileRef = A5B87AF4211E16360038C37C /* DrawerTransitionAnimator.swift */; };
		A5B87AF8211E16370038C37C /* DrawerPresentationController.swift in Sources */ = {isa = PBXBuildFile; fileRef = A5B87AF5211E16360038C37C /* DrawerPresentationController.swift */; };
		A5B87B02211E20B50038C37C /* UIScreen+Extension.swift in Sources */ = {isa = PBXBuildFile; fileRef = A5B87B01211E20B50038C37C /* UIScreen+Extension.swift */; };
		A5B87B04211E22B70038C37C /* DimmingView.swift in Sources */ = {isa = PBXBuildFile; fileRef = A5B87B03211E22B70038C37C /* DimmingView.swift */; };
		A5B87B06211E23650038C37C /* UIView+Extensions.swift in Sources */ = {isa = PBXBuildFile; fileRef = A5B87B05211E23650038C37C /* UIView+Extensions.swift */; };
		A5CEC15B20D980B30016922A /* FluentUI.framework in Frameworks */ = {isa = PBXBuildFile; fileRef = A5CEC15120D980B20016922A /* FluentUI.framework */; };
		A5CEC16020D980B30016922A /* FluentUITests.swift in Sources */ = {isa = PBXBuildFile; fileRef = A5CEC15F20D980B30016922A /* FluentUITests.swift */; };
		A5CEC16220D980B30016922A /* FluentUI.h in Headers */ = {isa = PBXBuildFile; fileRef = A5CEC15420D980B20016922A /* FluentUI.h */; settings = {ATTRIBUTES = (Public, ); }; };
		A5CEC16D20D98EE70016922A /* Colors.swift in Sources */ = {isa = PBXBuildFile; fileRef = A5CEC16C20D98EE70016922A /* Colors.swift */; };
		A5CEC16F20D98F340016922A /* Fonts.swift in Sources */ = {isa = PBXBuildFile; fileRef = A5CEC16E20D98F340016922A /* Fonts.swift */; };
		A5DCA76421224026005F4CB7 /* Separator.swift in Sources */ = {isa = PBXBuildFile; fileRef = A5DCA76321224026005F4CB7 /* Separator.swift */; };
		B441478D228CDA130040E88E /* BooleanCell.swift in Sources */ = {isa = PBXBuildFile; fileRef = B441478C228CDA130040E88E /* BooleanCell.swift */; };
		B444D6B12181403C0002B4D4 /* UITableViewCell+Extension.swift in Sources */ = {isa = PBXBuildFile; fileRef = B444D6B02181403C0002B4D4 /* UITableViewCell+Extension.swift */; };
		B444D6B62183A9740002B4D4 /* BadgeView.swift in Sources */ = {isa = PBXBuildFile; fileRef = B444D6B52183A9740002B4D4 /* BadgeView.swift */; };
		B45EB790219E310F008646A2 /* BadgeField.swift in Sources */ = {isa = PBXBuildFile; fileRef = B45EB78F219E310F008646A2 /* BadgeField.swift */; };
		B46D3F932151D95F0029772C /* PersonaCell.swift in Sources */ = {isa = PBXBuildFile; fileRef = B46D3F922151D95F0029772C /* PersonaCell.swift */; };
		B46D3F9D215985AC0029772C /* PersonaListView.swift in Sources */ = {isa = PBXBuildFile; fileRef = B46D3F9C215985AC0029772C /* PersonaListView.swift */; };
		B47B58B822F8E5840078DE38 /* PeoplePicker.swift in Sources */ = {isa = PBXBuildFile; fileRef = B47B58B722F8E5840078DE38 /* PeoplePicker.swift */; };
		B483323321CC71940022B4CC /* HUDView.swift in Sources */ = {isa = PBXBuildFile; fileRef = B483323221CC71940022B4CC /* HUDView.swift */; };
		B483323521DEA8D70022B4CC /* HUD.swift in Sources */ = {isa = PBXBuildFile; fileRef = B483323421DEA8D70022B4CC /* HUD.swift */; };
		B483323721DEB5A00022B4CC /* TouchForwardingView.swift in Sources */ = {isa = PBXBuildFile; fileRef = B483323621DEB5A00022B4CC /* TouchForwardingView.swift */; };
		B498141421E424920077B48D /* TableViewCell.swift in Sources */ = {isa = PBXBuildFile; fileRef = B498141321E424920077B48D /* TableViewCell.swift */; };
		B4A8BBCD21BF6D6900D5E3ED /* BadgeStringExtractor.swift in Sources */ = {isa = PBXBuildFile; fileRef = B4A8BBCC21BF6D6900D5E3ED /* BadgeStringExtractor.swift */; };
		B4BA27882319DC0D0001563C /* PersonaBadgeViewDataSource.swift in Sources */ = {isa = PBXBuildFile; fileRef = B4BA27872319DC0D0001563C /* PersonaBadgeViewDataSource.swift */; };
		B4E782C12176AD5E00A7DFCE /* ActionsCell.swift in Sources */ = {isa = PBXBuildFile; fileRef = B4E782C02176AD5E00A7DFCE /* ActionsCell.swift */; };
		B4E782C321793AB200A7DFCE /* ActivityIndicatorCell.swift in Sources */ = {isa = PBXBuildFile; fileRef = B4E782C221793AB200A7DFCE /* ActivityIndicatorCell.swift */; };
		B4E782C72179509A00A7DFCE /* CenteredLabelCell.swift in Sources */ = {isa = PBXBuildFile; fileRef = B4E782C62179509A00A7DFCE /* CenteredLabelCell.swift */; };
		B4EF66512294A665007FEAB0 /* TableViewHeaderFooterView.swift in Sources */ = {isa = PBXBuildFile; fileRef = B4EF66502294A664007FEAB0 /* TableViewHeaderFooterView.swift */; };
		C0938E44235E8ED500256251 /* AnimationSynchronizer.swift in Sources */ = {isa = PBXBuildFile; fileRef = C0938E43235E8ED500256251 /* AnimationSynchronizer.swift */; };
		C0A0D76E233AEF6C00F432FD /* ShimmerLinesView.swift in Sources */ = {isa = PBXBuildFile; fileRef = C0A0D76B233AEF6C00F432FD /* ShimmerLinesView.swift */; };
		C0EAAEAD2347E1DF00C7244E /* ShimmerView.swift in Sources */ = {isa = PBXBuildFile; fileRef = C0EAAEAC2347E1DF00C7244E /* ShimmerView.swift */; };
		C708B04C260A8696007190FA /* SegmentItem.swift in Sources */ = {isa = PBXBuildFile; fileRef = C708B04B260A8696007190FA /* SegmentItem.swift */; };
		C708B056260A86FA007190FA /* SegmentPillButton.swift in Sources */ = {isa = PBXBuildFile; fileRef = C708B055260A86FA007190FA /* SegmentPillButton.swift */; };
		C708B05F260A8778007190FA /* SegmentPillButton.swift in Sources */ = {isa = PBXBuildFile; fileRef = C708B055260A86FA007190FA /* SegmentPillButton.swift */; };
		C708B064260A87F7007190FA /* SegmentItem.swift in Sources */ = {isa = PBXBuildFile; fileRef = C708B04B260A8696007190FA /* SegmentItem.swift */; };
		C77A04B725F03DD1001B3EB6 /* String+Date.swift in Sources */ = {isa = PBXBuildFile; fileRef = C77A04B625F03DD1001B3EB6 /* String+Date.swift */; };
		C77A04B825F03DD1001B3EB6 /* String+Date.swift in Sources */ = {isa = PBXBuildFile; fileRef = C77A04B625F03DD1001B3EB6 /* String+Date.swift */; };
		C77A04ED25F046EB001B3EB6 /* Date+CellFileAccessoryView.swift in Sources */ = {isa = PBXBuildFile; fileRef = C77A04EC25F046EB001B3EB6 /* Date+CellFileAccessoryView.swift */; };
		C77A04EE25F046EB001B3EB6 /* Date+CellFileAccessoryView.swift in Sources */ = {isa = PBXBuildFile; fileRef = C77A04EC25F046EB001B3EB6 /* Date+CellFileAccessoryView.swift */; };
		CCC18C2C2501B22F00BE830E /* CardView.swift in Sources */ = {isa = PBXBuildFile; fileRef = CCC18C2B2501B22F00BE830E /* CardView.swift */; };
		ECEBA8FC25EDF3380048EE24 /* SegmentedControl.swift in Sources */ = {isa = PBXBuildFile; fileRef = ECEBA8FB25EDF3380048EE24 /* SegmentedControl.swift */; };
		FC414E1F258876FB00069E73 /* CommandBar.swift in Sources */ = {isa = PBXBuildFile; fileRef = FC414E1E258876FB00069E73 /* CommandBar.swift */; };
		FC414E252588798000069E73 /* CommandBarButtonGroupView.swift in Sources */ = {isa = PBXBuildFile; fileRef = FC414E242588798000069E73 /* CommandBarButtonGroupView.swift */; };
		FC414E2B25887A4B00069E73 /* CommandBarButton.swift in Sources */ = {isa = PBXBuildFile; fileRef = FC414E2A25887A4B00069E73 /* CommandBarButton.swift */; };
		FC414E4F2588B65C00069E73 /* CommandBarItem.swift in Sources */ = {isa = PBXBuildFile; fileRef = FC414E4E2588B65C00069E73 /* CommandBarItem.swift */; };
		FD053A352224CA33009B6378 /* DatePickerControllerTests.swift in Sources */ = {isa = PBXBuildFile; fileRef = FD053A342224CA33009B6378 /* DatePickerControllerTests.swift */; };
		FD0D29D62151A3D700E8655E /* CardPresenterNavigationController.swift in Sources */ = {isa = PBXBuildFile; fileRef = FD0D29D52151A3D700E8655E /* CardPresenterNavigationController.swift */; };
		FD1FAE1B2272464B00A5DBA4 /* GenericDateTimePicker.swift in Sources */ = {isa = PBXBuildFile; fileRef = FD1FAE1A2272464B00A5DBA4 /* GenericDateTimePicker.swift */; };
		FD256C5B2183B90B00EC9588 /* DatePickerSelectionManager.swift in Sources */ = {isa = PBXBuildFile; fileRef = FD256C5A2183B90B00EC9588 /* DatePickerSelectionManager.swift */; };
		FD36F1A9216C0A6900CECBC6 /* CardPresentationController.swift in Sources */ = {isa = PBXBuildFile; fileRef = FDA1AF9221487225001AE720 /* CardPresentationController.swift */; };
		FD41C88422DD13230086F899 /* ContentScrollViewTraits.swift in Sources */ = {isa = PBXBuildFile; fileRef = FD41C86E22DD13230086F899 /* ContentScrollViewTraits.swift */; };
		FD41C88622DD13230086F899 /* ShyHeaderController.swift in Sources */ = {isa = PBXBuildFile; fileRef = FD41C87022DD13230086F899 /* ShyHeaderController.swift */; };
		FD41C88822DD13230086F899 /* ShyHeaderView.swift in Sources */ = {isa = PBXBuildFile; fileRef = FD41C87122DD13230086F899 /* ShyHeaderView.swift */; };
		FD41C89422DD13230086F899 /* LargeTitleView.swift in Sources */ = {isa = PBXBuildFile; fileRef = FD41C87A22DD13230086F899 /* LargeTitleView.swift */; };
		FD41C89622DD13230086F899 /* NavigationBar.swift in Sources */ = {isa = PBXBuildFile; fileRef = FD41C87B22DD13230086F899 /* NavigationBar.swift */; };
		FD41C89C22DD13230086F899 /* SearchBar.swift in Sources */ = {isa = PBXBuildFile; fileRef = FD41C87E22DD13230086F899 /* SearchBar.swift */; };
		FD41C89E22DD13230086F899 /* NavigationController.swift in Sources */ = {isa = PBXBuildFile; fileRef = FD41C87F22DD13230086F899 /* NavigationController.swift */; };
		FD41C8A022DD13230086F899 /* NavigationAnimator.swift in Sources */ = {isa = PBXBuildFile; fileRef = FD41C88022DD13230086F899 /* NavigationAnimator.swift */; };
		FD41C8B222DD3BB70086F899 /* UIScrollView+Extensions.swift in Sources */ = {isa = PBXBuildFile; fileRef = FD41C8B122DD3BB70086F899 /* UIScrollView+Extensions.swift */; };
		FD41C8B522DD3EA20086F899 /* NSLayoutConstraint+Extensions.swift in Sources */ = {isa = PBXBuildFile; fileRef = FD41C8B422DD3EA20086F899 /* NSLayoutConstraint+Extensions.swift */; };
		FD41C8BE22DD47120086F899 /* UINavigationItem+Navigation.swift in Sources */ = {isa = PBXBuildFile; fileRef = FD41C8BD22DD47120086F899 /* UINavigationItem+Navigation.swift */; };
		FD4F2A1B2148937100C437D6 /* PageCardPresenterController.swift in Sources */ = {isa = PBXBuildFile; fileRef = FD4F2A1A2148937100C437D6 /* PageCardPresenterController.swift */; };
		FD4F2A20214AE20400C437D6 /* DatePickerController.swift in Sources */ = {isa = PBXBuildFile; fileRef = FD4F2A1F214AE20400C437D6 /* DatePickerController.swift */; };
		FD56FD92219123FE0023C7EA /* DateTimePickerViewComponentTableView.swift in Sources */ = {isa = PBXBuildFile; fileRef = FD9758082191118E00B67319 /* DateTimePickerViewComponentTableView.swift */; };
		FD56FD94219128BF0023C7EA /* DateTimePickerViewDataSource.swift in Sources */ = {isa = PBXBuildFile; fileRef = FD9758072191118E00B67319 /* DateTimePickerViewDataSource.swift */; };
		FD56FD95219131430023C7EA /* DateTimePickerView.swift in Sources */ = {isa = PBXBuildFile; fileRef = FD9758062191118D00B67319 /* DateTimePickerView.swift */; };
		FD56FD962192754B0023C7EA /* DateTimePickerViewComponent.swift in Sources */ = {isa = PBXBuildFile; fileRef = FD9758092191118E00B67319 /* DateTimePickerViewComponent.swift */; };
		FD56FD9A2194E50D0023C7EA /* DateTimePickerController.swift in Sources */ = {isa = PBXBuildFile; fileRef = FD5ADBF32190CDC80005A9AF /* DateTimePickerController.swift */; };
		FD599D0221348439008845EE /* CalendarView.swift in Sources */ = {isa = PBXBuildFile; fileRef = FD599D0121348439008845EE /* CalendarView.swift */; };
		FD599D062134A682008845EE /* AccessibleViewDelegate.swift in Sources */ = {isa = PBXBuildFile; fileRef = FD599D052134A682008845EE /* AccessibleViewDelegate.swift */; };
		FD599D082134AB0E008845EE /* CalendarViewWeekdayHeadingView.swift in Sources */ = {isa = PBXBuildFile; fileRef = FD599D072134AB0E008845EE /* CalendarViewWeekdayHeadingView.swift */; };
		FD599D0A2134AB15008845EE /* CalendarViewLayout.swift in Sources */ = {isa = PBXBuildFile; fileRef = FD599D092134AB15008845EE /* CalendarViewLayout.swift */; };
		FD599D0C2134AB1E008845EE /* CalendarViewDataSource.swift in Sources */ = {isa = PBXBuildFile; fileRef = FD599D0B2134AB1E008845EE /* CalendarViewDataSource.swift */; };
		FD5BBE3B214B2F44008964B4 /* Date+Extensions.swift in Sources */ = {isa = PBXBuildFile; fileRef = FD5BBE3A214B2F44008964B4 /* Date+Extensions.swift */; };
		FD5BBE41214C6AF3008964B4 /* TwoLineTitleView.swift in Sources */ = {isa = PBXBuildFile; fileRef = FD5BBE40214C6AF3008964B4 /* TwoLineTitleView.swift */; };
		FD5BBE43214C73CE008964B4 /* EasyTapButton.swift in Sources */ = {isa = PBXBuildFile; fileRef = FD5BBE42214C73CE008964B4 /* EasyTapButton.swift */; };
		FD7254E72146E946002F4069 /* CalendarViewDayCell.swift in Sources */ = {isa = PBXBuildFile; fileRef = FDFB8AEE21361C9D0046850A /* CalendarViewDayCell.swift */; };
		FD7254E92147059D002F4069 /* Calendar+Extensions.swift in Sources */ = {isa = PBXBuildFile; fileRef = FD7254E82147059D002F4069 /* Calendar+Extensions.swift */; };
		FD777529219E3F6C00033D58 /* DayOfMonth.swift in Sources */ = {isa = PBXBuildFile; fileRef = FD777528219E3F6C00033D58 /* DayOfMonth.swift */; };
		FD77752B219E455A00033D58 /* AccessibilityContainerView.swift in Sources */ = {isa = PBXBuildFile; fileRef = FD77752A219E455A00033D58 /* AccessibilityContainerView.swift */; };
		FD77752D219E62E100033D58 /* DateTimePickerViewLayout.swift in Sources */ = {isa = PBXBuildFile; fileRef = FD77752C219E62E100033D58 /* DateTimePickerViewLayout.swift */; };
		FD77753021A490BA00033D58 /* DateTimePicker.swift in Sources */ = {isa = PBXBuildFile; fileRef = FD77752F21A490BA00033D58 /* DateTimePicker.swift */; };
		FD7DF05C21FA7F5000857267 /* Tooltip.swift in Sources */ = {isa = PBXBuildFile; fileRef = FD7DF05B21FA7F5000857267 /* Tooltip.swift */; };
		FD7DF05E21FA7FC100857267 /* TooltipView.swift in Sources */ = {isa = PBXBuildFile; fileRef = FD7DF05D21FA7FC100857267 /* TooltipView.swift */; };
		FD7DF06021FA83C900857267 /* TooltipPositionController.swift in Sources */ = {isa = PBXBuildFile; fileRef = FD7DF05F21FA83C900857267 /* TooltipPositionController.swift */; };
		FD97580F2191118E00B67319 /* DateTimePickerViewComponentCell.swift in Sources */ = {isa = PBXBuildFile; fileRef = FD97580A2191118E00B67319 /* DateTimePickerViewComponentCell.swift */; };
		FD9A5C872179464F00D224D9 /* DateComponents+Extensions.swift in Sources */ = {isa = PBXBuildFile; fileRef = FD9A5C862179464F00D224D9 /* DateComponents+Extensions.swift */; };
		FD9DA7B5232C33A80013E41B /* UIViewController+Navigation.swift in Sources */ = {isa = PBXBuildFile; fileRef = FD9DA7B4232C33A80013E41B /* UIViewController+Navigation.swift */; };
		FDA1AF8C21484625001AE720 /* BlurringView.swift in Sources */ = {isa = PBXBuildFile; fileRef = FDA1AF8B21484625001AE720 /* BlurringView.swift */; };
		FDA1AF91214871B5001AE720 /* CardTransitionAnimator.swift in Sources */ = {isa = PBXBuildFile; fileRef = FDA1AF90214871B5001AE720 /* CardTransitionAnimator.swift */; };
		FDD454EE21405B390006E84E /* DotView.swift in Sources */ = {isa = PBXBuildFile; fileRef = FDD454ED21405B390006E84E /* DotView.swift */; };
		FDF41ED92141A02200EC527C /* CalendarConfiguration.swift in Sources */ = {isa = PBXBuildFile; fileRef = FDF41ED82141A02200EC527C /* CalendarConfiguration.swift */; };
		FDFB8AEB21361C950046850A /* CalendarViewMonthBannerView.swift in Sources */ = {isa = PBXBuildFile; fileRef = FDFB8AEA21361C950046850A /* CalendarViewMonthBannerView.swift */; };
		FDFB8AF021361C9D0046850A /* CalendarViewDayTodayCell.swift in Sources */ = {isa = PBXBuildFile; fileRef = FDFB8AEC21361C9D0046850A /* CalendarViewDayTodayCell.swift */; };
		FDFB8AF121361C9D0046850A /* CalendarViewDayMonthCell.swift in Sources */ = {isa = PBXBuildFile; fileRef = FDFB8AED21361C9D0046850A /* CalendarViewDayMonthCell.swift */; };
		FDFB8AF321361C9D0046850A /* CalendarViewDayMonthYearCell.swift in Sources */ = {isa = PBXBuildFile; fileRef = FDFB8AEF21361C9D0046850A /* CalendarViewDayMonthYearCell.swift */; };
/* End PBXBuildFile section */

/* Begin PBXContainerItemProxy section */
		8FD011C7228A831700D25925 /* PBXContainerItemProxy */ = {
			isa = PBXContainerItemProxy;
			containerPortal = A5CEC14820D980B20016922A /* Project object */;
			proxyType = 1;
			remoteGlobalIDString = A5DA88FB226FAA01000A8EA8;
			remoteInfo = OfficeUIFabricResources;
		};
		A542A9D4226FBEF000204A52 /* PBXContainerItemProxy */ = {
			isa = PBXContainerItemProxy;
			containerPortal = A5CEC14820D980B20016922A /* Project object */;
			proxyType = 1;
			remoteGlobalIDString = A5DA88FB226FAA01000A8EA8;
			remoteInfo = OfficeUIFabricResources;
		};
		A5CEC15C20D980B30016922A /* PBXContainerItemProxy */ = {
			isa = PBXContainerItemProxy;
			containerPortal = A5CEC14820D980B20016922A /* Project object */;
			proxyType = 1;
			remoteGlobalIDString = A5CEC15020D980B20016922A;
			remoteInfo = OfficeUIFabric;
		};
/* End PBXContainerItemProxy section */

/* Begin PBXFileReference section */
		0AA874142600237A00D47421 /* PersonaView.swift */ = {isa = PBXFileReference; lastKnownFileType = sourcecode.swift; path = PersonaView.swift; sourceTree = "<group>"; };
		0ACD82102620451E0035CD9F /* MSFPersonaViewTokens.generated.swift */ = {isa = PBXFileReference; fileEncoding = 4; lastKnownFileType = sourcecode.swift; path = MSFPersonaViewTokens.generated.swift; sourceTree = "<group>"; };
		0ACD82172620453B0035CD9F /* PersonaViewTokens.swift */ = {isa = PBXFileReference; lastKnownFileType = sourcecode.swift; path = PersonaViewTokens.swift; sourceTree = "<group>"; };
		0AD70F5626E7F2E3008774EC /* MSFCommandBarTokens.generated.swift */ = {isa = PBXFileReference; fileEncoding = 4; lastKnownFileType = sourcecode.swift; path = MSFCommandBarTokens.generated.swift; sourceTree = "<group>"; };
		0AD70F5926E80A5D008774EC /* CommandBarTokens.swift */ = {isa = PBXFileReference; lastKnownFileType = sourcecode.swift; path = CommandBarTokens.swift; sourceTree = "<group>"; };
		0AE866A626BA05D000E92108 /* Locale+Extensions.swift */ = {isa = PBXFileReference; lastKnownFileType = sourcecode.swift; path = "Locale+Extensions.swift"; sourceTree = "<group>"; };
		0BCEFADD2485FEC00088CEE5 /* PopupMenuProtocols.swift */ = {isa = PBXFileReference; lastKnownFileType = sourcecode.swift; path = PopupMenuProtocols.swift; sourceTree = "<group>"; };
		1168630222E131CF0088B302 /* TabBarItemView.swift */ = {isa = PBXFileReference; fileEncoding = 4; lastKnownFileType = sourcecode.swift; path = TabBarItemView.swift; sourceTree = "<group>"; };
		1168630322E131CF0088B302 /* TabBarView.swift */ = {isa = PBXFileReference; fileEncoding = 4; lastKnownFileType = sourcecode.swift; path = TabBarView.swift; sourceTree = "<group>"; };
		118D9847230BBA2300BC0B72 /* TabBarItem.swift */ = {isa = PBXFileReference; lastKnownFileType = sourcecode.swift; path = TabBarItem.swift; sourceTree = "<group>"; };
		22010B6F2523CB2D00FF1F10 /* ActivityViewAnimating.swift */ = {isa = PBXFileReference; fileEncoding = 4; lastKnownFileType = sourcecode.swift; path = ActivityViewAnimating.swift; sourceTree = "<group>"; };
<<<<<<< HEAD
		22EABB192509AAD100C4BE72 /* IndeterminateProgressBarView.swift */ = {isa = PBXFileReference; fileEncoding = 4; lastKnownFileType = sourcecode.swift; path = IndeterminateProgressBarView.swift; sourceTree = "<group>"; };
		3F40E8ED2601CD4400C43730 /* MSFDrawerTokens.generated.swift */ = {isa = PBXFileReference; fileEncoding = 4; lastKnownFileType = sourcecode.swift; path = MSFDrawerTokens.generated.swift; sourceTree = "<group>"; };
		3FC2EDB125F9EA2D007AA0F8 /* MSFDrawerTokens.swift */ = {isa = PBXFileReference; fileEncoding = 4; lastKnownFileType = sourcecode.swift; path = MSFDrawerTokens.swift; sourceTree = "<group>"; };
		436F6B3D26F4924200D18073 /* MSFNotificationTokens.generated.swift */ = {isa = PBXFileReference; fileEncoding = 4; lastKnownFileType = sourcecode.swift; path = MSFNotificationTokens.generated.swift; sourceTree = "<group>"; };
		436F6B4026F4926B00D18073 /* MSFNotificationTokens.swift */ = {isa = PBXFileReference; lastKnownFileType = sourcecode.swift; path = MSFNotificationTokens.swift; sourceTree = "<group>"; };
=======
>>>>>>> 930f861f
		497DC2D724185885008D86F8 /* PillButtonBar.swift */ = {isa = PBXFileReference; fileEncoding = 4; lastKnownFileType = sourcecode.swift; path = PillButtonBar.swift; sourceTree = "<group>"; };
		497DC2D824185885008D86F8 /* PillButton.swift */ = {isa = PBXFileReference; fileEncoding = 4; lastKnownFileType = sourcecode.swift; path = PillButton.swift; sourceTree = "<group>"; };
		5303259926B31B6B00611D05 /* AvatarModifiers.swift */ = {isa = PBXFileReference; fileEncoding = 4; lastKnownFileType = sourcecode.swift; path = AvatarModifiers.swift; sourceTree = "<group>"; };
		5306074F26A1E6A4002D49CF /* AvatarGroupTokens.swift */ = {isa = PBXFileReference; fileEncoding = 4; lastKnownFileType = sourcecode.swift; path = AvatarGroupTokens.swift; sourceTree = "<group>"; };
		5306075026A1E6A4002D49CF /* MSFAvatarGroupTokens.generated.swift */ = {isa = PBXFileReference; fileEncoding = 4; lastKnownFileType = sourcecode.swift; path = MSFAvatarGroupTokens.generated.swift; sourceTree = "<group>"; };
		5306075126A1E6A4002D49CF /* AvatarGroup.swift */ = {isa = PBXFileReference; fileEncoding = 4; lastKnownFileType = sourcecode.swift; path = AvatarGroup.swift; sourceTree = "<group>"; };
		53097CF3270288ED00A6E4DC /* ActivityIndicatorModifiers.swift */ = {isa = PBXFileReference; fileEncoding = 4; lastKnownFileType = sourcecode.swift; path = ActivityIndicatorModifiers.swift; sourceTree = "<group>"; };
		53097CF4270288ED00A6E4DC /* MSFActivityIndicatorTokens.generated.swift */ = {isa = PBXFileReference; fileEncoding = 4; lastKnownFileType = sourcecode.swift; path = MSFActivityIndicatorTokens.generated.swift; sourceTree = "<group>"; };
		53097CF5270288ED00A6E4DC /* ActivityIndicatorTokens.swift */ = {isa = PBXFileReference; fileEncoding = 4; lastKnownFileType = sourcecode.swift; path = ActivityIndicatorTokens.swift; sourceTree = "<group>"; };
		53097CF6270288ED00A6E4DC /* ActivityIndicator.swift */ = {isa = PBXFileReference; fileEncoding = 4; lastKnownFileType = sourcecode.swift; path = ActivityIndicator.swift; sourceTree = "<group>"; };
		53097CFF270288FB00A6E4DC /* MSFButton.swift */ = {isa = PBXFileReference; fileEncoding = 4; lastKnownFileType = sourcecode.swift; path = MSFButton.swift; sourceTree = "<group>"; };
		53097D00270288FB00A6E4DC /* MSFButtonTokens.generated.swift */ = {isa = PBXFileReference; fileEncoding = 4; lastKnownFileType = sourcecode.swift; path = MSFButtonTokens.generated.swift; sourceTree = "<group>"; };
		53097D01270288FB00A6E4DC /* Button.swift */ = {isa = PBXFileReference; fileEncoding = 4; lastKnownFileType = sourcecode.swift; path = Button.swift; sourceTree = "<group>"; };
		53097D02270288FB00A6E4DC /* ButtonModifiers.swift */ = {isa = PBXFileReference; fileEncoding = 4; lastKnownFileType = sourcecode.swift; path = ButtonModifiers.swift; sourceTree = "<group>"; };
		53097D03270288FB00A6E4DC /* ButtonTokens.swift */ = {isa = PBXFileReference; fileEncoding = 4; lastKnownFileType = sourcecode.swift; path = ButtonTokens.swift; sourceTree = "<group>"; };
		53097D0E2702890800A6E4DC /* HeaderFooterTokens.swift */ = {isa = PBXFileReference; fileEncoding = 4; lastKnownFileType = sourcecode.swift; path = HeaderFooterTokens.swift; sourceTree = "<group>"; };
		53097D0F2702890800A6E4DC /* List.swift */ = {isa = PBXFileReference; fileEncoding = 4; lastKnownFileType = sourcecode.swift; path = List.swift; sourceTree = "<group>"; };
		53097D102702890800A6E4DC /* MSFListCellTokens.generated.swift */ = {isa = PBXFileReference; fileEncoding = 4; lastKnownFileType = sourcecode.swift; path = MSFListCellTokens.generated.swift; sourceTree = "<group>"; };
		53097D112702890800A6E4DC /* ListTokens.swift */ = {isa = PBXFileReference; fileEncoding = 4; lastKnownFileType = sourcecode.swift; path = ListTokens.swift; sourceTree = "<group>"; };
		53097D122702890800A6E4DC /* MSFHeaderFooterTokens.generated.swift */ = {isa = PBXFileReference; fileEncoding = 4; lastKnownFileType = sourcecode.swift; path = MSFHeaderFooterTokens.generated.swift; sourceTree = "<group>"; };
		53097D132702890800A6E4DC /* ListHeaderFooter.swift */ = {isa = PBXFileReference; fileEncoding = 4; lastKnownFileType = sourcecode.swift; path = ListHeaderFooter.swift; sourceTree = "<group>"; };
		53097D142702890800A6E4DC /* MSFListTokens.generated.swift */ = {isa = PBXFileReference; fileEncoding = 4; lastKnownFileType = sourcecode.swift; path = MSFListTokens.generated.swift; sourceTree = "<group>"; };
		53097D152702890900A6E4DC /* ListCell.swift */ = {isa = PBXFileReference; fileEncoding = 4; lastKnownFileType = sourcecode.swift; path = ListCell.swift; sourceTree = "<group>"; };
		53097D262702895500A6E4DC /* MSFDrawerTokens.swift */ = {isa = PBXFileReference; fileEncoding = 4; lastKnownFileType = sourcecode.swift; path = MSFDrawerTokens.swift; sourceTree = "<group>"; };
		53097D272702895500A6E4DC /* MSFDrawerTokens.generated.swift */ = {isa = PBXFileReference; fileEncoding = 4; lastKnownFileType = sourcecode.swift; path = MSFDrawerTokens.generated.swift; sourceTree = "<group>"; };
		53097D4527028B1100A6E4DC /* ButtonLegacy.swift */ = {isa = PBXFileReference; fileEncoding = 4; lastKnownFileType = sourcecode.swift; path = ButtonLegacy.swift; sourceTree = "<group>"; };
		5328D96C26FBA3D600F3723B /* IndeterminateProgressBarTokens.swift */ = {isa = PBXFileReference; fileEncoding = 4; lastKnownFileType = sourcecode.swift; path = IndeterminateProgressBarTokens.swift; sourceTree = "<group>"; };
		5328D96D26FBA3D600F3723B /* IndeterminateProgressBarModifiers.swift */ = {isa = PBXFileReference; fileEncoding = 4; lastKnownFileType = sourcecode.swift; path = IndeterminateProgressBarModifiers.swift; sourceTree = "<group>"; };
		5328D96E26FBA3D700F3723B /* MSFIndeterminateProgressBarTokens.generated.swift */ = {isa = PBXFileReference; fileEncoding = 4; lastKnownFileType = sourcecode.swift; path = MSFIndeterminateProgressBarTokens.generated.swift; sourceTree = "<group>"; };
		5328D96F26FBA3D700F3723B /* IndeterminateProgressBar.swift */ = {isa = PBXFileReference; fileEncoding = 4; lastKnownFileType = sourcecode.swift; path = IndeterminateProgressBar.swift; sourceTree = "<group>"; };
		537315B225438B15001FD14C /* iOS13_4_compatibility.swift */ = {isa = PBXFileReference; fileEncoding = 4; lastKnownFileType = sourcecode.swift; path = iOS13_4_compatibility.swift; sourceTree = "<group>"; };
		5373D5602694D65C0032A3B4 /* AvatarTokens.swift */ = {isa = PBXFileReference; fileEncoding = 4; lastKnownFileType = sourcecode.swift; path = AvatarTokens.swift; sourceTree = "<group>"; };
		5373D5612694D65C0032A3B4 /* Avatar.swift */ = {isa = PBXFileReference; fileEncoding = 4; lastKnownFileType = sourcecode.swift; path = Avatar.swift; sourceTree = "<group>"; };
		5373D5622694D65C0032A3B4 /* MSFAvatarTokens.generated.swift */ = {isa = PBXFileReference; fileEncoding = 4; lastKnownFileType = sourcecode.swift; path = MSFAvatarTokens.generated.swift; sourceTree = "<group>"; };
		5373D5632694D65C0032A3B4 /* MSFAvatarPresence.swift */ = {isa = PBXFileReference; fileEncoding = 4; lastKnownFileType = sourcecode.swift; path = MSFAvatarPresence.swift; sourceTree = "<group>"; };
		5373D56C2694D66F0032A3B4 /* Theming.swift */ = {isa = PBXFileReference; fileEncoding = 4; lastKnownFileType = sourcecode.swift; path = Theming.swift; sourceTree = "<group>"; };
		5373D56D2694D66F0032A3B4 /* UIKit+SwiftUI_interoperability.swift */ = {isa = PBXFileReference; fileEncoding = 4; lastKnownFileType = sourcecode.swift; path = "UIKit+SwiftUI_interoperability.swift"; sourceTree = "<group>"; };
		5373D56E2694D66F0032A3B4 /* FluentUIStyle.generated.swift */ = {isa = PBXFileReference; fileEncoding = 4; lastKnownFileType = sourcecode.swift; path = FluentUIStyle.generated.swift; sourceTree = "<group>"; };
		5373D56F2694D66F0032A3B4 /* SwiftUI+ViewModifiers.swift */ = {isa = PBXFileReference; fileEncoding = 4; lastKnownFileType = sourcecode.swift; path = "SwiftUI+ViewModifiers.swift"; sourceTree = "<group>"; };
		53BCB0CD253A4E8C00620960 /* Obscurable.swift */ = {isa = PBXFileReference; fileEncoding = 4; lastKnownFileType = sourcecode.swift; path = Obscurable.swift; sourceTree = "<group>"; };
		53FC90C02567300A008A06FD /* FluentUI_common.xcconfig */ = {isa = PBXFileReference; lastKnownFileType = text.xcconfig; path = FluentUI_common.xcconfig; sourceTree = "<group>"; };
		53FC90F525673626008A06FD /* FluentUI_release.xcconfig */ = {isa = PBXFileReference; lastKnownFileType = text.xcconfig; path = FluentUI_release.xcconfig; sourceTree = "<group>"; };
		53FC90F625673626008A06FD /* FluentUI_debug.xcconfig */ = {isa = PBXFileReference; lastKnownFileType = text.xcconfig; path = FluentUI_debug.xcconfig; sourceTree = "<group>"; };
		53FC90F725673626008A06FD /* FluentUITests.xcconfig */ = {isa = PBXFileReference; lastKnownFileType = text.xcconfig; path = FluentUITests.xcconfig; sourceTree = "<group>"; };
		53FC90F825673626008A06FD /* FluentUI_framework.xcconfig */ = {isa = PBXFileReference; lastKnownFileType = text.xcconfig; path = FluentUI_framework.xcconfig; sourceTree = "<group>"; };
		53FC90F925673627008A06FD /* FluentUILib.xcconfig */ = {isa = PBXFileReference; lastKnownFileType = text.xcconfig; path = FluentUILib.xcconfig; sourceTree = "<group>"; };
		53FC90FA25673627008A06FD /* FluentUIResources.xcconfig */ = {isa = PBXFileReference; lastKnownFileType = text.xcconfig; path = FluentUIResources.xcconfig; sourceTree = "<group>"; };
		7D0931C224AAAC8C0072458A /* SideTabBar.swift */ = {isa = PBXFileReference; lastKnownFileType = sourcecode.swift; path = SideTabBar.swift; sourceTree = "<group>"; };
		7DC2FB2724C0ED1100367A55 /* TableViewCellFileAccessoryView.swift */ = {isa = PBXFileReference; lastKnownFileType = sourcecode.swift; path = TableViewCellFileAccessoryView.swift; sourceTree = "<group>"; };
		8035CAAA2633A442007B3FD1 /* BottomCommandingController.swift */ = {isa = PBXFileReference; fileEncoding = 4; lastKnownFileType = sourcecode.swift; path = BottomCommandingController.swift; sourceTree = "<group>"; };
		8035CACA26377C14007B3FD1 /* CommandingItem.swift */ = {isa = PBXFileReference; lastKnownFileType = sourcecode.swift; path = CommandingItem.swift; sourceTree = "<group>"; };
		8035CADC2638E435007B3FD1 /* CommandingSection.swift */ = {isa = PBXFileReference; lastKnownFileType = sourcecode.swift; path = CommandingSection.swift; sourceTree = "<group>"; };
		80AECBD82629F18E005AF2F3 /* BottomSheetController.swift */ = {isa = PBXFileReference; fileEncoding = 4; lastKnownFileType = sourcecode.swift; path = BottomSheetController.swift; sourceTree = "<group>"; };
		80AECBF1262FC34E005AF2F3 /* BottomSheetPassthroughView.swift */ = {isa = PBXFileReference; lastKnownFileType = sourcecode.swift; path = BottomSheetPassthroughView.swift; sourceTree = "<group>"; };
		86AF4F7425AFC746005D4253 /* PillButtonStyle.swift */ = {isa = PBXFileReference; lastKnownFileType = sourcecode.swift; path = PillButtonStyle.swift; sourceTree = "<group>"; };
		8FA3CB5A246B19EA0049E431 /* ColorTests.swift */ = {isa = PBXFileReference; lastKnownFileType = sourcecode.swift; path = ColorTests.swift; sourceTree = "<group>"; };
		8FD01166228A820600D25925 /* libFluentUI.a */ = {isa = PBXFileReference; explicitFileType = archive.ar; includeInIndex = 0; path = libFluentUI.a; sourceTree = BUILT_PRODUCTS_DIR; };
		92079C8E26B66E5100D688DA /* CardNudgeModifiers.swift */ = {isa = PBXFileReference; lastKnownFileType = sourcecode.swift; path = CardNudgeModifiers.swift; sourceTree = "<group>"; };
		92088EF72666DB2C003F571A /* PersonaButton.swift */ = {isa = PBXFileReference; lastKnownFileType = sourcecode.swift; path = PersonaButton.swift; sourceTree = "<group>"; };
		9275105426815A7100F12730 /* MSFPersonaButtonCarousel.swift */ = {isa = PBXFileReference; lastKnownFileType = sourcecode.swift; path = MSFPersonaButtonCarousel.swift; sourceTree = "<group>"; };
		927E34C62668350800998031 /* PersonaButtonTokens.swift */ = {isa = PBXFileReference; lastKnownFileType = sourcecode.swift; path = PersonaButtonTokens.swift; sourceTree = "<group>"; };
		9298798D266A8E1C002B1EB4 /* MSFPersonaButtonTokens.generated.swift */ = {isa = PBXFileReference; fileEncoding = 4; lastKnownFileType = sourcecode.swift; path = MSFPersonaButtonTokens.generated.swift; sourceTree = "<group>"; };
		9298798E266A8E1C002B1EB4 /* MSFPersonaButtonCarouselTokens.generated.swift */ = {isa = PBXFileReference; fileEncoding = 4; lastKnownFileType = sourcecode.swift; path = MSFPersonaButtonCarouselTokens.generated.swift; sourceTree = "<group>"; };
		929DD255266ED3AC00E8175E /* PersonaButtonCarouselTokens.swift */ = {isa = PBXFileReference; fileEncoding = 4; lastKnownFileType = sourcecode.swift; path = PersonaButtonCarouselTokens.swift; sourceTree = "<group>"; };
		929DD258266ED3B600E8175E /* PersonaButtonCarousel.swift */ = {isa = PBXFileReference; fileEncoding = 4; lastKnownFileType = sourcecode.swift; path = PersonaButtonCarousel.swift; sourceTree = "<group>"; };
		92A1E4EB26A741F60007ED60 /* MSFCardNudgeTokens.swift */ = {isa = PBXFileReference; lastKnownFileType = sourcecode.swift; path = MSFCardNudgeTokens.swift; sourceTree = "<group>"; };
		92A1E4F326A791590007ED60 /* MSFCardNudge.swift */ = {isa = PBXFileReference; lastKnownFileType = sourcecode.swift; path = MSFCardNudge.swift; sourceTree = "<group>"; };
		92ABB39126BC8E9900BA179A /* MSFCardNudgeTokens.generated.swift */ = {isa = PBXFileReference; fileEncoding = 4; lastKnownFileType = sourcecode.swift; path = MSFCardNudgeTokens.generated.swift; sourceTree = "<group>"; };
		92B7E6A12684262900EFC15E /* MSFPersonaButton.swift */ = {isa = PBXFileReference; lastKnownFileType = sourcecode.swift; path = MSFPersonaButton.swift; sourceTree = "<group>"; };
		92D5598026A0FD2800328FD3 /* CardNudge.swift */ = {isa = PBXFileReference; lastKnownFileType = sourcecode.swift; path = CardNudge.swift; sourceTree = "<group>"; };
		A257F829251D98DD002CAA6E /* FluentUI-apple.xcassets */ = {isa = PBXFileReference; lastKnownFileType = folder.assetcatalog; name = "FluentUI-apple.xcassets"; path = "../apple/Resources/FluentUI-apple.xcassets"; sourceTree = "<group>"; };
		A257F82B251D98F3002CAA6E /* FluentUI-ios.xcassets */ = {isa = PBXFileReference; lastKnownFileType = folder.assetcatalog; name = "FluentUI-ios.xcassets"; path = "FluentUI/Resources/FluentUI-ios.xcassets"; sourceTree = "<group>"; };
		A5237ACA21DED7030040BF27 /* ResizingHandleView.swift */ = {isa = PBXFileReference; lastKnownFileType = sourcecode.swift; path = ResizingHandleView.swift; sourceTree = "<group>"; };
		A5237ACC21ED6CA70040BF27 /* DrawerShadowView.swift */ = {isa = PBXFileReference; lastKnownFileType = sourcecode.swift; path = DrawerShadowView.swift; sourceTree = "<group>"; };
		A52648DB2316F4F9003342A0 /* BarButtonItems.swift */ = {isa = PBXFileReference; lastKnownFileType = sourcecode.swift; path = BarButtonItems.swift; sourceTree = "<group>"; };
		A54D97D9217A5FC10072681A /* CALayer+Extensions.swift */ = {isa = PBXFileReference; lastKnownFileType = sourcecode.swift; path = "CALayer+Extensions.swift"; sourceTree = "<group>"; };
		A559BB7D212B6D100055E107 /* String+Extension.swift */ = {isa = PBXFileReference; lastKnownFileType = sourcecode.swift; path = "String+Extension.swift"; sourceTree = "<group>"; };
		A559BB80212B6FA40055E107 /* en */ = {isa = PBXFileReference; lastKnownFileType = text.plist.strings; name = en; path = en.lproj/Localizable.strings; sourceTree = "<group>"; };
		A559BB82212B7D870055E107 /* FluentUIFramework.swift */ = {isa = PBXFileReference; lastKnownFileType = sourcecode.swift; path = FluentUIFramework.swift; sourceTree = "<group>"; };
		A56CE7B522E68A7800AA77EE /* UIColor+Extensions.swift */ = {isa = PBXFileReference; lastKnownFileType = sourcecode.swift; path = "UIColor+Extensions.swift"; sourceTree = "<group>"; };
		A589F853211BA03200471C23 /* Label.swift */ = {isa = PBXFileReference; lastKnownFileType = sourcecode.swift; path = Label.swift; sourceTree = "<group>"; };
		A5961F9C218A254D00E2A506 /* PopupMenuController.swift */ = {isa = PBXFileReference; lastKnownFileType = sourcecode.swift; path = PopupMenuController.swift; sourceTree = "<group>"; };
		A5961F9E218A256B00E2A506 /* PopupMenuItem.swift */ = {isa = PBXFileReference; lastKnownFileType = sourcecode.swift; path = PopupMenuItem.swift; sourceTree = "<group>"; };
		A5961FA0218A25C400E2A506 /* PopupMenuSection.swift */ = {isa = PBXFileReference; lastKnownFileType = sourcecode.swift; path = PopupMenuSection.swift; sourceTree = "<group>"; };
		A5961FA2218A25D100E2A506 /* PopupMenuItemCell.swift */ = {isa = PBXFileReference; lastKnownFileType = sourcecode.swift; path = PopupMenuItemCell.swift; sourceTree = "<group>"; };
		A5961FA4218A260500E2A506 /* PopupMenuSectionHeaderView.swift */ = {isa = PBXFileReference; lastKnownFileType = sourcecode.swift; path = PopupMenuSectionHeaderView.swift; sourceTree = "<group>"; };
		A5961FA6218A2E4500E2A506 /* UIImage+Extensions.swift */ = {isa = PBXFileReference; lastKnownFileType = sourcecode.swift; path = "UIImage+Extensions.swift"; sourceTree = "<group>"; };
		A5B6617223A41E2900E801DD /* NotificationView.swift */ = {isa = PBXFileReference; lastKnownFileType = sourcecode.swift; path = NotificationView.swift; sourceTree = "<group>"; };
		A5B87AF0211BD4380038C37C /* UIFont+Extension.swift */ = {isa = PBXFileReference; lastKnownFileType = sourcecode.swift; path = "UIFont+Extension.swift"; sourceTree = "<group>"; };
		A5B87AF3211E16360038C37C /* DrawerController.swift */ = {isa = PBXFileReference; fileEncoding = 4; lastKnownFileType = sourcecode.swift; path = DrawerController.swift; sourceTree = "<group>"; };
		A5B87AF4211E16360038C37C /* DrawerTransitionAnimator.swift */ = {isa = PBXFileReference; fileEncoding = 4; lastKnownFileType = sourcecode.swift; path = DrawerTransitionAnimator.swift; sourceTree = "<group>"; };
		A5B87AF5211E16360038C37C /* DrawerPresentationController.swift */ = {isa = PBXFileReference; fileEncoding = 4; lastKnownFileType = sourcecode.swift; path = DrawerPresentationController.swift; sourceTree = "<group>"; };
		A5B87B01211E20B50038C37C /* UIScreen+Extension.swift */ = {isa = PBXFileReference; lastKnownFileType = sourcecode.swift; path = "UIScreen+Extension.swift"; sourceTree = "<group>"; };
		A5B87B03211E22B70038C37C /* DimmingView.swift */ = {isa = PBXFileReference; lastKnownFileType = sourcecode.swift; path = DimmingView.swift; sourceTree = "<group>"; };
		A5B87B05211E23650038C37C /* UIView+Extensions.swift */ = {isa = PBXFileReference; lastKnownFileType = sourcecode.swift; path = "UIView+Extensions.swift"; sourceTree = "<group>"; };
		A5CEC15120D980B20016922A /* FluentUI.framework */ = {isa = PBXFileReference; explicitFileType = wrapper.framework; includeInIndex = 0; path = FluentUI.framework; sourceTree = BUILT_PRODUCTS_DIR; };
		A5CEC15420D980B20016922A /* FluentUI.h */ = {isa = PBXFileReference; lastKnownFileType = sourcecode.c.h; path = FluentUI.h; sourceTree = "<group>"; };
		A5CEC15520D980B20016922A /* Info.plist */ = {isa = PBXFileReference; lastKnownFileType = text.plist.xml; path = Info.plist; sourceTree = "<group>"; };
		A5CEC15A20D980B30016922A /* FluentUITests.xctest */ = {isa = PBXFileReference; explicitFileType = wrapper.cfbundle; includeInIndex = 0; path = FluentUITests.xctest; sourceTree = BUILT_PRODUCTS_DIR; };
		A5CEC15F20D980B30016922A /* FluentUITests.swift */ = {isa = PBXFileReference; lastKnownFileType = sourcecode.swift; path = FluentUITests.swift; sourceTree = "<group>"; };
		A5CEC16120D980B30016922A /* Info.plist */ = {isa = PBXFileReference; lastKnownFileType = text.plist.xml; path = Info.plist; sourceTree = "<group>"; };
		A5CEC16C20D98EE70016922A /* Colors.swift */ = {isa = PBXFileReference; lastKnownFileType = sourcecode.swift; path = Colors.swift; sourceTree = "<group>"; };
		A5CEC16E20D98F340016922A /* Fonts.swift */ = {isa = PBXFileReference; lastKnownFileType = sourcecode.swift; path = Fonts.swift; sourceTree = "<group>"; };
		A5DA88FC226FAA01000A8EA8 /* FluentUIResources-ios.bundle */ = {isa = PBXFileReference; explicitFileType = wrapper.cfbundle; includeInIndex = 0; path = "FluentUIResources-ios.bundle"; sourceTree = BUILT_PRODUCTS_DIR; };
		A5DA88FE226FAA01000A8EA8 /* Info.plist */ = {isa = PBXFileReference; lastKnownFileType = text.plist.xml; path = Info.plist; sourceTree = "<group>"; };
		A5DCA76321224026005F4CB7 /* Separator.swift */ = {isa = PBXFileReference; lastKnownFileType = sourcecode.swift; path = Separator.swift; sourceTree = "<group>"; };
		A5DF1EAC2213B26900CC741A /* en */ = {isa = PBXFileReference; lastKnownFileType = text.plist.stringsdict; name = en; path = en.lproj/Localizable.stringsdict; sourceTree = "<group>"; };
		B441478C228CDA130040E88E /* BooleanCell.swift */ = {isa = PBXFileReference; lastKnownFileType = sourcecode.swift; path = BooleanCell.swift; sourceTree = "<group>"; };
		B444D6B02181403C0002B4D4 /* UITableViewCell+Extension.swift */ = {isa = PBXFileReference; lastKnownFileType = sourcecode.swift; path = "UITableViewCell+Extension.swift"; sourceTree = "<group>"; };
		B444D6B52183A9740002B4D4 /* BadgeView.swift */ = {isa = PBXFileReference; lastKnownFileType = sourcecode.swift; path = BadgeView.swift; sourceTree = "<group>"; };
		B45EB78F219E310F008646A2 /* BadgeField.swift */ = {isa = PBXFileReference; lastKnownFileType = sourcecode.swift; path = BadgeField.swift; sourceTree = "<group>"; };
		B46D3F922151D95F0029772C /* PersonaCell.swift */ = {isa = PBXFileReference; lastKnownFileType = sourcecode.swift; path = PersonaCell.swift; sourceTree = "<group>"; };
		B46D3F9C215985AC0029772C /* PersonaListView.swift */ = {isa = PBXFileReference; lastKnownFileType = sourcecode.swift; path = PersonaListView.swift; sourceTree = "<group>"; };
		B47B58B722F8E5840078DE38 /* PeoplePicker.swift */ = {isa = PBXFileReference; lastKnownFileType = sourcecode.swift; path = PeoplePicker.swift; sourceTree = "<group>"; };
		B483323221CC71940022B4CC /* HUDView.swift */ = {isa = PBXFileReference; lastKnownFileType = sourcecode.swift; path = HUDView.swift; sourceTree = "<group>"; };
		B483323421DEA8D70022B4CC /* HUD.swift */ = {isa = PBXFileReference; lastKnownFileType = sourcecode.swift; path = HUD.swift; sourceTree = "<group>"; };
		B483323621DEB5A00022B4CC /* TouchForwardingView.swift */ = {isa = PBXFileReference; lastKnownFileType = sourcecode.swift; path = TouchForwardingView.swift; sourceTree = "<group>"; };
		B498141321E424920077B48D /* TableViewCell.swift */ = {isa = PBXFileReference; lastKnownFileType = sourcecode.swift; path = TableViewCell.swift; sourceTree = "<group>"; };
		B4A8BBCC21BF6D6900D5E3ED /* BadgeStringExtractor.swift */ = {isa = PBXFileReference; lastKnownFileType = sourcecode.swift; path = BadgeStringExtractor.swift; sourceTree = "<group>"; };
		B4BA27872319DC0D0001563C /* PersonaBadgeViewDataSource.swift */ = {isa = PBXFileReference; lastKnownFileType = sourcecode.swift; path = PersonaBadgeViewDataSource.swift; sourceTree = "<group>"; };
		B4E782C02176AD5E00A7DFCE /* ActionsCell.swift */ = {isa = PBXFileReference; lastKnownFileType = sourcecode.swift; path = ActionsCell.swift; sourceTree = "<group>"; };
		B4E782C221793AB200A7DFCE /* ActivityIndicatorCell.swift */ = {isa = PBXFileReference; lastKnownFileType = sourcecode.swift; path = ActivityIndicatorCell.swift; sourceTree = "<group>"; };
		B4E782C421793BB900A7DFCE /* ActivityIndicatorView.swift */ = {isa = PBXFileReference; lastKnownFileType = sourcecode.swift; path = ActivityIndicatorView.swift; sourceTree = "<group>"; };
		B4E782C62179509A00A7DFCE /* CenteredLabelCell.swift */ = {isa = PBXFileReference; lastKnownFileType = sourcecode.swift; path = CenteredLabelCell.swift; sourceTree = "<group>"; };
		B4EF53C2215AF1AB00573E8F /* Persona.swift */ = {isa = PBXFileReference; lastKnownFileType = sourcecode.swift; path = Persona.swift; sourceTree = "<group>"; };
		B4EF66502294A664007FEAB0 /* TableViewHeaderFooterView.swift */ = {isa = PBXFileReference; lastKnownFileType = sourcecode.swift; path = TableViewHeaderFooterView.swift; sourceTree = "<group>"; };
		C0938E43235E8ED500256251 /* AnimationSynchronizer.swift */ = {isa = PBXFileReference; lastKnownFileType = sourcecode.swift; path = AnimationSynchronizer.swift; sourceTree = "<group>"; };
		C0A0D76B233AEF6C00F432FD /* ShimmerLinesView.swift */ = {isa = PBXFileReference; fileEncoding = 4; lastKnownFileType = sourcecode.swift; path = ShimmerLinesView.swift; sourceTree = "<group>"; };
		C0EAAEAC2347E1DF00C7244E /* ShimmerView.swift */ = {isa = PBXFileReference; lastKnownFileType = sourcecode.swift; path = ShimmerView.swift; sourceTree = "<group>"; };
		C708B04B260A8696007190FA /* SegmentItem.swift */ = {isa = PBXFileReference; lastKnownFileType = sourcecode.swift; path = SegmentItem.swift; sourceTree = "<group>"; };
		C708B055260A86FA007190FA /* SegmentPillButton.swift */ = {isa = PBXFileReference; lastKnownFileType = sourcecode.swift; path = SegmentPillButton.swift; sourceTree = "<group>"; };
		C77A04B625F03DD1001B3EB6 /* String+Date.swift */ = {isa = PBXFileReference; lastKnownFileType = sourcecode.swift; path = "String+Date.swift"; sourceTree = "<group>"; };
		C77A04EC25F046EB001B3EB6 /* Date+CellFileAccessoryView.swift */ = {isa = PBXFileReference; lastKnownFileType = sourcecode.swift; path = "Date+CellFileAccessoryView.swift"; sourceTree = "<group>"; };
		CCC18C2B2501B22F00BE830E /* CardView.swift */ = {isa = PBXFileReference; lastKnownFileType = sourcecode.swift; path = CardView.swift; sourceTree = "<group>"; };
		ECEBA8FB25EDF3380048EE24 /* SegmentedControl.swift */ = {isa = PBXFileReference; fileEncoding = 4; lastKnownFileType = sourcecode.swift; path = SegmentedControl.swift; sourceTree = "<group>"; };
		FC414E1E258876FB00069E73 /* CommandBar.swift */ = {isa = PBXFileReference; lastKnownFileType = sourcecode.swift; path = CommandBar.swift; sourceTree = "<group>"; };
		FC414E242588798000069E73 /* CommandBarButtonGroupView.swift */ = {isa = PBXFileReference; lastKnownFileType = sourcecode.swift; path = CommandBarButtonGroupView.swift; sourceTree = "<group>"; };
		FC414E2A25887A4B00069E73 /* CommandBarButton.swift */ = {isa = PBXFileReference; lastKnownFileType = sourcecode.swift; path = CommandBarButton.swift; sourceTree = "<group>"; };
		FC414E4E2588B65C00069E73 /* CommandBarItem.swift */ = {isa = PBXFileReference; lastKnownFileType = sourcecode.swift; path = CommandBarItem.swift; sourceTree = "<group>"; };
		FD053A342224CA33009B6378 /* DatePickerControllerTests.swift */ = {isa = PBXFileReference; lastKnownFileType = sourcecode.swift; path = DatePickerControllerTests.swift; sourceTree = "<group>"; };
		FD0D29D52151A3D700E8655E /* CardPresenterNavigationController.swift */ = {isa = PBXFileReference; lastKnownFileType = sourcecode.swift; path = CardPresenterNavigationController.swift; sourceTree = "<group>"; };
		FD1FAE1A2272464B00A5DBA4 /* GenericDateTimePicker.swift */ = {isa = PBXFileReference; lastKnownFileType = sourcecode.swift; path = GenericDateTimePicker.swift; sourceTree = "<group>"; };
		FD256C5A2183B90B00EC9588 /* DatePickerSelectionManager.swift */ = {isa = PBXFileReference; lastKnownFileType = sourcecode.swift; path = DatePickerSelectionManager.swift; sourceTree = "<group>"; };
		FD41C86E22DD13230086F899 /* ContentScrollViewTraits.swift */ = {isa = PBXFileReference; fileEncoding = 4; lastKnownFileType = sourcecode.swift; path = ContentScrollViewTraits.swift; sourceTree = "<group>"; };
		FD41C87022DD13230086F899 /* ShyHeaderController.swift */ = {isa = PBXFileReference; fileEncoding = 4; lastKnownFileType = sourcecode.swift; path = ShyHeaderController.swift; sourceTree = "<group>"; };
		FD41C87122DD13230086F899 /* ShyHeaderView.swift */ = {isa = PBXFileReference; fileEncoding = 4; lastKnownFileType = sourcecode.swift; path = ShyHeaderView.swift; sourceTree = "<group>"; };
		FD41C87A22DD13230086F899 /* LargeTitleView.swift */ = {isa = PBXFileReference; fileEncoding = 4; lastKnownFileType = sourcecode.swift; path = LargeTitleView.swift; sourceTree = "<group>"; };
		FD41C87B22DD13230086F899 /* NavigationBar.swift */ = {isa = PBXFileReference; fileEncoding = 4; lastKnownFileType = sourcecode.swift; path = NavigationBar.swift; sourceTree = "<group>"; };
		FD41C87E22DD13230086F899 /* SearchBar.swift */ = {isa = PBXFileReference; fileEncoding = 4; lastKnownFileType = sourcecode.swift; path = SearchBar.swift; sourceTree = "<group>"; };
		FD41C87F22DD13230086F899 /* NavigationController.swift */ = {isa = PBXFileReference; fileEncoding = 4; lastKnownFileType = sourcecode.swift; path = NavigationController.swift; sourceTree = "<group>"; };
		FD41C88022DD13230086F899 /* NavigationAnimator.swift */ = {isa = PBXFileReference; fileEncoding = 4; lastKnownFileType = sourcecode.swift; path = NavigationAnimator.swift; sourceTree = "<group>"; };
		FD41C8B122DD3BB70086F899 /* UIScrollView+Extensions.swift */ = {isa = PBXFileReference; lastKnownFileType = sourcecode.swift; path = "UIScrollView+Extensions.swift"; sourceTree = "<group>"; };
		FD41C8B422DD3EA20086F899 /* NSLayoutConstraint+Extensions.swift */ = {isa = PBXFileReference; lastKnownFileType = sourcecode.swift; path = "NSLayoutConstraint+Extensions.swift"; sourceTree = "<group>"; };
		FD41C8BD22DD47120086F899 /* UINavigationItem+Navigation.swift */ = {isa = PBXFileReference; lastKnownFileType = sourcecode.swift; path = "UINavigationItem+Navigation.swift"; sourceTree = "<group>"; };
		FD4F2A1A2148937100C437D6 /* PageCardPresenterController.swift */ = {isa = PBXFileReference; lastKnownFileType = sourcecode.swift; path = PageCardPresenterController.swift; sourceTree = "<group>"; };
		FD4F2A1F214AE20400C437D6 /* DatePickerController.swift */ = {isa = PBXFileReference; fileEncoding = 4; lastKnownFileType = sourcecode.swift; path = DatePickerController.swift; sourceTree = "<group>"; };
		FD599D0121348439008845EE /* CalendarView.swift */ = {isa = PBXFileReference; lastKnownFileType = sourcecode.swift; path = CalendarView.swift; sourceTree = "<group>"; };
		FD599D052134A682008845EE /* AccessibleViewDelegate.swift */ = {isa = PBXFileReference; fileEncoding = 4; lastKnownFileType = sourcecode.swift; path = AccessibleViewDelegate.swift; sourceTree = "<group>"; };
		FD599D072134AB0E008845EE /* CalendarViewWeekdayHeadingView.swift */ = {isa = PBXFileReference; fileEncoding = 4; lastKnownFileType = sourcecode.swift; path = CalendarViewWeekdayHeadingView.swift; sourceTree = "<group>"; };
		FD599D092134AB15008845EE /* CalendarViewLayout.swift */ = {isa = PBXFileReference; fileEncoding = 4; lastKnownFileType = sourcecode.swift; path = CalendarViewLayout.swift; sourceTree = "<group>"; };
		FD599D0B2134AB1E008845EE /* CalendarViewDataSource.swift */ = {isa = PBXFileReference; fileEncoding = 4; lastKnownFileType = sourcecode.swift; path = CalendarViewDataSource.swift; sourceTree = "<group>"; };
		FD5ADBF32190CDC80005A9AF /* DateTimePickerController.swift */ = {isa = PBXFileReference; lastKnownFileType = sourcecode.swift; path = DateTimePickerController.swift; sourceTree = "<group>"; };
		FD5BBE3A214B2F44008964B4 /* Date+Extensions.swift */ = {isa = PBXFileReference; lastKnownFileType = sourcecode.swift; path = "Date+Extensions.swift"; sourceTree = "<group>"; };
		FD5BBE40214C6AF3008964B4 /* TwoLineTitleView.swift */ = {isa = PBXFileReference; lastKnownFileType = sourcecode.swift; path = TwoLineTitleView.swift; sourceTree = "<group>"; };
		FD5BBE42214C73CE008964B4 /* EasyTapButton.swift */ = {isa = PBXFileReference; lastKnownFileType = sourcecode.swift; path = EasyTapButton.swift; sourceTree = "<group>"; };
		FD7254E82147059D002F4069 /* Calendar+Extensions.swift */ = {isa = PBXFileReference; fileEncoding = 4; lastKnownFileType = sourcecode.swift; path = "Calendar+Extensions.swift"; sourceTree = "<group>"; };
		FD777528219E3F6C00033D58 /* DayOfMonth.swift */ = {isa = PBXFileReference; lastKnownFileType = sourcecode.swift; path = DayOfMonth.swift; sourceTree = "<group>"; };
		FD77752A219E455A00033D58 /* AccessibilityContainerView.swift */ = {isa = PBXFileReference; lastKnownFileType = sourcecode.swift; path = AccessibilityContainerView.swift; sourceTree = "<group>"; };
		FD77752C219E62E100033D58 /* DateTimePickerViewLayout.swift */ = {isa = PBXFileReference; lastKnownFileType = sourcecode.swift; path = DateTimePickerViewLayout.swift; sourceTree = "<group>"; };
		FD77752F21A490BA00033D58 /* DateTimePicker.swift */ = {isa = PBXFileReference; lastKnownFileType = sourcecode.swift; path = DateTimePicker.swift; sourceTree = "<group>"; };
		FD7DF05B21FA7F5000857267 /* Tooltip.swift */ = {isa = PBXFileReference; lastKnownFileType = sourcecode.swift; path = Tooltip.swift; sourceTree = "<group>"; };
		FD7DF05D21FA7FC100857267 /* TooltipView.swift */ = {isa = PBXFileReference; lastKnownFileType = sourcecode.swift; path = TooltipView.swift; sourceTree = "<group>"; };
		FD7DF05F21FA83C900857267 /* TooltipPositionController.swift */ = {isa = PBXFileReference; lastKnownFileType = sourcecode.swift; path = TooltipPositionController.swift; sourceTree = "<group>"; };
		FD8D26422253FF330078E1D3 /* ar */ = {isa = PBXFileReference; lastKnownFileType = text.plist.strings; name = ar; path = ar.lproj/Localizable.strings; sourceTree = "<group>"; };
		FD8D26432253FF330078E1D3 /* ar */ = {isa = PBXFileReference; lastKnownFileType = text.plist.stringsdict; name = ar; path = ar.lproj/Localizable.stringsdict; sourceTree = "<group>"; };
		FD8D26442253FF3E0078E1D3 /* ca */ = {isa = PBXFileReference; lastKnownFileType = text.plist.strings; name = ca; path = ca.lproj/Localizable.strings; sourceTree = "<group>"; };
		FD8D26452253FF3F0078E1D3 /* ca */ = {isa = PBXFileReference; lastKnownFileType = text.plist.stringsdict; name = ca; path = ca.lproj/Localizable.stringsdict; sourceTree = "<group>"; };
		FD8D26462253FF470078E1D3 /* cs */ = {isa = PBXFileReference; lastKnownFileType = text.plist.strings; name = cs; path = cs.lproj/Localizable.strings; sourceTree = "<group>"; };
		FD8D26472253FF470078E1D3 /* cs */ = {isa = PBXFileReference; lastKnownFileType = text.plist.stringsdict; name = cs; path = cs.lproj/Localizable.stringsdict; sourceTree = "<group>"; };
		FD8D26482253FF4F0078E1D3 /* da */ = {isa = PBXFileReference; lastKnownFileType = text.plist.strings; name = da; path = da.lproj/Localizable.strings; sourceTree = "<group>"; };
		FD8D26492253FF500078E1D3 /* da */ = {isa = PBXFileReference; lastKnownFileType = text.plist.stringsdict; name = da; path = da.lproj/Localizable.stringsdict; sourceTree = "<group>"; };
		FD8D264A2254013E0078E1D3 /* de */ = {isa = PBXFileReference; lastKnownFileType = text.plist.strings; name = de; path = de.lproj/Localizable.strings; sourceTree = "<group>"; };
		FD8D264B2254013E0078E1D3 /* de */ = {isa = PBXFileReference; lastKnownFileType = text.plist.stringsdict; name = de; path = de.lproj/Localizable.stringsdict; sourceTree = "<group>"; };
		FD8D264C225401660078E1D3 /* el */ = {isa = PBXFileReference; lastKnownFileType = text.plist.strings; name = el; path = el.lproj/Localizable.strings; sourceTree = "<group>"; };
		FD8D264D225401660078E1D3 /* el */ = {isa = PBXFileReference; lastKnownFileType = text.plist.stringsdict; name = el; path = el.lproj/Localizable.stringsdict; sourceTree = "<group>"; };
		FD8D264E225401880078E1D3 /* en-GB */ = {isa = PBXFileReference; lastKnownFileType = text.plist.strings; name = "en-GB"; path = "en-GB.lproj/Localizable.strings"; sourceTree = "<group>"; };
		FD8D264F225401880078E1D3 /* en-GB */ = {isa = PBXFileReference; lastKnownFileType = text.plist.stringsdict; name = "en-GB"; path = "en-GB.lproj/Localizable.stringsdict"; sourceTree = "<group>"; };
		FD8D2650225401A10078E1D3 /* es-MX */ = {isa = PBXFileReference; lastKnownFileType = text.plist.strings; name = "es-MX"; path = "es-MX.lproj/Localizable.strings"; sourceTree = "<group>"; };
		FD8D2651225401A10078E1D3 /* es-MX */ = {isa = PBXFileReference; lastKnownFileType = text.plist.stringsdict; name = "es-MX"; path = "es-MX.lproj/Localizable.stringsdict"; sourceTree = "<group>"; };
		FD8D2652225401AA0078E1D3 /* es */ = {isa = PBXFileReference; lastKnownFileType = text.plist.strings; name = es; path = es.lproj/Localizable.strings; sourceTree = "<group>"; };
		FD8D2653225401AA0078E1D3 /* es */ = {isa = PBXFileReference; lastKnownFileType = text.plist.stringsdict; name = es; path = es.lproj/Localizable.stringsdict; sourceTree = "<group>"; };
		FD8D2654225401B90078E1D3 /* fi */ = {isa = PBXFileReference; lastKnownFileType = text.plist.strings; name = fi; path = fi.lproj/Localizable.strings; sourceTree = "<group>"; };
		FD8D2655225401B90078E1D3 /* fi */ = {isa = PBXFileReference; lastKnownFileType = text.plist.stringsdict; name = fi; path = fi.lproj/Localizable.stringsdict; sourceTree = "<group>"; };
		FD8D2656225401C10078E1D3 /* fr */ = {isa = PBXFileReference; lastKnownFileType = text.plist.strings; name = fr; path = fr.lproj/Localizable.strings; sourceTree = "<group>"; };
		FD8D2657225401C20078E1D3 /* fr */ = {isa = PBXFileReference; lastKnownFileType = text.plist.stringsdict; name = fr; path = fr.lproj/Localizable.stringsdict; sourceTree = "<group>"; };
		FD8D2658225401CD0078E1D3 /* he */ = {isa = PBXFileReference; lastKnownFileType = text.plist.strings; name = he; path = he.lproj/Localizable.strings; sourceTree = "<group>"; };
		FD8D2659225401CD0078E1D3 /* he */ = {isa = PBXFileReference; lastKnownFileType = text.plist.stringsdict; name = he; path = he.lproj/Localizable.stringsdict; sourceTree = "<group>"; };
		FD8D265A225401D90078E1D3 /* hi */ = {isa = PBXFileReference; lastKnownFileType = text.plist.strings; name = hi; path = hi.lproj/Localizable.strings; sourceTree = "<group>"; };
		FD8D265B225401D90078E1D3 /* hi */ = {isa = PBXFileReference; lastKnownFileType = text.plist.stringsdict; name = hi; path = hi.lproj/Localizable.stringsdict; sourceTree = "<group>"; };
		FD8D265C225401E50078E1D3 /* hr */ = {isa = PBXFileReference; lastKnownFileType = text.plist.strings; name = hr; path = hr.lproj/Localizable.strings; sourceTree = "<group>"; };
		FD8D265D225401E50078E1D3 /* hr */ = {isa = PBXFileReference; lastKnownFileType = text.plist.stringsdict; name = hr; path = hr.lproj/Localizable.stringsdict; sourceTree = "<group>"; };
		FD8D265E225401F20078E1D3 /* hu */ = {isa = PBXFileReference; lastKnownFileType = text.plist.strings; name = hu; path = hu.lproj/Localizable.strings; sourceTree = "<group>"; };
		FD8D265F225401F30078E1D3 /* hu */ = {isa = PBXFileReference; lastKnownFileType = text.plist.stringsdict; name = hu; path = hu.lproj/Localizable.stringsdict; sourceTree = "<group>"; };
		FD8D2660225401FA0078E1D3 /* id */ = {isa = PBXFileReference; lastKnownFileType = text.plist.strings; name = id; path = id.lproj/Localizable.strings; sourceTree = "<group>"; };
		FD8D2661225401FB0078E1D3 /* id */ = {isa = PBXFileReference; lastKnownFileType = text.plist.stringsdict; name = id; path = id.lproj/Localizable.stringsdict; sourceTree = "<group>"; };
		FD8D2662225402020078E1D3 /* it */ = {isa = PBXFileReference; lastKnownFileType = text.plist.strings; name = it; path = it.lproj/Localizable.strings; sourceTree = "<group>"; };
		FD8D2663225402030078E1D3 /* it */ = {isa = PBXFileReference; lastKnownFileType = text.plist.stringsdict; name = it; path = it.lproj/Localizable.stringsdict; sourceTree = "<group>"; };
		FD8D26642254020E0078E1D3 /* ja */ = {isa = PBXFileReference; lastKnownFileType = text.plist.strings; name = ja; path = ja.lproj/Localizable.strings; sourceTree = "<group>"; };
		FD8D26652254020E0078E1D3 /* ja */ = {isa = PBXFileReference; lastKnownFileType = text.plist.stringsdict; name = ja; path = ja.lproj/Localizable.stringsdict; sourceTree = "<group>"; };
		FD8D2666225402160078E1D3 /* ko */ = {isa = PBXFileReference; lastKnownFileType = text.plist.strings; name = ko; path = ko.lproj/Localizable.strings; sourceTree = "<group>"; };
		FD8D2667225402160078E1D3 /* ko */ = {isa = PBXFileReference; lastKnownFileType = text.plist.stringsdict; name = ko; path = ko.lproj/Localizable.stringsdict; sourceTree = "<group>"; };
		FD8D26682254021D0078E1D3 /* ms */ = {isa = PBXFileReference; lastKnownFileType = text.plist.strings; name = ms; path = ms.lproj/Localizable.strings; sourceTree = "<group>"; };
		FD8D26692254021E0078E1D3 /* ms */ = {isa = PBXFileReference; lastKnownFileType = text.plist.stringsdict; name = ms; path = ms.lproj/Localizable.stringsdict; sourceTree = "<group>"; };
		FD8D266A2254022E0078E1D3 /* nb-NO */ = {isa = PBXFileReference; lastKnownFileType = text.plist.strings; name = "nb-NO"; path = "nb-NO.lproj/Localizable.strings"; sourceTree = "<group>"; };
		FD8D266B2254022E0078E1D3 /* nb-NO */ = {isa = PBXFileReference; lastKnownFileType = text.plist.stringsdict; name = "nb-NO"; path = "nb-NO.lproj/Localizable.stringsdict"; sourceTree = "<group>"; };
		FD8D266C225402DC0078E1D3 /* nl */ = {isa = PBXFileReference; lastKnownFileType = text.plist.strings; name = nl; path = nl.lproj/Localizable.strings; sourceTree = "<group>"; };
		FD8D266D225402DC0078E1D3 /* nl */ = {isa = PBXFileReference; lastKnownFileType = text.plist.stringsdict; name = nl; path = nl.lproj/Localizable.stringsdict; sourceTree = "<group>"; };
		FD8D266E225402E60078E1D3 /* pl */ = {isa = PBXFileReference; lastKnownFileType = text.plist.strings; name = pl; path = pl.lproj/Localizable.strings; sourceTree = "<group>"; };
		FD8D266F225402E60078E1D3 /* pl */ = {isa = PBXFileReference; lastKnownFileType = text.plist.stringsdict; name = pl; path = pl.lproj/Localizable.stringsdict; sourceTree = "<group>"; };
		FD8D2670225402F00078E1D3 /* pt-BR */ = {isa = PBXFileReference; lastKnownFileType = text.plist.strings; name = "pt-BR"; path = "pt-BR.lproj/Localizable.strings"; sourceTree = "<group>"; };
		FD8D2671225402F10078E1D3 /* pt-BR */ = {isa = PBXFileReference; lastKnownFileType = text.plist.stringsdict; name = "pt-BR"; path = "pt-BR.lproj/Localizable.stringsdict"; sourceTree = "<group>"; };
		FD8D2672225402F60078E1D3 /* pt-PT */ = {isa = PBXFileReference; lastKnownFileType = text.plist.strings; name = "pt-PT"; path = "pt-PT.lproj/Localizable.strings"; sourceTree = "<group>"; };
		FD8D2673225402F60078E1D3 /* pt-PT */ = {isa = PBXFileReference; lastKnownFileType = text.plist.stringsdict; name = "pt-PT"; path = "pt-PT.lproj/Localizable.stringsdict"; sourceTree = "<group>"; };
		FD8D2674225403000078E1D3 /* ro */ = {isa = PBXFileReference; lastKnownFileType = text.plist.strings; name = ro; path = ro.lproj/Localizable.strings; sourceTree = "<group>"; };
		FD8D2675225403000078E1D3 /* ro */ = {isa = PBXFileReference; lastKnownFileType = text.plist.stringsdict; name = ro; path = ro.lproj/Localizable.stringsdict; sourceTree = "<group>"; };
		FD8D2676225403070078E1D3 /* ru */ = {isa = PBXFileReference; lastKnownFileType = text.plist.strings; name = ru; path = ru.lproj/Localizable.strings; sourceTree = "<group>"; };
		FD8D2677225403070078E1D3 /* ru */ = {isa = PBXFileReference; lastKnownFileType = text.plist.stringsdict; name = ru; path = ru.lproj/Localizable.stringsdict; sourceTree = "<group>"; };
		FD8D26782254030E0078E1D3 /* sk */ = {isa = PBXFileReference; lastKnownFileType = text.plist.strings; name = sk; path = sk.lproj/Localizable.strings; sourceTree = "<group>"; };
		FD8D26792254030E0078E1D3 /* sk */ = {isa = PBXFileReference; lastKnownFileType = text.plist.stringsdict; name = sk; path = sk.lproj/Localizable.stringsdict; sourceTree = "<group>"; };
		FD8D267A225403160078E1D3 /* sv */ = {isa = PBXFileReference; lastKnownFileType = text.plist.strings; name = sv; path = sv.lproj/Localizable.strings; sourceTree = "<group>"; };
		FD8D267B225403160078E1D3 /* sv */ = {isa = PBXFileReference; lastKnownFileType = text.plist.stringsdict; name = sv; path = sv.lproj/Localizable.stringsdict; sourceTree = "<group>"; };
		FD8D267C2254031B0078E1D3 /* th */ = {isa = PBXFileReference; lastKnownFileType = text.plist.strings; name = th; path = th.lproj/Localizable.strings; sourceTree = "<group>"; };
		FD8D267D2254031B0078E1D3 /* th */ = {isa = PBXFileReference; lastKnownFileType = text.plist.stringsdict; name = th; path = th.lproj/Localizable.stringsdict; sourceTree = "<group>"; };
		FD8D267E225403210078E1D3 /* tr */ = {isa = PBXFileReference; lastKnownFileType = text.plist.strings; name = tr; path = tr.lproj/Localizable.strings; sourceTree = "<group>"; };
		FD8D267F225403220078E1D3 /* tr */ = {isa = PBXFileReference; lastKnownFileType = text.plist.stringsdict; name = tr; path = tr.lproj/Localizable.stringsdict; sourceTree = "<group>"; };
		FD8D2680225403290078E1D3 /* uk */ = {isa = PBXFileReference; lastKnownFileType = text.plist.strings; name = uk; path = uk.lproj/Localizable.strings; sourceTree = "<group>"; };
		FD8D26812254032A0078E1D3 /* uk */ = {isa = PBXFileReference; lastKnownFileType = text.plist.stringsdict; name = uk; path = uk.lproj/Localizable.stringsdict; sourceTree = "<group>"; };
		FD8D2682225403300078E1D3 /* vi */ = {isa = PBXFileReference; lastKnownFileType = text.plist.strings; name = vi; path = vi.lproj/Localizable.strings; sourceTree = "<group>"; };
		FD8D2683225403300078E1D3 /* vi */ = {isa = PBXFileReference; lastKnownFileType = text.plist.stringsdict; name = vi; path = vi.lproj/Localizable.stringsdict; sourceTree = "<group>"; };
		FD8D2684225403360078E1D3 /* zh-Hans */ = {isa = PBXFileReference; lastKnownFileType = text.plist.strings; name = "zh-Hans"; path = "zh-Hans.lproj/Localizable.strings"; sourceTree = "<group>"; };
		FD8D2685225403360078E1D3 /* zh-Hans */ = {isa = PBXFileReference; lastKnownFileType = text.plist.stringsdict; name = "zh-Hans"; path = "zh-Hans.lproj/Localizable.stringsdict"; sourceTree = "<group>"; };
		FD8D26862254033B0078E1D3 /* zh-Hant */ = {isa = PBXFileReference; lastKnownFileType = text.plist.strings; name = "zh-Hant"; path = "zh-Hant.lproj/Localizable.strings"; sourceTree = "<group>"; };
		FD8D26872254033B0078E1D3 /* zh-Hant */ = {isa = PBXFileReference; lastKnownFileType = text.plist.stringsdict; name = "zh-Hant"; path = "zh-Hant.lproj/Localizable.stringsdict"; sourceTree = "<group>"; };
		FD9758062191118D00B67319 /* DateTimePickerView.swift */ = {isa = PBXFileReference; fileEncoding = 4; lastKnownFileType = sourcecode.swift; path = DateTimePickerView.swift; sourceTree = "<group>"; };
		FD9758072191118E00B67319 /* DateTimePickerViewDataSource.swift */ = {isa = PBXFileReference; fileEncoding = 4; lastKnownFileType = sourcecode.swift; path = DateTimePickerViewDataSource.swift; sourceTree = "<group>"; };
		FD9758082191118E00B67319 /* DateTimePickerViewComponentTableView.swift */ = {isa = PBXFileReference; fileEncoding = 4; lastKnownFileType = sourcecode.swift; path = DateTimePickerViewComponentTableView.swift; sourceTree = "<group>"; };
		FD9758092191118E00B67319 /* DateTimePickerViewComponent.swift */ = {isa = PBXFileReference; fileEncoding = 4; lastKnownFileType = sourcecode.swift; path = DateTimePickerViewComponent.swift; sourceTree = "<group>"; };
		FD97580A2191118E00B67319 /* DateTimePickerViewComponentCell.swift */ = {isa = PBXFileReference; fileEncoding = 4; lastKnownFileType = sourcecode.swift; path = DateTimePickerViewComponentCell.swift; sourceTree = "<group>"; };
		FD9A5C862179464F00D224D9 /* DateComponents+Extensions.swift */ = {isa = PBXFileReference; lastKnownFileType = sourcecode.swift; path = "DateComponents+Extensions.swift"; sourceTree = "<group>"; };
		FD9DA7B4232C33A80013E41B /* UIViewController+Navigation.swift */ = {isa = PBXFileReference; fileEncoding = 4; lastKnownFileType = sourcecode.swift; path = "UIViewController+Navigation.swift"; sourceTree = "<group>"; };
		FDA1AF8B21484625001AE720 /* BlurringView.swift */ = {isa = PBXFileReference; fileEncoding = 4; lastKnownFileType = sourcecode.swift; path = BlurringView.swift; sourceTree = "<group>"; };
		FDA1AF90214871B5001AE720 /* CardTransitionAnimator.swift */ = {isa = PBXFileReference; lastKnownFileType = sourcecode.swift; path = CardTransitionAnimator.swift; sourceTree = "<group>"; };
		FDA1AF9221487225001AE720 /* CardPresentationController.swift */ = {isa = PBXFileReference; lastKnownFileType = sourcecode.swift; path = CardPresentationController.swift; sourceTree = "<group>"; };
		FDD454ED21405B390006E84E /* DotView.swift */ = {isa = PBXFileReference; lastKnownFileType = sourcecode.swift; path = DotView.swift; sourceTree = "<group>"; };
		FDF41ED82141A02200EC527C /* CalendarConfiguration.swift */ = {isa = PBXFileReference; lastKnownFileType = sourcecode.swift; path = CalendarConfiguration.swift; sourceTree = "<group>"; };
		FDFB8AEA21361C950046850A /* CalendarViewMonthBannerView.swift */ = {isa = PBXFileReference; fileEncoding = 4; lastKnownFileType = sourcecode.swift; path = CalendarViewMonthBannerView.swift; sourceTree = "<group>"; };
		FDFB8AEC21361C9D0046850A /* CalendarViewDayTodayCell.swift */ = {isa = PBXFileReference; fileEncoding = 4; lastKnownFileType = sourcecode.swift; path = CalendarViewDayTodayCell.swift; sourceTree = "<group>"; };
		FDFB8AED21361C9D0046850A /* CalendarViewDayMonthCell.swift */ = {isa = PBXFileReference; fileEncoding = 4; lastKnownFileType = sourcecode.swift; path = CalendarViewDayMonthCell.swift; sourceTree = "<group>"; };
		FDFB8AEE21361C9D0046850A /* CalendarViewDayCell.swift */ = {isa = PBXFileReference; fileEncoding = 4; lastKnownFileType = sourcecode.swift; path = CalendarViewDayCell.swift; sourceTree = "<group>"; };
		FDFB8AEF21361C9D0046850A /* CalendarViewDayMonthYearCell.swift */ = {isa = PBXFileReference; fileEncoding = 4; lastKnownFileType = sourcecode.swift; path = CalendarViewDayMonthYearCell.swift; sourceTree = "<group>"; };
/* End PBXFileReference section */

/* Begin PBXFrameworksBuildPhase section */
		A5CEC14D20D980B20016922A /* Frameworks */ = {
			isa = PBXFrameworksBuildPhase;
			buildActionMask = 2147483647;
			files = (
			);
			runOnlyForDeploymentPostprocessing = 0;
		};
		A5CEC15720D980B30016922A /* Frameworks */ = {
			isa = PBXFrameworksBuildPhase;
			buildActionMask = 2147483647;
			files = (
				A5CEC15B20D980B30016922A /* FluentUI.framework in Frameworks */,
			);
			runOnlyForDeploymentPostprocessing = 0;
		};
/* End PBXFrameworksBuildPhase section */

/* Begin PBXGroup section */
		0AA8741326001F0500D47421 /* Persona */ = {
			isa = PBXGroup;
			children = (
				0ACD82102620451E0035CD9F /* MSFPersonaViewTokens.generated.swift */,
				0AA874142600237A00D47421 /* PersonaView.swift */,
				0ACD82172620453B0035CD9F /* PersonaViewTokens.swift */,
			);
			path = Persona;
			sourceTree = "<group>";
		};
		1168630122E131A20088B302 /* Tab Bar */ = {
			isa = PBXGroup;
			children = (
				7D0931C224AAAC8C0072458A /* SideTabBar.swift */,
				118D9847230BBA2300BC0B72 /* TabBarItem.swift */,
				1168630222E131CF0088B302 /* TabBarItemView.swift */,
				1168630322E131CF0088B302 /* TabBarView.swift */,
			);
			path = "Tab Bar";
			sourceTree = "<group>";
		};
		497DC2D62418585D008D86F8 /* Pill Button Bar */ = {
			isa = PBXGroup;
			children = (
				497DC2D824185885008D86F8 /* PillButton.swift */,
				497DC2D724185885008D86F8 /* PillButtonBar.swift */,
				86AF4F7425AFC746005D4253 /* PillButtonStyle.swift */,
			);
			path = "Pill Button Bar";
			sourceTree = "<group>";
		};
		5306074E26A1E6A4002D49CF /* AvatarGroup */ = {
			isa = PBXGroup;
			children = (
				5306075126A1E6A4002D49CF /* AvatarGroup.swift */,
				5306074F26A1E6A4002D49CF /* AvatarGroupTokens.swift */,
				5306075026A1E6A4002D49CF /* MSFAvatarGroupTokens.generated.swift */,
			);
			path = AvatarGroup;
			sourceTree = "<group>";
		};
		5314DFE625F000740099271A /* Separator */ = {
			isa = PBXGroup;
			children = (
				A5DCA76321224026005F4CB7 /* Separator.swift */,
			);
			path = Separator;
			sourceTree = "<group>";
		};
		5314DFEB25F002240099271A /* ActivityIndicator */ = {
			isa = PBXGroup;
			children = (
				B4E782C421793BB900A7DFCE /* ActivityIndicatorView.swift */,
			);
			path = ActivityIndicator;
			sourceTree = "<group>";
		};
		5314DFEC25F0029C0099271A /* Button */ = {
			isa = PBXGroup;
			children = (
				53097D4527028B1100A6E4DC /* ButtonLegacy.swift */,
			);
			path = Button;
			sourceTree = "<group>";
		};
		5314DFEF25F003C60099271A /* DotView */ = {
			isa = PBXGroup;
			children = (
				FDD454ED21405B390006E84E /* DotView.swift */,
			);
			path = DotView;
			sourceTree = "<group>";
		};
		5314DFF025F0042E0099271A /* Label */ = {
			isa = PBXGroup;
			children = (
				A589F853211BA03200471C23 /* Label.swift */,
			);
			path = Label;
			sourceTree = "<group>";
		};
		5314DFF325F006060099271A /* TouchForwardingView */ = {
			isa = PBXGroup;
			children = (
				B483323621DEB5A00022B4CC /* TouchForwardingView.swift */,
			);
			path = TouchForwardingView;
			sourceTree = "<group>";
		};
		5314DFF425F0069C0099271A /* IndeterminateProgressBar */ = {
			isa = PBXGroup;
			children = (
				5328D96F26FBA3D700F3723B /* IndeterminateProgressBar.swift */,
				5328D96D26FBA3D600F3723B /* IndeterminateProgressBarModifiers.swift */,
				5328D96C26FBA3D600F3723B /* IndeterminateProgressBarTokens.swift */,
				5328D96E26FBA3D700F3723B /* MSFIndeterminateProgressBarTokens.generated.swift */,
			);
			path = IndeterminateProgressBar;
			sourceTree = "<group>";
		};
		5314DFF525F007020099271A /* EasyTapButton */ = {
			isa = PBXGroup;
			children = (
				FD5BBE42214C73CE008964B4 /* EasyTapButton.swift */,
			);
			path = EasyTapButton;
			sourceTree = "<group>";
		};
		5314DFF625F0079B0099271A /* BarButtonItems */ = {
			isa = PBXGroup;
			children = (
				A52648DB2316F4F9003342A0 /* BarButtonItems.swift */,
			);
			path = BarButtonItems;
			sourceTree = "<group>";
		};
		5314DFF725F007FF0099271A /* ResizingHandleView */ = {
			isa = PBXGroup;
			children = (
				A5237ACA21DED7030040BF27 /* ResizingHandleView.swift */,
			);
			path = ResizingHandleView;
			sourceTree = "<group>";
		};
		5314DFF825F008870099271A /* TwoLineTitleView */ = {
			isa = PBXGroup;
			children = (
				FD5BBE40214C6AF3008964B4 /* TwoLineTitleView.swift */,
			);
			path = TwoLineTitleView;
			sourceTree = "<group>";
		};
		5314DFF925F008F10099271A /* Obscurable */ = {
			isa = PBXGroup;
			children = (
				FDA1AF8B21484625001AE720 /* BlurringView.swift */,
				A5B87B03211E22B70038C37C /* DimmingView.swift */,
				53BCB0CD253A4E8C00620960 /* Obscurable.swift */,
			);
			path = Obscurable;
			sourceTree = "<group>";
		};
		5314E00325F009B70099271A /* ActivityViewAnimating */ = {
			isa = PBXGroup;
			children = (
				22010B6F2523CB2D00FF1F10 /* ActivityViewAnimating.swift */,
			);
			path = ActivityViewAnimating;
			sourceTree = "<group>";
		};
		5340828B26CFF298007716E1 /* Recovered References */ = {
			isa = PBXGroup;
			children = (
			);
			name = "Recovered References";
			sourceTree = "<group>";
		};
		536AEF2125F1EC0300A36206 /* Vnext */ = {
			isa = PBXGroup;
			children = (
				536DD9F1264C4AB000CD41B5 /* ActivityIndicator */,
				536AEF2E25F1EC0300A36206 /* Button */,
				536AEF3225F1EC0300A36206 /* List */,
				0AA8741326001F0500D47421 /* Persona */,
			);
			path = Vnext;
			sourceTree = "<group>";
		};
		536AEF2E25F1EC0300A36206 /* Button */ = {
			isa = PBXGroup;
			children = (
				53097D01270288FB00A6E4DC /* Button.swift */,
				53097D02270288FB00A6E4DC /* ButtonModifiers.swift */,
				53097D03270288FB00A6E4DC /* ButtonTokens.swift */,
				53097CFF270288FB00A6E4DC /* MSFButton.swift */,
				53097D00270288FB00A6E4DC /* MSFButtonTokens.generated.swift */,
			);
			path = Button;
			sourceTree = "<group>";
		};
		536AEF3225F1EC0300A36206 /* List */ = {
			isa = PBXGroup;
			children = (
				53097D0E2702890800A6E4DC /* HeaderFooterTokens.swift */,
				53097D0F2702890800A6E4DC /* List.swift */,
				53097D152702890900A6E4DC /* ListCell.swift */,
				53097D132702890800A6E4DC /* ListHeaderFooter.swift */,
				53097D112702890800A6E4DC /* ListTokens.swift */,
				53097D122702890800A6E4DC /* MSFHeaderFooterTokens.generated.swift */,
				53097D102702890800A6E4DC /* MSFListCellTokens.generated.swift */,
				53097D142702890800A6E4DC /* MSFListTokens.generated.swift */,
			);
			path = List;
			sourceTree = "<group>";
		};
		536DD9F1264C4AB000CD41B5 /* ActivityIndicator */ = {
			isa = PBXGroup;
			children = (
				53097CF6270288ED00A6E4DC /* ActivityIndicator.swift */,
				53097CF3270288ED00A6E4DC /* ActivityIndicatorModifiers.swift */,
				53097CF5270288ED00A6E4DC /* ActivityIndicatorTokens.swift */,
				53097CF4270288ED00A6E4DC /* MSFActivityIndicatorTokens.generated.swift */,
			);
			path = ActivityIndicator;
			sourceTree = "<group>";
		};
		53FC90BE25672F97008A06FD /* xcode */ = {
			isa = PBXGroup;
			children = (
				53FC90C02567300A008A06FD /* FluentUI_common.xcconfig */,
				53FC90F625673626008A06FD /* FluentUI_debug.xcconfig */,
				53FC90F525673626008A06FD /* FluentUI_release.xcconfig */,
				53FC90F825673626008A06FD /* FluentUI_framework.xcconfig */,
				53FC90F925673627008A06FD /* FluentUILib.xcconfig */,
				53FC90FA25673627008A06FD /* FluentUIResources.xcconfig */,
				53FC90F725673626008A06FD /* FluentUITests.xcconfig */,
			);
			path = xcode;
			sourceTree = "<group>";
		};
		80B1F6F52628CDEB004DFEE5 /* Bottom Sheet */ = {
			isa = PBXGroup;
			children = (
				80AECBD82629F18E005AF2F3 /* BottomSheetController.swift */,
				80AECBF1262FC34E005AF2F3 /* BottomSheetPassthroughView.swift */,
			);
			path = "Bottom Sheet";
			sourceTree = "<group>";
		};
		80B52538264CA5BC00E3FD32 /* Bottom Commanding */ = {
			isa = PBXGroup;
			children = (
				8035CAAA2633A442007B3FD1 /* BottomCommandingController.swift */,
				8035CACA26377C14007B3FD1 /* CommandingItem.swift */,
				8035CADC2638E435007B3FD1 /* CommandingSection.swift */,
			);
			path = "Bottom Commanding";
			sourceTree = "<group>";
		};
		922AF01926615B03005DB168 /* PersonaButton */ = {
			isa = PBXGroup;
			children = (
				92B7E6A12684262900EFC15E /* MSFPersonaButton.swift */,
				9298798D266A8E1C002B1EB4 /* MSFPersonaButtonTokens.generated.swift */,
				92088EF72666DB2C003F571A /* PersonaButton.swift */,
				927E34C62668350800998031 /* PersonaButtonTokens.swift */,
			);
			path = PersonaButton;
			sourceTree = "<group>";
		};
		92D5597C26A0FC9700328FD3 /* Card Nudge */ = {
			isa = PBXGroup;
			children = (
				92D5598026A0FD2800328FD3 /* CardNudge.swift */,
				92079C8E26B66E5100D688DA /* CardNudgeModifiers.swift */,
				92A1E4EB26A741F60007ED60 /* MSFCardNudgeTokens.swift */,
				92A1E4F326A791590007ED60 /* MSFCardNudge.swift */,
				92ABB39126BC8E9900BA179A /* MSFCardNudgeTokens.generated.swift */,
			);
			path = "Card Nudge";
			sourceTree = "<group>";
		};
		92F2C5FD267287CF0087C65B /* PersonaButtonCarousel */ = {
			isa = PBXGroup;
			children = (
				9275105426815A7100F12730 /* MSFPersonaButtonCarousel.swift */,
				9298798E266A8E1C002B1EB4 /* MSFPersonaButtonCarouselTokens.generated.swift */,
				929DD258266ED3B600E8175E /* PersonaButtonCarousel.swift */,
				929DD255266ED3AC00E8175E /* PersonaButtonCarouselTokens.swift */,
			);
			path = PersonaButtonCarousel;
			sourceTree = "<group>";
		};
		A5961F9B218A251E00E2A506 /* Popup Menu */ = {
			isa = PBXGroup;
			children = (
				A5961F9C218A254D00E2A506 /* PopupMenuController.swift */,
				A5961F9E218A256B00E2A506 /* PopupMenuItem.swift */,
				A5961FA0218A25C400E2A506 /* PopupMenuSection.swift */,
				A5961FA2218A25D100E2A506 /* PopupMenuItemCell.swift */,
				A5961FA4218A260500E2A506 /* PopupMenuSectionHeaderView.swift */,
				0BCEFADD2485FEC00088CEE5 /* PopupMenuProtocols.swift */,
			);
			path = "Popup Menu";
			sourceTree = "<group>";
		};
		A5B6617123A41DEC00E801DD /* Notification */ = {
			isa = PBXGroup;
			children = (
				436F6B3D26F4924200D18073 /* MSFNotificationTokens.generated.swift */,
				A5B6617223A41E2900E801DD /* NotificationView.swift */,
				436F6B4026F4926B00D18073 /* MSFNotificationTokens.swift */,
			);
			path = Notification;
			sourceTree = "<group>";
		};
		A5B87AED211BCA4A0038C37C /* Extensions */ = {
			isa = PBXGroup;
			children = (
				0AE866A626BA05D000E92108 /* Locale+Extensions.swift */,
				FD41C8B422DD3EA20086F899 /* NSLayoutConstraint+Extensions.swift */,
				A559BB7D212B6D100055E107 /* String+Extension.swift */,
				A56CE7B522E68A7800AA77EE /* UIColor+Extensions.swift */,
				A5B87AF0211BD4380038C37C /* UIFont+Extension.swift */,
				A5961FA6218A2E4500E2A506 /* UIImage+Extensions.swift */,
				A5B87B01211E20B50038C37C /* UIScreen+Extension.swift */,
				FD41C8B122DD3BB70086F899 /* UIScrollView+Extensions.swift */,
				A5B87B05211E23650038C37C /* UIView+Extensions.swift */,
			);
			path = Extensions;
			sourceTree = "<group>";
		};
		A5B87AF2211E13D00038C37C /* Drawer */ = {
			isa = PBXGroup;
			children = (
				A54D97D9217A5FC10072681A /* CALayer+Extensions.swift */,
				A5B87AF3211E16360038C37C /* DrawerController.swift */,
				A5B87AF5211E16360038C37C /* DrawerPresentationController.swift */,
				A5237ACC21ED6CA70040BF27 /* DrawerShadowView.swift */,
				A5B87AF4211E16360038C37C /* DrawerTransitionAnimator.swift */,
				53097D272702895500A6E4DC /* MSFDrawerTokens.generated.swift */,
				53097D262702895500A6E4DC /* MSFDrawerTokens.swift */,
			);
			path = Drawer;
			sourceTree = "<group>";
		};
		A5CEC14720D980B20016922A = {
			isa = PBXGroup;
			children = (
				A257F82B251D98F3002CAA6E /* FluentUI-ios.xcassets */,
				A257F829251D98DD002CAA6E /* FluentUI-apple.xcassets */,
				A5CEC15320D980B20016922A /* FluentUI */,
				A5DA88FD226FAA01000A8EA8 /* FluentUI.Resources */,
				A5CEC15E20D980B30016922A /* FluentUI.Tests */,
				53FC90BE25672F97008A06FD /* xcode */,
				A5CEC15220D980B20016922A /* Products */,
				5340828B26CFF298007716E1 /* Recovered References */,
			);
			sourceTree = "<group>";
		};
		A5CEC15220D980B20016922A /* Products */ = {
			isa = PBXGroup;
			children = (
				A5CEC15120D980B20016922A /* FluentUI.framework */,
				A5CEC15A20D980B30016922A /* FluentUITests.xctest */,
				A5DA88FC226FAA01000A8EA8 /* FluentUIResources-ios.bundle */,
				8FD01166228A820600D25925 /* libFluentUI.a */,
			);
			name = Products;
			sourceTree = "<group>";
		};
		A5CEC15320D980B20016922A /* FluentUI */ = {
			isa = PBXGroup;
			children = (
				5314DFEB25F002240099271A /* ActivityIndicator */,
				5314E00325F009B70099271A /* ActivityViewAnimating */,
				C77A04F325F04CFB001B3EB6 /* Avatar */,
				5306074E26A1E6A4002D49CF /* AvatarGroup */,
				5314DFF625F0079B0099271A /* BarButtonItems */,
				80B52538264CA5BC00E3FD32 /* Bottom Commanding */,
				80B1F6F52628CDEB004DFEE5 /* Bottom Sheet */,
				5314DFEC25F0029C0099271A /* Button */,
				CCC18C2A2501B1A900BE830E /* Card */,
				B4F118EA21C8270F00855942 /* Badge Field */,
				FDFB8AE921361C860046850A /* Calendar */,
				92D5597C26A0FC9700328FD3 /* Card Nudge */,
				FC414E1D258876D400069E73 /* Command Bar */,
				A5CEC16B20D98EBF0016922A /* Core */,
				FD599D0021347FA0008845EE /* Date Time Pickers */,
				5314DFEF25F003C60099271A /* DotView */,
				A5B87AF2211E13D00038C37C /* Drawer */,
				5314DFF525F007020099271A /* EasyTapButton */,
				A5B87AED211BCA4A0038C37C /* Extensions */,
				B483323121CC71700022B4CC /* HUD */,
				5314DFF425F0069C0099271A /* IndeterminateProgressBar */,
				5314DFF025F0042E0099271A /* Label */,
				FD41C86D22DD12A20086F899 /* Navigation */,
				A5B6617123A41DEC00E801DD /* Notification */,
				5314DFF925F008F10099271A /* Obscurable */,
				C77A04EB25F0469C001B3EB6 /* Other Cells */,
				B426613C214731AC00E25423 /* People Picker */,
				922AF01926615B03005DB168 /* PersonaButton */,
				92F2C5FD267287CF0087C65B /* PersonaButtonCarousel */,
				497DC2D62418585D008D86F8 /* Pill Button Bar */,
				A5961F9B218A251E00E2A506 /* Popup Menu */,
				FD7254EE2147382D002F4069 /* Presenters */,
				5314DFF725F007FF0099271A /* ResizingHandleView */,
				ECEBA8F625EDEFF70048EE24 /* SegmentedControl */,
				5314DFE625F000740099271A /* Separator */,
				C0A0D75D233AEA9900F432FD /* Shimmer */,
				1168630122E131A20088B302 /* Tab Bar */,
				B444D6B421825B510002B4D4 /* Table View */,
				FD7DF05A21FA7F3200857267 /* Tooltip */,
				5314DFF325F006060099271A /* TouchForwardingView */,
				5314DFF825F008870099271A /* TwoLineTitleView */,
				C0938E42235E8EAF00256251 /* Utilities */,
				536AEF2125F1EC0300A36206 /* Vnext */,
				A5CEC17020D996120016922A /* Resources */,
				A5CEC25720E6A64E0016922A /* Configuration */,
			);
			path = FluentUI;
			sourceTree = "<group>";
		};
		A5CEC15E20D980B30016922A /* FluentUI.Tests */ = {
			isa = PBXGroup;
			children = (
				8FA3CB5A246B19EA0049E431 /* ColorTests.swift */,
				FD053A342224CA33009B6378 /* DatePickerControllerTests.swift */,
				A5CEC15F20D980B30016922A /* FluentUITests.swift */,
				A5CEC16120D980B30016922A /* Info.plist */,
			);
			path = FluentUI.Tests;
			sourceTree = "<group>";
		};
		A5CEC16B20D98EBF0016922A /* Core */ = {
			isa = PBXGroup;
			children = (
				A5CEC16C20D98EE70016922A /* Colors.swift */,
				A559BB82212B7D870055E107 /* FluentUIFramework.swift */,
				5373D56E2694D66F0032A3B4 /* FluentUIStyle.generated.swift */,
				A5CEC16E20D98F340016922A /* Fonts.swift */,
				537315B225438B15001FD14C /* iOS13_4_compatibility.swift */,
				5373D56F2694D66F0032A3B4 /* SwiftUI+ViewModifiers.swift */,
				5373D56C2694D66F0032A3B4 /* Theming.swift */,
				5373D56D2694D66F0032A3B4 /* UIKit+SwiftUI_interoperability.swift */,
			);
			path = Core;
			sourceTree = "<group>";
		};
		A5CEC17020D996120016922A /* Resources */ = {
			isa = PBXGroup;
			children = (
				A5CEC17320D997CF0016922A /* Localization */,
			);
			path = Resources;
			sourceTree = "<group>";
		};
		A5CEC17320D997CF0016922A /* Localization */ = {
			isa = PBXGroup;
			children = (
				A559BB81212B6FA40055E107 /* Localizable.strings */,
				A5DF1EAD2213B26900CC741A /* Localizable.stringsdict */,
			);
			path = Localization;
			sourceTree = "<group>";
		};
		A5CEC25720E6A64E0016922A /* Configuration */ = {
			isa = PBXGroup;
			children = (
				A5CEC15520D980B20016922A /* Info.plist */,
				A5CEC15420D980B20016922A /* FluentUI.h */,
			);
			name = Configuration;
			sourceTree = "<group>";
		};
		A5DA88FD226FAA01000A8EA8 /* FluentUI.Resources */ = {
			isa = PBXGroup;
			children = (
				A5DA88FE226FAA01000A8EA8 /* Info.plist */,
			);
			path = FluentUI.Resources;
			sourceTree = "<group>";
		};
		B426613C214731AC00E25423 /* People Picker */ = {
			isa = PBXGroup;
			children = (
				B47B58B722F8E5840078DE38 /* PeoplePicker.swift */,
				B4BA27872319DC0D0001563C /* PersonaBadgeViewDataSource.swift */,
				B46D3F922151D95F0029772C /* PersonaCell.swift */,
				B46D3F9C215985AC0029772C /* PersonaListView.swift */,
			);
			path = "People Picker";
			sourceTree = "<group>";
		};
		B444D6B421825B510002B4D4 /* Table View */ = {
			isa = PBXGroup;
			children = (
				B498141321E424920077B48D /* TableViewCell.swift */,
				B4EF66502294A664007FEAB0 /* TableViewHeaderFooterView.swift */,
				B444D6B02181403C0002B4D4 /* UITableViewCell+Extension.swift */,
			);
			path = "Table View";
			sourceTree = "<group>";
		};
		B483323121CC71700022B4CC /* HUD */ = {
			isa = PBXGroup;
			children = (
				B483323421DEA8D70022B4CC /* HUD.swift */,
				B483323221CC71940022B4CC /* HUDView.swift */,
			);
			path = HUD;
			sourceTree = "<group>";
		};
		B4F118EA21C8270F00855942 /* Badge Field */ = {
			isa = PBXGroup;
			children = (
				B45EB78F219E310F008646A2 /* BadgeField.swift */,
				B4A8BBCC21BF6D6900D5E3ED /* BadgeStringExtractor.swift */,
				B444D6B52183A9740002B4D4 /* BadgeView.swift */,
			);
			path = "Badge Field";
			sourceTree = "<group>";
		};
		C0938E42235E8EAF00256251 /* Utilities */ = {
			isa = PBXGroup;
			children = (
				C0938E43235E8ED500256251 /* AnimationSynchronizer.swift */,
			);
			path = Utilities;
			sourceTree = "<group>";
		};
		C0A0D75D233AEA9900F432FD /* Shimmer */ = {
			isa = PBXGroup;
			children = (
				C0EAAEAC2347E1DF00C7244E /* ShimmerView.swift */,
				C0A0D76B233AEF6C00F432FD /* ShimmerLinesView.swift */,
			);
			path = Shimmer;
			sourceTree = "<group>";
		};
		C77A04EB25F0469C001B3EB6 /* Other Cells */ = {
			isa = PBXGroup;
			children = (
				B4E782C02176AD5E00A7DFCE /* ActionsCell.swift */,
				B4E782C221793AB200A7DFCE /* ActivityIndicatorCell.swift */,
				B441478C228CDA130040E88E /* BooleanCell.swift */,
				B4E782C62179509A00A7DFCE /* CenteredLabelCell.swift */,
				7DC2FB2724C0ED1100367A55 /* TableViewCellFileAccessoryView.swift */,
				C77A04EC25F046EB001B3EB6 /* Date+CellFileAccessoryView.swift */,
			);
			path = "Other Cells";
			sourceTree = "<group>";
		};
		C77A04F325F04CFB001B3EB6 /* Avatar */ = {
			isa = PBXGroup;
			children = (
				5373D5612694D65C0032A3B4 /* Avatar.swift */,
				5303259926B31B6B00611D05 /* AvatarModifiers.swift */,
				5373D5602694D65C0032A3B4 /* AvatarTokens.swift */,
				5373D5632694D65C0032A3B4 /* MSFAvatarPresence.swift */,
				5373D5622694D65C0032A3B4 /* MSFAvatarTokens.generated.swift */,
				B4EF53C2215AF1AB00573E8F /* Persona.swift */,
			);
			path = Avatar;
			sourceTree = "<group>";
		};
		CCC18C2A2501B1A900BE830E /* Card */ = {
			isa = PBXGroup;
			children = (
				CCC18C2B2501B22F00BE830E /* CardView.swift */,
			);
			path = Card;
			sourceTree = "<group>";
		};
		ECEBA8F625EDEFF70048EE24 /* SegmentedControl */ = {
			isa = PBXGroup;
			children = (
				ECEBA8FB25EDF3380048EE24 /* SegmentedControl.swift */,
				C708B04B260A8696007190FA /* SegmentItem.swift */,
				C708B055260A86FA007190FA /* SegmentPillButton.swift */,
			);
			path = SegmentedControl;
			sourceTree = "<group>";
		};
		FC414E1D258876D400069E73 /* Command Bar */ = {
			isa = PBXGroup;
			children = (
				0AD70F5626E7F2E3008774EC /* MSFCommandBarTokens.generated.swift */,
				FC414E1E258876FB00069E73 /* CommandBar.swift */,
				FC414E4E2588B65C00069E73 /* CommandBarItem.swift */,
				FC414E2A25887A4B00069E73 /* CommandBarButton.swift */,
				FC414E242588798000069E73 /* CommandBarButtonGroupView.swift */,
				0AD70F5926E80A5D008774EC /* CommandBarTokens.swift */,
			);
			path = "Command Bar";
			sourceTree = "<group>";
		};
		FD256C5C2183D77900EC9588 /* Views */ = {
			isa = PBXGroup;
			children = (
				FDFB8AEE21361C9D0046850A /* CalendarViewDayCell.swift */,
				FDFB8AED21361C9D0046850A /* CalendarViewDayMonthCell.swift */,
				FDFB8AEF21361C9D0046850A /* CalendarViewDayMonthYearCell.swift */,
				FDFB8AEC21361C9D0046850A /* CalendarViewDayTodayCell.swift */,
				FDFB8AEA21361C950046850A /* CalendarViewMonthBannerView.swift */,
				FD599D072134AB0E008845EE /* CalendarViewWeekdayHeadingView.swift */,
			);
			path = Views;
			sourceTree = "<group>";
		};
		FD41C86D22DD12A20086F899 /* Navigation */ = {
			isa = PBXGroup;
			children = (
				FD41C87F22DD13230086F899 /* NavigationController.swift */,
				FD41C87B22DD13230086F899 /* NavigationBar.swift */,
				FD41C87E22DD13230086F899 /* SearchBar.swift */,
				FD41C8BD22DD47120086F899 /* UINavigationItem+Navigation.swift */,
				FD9DA7B4232C33A80013E41B /* UIViewController+Navigation.swift */,
				FD41C87222DD13230086F899 /* Helpers */,
				FD41C86F22DD13230086F899 /* Shy Header */,
				FD41C87922DD13230086F899 /* Views */,
			);
			path = Navigation;
			sourceTree = "<group>";
		};
		FD41C86F22DD13230086F899 /* Shy Header */ = {
			isa = PBXGroup;
			children = (
				FD41C87022DD13230086F899 /* ShyHeaderController.swift */,
				FD41C87122DD13230086F899 /* ShyHeaderView.swift */,
			);
			path = "Shy Header";
			sourceTree = "<group>";
		};
		FD41C87222DD13230086F899 /* Helpers */ = {
			isa = PBXGroup;
			children = (
				FD41C86E22DD13230086F899 /* ContentScrollViewTraits.swift */,
				FD41C88022DD13230086F899 /* NavigationAnimator.swift */,
			);
			path = Helpers;
			sourceTree = "<group>";
		};
		FD41C87922DD13230086F899 /* Views */ = {
			isa = PBXGroup;
			children = (
				FD41C87A22DD13230086F899 /* LargeTitleView.swift */,
			);
			path = Views;
			sourceTree = "<group>";
		};
		FD4F2A1C214ADBBF00C437D6 /* Date Picker */ = {
			isa = PBXGroup;
			children = (
				FD4F2A1F214AE20400C437D6 /* DatePickerController.swift */,
				FD256C5A2183B90B00EC9588 /* DatePickerSelectionManager.swift */,
			);
			path = "Date Picker";
			sourceTree = "<group>";
		};
		FD599D0021347FA0008845EE /* Date Time Pickers */ = {
			isa = PBXGroup;
			children = (
				FD5BBE3A214B2F44008964B4 /* Date+Extensions.swift */,
				FD9A5C862179464F00D224D9 /* DateComponents+Extensions.swift */,
				FD77752F21A490BA00033D58 /* DateTimePicker.swift */,
				FD777528219E3F6C00033D58 /* DayOfMonth.swift */,
				FD1FAE1A2272464B00A5DBA4 /* GenericDateTimePicker.swift */,
				C77A04B625F03DD1001B3EB6 /* String+Date.swift */,
				FD4F2A1C214ADBBF00C437D6 /* Date Picker */,
				FD5C8C2A2190C3470063562C /* Date Time Picker */,
			);
			path = "Date Time Pickers";
			sourceTree = "<group>";
		};
		FD5C8C2A2190C3470063562C /* Date Time Picker */ = {
			isa = PBXGroup;
			children = (
				FD5ADBF32190CDC80005A9AF /* DateTimePickerController.swift */,
				FD97580521910FE800B67319 /* Views */,
			);
			path = "Date Time Picker";
			sourceTree = "<group>";
		};
		FD7254EE2147382D002F4069 /* Presenters */ = {
			isa = PBXGroup;
			children = (
				FDA1AF9221487225001AE720 /* CardPresentationController.swift */,
				FD0D29D52151A3D700E8655E /* CardPresenterNavigationController.swift */,
				FDA1AF90214871B5001AE720 /* CardTransitionAnimator.swift */,
				FD4F2A1A2148937100C437D6 /* PageCardPresenterController.swift */,
			);
			path = Presenters;
			sourceTree = "<group>";
		};
		FD7DF05A21FA7F3200857267 /* Tooltip */ = {
			isa = PBXGroup;
			children = (
				FD7DF05B21FA7F5000857267 /* Tooltip.swift */,
				FD7DF05F21FA83C900857267 /* TooltipPositionController.swift */,
				FD7DF05D21FA7FC100857267 /* TooltipView.swift */,
			);
			path = Tooltip;
			sourceTree = "<group>";
		};
		FD97580521910FE800B67319 /* Views */ = {
			isa = PBXGroup;
			children = (
				FD9758062191118D00B67319 /* DateTimePickerView.swift */,
				FD9758092191118E00B67319 /* DateTimePickerViewComponent.swift */,
				FD97580A2191118E00B67319 /* DateTimePickerViewComponentCell.swift */,
				FD9758082191118E00B67319 /* DateTimePickerViewComponentTableView.swift */,
				FD9758072191118E00B67319 /* DateTimePickerViewDataSource.swift */,
				FD77752C219E62E100033D58 /* DateTimePickerViewLayout.swift */,
			);
			path = Views;
			sourceTree = "<group>";
		};
		FDFB8AE921361C860046850A /* Calendar */ = {
			isa = PBXGroup;
			children = (
				FD77752A219E455A00033D58 /* AccessibilityContainerView.swift */,
				FD599D052134A682008845EE /* AccessibleViewDelegate.swift */,
				FD7254E82147059D002F4069 /* Calendar+Extensions.swift */,
				FDF41ED82141A02200EC527C /* CalendarConfiguration.swift */,
				FD599D0121348439008845EE /* CalendarView.swift */,
				FD599D0B2134AB1E008845EE /* CalendarViewDataSource.swift */,
				FD599D092134AB15008845EE /* CalendarViewLayout.swift */,
				FD256C5C2183D77900EC9588 /* Views */,
			);
			path = Calendar;
			sourceTree = "<group>";
		};
/* End PBXGroup section */

/* Begin PBXHeadersBuildPhase section */
		A5CEC14E20D980B20016922A /* Headers */ = {
			isa = PBXHeadersBuildPhase;
			buildActionMask = 2147483647;
			files = (
				A5CEC16220D980B30016922A /* FluentUI.h in Headers */,
			);
			runOnlyForDeploymentPostprocessing = 0;
		};
/* End PBXHeadersBuildPhase section */

/* Begin PBXNativeTarget section */
		8FD01165228A820600D25925 /* FluentUILib */ = {
			isa = PBXNativeTarget;
			buildConfigurationList = 8FD0116A228A820600D25925 /* Build configuration list for PBXNativeTarget "FluentUILib" */;
			buildPhases = (
				8FD01162228A820600D25925 /* Sources */,
			);
			buildRules = (
			);
			dependencies = (
				8FD011C8228A831700D25925 /* PBXTargetDependency */,
			);
			name = FluentUILib;
			productName = OfficeUIFabricStaticLib;
			productReference = 8FD01166228A820600D25925 /* libFluentUI.a */;
			productType = "com.apple.product-type.library.static";
		};
		A5CEC15020D980B20016922A /* FluentUI */ = {
			isa = PBXNativeTarget;
			buildConfigurationList = A5CEC16520D980B30016922A /* Build configuration list for PBXNativeTarget "FluentUI" */;
			buildPhases = (
				A5CEC14C20D980B20016922A /* Sources */,
				A5CEC14D20D980B20016922A /* Frameworks */,
				A5CEC14E20D980B20016922A /* Headers */,
				A5CEC14F20D980B20016922A /* Resources */,
				FD256C59218392B800EC9588 /* Run swiftlint */,
			);
			buildRules = (
			);
			dependencies = (
				A542A9D5226FBEF000204A52 /* PBXTargetDependency */,
			);
			name = FluentUI;
			productName = OfficeUIFabric;
			productReference = A5CEC15120D980B20016922A /* FluentUI.framework */;
			productType = "com.apple.product-type.framework";
		};
		A5CEC15920D980B30016922A /* FluentUITests */ = {
			isa = PBXNativeTarget;
			buildConfigurationList = A5CEC16820D980B30016922A /* Build configuration list for PBXNativeTarget "FluentUITests" */;
			buildPhases = (
				A5CEC15620D980B30016922A /* Sources */,
				A5CEC15720D980B30016922A /* Frameworks */,
				A5CEC15820D980B30016922A /* Resources */,
			);
			buildRules = (
			);
			dependencies = (
				A5CEC15D20D980B30016922A /* PBXTargetDependency */,
			);
			name = FluentUITests;
			productName = OfficeUIFabricTests;
			productReference = A5CEC15A20D980B30016922A /* FluentUITests.xctest */;
			productType = "com.apple.product-type.bundle.unit-test";
		};
		A5DA88FB226FAA01000A8EA8 /* FluentUIResources */ = {
			isa = PBXNativeTarget;
			buildConfigurationList = A5DA88FF226FAA01000A8EA8 /* Build configuration list for PBXNativeTarget "FluentUIResources" */;
			buildPhases = (
				A5DA88FA226FAA01000A8EA8 /* Resources */,
			);
			buildRules = (
			);
			dependencies = (
			);
			name = FluentUIResources;
			productName = OfficeUIFabricResources;
			productReference = A5DA88FC226FAA01000A8EA8 /* FluentUIResources-ios.bundle */;
			productType = "com.apple.product-type.bundle";
		};
/* End PBXNativeTarget section */

/* Begin PBXProject section */
		A5CEC14820D980B20016922A /* Project object */ = {
			isa = PBXProject;
			attributes = {
				LastSwiftUpdateCheck = 1020;
				LastUpgradeCheck = 1240;
				ORGANIZATIONNAME = "Microsoft Corporation";
				TargetAttributes = {
					8FD01165228A820600D25925 = {
						CreatedOnToolsVersion = 10.2.1;
						LastSwiftMigration = 1020;
					};
					A5CEC15020D980B20016922A = {
						CreatedOnToolsVersion = 9.4.1;
						LastSwiftMigration = 1020;
					};
					A5CEC15920D980B30016922A = {
						CreatedOnToolsVersion = 9.4.1;
						LastSwiftMigration = 1020;
					};
					A5DA88FB226FAA01000A8EA8 = {
						CreatedOnToolsVersion = 10.2.1;
					};
				};
			};
			buildConfigurationList = A5CEC14B20D980B20016922A /* Build configuration list for PBXProject "FluentUI" */;
			compatibilityVersion = "Xcode 9.3";
			developmentRegion = en;
			hasScannedForEncodings = 0;
			knownRegions = (
				en,
				Base,
				ar,
				ca,
				cs,
				da,
				de,
				el,
				"en-GB",
				"es-MX",
				es,
				fi,
				fr,
				he,
				hi,
				hr,
				hu,
				id,
				it,
				ja,
				ko,
				ms,
				"nb-NO",
				nl,
				pl,
				"pt-BR",
				"pt-PT",
				ro,
				ru,
				sk,
				sv,
				th,
				tr,
				uk,
				vi,
				"zh-Hans",
				"zh-Hant",
			);
			mainGroup = A5CEC14720D980B20016922A;
			productRefGroup = A5CEC15220D980B20016922A /* Products */;
			projectDirPath = "";
			projectRoot = "";
			targets = (
				A5CEC15020D980B20016922A /* FluentUI */,
				A5DA88FB226FAA01000A8EA8 /* FluentUIResources */,
				8FD01165228A820600D25925 /* FluentUILib */,
				A5CEC15920D980B30016922A /* FluentUITests */,
			);
		};
/* End PBXProject section */

/* Begin PBXResourcesBuildPhase section */
		A5CEC14F20D980B20016922A /* Resources */ = {
			isa = PBXResourcesBuildPhase;
			buildActionMask = 2147483647;
			files = (
				A542A9D3226FBED900204A52 /* FluentUIResources-ios.bundle in Resources */,
			);
			runOnlyForDeploymentPostprocessing = 0;
		};
		A5CEC15820D980B30016922A /* Resources */ = {
			isa = PBXResourcesBuildPhase;
			buildActionMask = 2147483647;
			files = (
			);
			runOnlyForDeploymentPostprocessing = 0;
		};
		A5DA88FA226FAA01000A8EA8 /* Resources */ = {
			isa = PBXResourcesBuildPhase;
			buildActionMask = 2147483647;
			files = (
				A542A9D7226FC01100204A52 /* Localizable.strings in Resources */,
				A542A9D8226FC01700204A52 /* Localizable.stringsdict in Resources */,
				A257F82A251D98DD002CAA6E /* FluentUI-apple.xcassets in Resources */,
				A257F82C251D98F3002CAA6E /* FluentUI-ios.xcassets in Resources */,
			);
			runOnlyForDeploymentPostprocessing = 0;
		};
/* End PBXResourcesBuildPhase section */

/* Begin PBXShellScriptBuildPhase section */
		FD256C59218392B800EC9588 /* Run swiftlint */ = {
			isa = PBXShellScriptBuildPhase;
			buildActionMask = 2147483647;
			files = (
			);
			inputPaths = (
			);
			name = "Run swiftlint";
			outputPaths = (
			);
			runOnlyForDeploymentPostprocessing = 0;
			shellPath = /bin/sh;
			shellScript = "# Adds support for Apple Silicon brew directory\nexport PATH=\"$PATH:/opt/homebrew/bin\"\n\nif which swiftlint >/dev/null; then\n    export LINTPATH=\"${LOCROOT}/./\"\n    swiftlint --config ../.swiftlint.yml\nelse\n    echo \"warning: SwiftLint not installed, download from https://github.com/realm/SwiftLint\"\nfi\n";
		};
/* End PBXShellScriptBuildPhase section */

/* Begin PBXSourcesBuildPhase section */
		8FD01162228A820600D25925 /* Sources */ = {
			isa = PBXSourcesBuildPhase;
			buildActionMask = 2147483647;
			files = (
				5314E0ED25F012C40099271A /* ContentScrollViewTraits.swift in Sources */,
				5314E03A25F00E3D0099271A /* BadgeView.swift in Sources */,
				53097D4727028B1200A6E4DC /* ButtonLegacy.swift in Sources */,
				5314E1A325F01A7C0099271A /* TableViewHeaderFooterView.swift in Sources */,
				5314E30325F0260E0099271A /* AccessibleViewDelegate.swift in Sources */,
				5314E1A725F01A7C0099271A /* ActionsCell.swift in Sources */,
				5314E07B25F00F1A0099271A /* DateTimePickerViewDataSource.swift in Sources */,
				5314E2F525F025C60099271A /* CalendarConfiguration.swift in Sources */,
				5314E06B25F00F100099271A /* DateTimePicker.swift in Sources */,
				5314E2BB25F024C60099271A /* CALayer+Extensions.swift in Sources */,
				5314E12B25F016230099271A /* PillButtonBar.swift in Sources */,
				53097D09270288FB00A6E4DC /* Button.swift in Sources */,
				53097D1F2702890900A6E4DC /* MSFHeaderFooterTokens.generated.swift in Sources */,
				5314E07E25F00F1A0099271A /* DateTimePickerView.swift in Sources */,
				5328D97726FBA3D700F3723B /* IndeterminateProgressBar.swift in Sources */,
				5314E07625F00F160099271A /* DateTimePickerController.swift in Sources */,
				5314E14525F016860099271A /* CardPresentationController.swift in Sources */,
				92A1E4ED26A741F60007ED60 /* MSFCardNudgeTokens.swift in Sources */,
				5314E0A925F010070099271A /* DrawerTransitionAnimator.swift in Sources */,
				5314E00425F00A300099271A /* ActivityViewAnimating.swift in Sources */,
				5314E06525F00EFD0099271A /* CalendarViewDayMonthCell.swift in Sources */,
				92987990266A8E1C002B1EB4 /* MSFPersonaButtonTokens.generated.swift in Sources */,
				5314E08B25F00F2D0099271A /* CommandBarItem.swift in Sources */,
				5314E06225F00EFD0099271A /* CalendarViewDayTodayCell.swift in Sources */,
				5314E08025F00F1A0099271A /* DateTimePickerViewComponent.swift in Sources */,
				5314E06325F00EFD0099271A /* CalendarViewDayMonthYearCell.swift in Sources */,
				5314E1A225F01A7C0099271A /* ActivityIndicatorCell.swift in Sources */,
				53097CFC270288ED00A6E4DC /* ActivityIndicatorTokens.swift in Sources */,
				5373D5652694D65C0032A3B4 /* AvatarTokens.swift in Sources */,
				5314E06125F00EFD0099271A /* CalendarViewDayCell.swift in Sources */,
				0AD70F5826E7F2E3008774EC /* MSFCommandBarTokens.generated.swift in Sources */,
				929DD25A266ED3B600E8175E /* PersonaButtonCarousel.swift in Sources */,
				5314E12A25F016230099271A /* PillButton.swift in Sources */,
				5314E0E525F012C00099271A /* NavigationBar.swift in Sources */,
				C708B064260A87F7007190FA /* SegmentItem.swift in Sources */,
				5328D97126FBA3D700F3723B /* IndeterminateProgressBarTokens.swift in Sources */,
				5314E14325F016860099271A /* CardTransitionAnimator.swift in Sources */,
				5314E0F825F012CB0099271A /* LargeTitleView.swift in Sources */,
				8035CAB62633A4DB007B3FD1 /* BottomCommandingController.swift in Sources */,
				5314E13725F016370099271A /* PopupMenuProtocols.swift in Sources */,
				5314E19725F019650099271A /* TabBarItem.swift in Sources */,
				92B7E6A326864AE900EFC15E /* MSFPersonaButton.swift in Sources */,
				92987992266A8E1C002B1EB4 /* MSFPersonaButtonCarouselTokens.generated.swift in Sources */,
				5314E1BB25F01B070099271A /* TouchForwardingView.swift in Sources */,
				5314E2EC25F025710099271A /* DayOfMonth.swift in Sources */,
				5306075526A1E6A4002D49CF /* MSFAvatarGroupTokens.generated.swift in Sources */,
				5314E0B325F010400099271A /* EasyTapButton.swift in Sources */,
				5314E19625F019650099271A /* TabBarView.swift in Sources */,
				5373D5752694D66F0032A3B4 /* FluentUIStyle.generated.swift in Sources */,
				C708B05F260A8778007190FA /* SegmentPillButton.swift in Sources */,
				5314E13525F016370099271A /* PopupMenuItemCell.swift in Sources */,
				5314E2A025F024860099271A /* NSLayoutConstraint+Extensions.swift in Sources */,
				929DD257266ED3AC00E8175E /* PersonaButtonCarouselTokens.swift in Sources */,
				0AD70F5B26E80A5D008774EC /* CommandBarTokens.swift in Sources */,
				5314E26625F023B20099271A /* UIColor+Extensions.swift in Sources */,
				5314E30225F0260E0099271A /* AccessibilityContainerView.swift in Sources */,
				53097D05270288FB00A6E4DC /* MSFButton.swift in Sources */,
				8035CAD026377C17007B3FD1 /* CommandingItem.swift in Sources */,
				8FD01188228A82A600D25925 /* Colors.swift in Sources */,
				5314E0F325F012C80099271A /* ShyHeaderController.swift in Sources */,
				5314E1B125F01A980099271A /* TooltipView.swift in Sources */,
				5314E19525F019650099271A /* TabBarItemView.swift in Sources */,
				5314E03C25F00E3D0099271A /* BadgeField.swift in Sources */,
				5314E05B25F00EF50099271A /* CalendarView.swift in Sources */,
				53097D0B270288FB00A6E4DC /* ButtonModifiers.swift in Sources */,
				5314E28125F0240D0099271A /* DateComponents+Extensions.swift in Sources */,
				5314E07025F00F140099271A /* DatePickerController.swift in Sources */,
<<<<<<< HEAD
				436F6B3F26F4924200D18073 /* MSFNotificationTokens.generated.swift in Sources */,
				534082AE26CFF5D2007716E1 /* ButtonLegacy.swift in Sources */,
=======
>>>>>>> 930f861f
				5373D5692694D65C0032A3B4 /* MSFAvatarTokens.generated.swift in Sources */,
				5373D56B2694D65C0032A3B4 /* MSFAvatarPresence.swift in Sources */,
				53097D07270288FB00A6E4DC /* MSFButtonTokens.generated.swift in Sources */,
				5314E0AA25F010070099271A /* DrawerShadowView.swift in Sources */,
				5314E0E725F012C00099271A /* UINavigationItem+Navigation.swift in Sources */,
				5314E25D25F0238E0099271A /* UIFont+Extension.swift in Sources */,
				C77A04B825F03DD1001B3EB6 /* String+Date.swift in Sources */,
				5314E10125F012E60099271A /* NotificationView.swift in Sources */,
				5314E14425F016860099271A /* PageCardPresenterController.swift in Sources */,
				53097CFE270288ED00A6E4DC /* ActivityIndicator.swift in Sources */,
				5314E11B25F015EA0099271A /* PersonaListView.swift in Sources */,
				5314E28E25F024590099271A /* Date+Extensions.swift in Sources */,
				5306076126A201C8002D49CF /* Persona.swift in Sources */,
				53097D292702895500A6E4DC /* MSFDrawerTokens.swift in Sources */,
				5314E2D125F0251E0099271A /* iOS13_4_compatibility.swift in Sources */,
				5314E14E25F016CD0099271A /* ResizingHandleView.swift in Sources */,
				5314E1A625F01A7C0099271A /* BooleanCell.swift in Sources */,
				9275105626815A7100F12730 /* MSFPersonaButtonCarousel.swift in Sources */,
				5314E0BC25F0106F0099271A /* HUDView.swift in Sources */,
				5314E0F225F012C80099271A /* ShyHeaderView.swift in Sources */,
				53097D232702890900A6E4DC /* MSFListTokens.generated.swift in Sources */,
				5314E02825F00DA80099271A /* BlurringView.swift in Sources */,
				5314E13625F016370099271A /* PopupMenuSectionHeaderView.swift in Sources */,
				5314E05925F00EF50099271A /* CalendarViewDataSource.swift in Sources */,
				5314E01625F00CF70099271A /* BarButtonItems.swift in Sources */,
				5314E25425F023650099271A /* UIImage+Extensions.swift in Sources */,
				92D5598226A0FD2800328FD3 /* CardNudge.swift in Sources */,
				5314E22725F022310099271A /* UITableViewCell+Extension.swift in Sources */,
				5314E0E625F012C00099271A /* UIViewController+Navigation.swift in Sources */,
				5314E29725F024760099271A /* String+Extension.swift in Sources */,
				5314E12925F016230099271A /* PillButtonStyle.swift in Sources */,
				5306075726A1E6A4002D49CF /* AvatarGroup.swift in Sources */,
				92A1E4F526A791590007ED60 /* MSFCardNudge.swift in Sources */,
				5328D97526FBA3D700F3723B /* MSFIndeterminateProgressBarTokens.generated.swift in Sources */,
				5314E1C425F01B4E0099271A /* TwoLineTitleView.swift in Sources */,
				5314E0CF25F011F10099271A /* Label.swift in Sources */,
				5314E13925F016370099271A /* PopupMenuController.swift in Sources */,
				9298798B2669A875002B1EB4 /* PersonaButtonTokens.swift in Sources */,
				5314E0A725F010070099271A /* DrawerController.swift in Sources */,
				5314E07125F00F140099271A /* DatePickerSelectionManager.swift in Sources */,
				5373D5672694D65C0032A3B4 /* Avatar.swift in Sources */,
				5314E1A425F01A7C0099271A /* CenteredLabelCell.swift in Sources */,
				5314E1A125F01A7C0099271A /* TableViewCellFileAccessoryView.swift in Sources */,
				5314E1D625F01E4A0099271A /* SearchBar.swift in Sources */,
				5314E0A825F010070099271A /* DrawerPresentationController.swift in Sources */,
				53097CFA270288ED00A6E4DC /* MSFActivityIndicatorTokens.generated.swift in Sources */,
				5314E06425F00EFD0099271A /* CalendarViewMonthBannerView.swift in Sources */,
				5314E18E25F0195C0099271A /* ShimmerLinesView.swift in Sources */,
				53097D1B2702890900A6E4DC /* MSFListCellTokens.generated.swift in Sources */,
				53097D172702890900A6E4DC /* HeaderFooterTokens.swift in Sources */,
				0AE866A826BA05D000E92108 /* Locale+Extensions.swift in Sources */,
				80AECC21263339E3005AF2F3 /* BottomSheetController.swift in Sources */,
				92079C9026B66E5100D688DA /* CardNudgeModifiers.swift in Sources */,
				5314E24B25F0232F0099271A /* UIScreen+Extension.swift in Sources */,
				5314E2E325F025500099271A /* FluentUIFramework.swift in Sources */,
				5314E0EC25F012C40099271A /* NavigationAnimator.swift in Sources */,
				5314E17225F0191C0099271A /* Separator.swift in Sources */,
				5314E14225F016860099271A /* CardPresenterNavigationController.swift in Sources */,
				5314E11725F015EA0099271A /* PersonaCell.swift in Sources */,
				53097D192702890900A6E4DC /* List.swift in Sources */,
				5314E23025F022C80099271A /* UIScrollView+Extensions.swift in Sources */,
				53097D4927028B2900A6E4DC /* ActivityIndicatorView.swift in Sources */,
				5314E16925F017940099271A /* SegmentedControl.swift in Sources */,
				C77A04EE25F046EB001B3EB6 /* Date+CellFileAccessoryView.swift in Sources */,
				5373D5732694D66F0032A3B4 /* UIKit+SwiftUI_interoperability.swift in Sources */,
				5314E09E25F00FE20099271A /* DotView.swift in Sources */,
				5314E1A525F01A7C0099271A /* TableViewCell.swift in Sources */,
				53097D0D270288FB00A6E4DC /* ButtonTokens.swift in Sources */,
				5314E09525F00FA30099271A /* DimmingView.swift in Sources */,
				5306075326A1E6A4002D49CF /* AvatarGroupTokens.swift in Sources */,
				5314E11825F015EA0099271A /* PeoplePicker.swift in Sources */,
				5303259B26B31B6B00611D05 /* AvatarModifiers.swift in Sources */,
				5314E2B225F024B60099271A /* Calendar+Extensions.swift in Sources */,
				92ABB39326BC8E9900BA179A /* MSFCardNudgeTokens.generated.swift in Sources */,
				5314E1B225F01A980099271A /* TooltipPositionController.swift in Sources */,
				5314E08A25F00F2D0099271A /* CommandBar.swift in Sources */,
				5314E18D25F0195C0099271A /* ShimmerView.swift in Sources */,
				80AECC22263339E5005AF2F3 /* BottomSheetPassthroughView.swift in Sources */,
				5314E1CD25F01B730099271A /* AnimationSynchronizer.swift in Sources */,
				53097D252702890900A6E4DC /* ListCell.swift in Sources */,
				92088EF92666DB2C003F571A /* PersonaButton.swift in Sources */,
				5314E13425F016370099271A /* PopupMenuItem.swift in Sources */,
				5314E13825F016370099271A /* PopupMenuSection.swift in Sources */,
				5314E07C25F00F1A0099271A /* DateTimePickerViewLayout.swift in Sources */,
				5314E11625F015EA0099271A /* PersonaBadgeViewDataSource.swift in Sources */,
<<<<<<< HEAD
				535ADBB926E02869005E962B /* ListHeaderFooter.swift in Sources */,
				436F6B4226F4926B00D18073 /* MSFNotificationTokens.swift in Sources */,
=======
>>>>>>> 930f861f
				0ACD82192620453B0035CD9F /* PersonaViewTokens.swift in Sources */,
				5314E2DA25F025370099271A /* Fonts.swift in Sources */,
				5373D5772694D66F0032A3B4 /* SwiftUI+ViewModifiers.swift in Sources */,
				53097CF8270288ED00A6E4DC /* ActivityIndicatorModifiers.swift in Sources */,
				5314E07F25F00F1A0099271A /* DateTimePickerViewComponentCell.swift in Sources */,
				0AA874162600237A00D47421 /* PersonaView.swift in Sources */,
				8035CADE2638E435007B3FD1 /* CommandingSection.swift in Sources */,
				5314E0E425F012C00099271A /* NavigationController.swift in Sources */,
				5373D5712694D66F0032A3B4 /* Theming.swift in Sources */,
				5328D97326FBA3D700F3723B /* IndeterminateProgressBarModifiers.swift in Sources */,
				5314E03B25F00E3D0099271A /* BadgeStringExtractor.swift in Sources */,
				5314E19825F019650099271A /* SideTabBar.swift in Sources */,
				5314E10A25F014600099271A /* Obscurable.swift in Sources */,
				53097D212702890900A6E4DC /* ListHeaderFooter.swift in Sources */,
				53097D2B2702895500A6E4DC /* MSFDrawerTokens.generated.swift in Sources */,
				5314E07D25F00F1A0099271A /* DateTimePickerViewComponentTableView.swift in Sources */,
				5314E03125F00DDD0099271A /* CardView.swift in Sources */,
				5314E08925F00F2D0099271A /* CommandBarButtonGroupView.swift in Sources */,
				5314E08C25F00F2D0099271A /* CommandBarButton.swift in Sources */,
				5314E21E25F022120099271A /* UIView+Extensions.swift in Sources */,
				5314E0BD25F0106F0099271A /* HUD.swift in Sources */,
				5314E06A25F00F100099271A /* GenericDateTimePicker.swift in Sources */,
				5314E06025F00EFD0099271A /* CalendarViewWeekdayHeadingView.swift in Sources */,
				53097D1D2702890900A6E4DC /* ListTokens.swift in Sources */,
				5314E05A25F00EF50099271A /* CalendarViewLayout.swift in Sources */,
				0ACD82122620451F0035CD9F /* MSFPersonaViewTokens.generated.swift in Sources */,
				5314E1B025F01A980099271A /* Tooltip.swift in Sources */,
			);
			runOnlyForDeploymentPostprocessing = 0;
		};
		A5CEC14C20D980B20016922A /* Sources */ = {
			isa = PBXSourcesBuildPhase;
			buildActionMask = 2147483647;
			files = (
				A5961FA3218A25D100E2A506 /* PopupMenuItemCell.swift in Sources */,
				FD599D0221348439008845EE /* CalendarView.swift in Sources */,
				53097D4627028B1200A6E4DC /* ButtonLegacy.swift in Sources */,
				A559BB83212B7D870055E107 /* FluentUIFramework.swift in Sources */,
				1168630622E131CF0088B302 /* TabBarView.swift in Sources */,
				FD599D082134AB0E008845EE /* CalendarViewWeekdayHeadingView.swift in Sources */,
				FDFB8AF321361C9D0046850A /* CalendarViewDayMonthYearCell.swift in Sources */,
				A5961F9D218A254D00E2A506 /* PopupMenuController.swift in Sources */,
				FD56FD92219123FE0023C7EA /* DateTimePickerViewComponentTableView.swift in Sources */,
				A52648DC2316F4F9003342A0 /* BarButtonItems.swift in Sources */,
				FD5BBE41214C6AF3008964B4 /* TwoLineTitleView.swift in Sources */,
				53097D08270288FB00A6E4DC /* Button.swift in Sources */,
				53097D1E2702890900A6E4DC /* MSFHeaderFooterTokens.generated.swift in Sources */,
				5328D97626FBA3D700F3723B /* IndeterminateProgressBar.swift in Sources */,
				A5B87AF1211BD4380038C37C /* UIFont+Extension.swift in Sources */,
				FD41C89C22DD13230086F899 /* SearchBar.swift in Sources */,
				A5B87AF8211E16370038C37C /* DrawerPresentationController.swift in Sources */,
				FD36F1A9216C0A6900CECBC6 /* CardPresentationController.swift in Sources */,
				FC414E252588798000069E73 /* CommandBarButtonGroupView.swift in Sources */,
				92A1E4EC26A741F60007ED60 /* MSFCardNudgeTokens.swift in Sources */,
				A5B87B02211E20B50038C37C /* UIScreen+Extension.swift in Sources */,
				FD77752D219E62E100033D58 /* DateTimePickerViewLayout.swift in Sources */,
				927E34C72668350800998031 /* PersonaButtonTokens.swift in Sources */,
				9298798F266A8E1C002B1EB4 /* MSFPersonaButtonTokens.generated.swift in Sources */,
				FD7DF05C21FA7F5000857267 /* Tooltip.swift in Sources */,
				497DC2DB24185885008D86F8 /* PillButton.swift in Sources */,
				53BCB0CE253A4E8D00620960 /* Obscurable.swift in Sources */,
				53097CFB270288ED00A6E4DC /* ActivityIndicatorTokens.swift in Sources */,
				FD41C8BE22DD47120086F899 /* UINavigationItem+Navigation.swift in Sources */,
				B4E782C12176AD5E00A7DFCE /* ActionsCell.swift in Sources */,
				5373D5642694D65C0032A3B4 /* AvatarTokens.swift in Sources */,
				FD56FD962192754B0023C7EA /* DateTimePickerViewComponent.swift in Sources */,
				FDFB8AF021361C9D0046850A /* CalendarViewDayTodayCell.swift in Sources */,
				0AD70F5726E7F2E3008774EC /* MSFCommandBarTokens.generated.swift in Sources */,
				FD41C88422DD13230086F899 /* ContentScrollViewTraits.swift in Sources */,
				5328D97026FBA3D700F3723B /* IndeterminateProgressBarTokens.swift in Sources */,
				FD97580F2191118E00B67319 /* DateTimePickerViewComponentCell.swift in Sources */,
				A5B6617323A41E2900E801DD /* NotificationView.swift in Sources */,
				C708B04C260A8696007190FA /* SegmentItem.swift in Sources */,
				FD41C88622DD13230086F899 /* ShyHeaderController.swift in Sources */,
				8035CAAC2633A442007B3FD1 /* BottomCommandingController.swift in Sources */,
				92B7E6A22684262900EFC15E /* MSFPersonaButton.swift in Sources */,
				92987991266A8E1C002B1EB4 /* MSFPersonaButtonCarouselTokens.generated.swift in Sources */,
				537315B325438B15001FD14C /* iOS13_4_compatibility.swift in Sources */,
				FDFB8AF121361C9D0046850A /* CalendarViewDayMonthCell.swift in Sources */,
				B47B58B822F8E5840078DE38 /* PeoplePicker.swift in Sources */,
				FD41C89E22DD13230086F899 /* NavigationController.swift in Sources */,
				5306075426A1E6A4002D49CF /* MSFAvatarGroupTokens.generated.swift in Sources */,
				FD4F2A20214AE20400C437D6 /* DatePickerController.swift in Sources */,
				5373D5742694D66F0032A3B4 /* FluentUIStyle.generated.swift in Sources */,
				B45EB790219E310F008646A2 /* BadgeField.swift in Sources */,
				929DD256266ED3AC00E8175E /* PersonaButtonCarouselTokens.swift in Sources */,
				497DC2D924185885008D86F8 /* PillButtonBar.swift in Sources */,
				FDFB8AEB21361C950046850A /* CalendarViewMonthBannerView.swift in Sources */,
				B4EF66512294A665007FEAB0 /* TableViewHeaderFooterView.swift in Sources */,
				0AD70F5A26E80A5D008774EC /* CommandBarTokens.swift in Sources */,
				53097D04270288FB00A6E4DC /* MSFButton.swift in Sources */,
				5360994126B8B2710069DE71 /* PersonaButtonCarousel.swift in Sources */,
				FD41C8B222DD3BB70086F899 /* UIScrollView+Extensions.swift in Sources */,
				8035CACB26377C14007B3FD1 /* CommandingItem.swift in Sources */,
				B483323321CC71940022B4CC /* HUDView.swift in Sources */,
				FD41C89422DD13230086F899 /* LargeTitleView.swift in Sources */,
				C0938E44235E8ED500256251 /* AnimationSynchronizer.swift in Sources */,
				80AECBD92629F18E005AF2F3 /* BottomSheetController.swift in Sources */,
				53097D0A270288FB00A6E4DC /* ButtonModifiers.swift in Sources */,
				B483323521DEA8D70022B4CC /* HUD.swift in Sources */,
				C708B056260A86FA007190FA /* SegmentPillButton.swift in Sources */,
<<<<<<< HEAD
				534082A826CFF58F007716E1 /* List.swift in Sources */,
				436F6B3E26F4924200D18073 /* MSFNotificationTokens.generated.swift in Sources */,
=======
>>>>>>> 930f861f
				A5B87B06211E23650038C37C /* UIView+Extensions.swift in Sources */,
				7D0931C324AAAC9B0072458A /* SideTabBar.swift in Sources */,
				53097D06270288FB00A6E4DC /* MSFButtonTokens.generated.swift in Sources */,
				5373D5682694D65C0032A3B4 /* MSFAvatarTokens.generated.swift in Sources */,
				A5961FA7218A2E4500E2A506 /* UIImage+Extensions.swift in Sources */,
				B4BA27882319DC0D0001563C /* PersonaBadgeViewDataSource.swift in Sources */,
				5373D56A2694D65C0032A3B4 /* MSFAvatarPresence.swift in Sources */,
				FD7DF06021FA83C900857267 /* TooltipPositionController.swift in Sources */,
				FD56FD94219128BF0023C7EA /* DateTimePickerViewDataSource.swift in Sources */,
				53097CFD270288ED00A6E4DC /* ActivityIndicator.swift in Sources */,
				FD41C88822DD13230086F899 /* ShyHeaderView.swift in Sources */,
				C0A0D76E233AEF6C00F432FD /* ShimmerLinesView.swift in Sources */,
				C77A04B725F03DD1001B3EB6 /* String+Date.swift in Sources */,
				53097D282702895500A6E4DC /* MSFDrawerTokens.swift in Sources */,
				118D9848230BBA2300BC0B72 /* TabBarItem.swift in Sources */,
				1168630422E131CF0088B302 /* TabBarItemView.swift in Sources */,
				5306076026A201C7002D49CF /* Persona.swift in Sources */,
				0BCEFADE2485FEC00088CEE5 /* PopupMenuProtocols.swift in Sources */,
				B444D6B62183A9740002B4D4 /* BadgeView.swift in Sources */,
				FD7254E72146E946002F4069 /* CalendarViewDayCell.swift in Sources */,
				53097D222702890900A6E4DC /* MSFListTokens.generated.swift in Sources */,
				9275105526815A7100F12730 /* MSFPersonaButtonCarousel.swift in Sources */,
				A589F854211BA03200471C23 /* Label.swift in Sources */,
				A56CE7B622E68A7800AA77EE /* UIColor+Extensions.swift in Sources */,
				A5237ACB21DED7030040BF27 /* ResizingHandleView.swift in Sources */,
				B4E782C72179509A00A7DFCE /* CenteredLabelCell.swift in Sources */,
				FD9A5C872179464F00D224D9 /* DateComponents+Extensions.swift in Sources */,
				92ABB39226BC8E9900BA179A /* MSFCardNudgeTokens.generated.swift in Sources */,
				A5B87AF7211E16370038C37C /* DrawerTransitionAnimator.swift in Sources */,
				92D5598126A0FD2800328FD3 /* CardNudge.swift in Sources */,
				B46D3F932151D95F0029772C /* PersonaCell.swift in Sources */,
				B444D6B12181403C0002B4D4 /* UITableViewCell+Extension.swift in Sources */,
				FD777529219E3F6C00033D58 /* DayOfMonth.swift in Sources */,
				5328D97426FBA3D700F3723B /* MSFIndeterminateProgressBarTokens.generated.swift in Sources */,
				FD1FAE1B2272464B00A5DBA4 /* GenericDateTimePicker.swift in Sources */,
				5306075626A1E6A4002D49CF /* AvatarGroup.swift in Sources */,
				53097CF2270288E000A6E4DC /* PersonaViewTokens.swift in Sources */,
				92A1E4F426A791590007ED60 /* MSFCardNudge.swift in Sources */,
				A54D97DA217A5FC10072681A /* CALayer+Extensions.swift in Sources */,
				B483323721DEB5A00022B4CC /* TouchForwardingView.swift in Sources */,
				FD41C8A022DD13230086F899 /* NavigationAnimator.swift in Sources */,
				CCC18C2C2501B22F00BE830E /* CardView.swift in Sources */,
				FDA1AF91214871B5001AE720 /* CardTransitionAnimator.swift in Sources */,
				5373D5662694D65C0032A3B4 /* Avatar.swift in Sources */,
				A5237ACD21ED6CA70040BF27 /* DrawerShadowView.swift in Sources */,
				53097CF9270288ED00A6E4DC /* MSFActivityIndicatorTokens.generated.swift in Sources */,
				FD9DA7B5232C33A80013E41B /* UIViewController+Navigation.swift in Sources */,
				FD7DF05E21FA7FC100857267 /* TooltipView.swift in Sources */,
				53097D1A2702890900A6E4DC /* MSFListCellTokens.generated.swift in Sources */,
				53097D162702890900A6E4DC /* HeaderFooterTokens.swift in Sources */,
				A5CEC16F20D98F340016922A /* Fonts.swift in Sources */,
				FD599D0C2134AB1E008845EE /* CalendarViewDataSource.swift in Sources */,
				A5B87B04211E22B70038C37C /* DimmingView.swift in Sources */,
				A5961F9F218A256B00E2A506 /* PopupMenuItem.swift in Sources */,
				B4E782C321793AB200A7DFCE /* ActivityIndicatorCell.swift in Sources */,
				0AE866A726BA05D000E92108 /* Locale+Extensions.swift in Sources */,
				92079C8F26B66E5100D688DA /* CardNudgeModifiers.swift in Sources */,
				B4A8BBCD21BF6D6900D5E3ED /* BadgeStringExtractor.swift in Sources */,
				FD599D0A2134AB15008845EE /* CalendarViewLayout.swift in Sources */,
				53097D182702890900A6E4DC /* List.swift in Sources */,
				FDD454EE21405B390006E84E /* DotView.swift in Sources */,
				53097D4827028B2800A6E4DC /* ActivityIndicatorView.swift in Sources */,
				C0EAAEAD2347E1DF00C7244E /* ShimmerView.swift in Sources */,
				FC414E1F258876FB00069E73 /* CommandBar.swift in Sources */,
				C77A04ED25F046EB001B3EB6 /* Date+CellFileAccessoryView.swift in Sources */,
				5373D5722694D66F0032A3B4 /* UIKit+SwiftUI_interoperability.swift in Sources */,
				FD256C5B2183B90B00EC9588 /* DatePickerSelectionManager.swift in Sources */,
				53097D0C270288FB00A6E4DC /* ButtonTokens.swift in Sources */,
				86AF4F7525AFC746005D4253 /* PillButtonStyle.swift in Sources */,
				5306075226A1E6A4002D49CF /* AvatarGroupTokens.swift in Sources */,
				ECEBA8FC25EDF3380048EE24 /* SegmentedControl.swift in Sources */,
				FC414E4F2588B65C00069E73 /* CommandBarItem.swift in Sources */,
				5303259A26B31B6B00611D05 /* AvatarModifiers.swift in Sources */,
				FD56FD95219131430023C7EA /* DateTimePickerView.swift in Sources */,
				FDA1AF8C21484625001AE720 /* BlurringView.swift in Sources */,
				A5961FA1218A25C400E2A506 /* PopupMenuSection.swift in Sources */,
				80AECBF2262FC34E005AF2F3 /* BottomSheetPassthroughView.swift in Sources */,
				A5B87AF6211E16370038C37C /* DrawerController.swift in Sources */,
				92088EF82666DB2C003F571A /* PersonaButton.swift in Sources */,
				53097D242702890900A6E4DC /* ListCell.swift in Sources */,
				FD41C89622DD13230086F899 /* NavigationBar.swift in Sources */,
				A5CEC16D20D98EE70016922A /* Colors.swift in Sources */,
				FC414E2B25887A4B00069E73 /* CommandBarButton.swift in Sources */,
				FD0D29D62151A3D700E8655E /* CardPresenterNavigationController.swift in Sources */,
				5373D5762694D66F0032A3B4 /* SwiftUI+ViewModifiers.swift in Sources */,
				FD4F2A1B2148937100C437D6 /* PageCardPresenterController.swift in Sources */,
				0AA874152600237A00D47421 /* PersonaView.swift in Sources */,
				8035CADD2638E435007B3FD1 /* CommandingSection.swift in Sources */,
<<<<<<< HEAD
				436F6B4126F4926B00D18073 /* MSFNotificationTokens.swift in Sources */,
=======
				53097CF7270288ED00A6E4DC /* ActivityIndicatorModifiers.swift in Sources */,
>>>>>>> 930f861f
				FD5BBE3B214B2F44008964B4 /* Date+Extensions.swift in Sources */,
				FD5BBE43214C73CE008964B4 /* EasyTapButton.swift in Sources */,
				5373D5702694D66F0032A3B4 /* Theming.swift in Sources */,
				B498141421E424920077B48D /* TableViewCell.swift in Sources */,
				FD41C8B522DD3EA20086F899 /* NSLayoutConstraint+Extensions.swift in Sources */,
				5328D97226FBA3D700F3723B /* IndeterminateProgressBarModifiers.swift in Sources */,
				FD77752B219E455A00033D58 /* AccessibilityContainerView.swift in Sources */,
				B441478D228CDA130040E88E /* BooleanCell.swift in Sources */,
				FDF41ED92141A02200EC527C /* CalendarConfiguration.swift in Sources */,
				53097D202702890900A6E4DC /* ListHeaderFooter.swift in Sources */,
				53097D2A2702895500A6E4DC /* MSFDrawerTokens.generated.swift in Sources */,
				FD77753021A490BA00033D58 /* DateTimePicker.swift in Sources */,
				22010B702523CB2D00FF1F10 /* ActivityViewAnimating.swift in Sources */,
				FD7254E92147059D002F4069 /* Calendar+Extensions.swift in Sources */,
				A559BB7E212B6D100055E107 /* String+Extension.swift in Sources */,
				A5961FA5218A260500E2A506 /* PopupMenuSectionHeaderView.swift in Sources */,
				FD56FD9A2194E50D0023C7EA /* DateTimePickerController.swift in Sources */,
				B46D3F9D215985AC0029772C /* PersonaListView.swift in Sources */,
				7DC2FB2824C0ED1600367A55 /* TableViewCellFileAccessoryView.swift in Sources */,
				53097D1C2702890900A6E4DC /* ListTokens.swift in Sources */,
				A5DCA76421224026005F4CB7 /* Separator.swift in Sources */,
				0ACD82112620451F0035CD9F /* MSFPersonaViewTokens.generated.swift in Sources */,
				FD599D062134A682008845EE /* AccessibleViewDelegate.swift in Sources */,
			);
			runOnlyForDeploymentPostprocessing = 0;
		};
		A5CEC15620D980B30016922A /* Sources */ = {
			isa = PBXSourcesBuildPhase;
			buildActionMask = 2147483647;
			files = (
				A5CEC16020D980B30016922A /* FluentUITests.swift in Sources */,
				8FA3CB5B246B19EA0049E431 /* ColorTests.swift in Sources */,
				FD053A352224CA33009B6378 /* DatePickerControllerTests.swift in Sources */,
			);
			runOnlyForDeploymentPostprocessing = 0;
		};
/* End PBXSourcesBuildPhase section */

/* Begin PBXTargetDependency section */
		8FD011C8228A831700D25925 /* PBXTargetDependency */ = {
			isa = PBXTargetDependency;
			target = A5DA88FB226FAA01000A8EA8 /* FluentUIResources */;
			targetProxy = 8FD011C7228A831700D25925 /* PBXContainerItemProxy */;
		};
		A542A9D5226FBEF000204A52 /* PBXTargetDependency */ = {
			isa = PBXTargetDependency;
			platformFilter = ios;
			target = A5DA88FB226FAA01000A8EA8 /* FluentUIResources */;
			targetProxy = A542A9D4226FBEF000204A52 /* PBXContainerItemProxy */;
		};
		A5CEC15D20D980B30016922A /* PBXTargetDependency */ = {
			isa = PBXTargetDependency;
			target = A5CEC15020D980B20016922A /* FluentUI */;
			targetProxy = A5CEC15C20D980B30016922A /* PBXContainerItemProxy */;
		};
/* End PBXTargetDependency section */

/* Begin PBXVariantGroup section */
		A559BB81212B6FA40055E107 /* Localizable.strings */ = {
			isa = PBXVariantGroup;
			children = (
				A559BB80212B6FA40055E107 /* en */,
				FD8D26422253FF330078E1D3 /* ar */,
				FD8D26442253FF3E0078E1D3 /* ca */,
				FD8D26462253FF470078E1D3 /* cs */,
				FD8D26482253FF4F0078E1D3 /* da */,
				FD8D264A2254013E0078E1D3 /* de */,
				FD8D264C225401660078E1D3 /* el */,
				FD8D264E225401880078E1D3 /* en-GB */,
				FD8D2650225401A10078E1D3 /* es-MX */,
				FD8D2652225401AA0078E1D3 /* es */,
				FD8D2654225401B90078E1D3 /* fi */,
				FD8D2656225401C10078E1D3 /* fr */,
				FD8D2658225401CD0078E1D3 /* he */,
				FD8D265A225401D90078E1D3 /* hi */,
				FD8D265C225401E50078E1D3 /* hr */,
				FD8D265E225401F20078E1D3 /* hu */,
				FD8D2660225401FA0078E1D3 /* id */,
				FD8D2662225402020078E1D3 /* it */,
				FD8D26642254020E0078E1D3 /* ja */,
				FD8D2666225402160078E1D3 /* ko */,
				FD8D26682254021D0078E1D3 /* ms */,
				FD8D266A2254022E0078E1D3 /* nb-NO */,
				FD8D266C225402DC0078E1D3 /* nl */,
				FD8D266E225402E60078E1D3 /* pl */,
				FD8D2670225402F00078E1D3 /* pt-BR */,
				FD8D2672225402F60078E1D3 /* pt-PT */,
				FD8D2674225403000078E1D3 /* ro */,
				FD8D2676225403070078E1D3 /* ru */,
				FD8D26782254030E0078E1D3 /* sk */,
				FD8D267A225403160078E1D3 /* sv */,
				FD8D267C2254031B0078E1D3 /* th */,
				FD8D267E225403210078E1D3 /* tr */,
				FD8D2680225403290078E1D3 /* uk */,
				FD8D2682225403300078E1D3 /* vi */,
				FD8D2684225403360078E1D3 /* zh-Hans */,
				FD8D26862254033B0078E1D3 /* zh-Hant */,
			);
			name = Localizable.strings;
			sourceTree = "<group>";
		};
		A5DF1EAD2213B26900CC741A /* Localizable.stringsdict */ = {
			isa = PBXVariantGroup;
			children = (
				A5DF1EAC2213B26900CC741A /* en */,
				FD8D26432253FF330078E1D3 /* ar */,
				FD8D26452253FF3F0078E1D3 /* ca */,
				FD8D26472253FF470078E1D3 /* cs */,
				FD8D26492253FF500078E1D3 /* da */,
				FD8D264B2254013E0078E1D3 /* de */,
				FD8D264D225401660078E1D3 /* el */,
				FD8D264F225401880078E1D3 /* en-GB */,
				FD8D2651225401A10078E1D3 /* es-MX */,
				FD8D2653225401AA0078E1D3 /* es */,
				FD8D2655225401B90078E1D3 /* fi */,
				FD8D2657225401C20078E1D3 /* fr */,
				FD8D2659225401CD0078E1D3 /* he */,
				FD8D265B225401D90078E1D3 /* hi */,
				FD8D265D225401E50078E1D3 /* hr */,
				FD8D265F225401F30078E1D3 /* hu */,
				FD8D2661225401FB0078E1D3 /* id */,
				FD8D2663225402030078E1D3 /* it */,
				FD8D26652254020E0078E1D3 /* ja */,
				FD8D2667225402160078E1D3 /* ko */,
				FD8D26692254021E0078E1D3 /* ms */,
				FD8D266B2254022E0078E1D3 /* nb-NO */,
				FD8D266D225402DC0078E1D3 /* nl */,
				FD8D266F225402E60078E1D3 /* pl */,
				FD8D2671225402F10078E1D3 /* pt-BR */,
				FD8D2673225402F60078E1D3 /* pt-PT */,
				FD8D2675225403000078E1D3 /* ro */,
				FD8D2677225403070078E1D3 /* ru */,
				FD8D26792254030E0078E1D3 /* sk */,
				FD8D267B225403160078E1D3 /* sv */,
				FD8D267D2254031B0078E1D3 /* th */,
				FD8D267F225403220078E1D3 /* tr */,
				FD8D26812254032A0078E1D3 /* uk */,
				FD8D2683225403300078E1D3 /* vi */,
				FD8D2685225403360078E1D3 /* zh-Hans */,
				FD8D26872254033B0078E1D3 /* zh-Hant */,
			);
			name = Localizable.stringsdict;
			sourceTree = "<group>";
		};
/* End PBXVariantGroup section */

/* Begin XCBuildConfiguration section */
		8FD0116B228A820600D25925 /* Debug */ = {
			isa = XCBuildConfiguration;
			baseConfigurationReference = 53FC90F925673627008A06FD /* FluentUILib.xcconfig */;
			buildSettings = {
			};
			name = Debug;
		};
		8FD0116C228A820600D25925 /* Release */ = {
			isa = XCBuildConfiguration;
			baseConfigurationReference = 53FC90F925673627008A06FD /* FluentUILib.xcconfig */;
			buildSettings = {
			};
			name = Release;
		};
		8FD0116D228A820600D25925 /* Dogfood */ = {
			isa = XCBuildConfiguration;
			baseConfigurationReference = 53FC90F925673627008A06FD /* FluentUILib.xcconfig */;
			buildSettings = {
			};
			name = Dogfood;
		};
		A52B637B2138745C009F7ADF /* Dogfood */ = {
			isa = XCBuildConfiguration;
			baseConfigurationReference = 53FC90F525673626008A06FD /* FluentUI_release.xcconfig */;
			buildSettings = {
				CLANG_WARN_QUOTED_INCLUDE_IN_FRAMEWORK_HEADER = YES;
			};
			name = Dogfood;
		};
		A52B637C2138745C009F7ADF /* Dogfood */ = {
			isa = XCBuildConfiguration;
			baseConfigurationReference = 53FC90F825673626008A06FD /* FluentUI_framework.xcconfig */;
			buildSettings = {
				EXCLUDED_ARCHS = "";
			};
			name = Dogfood;
		};
		A52B637D2138745C009F7ADF /* Dogfood */ = {
			isa = XCBuildConfiguration;
			baseConfigurationReference = 53FC90F725673626008A06FD /* FluentUITests.xcconfig */;
			buildSettings = {
			};
			name = Dogfood;
		};
		A5CEC16320D980B30016922A /* Debug */ = {
			isa = XCBuildConfiguration;
			baseConfigurationReference = 53FC90F625673626008A06FD /* FluentUI_debug.xcconfig */;
			buildSettings = {
				CLANG_WARN_QUOTED_INCLUDE_IN_FRAMEWORK_HEADER = YES;
			};
			name = Debug;
		};
		A5CEC16420D980B30016922A /* Release */ = {
			isa = XCBuildConfiguration;
			baseConfigurationReference = 53FC90F525673626008A06FD /* FluentUI_release.xcconfig */;
			buildSettings = {
				CLANG_WARN_QUOTED_INCLUDE_IN_FRAMEWORK_HEADER = YES;
			};
			name = Release;
		};
		A5CEC16620D980B30016922A /* Debug */ = {
			isa = XCBuildConfiguration;
			baseConfigurationReference = 53FC90F825673626008A06FD /* FluentUI_framework.xcconfig */;
			buildSettings = {
				EXCLUDED_ARCHS = "";
			};
			name = Debug;
		};
		A5CEC16720D980B30016922A /* Release */ = {
			isa = XCBuildConfiguration;
			baseConfigurationReference = 53FC90F825673626008A06FD /* FluentUI_framework.xcconfig */;
			buildSettings = {
				EXCLUDED_ARCHS = "";
			};
			name = Release;
		};
		A5CEC16920D980B30016922A /* Debug */ = {
			isa = XCBuildConfiguration;
			baseConfigurationReference = 53FC90F725673626008A06FD /* FluentUITests.xcconfig */;
			buildSettings = {
			};
			name = Debug;
		};
		A5CEC16A20D980B30016922A /* Release */ = {
			isa = XCBuildConfiguration;
			baseConfigurationReference = 53FC90F725673626008A06FD /* FluentUITests.xcconfig */;
			buildSettings = {
			};
			name = Release;
		};
		A5DA8900226FAA01000A8EA8 /* Debug */ = {
			isa = XCBuildConfiguration;
			baseConfigurationReference = 53FC90FA25673627008A06FD /* FluentUIResources.xcconfig */;
			buildSettings = {
			};
			name = Debug;
		};
		A5DA8901226FAA01000A8EA8 /* Release */ = {
			isa = XCBuildConfiguration;
			baseConfigurationReference = 53FC90FA25673627008A06FD /* FluentUIResources.xcconfig */;
			buildSettings = {
			};
			name = Release;
		};
		A5DA8902226FAA01000A8EA8 /* Dogfood */ = {
			isa = XCBuildConfiguration;
			baseConfigurationReference = 53FC90FA25673627008A06FD /* FluentUIResources.xcconfig */;
			buildSettings = {
			};
			name = Dogfood;
		};
/* End XCBuildConfiguration section */

/* Begin XCConfigurationList section */
		8FD0116A228A820600D25925 /* Build configuration list for PBXNativeTarget "FluentUILib" */ = {
			isa = XCConfigurationList;
			buildConfigurations = (
				8FD0116B228A820600D25925 /* Debug */,
				8FD0116C228A820600D25925 /* Release */,
				8FD0116D228A820600D25925 /* Dogfood */,
			);
			defaultConfigurationIsVisible = 0;
			defaultConfigurationName = Release;
		};
		A5CEC14B20D980B20016922A /* Build configuration list for PBXProject "FluentUI" */ = {
			isa = XCConfigurationList;
			buildConfigurations = (
				A5CEC16320D980B30016922A /* Debug */,
				A5CEC16420D980B30016922A /* Release */,
				A52B637B2138745C009F7ADF /* Dogfood */,
			);
			defaultConfigurationIsVisible = 0;
			defaultConfigurationName = Release;
		};
		A5CEC16520D980B30016922A /* Build configuration list for PBXNativeTarget "FluentUI" */ = {
			isa = XCConfigurationList;
			buildConfigurations = (
				A5CEC16620D980B30016922A /* Debug */,
				A5CEC16720D980B30016922A /* Release */,
				A52B637C2138745C009F7ADF /* Dogfood */,
			);
			defaultConfigurationIsVisible = 0;
			defaultConfigurationName = Release;
		};
		A5CEC16820D980B30016922A /* Build configuration list for PBXNativeTarget "FluentUITests" */ = {
			isa = XCConfigurationList;
			buildConfigurations = (
				A5CEC16920D980B30016922A /* Debug */,
				A5CEC16A20D980B30016922A /* Release */,
				A52B637D2138745C009F7ADF /* Dogfood */,
			);
			defaultConfigurationIsVisible = 0;
			defaultConfigurationName = Release;
		};
		A5DA88FF226FAA01000A8EA8 /* Build configuration list for PBXNativeTarget "FluentUIResources" */ = {
			isa = XCConfigurationList;
			buildConfigurations = (
				A5DA8900226FAA01000A8EA8 /* Debug */,
				A5DA8901226FAA01000A8EA8 /* Release */,
				A5DA8902226FAA01000A8EA8 /* Dogfood */,
			);
			defaultConfigurationIsVisible = 0;
			defaultConfigurationName = Release;
		};
/* End XCConfigurationList section */
	};
	rootObject = A5CEC14820D980B20016922A /* Project object */;
}<|MERGE_RESOLUTION|>--- conflicted
+++ resolved
@@ -23,14 +23,10 @@
 		1168630622E131CF0088B302 /* TabBarView.swift in Sources */ = {isa = PBXBuildFile; fileRef = 1168630322E131CF0088B302 /* TabBarView.swift */; };
 		118D9848230BBA2300BC0B72 /* TabBarItem.swift in Sources */ = {isa = PBXBuildFile; fileRef = 118D9847230BBA2300BC0B72 /* TabBarItem.swift */; };
 		22010B702523CB2D00FF1F10 /* ActivityViewAnimating.swift in Sources */ = {isa = PBXBuildFile; fileRef = 22010B6F2523CB2D00FF1F10 /* ActivityViewAnimating.swift */; };
-<<<<<<< HEAD
-		22EABB1A2509AAD100C4BE72 /* IndeterminateProgressBarView.swift in Sources */ = {isa = PBXBuildFile; fileRef = 22EABB192509AAD100C4BE72 /* IndeterminateProgressBarView.swift */; };
 		436F6B3E26F4924200D18073 /* MSFNotificationTokens.generated.swift in Sources */ = {isa = PBXBuildFile; fileRef = 436F6B3D26F4924200D18073 /* MSFNotificationTokens.generated.swift */; };
 		436F6B3F26F4924200D18073 /* MSFNotificationTokens.generated.swift in Sources */ = {isa = PBXBuildFile; fileRef = 436F6B3D26F4924200D18073 /* MSFNotificationTokens.generated.swift */; };
 		436F6B4126F4926B00D18073 /* MSFNotificationTokens.swift in Sources */ = {isa = PBXBuildFile; fileRef = 436F6B4026F4926B00D18073 /* MSFNotificationTokens.swift */; };
 		436F6B4226F4926B00D18073 /* MSFNotificationTokens.swift in Sources */ = {isa = PBXBuildFile; fileRef = 436F6B4026F4926B00D18073 /* MSFNotificationTokens.swift */; };
-=======
->>>>>>> 930f861f
 		497DC2D924185885008D86F8 /* PillButtonBar.swift in Sources */ = {isa = PBXBuildFile; fileRef = 497DC2D724185885008D86F8 /* PillButtonBar.swift */; };
 		497DC2DB24185885008D86F8 /* PillButton.swift in Sources */ = {isa = PBXBuildFile; fileRef = 497DC2D824185885008D86F8 /* PillButton.swift */; };
 		5303259A26B31B6B00611D05 /* AvatarModifiers.swift in Sources */ = {isa = PBXBuildFile; fileRef = 5303259926B31B6B00611D05 /* AvatarModifiers.swift */; };
@@ -421,14 +417,8 @@
 		1168630322E131CF0088B302 /* TabBarView.swift */ = {isa = PBXFileReference; fileEncoding = 4; lastKnownFileType = sourcecode.swift; path = TabBarView.swift; sourceTree = "<group>"; };
 		118D9847230BBA2300BC0B72 /* TabBarItem.swift */ = {isa = PBXFileReference; lastKnownFileType = sourcecode.swift; path = TabBarItem.swift; sourceTree = "<group>"; };
 		22010B6F2523CB2D00FF1F10 /* ActivityViewAnimating.swift */ = {isa = PBXFileReference; fileEncoding = 4; lastKnownFileType = sourcecode.swift; path = ActivityViewAnimating.swift; sourceTree = "<group>"; };
-<<<<<<< HEAD
-		22EABB192509AAD100C4BE72 /* IndeterminateProgressBarView.swift */ = {isa = PBXFileReference; fileEncoding = 4; lastKnownFileType = sourcecode.swift; path = IndeterminateProgressBarView.swift; sourceTree = "<group>"; };
-		3F40E8ED2601CD4400C43730 /* MSFDrawerTokens.generated.swift */ = {isa = PBXFileReference; fileEncoding = 4; lastKnownFileType = sourcecode.swift; path = MSFDrawerTokens.generated.swift; sourceTree = "<group>"; };
-		3FC2EDB125F9EA2D007AA0F8 /* MSFDrawerTokens.swift */ = {isa = PBXFileReference; fileEncoding = 4; lastKnownFileType = sourcecode.swift; path = MSFDrawerTokens.swift; sourceTree = "<group>"; };
 		436F6B3D26F4924200D18073 /* MSFNotificationTokens.generated.swift */ = {isa = PBXFileReference; fileEncoding = 4; lastKnownFileType = sourcecode.swift; path = MSFNotificationTokens.generated.swift; sourceTree = "<group>"; };
 		436F6B4026F4926B00D18073 /* MSFNotificationTokens.swift */ = {isa = PBXFileReference; lastKnownFileType = sourcecode.swift; path = MSFNotificationTokens.swift; sourceTree = "<group>"; };
-=======
->>>>>>> 930f861f
 		497DC2D724185885008D86F8 /* PillButtonBar.swift */ = {isa = PBXFileReference; fileEncoding = 4; lastKnownFileType = sourcecode.swift; path = PillButtonBar.swift; sourceTree = "<group>"; };
 		497DC2D824185885008D86F8 /* PillButton.swift */ = {isa = PBXFileReference; fileEncoding = 4; lastKnownFileType = sourcecode.swift; path = PillButton.swift; sourceTree = "<group>"; };
 		5303259926B31B6B00611D05 /* AvatarModifiers.swift */ = {isa = PBXFileReference; fileEncoding = 4; lastKnownFileType = sourcecode.swift; path = AvatarModifiers.swift; sourceTree = "<group>"; };
@@ -1707,11 +1697,7 @@
 				53097D0B270288FB00A6E4DC /* ButtonModifiers.swift in Sources */,
 				5314E28125F0240D0099271A /* DateComponents+Extensions.swift in Sources */,
 				5314E07025F00F140099271A /* DatePickerController.swift in Sources */,
-<<<<<<< HEAD
 				436F6B3F26F4924200D18073 /* MSFNotificationTokens.generated.swift in Sources */,
-				534082AE26CFF5D2007716E1 /* ButtonLegacy.swift in Sources */,
-=======
->>>>>>> 930f861f
 				5373D5692694D65C0032A3B4 /* MSFAvatarTokens.generated.swift in Sources */,
 				5373D56B2694D65C0032A3B4 /* MSFAvatarPresence.swift in Sources */,
 				53097D07270288FB00A6E4DC /* MSFButtonTokens.generated.swift in Sources */,
@@ -1797,11 +1783,7 @@
 				5314E13825F016370099271A /* PopupMenuSection.swift in Sources */,
 				5314E07C25F00F1A0099271A /* DateTimePickerViewLayout.swift in Sources */,
 				5314E11625F015EA0099271A /* PersonaBadgeViewDataSource.swift in Sources */,
-<<<<<<< HEAD
-				535ADBB926E02869005E962B /* ListHeaderFooter.swift in Sources */,
 				436F6B4226F4926B00D18073 /* MSFNotificationTokens.swift in Sources */,
-=======
->>>>>>> 930f861f
 				0ACD82192620453B0035CD9F /* PersonaViewTokens.swift in Sources */,
 				5314E2DA25F025370099271A /* Fonts.swift in Sources */,
 				5373D5772694D66F0032A3B4 /* SwiftUI+ViewModifiers.swift in Sources */,
@@ -1903,11 +1885,7 @@
 				53097D0A270288FB00A6E4DC /* ButtonModifiers.swift in Sources */,
 				B483323521DEA8D70022B4CC /* HUD.swift in Sources */,
 				C708B056260A86FA007190FA /* SegmentPillButton.swift in Sources */,
-<<<<<<< HEAD
-				534082A826CFF58F007716E1 /* List.swift in Sources */,
 				436F6B3E26F4924200D18073 /* MSFNotificationTokens.generated.swift in Sources */,
-=======
->>>>>>> 930f861f
 				A5B87B06211E23650038C37C /* UIView+Extensions.swift in Sources */,
 				7D0931C324AAAC9B0072458A /* SideTabBar.swift in Sources */,
 				53097D06270288FB00A6E4DC /* MSFButtonTokens.generated.swift in Sources */,
@@ -1996,11 +1974,8 @@
 				FD4F2A1B2148937100C437D6 /* PageCardPresenterController.swift in Sources */,
 				0AA874152600237A00D47421 /* PersonaView.swift in Sources */,
 				8035CADD2638E435007B3FD1 /* CommandingSection.swift in Sources */,
-<<<<<<< HEAD
 				436F6B4126F4926B00D18073 /* MSFNotificationTokens.swift in Sources */,
-=======
 				53097CF7270288ED00A6E4DC /* ActivityIndicatorModifiers.swift in Sources */,
->>>>>>> 930f861f
 				FD5BBE3B214B2F44008964B4 /* Date+Extensions.swift in Sources */,
 				FD5BBE43214C73CE008964B4 /* EasyTapButton.swift in Sources */,
 				5373D5702694D66F0032A3B4 /* Theming.swift in Sources */,
