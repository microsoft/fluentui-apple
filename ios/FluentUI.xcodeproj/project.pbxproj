// !$*UTF8*$!
{
	archiveVersion = 1;
	classes = {
	};
	objectVersion = 50;
	objects = {

/* Begin PBXBuildFile section */
		0A3CD0B127BCA36000DBE728 /* HeaderModifiers.swift in Sources */ = {isa = PBXBuildFile; fileRef = 0A3CD0B027BCA36000DBE728 /* HeaderModifiers.swift */; };
		0A3CD0B327BDD26B00DBE728 /* MSFList.swift in Sources */ = {isa = PBXBuildFile; fileRef = 0A3CD0B227BDD26A00DBE728 /* MSFList.swift */; };
		0AA874162600237A00D47421 /* PersonaView.swift in Sources */ = {isa = PBXBuildFile; fileRef = 0AA874142600237A00D47421 /* PersonaView.swift */; };
		0AC8A8B227C72D4600D9FAF5 /* MSFPersonaView.swift in Sources */ = {isa = PBXBuildFile; fileRef = 0AC8A8B127C72D4600D9FAF5 /* MSFPersonaView.swift */; };
		0ACD82192620453B0035CD9F /* PersonaViewTokens.swift in Sources */ = {isa = PBXBuildFile; fileRef = 0ACD82172620453B0035CD9F /* PersonaViewTokens.swift */; };
		0AD70F5B26E80A5D008774EC /* CommandBarTokens.swift in Sources */ = {isa = PBXBuildFile; fileRef = 0AD70F5926E80A5D008774EC /* CommandBarTokens.swift */; };
		43488C46270FAD1300124C71 /* FluentNotification.swift in Sources */ = {isa = PBXBuildFile; fileRef = 43488C44270FAD0200124C71 /* FluentNotification.swift */; };
		4B53505F27F63E3F0033B47F /* NotificationModifiers.swift in Sources */ = {isa = PBXBuildFile; fileRef = 4B53505E27F63E3F0033B47F /* NotificationModifiers.swift */; };
		4BBD651F2755FD9500A8B09E /* MSFNotificationView.swift in Sources */ = {isa = PBXBuildFile; fileRef = 4BBD651E2755FD9500A8B09E /* MSFNotificationView.swift */; };
		4BF01D9A27B37CF8005B32F2 /* NotificationTokens.swift in Sources */ = {isa = PBXBuildFile; fileRef = 4BF01D9927B37CF8005B32F2 /* NotificationTokens.swift */; };
		4BF01DA027B3A862005B32F2 /* UIApplication+Extensions.swift in Sources */ = {isa = PBXBuildFile; fileRef = 4BF01D9F27B3A861005B32F2 /* UIApplication+Extensions.swift */; };
		5303259B26B31B6B00611D05 /* AvatarModifiers.swift in Sources */ = {isa = PBXBuildFile; fileRef = 5303259926B31B6B00611D05 /* AvatarModifiers.swift */; };
		5306075326A1E6A4002D49CF /* AvatarGroupTokens.swift in Sources */ = {isa = PBXBuildFile; fileRef = 5306074F26A1E6A4002D49CF /* AvatarGroupTokens.swift */; };
		5306075726A1E6A4002D49CF /* AvatarGroup.swift in Sources */ = {isa = PBXBuildFile; fileRef = 5306075126A1E6A4002D49CF /* AvatarGroup.swift */; };
		5306076126A201C8002D49CF /* Persona.swift in Sources */ = {isa = PBXBuildFile; fileRef = B4EF53C2215AF1AB00573E8F /* Persona.swift */; };
		53097D05270288FB00A6E4DC /* MSFButton.swift in Sources */ = {isa = PBXBuildFile; fileRef = 53097CFF270288FB00A6E4DC /* MSFButton.swift */; };
		53097D09270288FB00A6E4DC /* Button.swift in Sources */ = {isa = PBXBuildFile; fileRef = 53097D01270288FB00A6E4DC /* Button.swift */; };
		53097D0B270288FB00A6E4DC /* ButtonModifiers.swift in Sources */ = {isa = PBXBuildFile; fileRef = 53097D02270288FB00A6E4DC /* ButtonModifiers.swift */; };
		53097D0D270288FB00A6E4DC /* ButtonTokens.swift in Sources */ = {isa = PBXBuildFile; fileRef = 53097D03270288FB00A6E4DC /* ButtonTokens.swift */; };
		53097D172702890900A6E4DC /* HeaderTokens.swift in Sources */ = {isa = PBXBuildFile; fileRef = 53097D0E2702890800A6E4DC /* HeaderTokens.swift */; };
		53097D192702890900A6E4DC /* List.swift in Sources */ = {isa = PBXBuildFile; fileRef = 53097D0F2702890800A6E4DC /* List.swift */; };
		53097D1D2702890900A6E4DC /* ListTokens.swift in Sources */ = {isa = PBXBuildFile; fileRef = 53097D112702890800A6E4DC /* ListTokens.swift */; };
		53097D212702890900A6E4DC /* ListHeader.swift in Sources */ = {isa = PBXBuildFile; fileRef = 53097D132702890800A6E4DC /* ListHeader.swift */; };
		53097D252702890900A6E4DC /* ListCell.swift in Sources */ = {isa = PBXBuildFile; fileRef = 53097D152702890900A6E4DC /* ListCell.swift */; };
		53097D4727028B1200A6E4DC /* ButtonLegacy.swift in Sources */ = {isa = PBXBuildFile; fileRef = 53097D4527028B1100A6E4DC /* ButtonLegacy.swift */; };
		530D9C5127EE388200BDCBBF /* SwiftUI+ViewPresentation.swift in Sources */ = {isa = PBXBuildFile; fileRef = 530D9C5027EE388200BDCBBF /* SwiftUI+ViewPresentation.swift */; };
		530D9C5327EE7B2C00BDCBBF /* SwiftUI+ViewAnimation.swift in Sources */ = {isa = PBXBuildFile; fileRef = 530D9C5227EE7B2C00BDCBBF /* SwiftUI+ViewAnimation.swift */; };
		5314E01625F00CF70099271A /* BarButtonItems.swift in Sources */ = {isa = PBXBuildFile; fileRef = A52648DB2316F4F9003342A0 /* BarButtonItems.swift */; };
		5314E02825F00DA80099271A /* BlurringView.swift in Sources */ = {isa = PBXBuildFile; fileRef = FDA1AF8B21484625001AE720 /* BlurringView.swift */; };
		5314E03125F00DDD0099271A /* CardView.swift in Sources */ = {isa = PBXBuildFile; fileRef = CCC18C2B2501B22F00BE830E /* CardView.swift */; };
		5314E03A25F00E3D0099271A /* BadgeView.swift in Sources */ = {isa = PBXBuildFile; fileRef = B444D6B52183A9740002B4D4 /* BadgeView.swift */; };
		5314E03B25F00E3D0099271A /* BadgeStringExtractor.swift in Sources */ = {isa = PBXBuildFile; fileRef = B4A8BBCC21BF6D6900D5E3ED /* BadgeStringExtractor.swift */; };
		5314E03C25F00E3D0099271A /* BadgeField.swift in Sources */ = {isa = PBXBuildFile; fileRef = B45EB78F219E310F008646A2 /* BadgeField.swift */; };
		5314E05925F00EF50099271A /* CalendarViewDataSource.swift in Sources */ = {isa = PBXBuildFile; fileRef = FD599D0B2134AB1E008845EE /* CalendarViewDataSource.swift */; };
		5314E05A25F00EF50099271A /* CalendarViewLayout.swift in Sources */ = {isa = PBXBuildFile; fileRef = FD599D092134AB15008845EE /* CalendarViewLayout.swift */; };
		5314E05B25F00EF50099271A /* CalendarView.swift in Sources */ = {isa = PBXBuildFile; fileRef = FD599D0121348439008845EE /* CalendarView.swift */; };
		5314E06025F00EFD0099271A /* CalendarViewWeekdayHeadingView.swift in Sources */ = {isa = PBXBuildFile; fileRef = FD599D072134AB0E008845EE /* CalendarViewWeekdayHeadingView.swift */; };
		5314E06125F00EFD0099271A /* CalendarViewDayCell.swift in Sources */ = {isa = PBXBuildFile; fileRef = FDFB8AEE21361C9D0046850A /* CalendarViewDayCell.swift */; };
		5314E06225F00EFD0099271A /* CalendarViewDayTodayCell.swift in Sources */ = {isa = PBXBuildFile; fileRef = FDFB8AEC21361C9D0046850A /* CalendarViewDayTodayCell.swift */; };
		5314E06325F00EFD0099271A /* CalendarViewDayMonthYearCell.swift in Sources */ = {isa = PBXBuildFile; fileRef = FDFB8AEF21361C9D0046850A /* CalendarViewDayMonthYearCell.swift */; };
		5314E06425F00EFD0099271A /* CalendarViewMonthBannerView.swift in Sources */ = {isa = PBXBuildFile; fileRef = FDFB8AEA21361C950046850A /* CalendarViewMonthBannerView.swift */; };
		5314E06525F00EFD0099271A /* CalendarViewDayMonthCell.swift in Sources */ = {isa = PBXBuildFile; fileRef = FDFB8AED21361C9D0046850A /* CalendarViewDayMonthCell.swift */; };
		5314E06A25F00F100099271A /* GenericDateTimePicker.swift in Sources */ = {isa = PBXBuildFile; fileRef = FD1FAE1A2272464B00A5DBA4 /* GenericDateTimePicker.swift */; };
		5314E06B25F00F100099271A /* DateTimePicker.swift in Sources */ = {isa = PBXBuildFile; fileRef = FD77752F21A490BA00033D58 /* DateTimePicker.swift */; };
		5314E07025F00F140099271A /* DatePickerController.swift in Sources */ = {isa = PBXBuildFile; fileRef = FD4F2A1F214AE20400C437D6 /* DatePickerController.swift */; };
		5314E07125F00F140099271A /* DatePickerSelectionManager.swift in Sources */ = {isa = PBXBuildFile; fileRef = FD256C5A2183B90B00EC9588 /* DatePickerSelectionManager.swift */; };
		5314E07625F00F160099271A /* DateTimePickerController.swift in Sources */ = {isa = PBXBuildFile; fileRef = FD5ADBF32190CDC80005A9AF /* DateTimePickerController.swift */; };
		5314E07B25F00F1A0099271A /* DateTimePickerViewDataSource.swift in Sources */ = {isa = PBXBuildFile; fileRef = FD9758072191118E00B67319 /* DateTimePickerViewDataSource.swift */; };
		5314E07C25F00F1A0099271A /* DateTimePickerViewLayout.swift in Sources */ = {isa = PBXBuildFile; fileRef = FD77752C219E62E100033D58 /* DateTimePickerViewLayout.swift */; };
		5314E07D25F00F1A0099271A /* DateTimePickerViewComponentTableView.swift in Sources */ = {isa = PBXBuildFile; fileRef = FD9758082191118E00B67319 /* DateTimePickerViewComponentTableView.swift */; };
		5314E07E25F00F1A0099271A /* DateTimePickerView.swift in Sources */ = {isa = PBXBuildFile; fileRef = FD9758062191118D00B67319 /* DateTimePickerView.swift */; };
		5314E07F25F00F1A0099271A /* DateTimePickerViewComponentCell.swift in Sources */ = {isa = PBXBuildFile; fileRef = FD97580A2191118E00B67319 /* DateTimePickerViewComponentCell.swift */; };
		5314E08025F00F1A0099271A /* DateTimePickerViewComponent.swift in Sources */ = {isa = PBXBuildFile; fileRef = FD9758092191118E00B67319 /* DateTimePickerViewComponent.swift */; };
		5314E08925F00F2D0099271A /* CommandBarButtonGroupView.swift in Sources */ = {isa = PBXBuildFile; fileRef = FC414E242588798000069E73 /* CommandBarButtonGroupView.swift */; };
		5314E08A25F00F2D0099271A /* CommandBar.swift in Sources */ = {isa = PBXBuildFile; fileRef = FC414E1E258876FB00069E73 /* CommandBar.swift */; };
		5314E08B25F00F2D0099271A /* CommandBarItem.swift in Sources */ = {isa = PBXBuildFile; fileRef = FC414E4E2588B65C00069E73 /* CommandBarItem.swift */; };
		5314E08C25F00F2D0099271A /* CommandBarButton.swift in Sources */ = {isa = PBXBuildFile; fileRef = FC414E2A25887A4B00069E73 /* CommandBarButton.swift */; };
		5314E09525F00FA30099271A /* DimmingView.swift in Sources */ = {isa = PBXBuildFile; fileRef = A5B87B03211E22B70038C37C /* DimmingView.swift */; };
		5314E09E25F00FE20099271A /* DotView.swift in Sources */ = {isa = PBXBuildFile; fileRef = FDD454ED21405B390006E84E /* DotView.swift */; };
		5314E0A725F010070099271A /* DrawerController.swift in Sources */ = {isa = PBXBuildFile; fileRef = A5B87AF3211E16360038C37C /* DrawerController.swift */; };
		5314E0A825F010070099271A /* DrawerPresentationController.swift in Sources */ = {isa = PBXBuildFile; fileRef = A5B87AF5211E16360038C37C /* DrawerPresentationController.swift */; };
		5314E0A925F010070099271A /* DrawerTransitionAnimator.swift in Sources */ = {isa = PBXBuildFile; fileRef = A5B87AF4211E16360038C37C /* DrawerTransitionAnimator.swift */; };
		5314E0AA25F010070099271A /* DrawerShadowView.swift in Sources */ = {isa = PBXBuildFile; fileRef = A5237ACC21ED6CA70040BF27 /* DrawerShadowView.swift */; };
		5314E0B325F010400099271A /* EasyTapButton.swift in Sources */ = {isa = PBXBuildFile; fileRef = FD5BBE42214C73CE008964B4 /* EasyTapButton.swift */; };
		5314E0CF25F011F10099271A /* Label.swift in Sources */ = {isa = PBXBuildFile; fileRef = A589F853211BA03200471C23 /* Label.swift */; };
		5314E0E425F012C00099271A /* NavigationController.swift in Sources */ = {isa = PBXBuildFile; fileRef = FD41C87F22DD13230086F899 /* NavigationController.swift */; };
		5314E0E525F012C00099271A /* NavigationBar.swift in Sources */ = {isa = PBXBuildFile; fileRef = FD41C87B22DD13230086F899 /* NavigationBar.swift */; };
		5314E0E625F012C00099271A /* UIViewController+Navigation.swift in Sources */ = {isa = PBXBuildFile; fileRef = FD9DA7B4232C33A80013E41B /* UIViewController+Navigation.swift */; };
		5314E0E725F012C00099271A /* UINavigationItem+Navigation.swift in Sources */ = {isa = PBXBuildFile; fileRef = FD41C8BD22DD47120086F899 /* UINavigationItem+Navigation.swift */; };
		5314E0EC25F012C40099271A /* NavigationAnimator.swift in Sources */ = {isa = PBXBuildFile; fileRef = FD41C88022DD13230086F899 /* NavigationAnimator.swift */; };
		5314E0ED25F012C40099271A /* ContentScrollViewTraits.swift in Sources */ = {isa = PBXBuildFile; fileRef = FD41C86E22DD13230086F899 /* ContentScrollViewTraits.swift */; };
		5314E0F225F012C80099271A /* ShyHeaderView.swift in Sources */ = {isa = PBXBuildFile; fileRef = FD41C87122DD13230086F899 /* ShyHeaderView.swift */; };
		5314E0F325F012C80099271A /* ShyHeaderController.swift in Sources */ = {isa = PBXBuildFile; fileRef = FD41C87022DD13230086F899 /* ShyHeaderController.swift */; };
		5314E0F825F012CB0099271A /* LargeTitleView.swift in Sources */ = {isa = PBXBuildFile; fileRef = FD41C87A22DD13230086F899 /* LargeTitleView.swift */; };
		5314E10A25F014600099271A /* Obscurable.swift in Sources */ = {isa = PBXBuildFile; fileRef = 53BCB0CD253A4E8C00620960 /* Obscurable.swift */; };
		5314E11625F015EA0099271A /* PersonaBadgeViewDataSource.swift in Sources */ = {isa = PBXBuildFile; fileRef = B4BA27872319DC0D0001563C /* PersonaBadgeViewDataSource.swift */; };
		5314E11725F015EA0099271A /* PersonaCell.swift in Sources */ = {isa = PBXBuildFile; fileRef = B46D3F922151D95F0029772C /* PersonaCell.swift */; };
		5314E11825F015EA0099271A /* PeoplePicker.swift in Sources */ = {isa = PBXBuildFile; fileRef = B47B58B722F8E5840078DE38 /* PeoplePicker.swift */; };
		5314E11B25F015EA0099271A /* PersonaListView.swift in Sources */ = {isa = PBXBuildFile; fileRef = B46D3F9C215985AC0029772C /* PersonaListView.swift */; };
		5314E12925F016230099271A /* PillButtonStyle.swift in Sources */ = {isa = PBXBuildFile; fileRef = 86AF4F7425AFC746005D4253 /* PillButtonStyle.swift */; };
		5314E12A25F016230099271A /* PillButton.swift in Sources */ = {isa = PBXBuildFile; fileRef = 497DC2D824185885008D86F8 /* PillButton.swift */; };
		5314E12B25F016230099271A /* PillButtonBar.swift in Sources */ = {isa = PBXBuildFile; fileRef = 497DC2D724185885008D86F8 /* PillButtonBar.swift */; };
		5314E13425F016370099271A /* PopupMenuItem.swift in Sources */ = {isa = PBXBuildFile; fileRef = A5961F9E218A256B00E2A506 /* PopupMenuItem.swift */; };
		5314E13525F016370099271A /* PopupMenuItemCell.swift in Sources */ = {isa = PBXBuildFile; fileRef = A5961FA2218A25D100E2A506 /* PopupMenuItemCell.swift */; };
		5314E13625F016370099271A /* PopupMenuSectionHeaderView.swift in Sources */ = {isa = PBXBuildFile; fileRef = A5961FA4218A260500E2A506 /* PopupMenuSectionHeaderView.swift */; };
		5314E13725F016370099271A /* PopupMenuProtocols.swift in Sources */ = {isa = PBXBuildFile; fileRef = 0BCEFADD2485FEC00088CEE5 /* PopupMenuProtocols.swift */; };
		5314E13825F016370099271A /* PopupMenuSection.swift in Sources */ = {isa = PBXBuildFile; fileRef = A5961FA0218A25C400E2A506 /* PopupMenuSection.swift */; };
		5314E13925F016370099271A /* PopupMenuController.swift in Sources */ = {isa = PBXBuildFile; fileRef = A5961F9C218A254D00E2A506 /* PopupMenuController.swift */; };
		5314E14225F016860099271A /* CardPresenterNavigationController.swift in Sources */ = {isa = PBXBuildFile; fileRef = FD0D29D52151A3D700E8655E /* CardPresenterNavigationController.swift */; };
		5314E14325F016860099271A /* CardTransitionAnimator.swift in Sources */ = {isa = PBXBuildFile; fileRef = FDA1AF90214871B5001AE720 /* CardTransitionAnimator.swift */; };
		5314E14425F016860099271A /* PageCardPresenterController.swift in Sources */ = {isa = PBXBuildFile; fileRef = FD4F2A1A2148937100C437D6 /* PageCardPresenterController.swift */; };
		5314E14525F016860099271A /* CardPresentationController.swift in Sources */ = {isa = PBXBuildFile; fileRef = FDA1AF9221487225001AE720 /* CardPresentationController.swift */; };
		5314E14E25F016CD0099271A /* ResizingHandleView.swift in Sources */ = {isa = PBXBuildFile; fileRef = A5237ACA21DED7030040BF27 /* ResizingHandleView.swift */; };
		5314E16925F017940099271A /* SegmentedControl.swift in Sources */ = {isa = PBXBuildFile; fileRef = ECEBA8FB25EDF3380048EE24 /* SegmentedControl.swift */; };
		5314E17225F0191C0099271A /* Separator.swift in Sources */ = {isa = PBXBuildFile; fileRef = A5DCA76321224026005F4CB7 /* Separator.swift */; };
		5314E18D25F0195C0099271A /* ShimmerView.swift in Sources */ = {isa = PBXBuildFile; fileRef = C0EAAEAC2347E1DF00C7244E /* ShimmerView.swift */; };
		5314E18E25F0195C0099271A /* ShimmerLinesView.swift in Sources */ = {isa = PBXBuildFile; fileRef = C0A0D76B233AEF6C00F432FD /* ShimmerLinesView.swift */; };
		5314E19525F019650099271A /* TabBarItemView.swift in Sources */ = {isa = PBXBuildFile; fileRef = 1168630222E131CF0088B302 /* TabBarItemView.swift */; };
		5314E19625F019650099271A /* TabBarView.swift in Sources */ = {isa = PBXBuildFile; fileRef = 1168630322E131CF0088B302 /* TabBarView.swift */; };
		5314E19725F019650099271A /* TabBarItem.swift in Sources */ = {isa = PBXBuildFile; fileRef = 118D9847230BBA2300BC0B72 /* TabBarItem.swift */; };
		5314E19825F019650099271A /* SideTabBar.swift in Sources */ = {isa = PBXBuildFile; fileRef = 7D0931C224AAAC8C0072458A /* SideTabBar.swift */; };
		5314E1A125F01A7C0099271A /* TableViewCellFileAccessoryView.swift in Sources */ = {isa = PBXBuildFile; fileRef = 7DC2FB2724C0ED1100367A55 /* TableViewCellFileAccessoryView.swift */; };
		5314E1A225F01A7C0099271A /* ActivityIndicatorCell.swift in Sources */ = {isa = PBXBuildFile; fileRef = B4E782C221793AB200A7DFCE /* ActivityIndicatorCell.swift */; };
		5314E1A325F01A7C0099271A /* TableViewHeaderFooterView.swift in Sources */ = {isa = PBXBuildFile; fileRef = B4EF66502294A664007FEAB0 /* TableViewHeaderFooterView.swift */; };
		5314E1A425F01A7C0099271A /* CenteredLabelCell.swift in Sources */ = {isa = PBXBuildFile; fileRef = B4E782C62179509A00A7DFCE /* CenteredLabelCell.swift */; };
        2A9745DE281733D700E1A1FD /* TableViewTokens.swift in Sources */ = {isa = PBXBuildFile; fileRef = 2A9745DD281733D700E1A1FD /* TableViewTokens.swift */; };
		5314E1A525F01A7C0099271A /* TableViewCell.swift in Sources */ = {isa = PBXBuildFile; fileRef = B498141321E424920077B48D /* TableViewCell.swift */; };
		5314E1A625F01A7C0099271A /* BooleanCell.swift in Sources */ = {isa = PBXBuildFile; fileRef = B441478C228CDA130040E88E /* BooleanCell.swift */; };
		5314E1A725F01A7C0099271A /* ActionsCell.swift in Sources */ = {isa = PBXBuildFile; fileRef = B4E782C02176AD5E00A7DFCE /* ActionsCell.swift */; };
		5314E1B025F01A980099271A /* Tooltip.swift in Sources */ = {isa = PBXBuildFile; fileRef = FD7DF05B21FA7F5000857267 /* Tooltip.swift */; };
		5314E1B125F01A980099271A /* TooltipView.swift in Sources */ = {isa = PBXBuildFile; fileRef = FD7DF05D21FA7FC100857267 /* TooltipView.swift */; };
		5314E1B225F01A980099271A /* TooltipPositionController.swift in Sources */ = {isa = PBXBuildFile; fileRef = FD7DF05F21FA83C900857267 /* TooltipPositionController.swift */; };
		5314E1BB25F01B070099271A /* TouchForwardingView.swift in Sources */ = {isa = PBXBuildFile; fileRef = B483323621DEB5A00022B4CC /* TouchForwardingView.swift */; };
		5314E1C425F01B4E0099271A /* TwoLineTitleView.swift in Sources */ = {isa = PBXBuildFile; fileRef = FD5BBE40214C6AF3008964B4 /* TwoLineTitleView.swift */; };
		5314E1CD25F01B730099271A /* AnimationSynchronizer.swift in Sources */ = {isa = PBXBuildFile; fileRef = C0938E43235E8ED500256251 /* AnimationSynchronizer.swift */; };
		5314E1D625F01E4A0099271A /* SearchBar.swift in Sources */ = {isa = PBXBuildFile; fileRef = FD41C87E22DD13230086F899 /* SearchBar.swift */; };
		5314E21E25F022120099271A /* UIView+Extensions.swift in Sources */ = {isa = PBXBuildFile; fileRef = A5B87B05211E23650038C37C /* UIView+Extensions.swift */; };
		5314E22725F022310099271A /* UITableViewCell+Extension.swift in Sources */ = {isa = PBXBuildFile; fileRef = B444D6B02181403C0002B4D4 /* UITableViewCell+Extension.swift */; };
		5314E23025F022C80099271A /* UIScrollView+Extensions.swift in Sources */ = {isa = PBXBuildFile; fileRef = FD41C8B122DD3BB70086F899 /* UIScrollView+Extensions.swift */; };
		5314E24B25F0232F0099271A /* UIScreen+Extension.swift in Sources */ = {isa = PBXBuildFile; fileRef = A5B87B01211E20B50038C37C /* UIScreen+Extension.swift */; };
		5314E25425F023650099271A /* UIImage+Extensions.swift in Sources */ = {isa = PBXBuildFile; fileRef = A5961FA6218A2E4500E2A506 /* UIImage+Extensions.swift */; };
		5314E25D25F0238E0099271A /* UIFont+Extension.swift in Sources */ = {isa = PBXBuildFile; fileRef = A5B87AF0211BD4380038C37C /* UIFont+Extension.swift */; };
		5314E26625F023B20099271A /* UIColor+Extensions.swift in Sources */ = {isa = PBXBuildFile; fileRef = A56CE7B522E68A7800AA77EE /* UIColor+Extensions.swift */; };
		5314E28125F0240D0099271A /* DateComponents+Extensions.swift in Sources */ = {isa = PBXBuildFile; fileRef = FD9A5C862179464F00D224D9 /* DateComponents+Extensions.swift */; };
		5314E28E25F024590099271A /* Date+Extensions.swift in Sources */ = {isa = PBXBuildFile; fileRef = FD5BBE3A214B2F44008964B4 /* Date+Extensions.swift */; };
		5314E29725F024760099271A /* String+Extension.swift in Sources */ = {isa = PBXBuildFile; fileRef = A559BB7D212B6D100055E107 /* String+Extension.swift */; };
		5314E2A025F024860099271A /* NSLayoutConstraint+Extensions.swift in Sources */ = {isa = PBXBuildFile; fileRef = FD41C8B422DD3EA20086F899 /* NSLayoutConstraint+Extensions.swift */; };
		5314E2B225F024B60099271A /* Calendar+Extensions.swift in Sources */ = {isa = PBXBuildFile; fileRef = FD7254E82147059D002F4069 /* Calendar+Extensions.swift */; };
		5314E2BB25F024C60099271A /* CALayer+Extensions.swift in Sources */ = {isa = PBXBuildFile; fileRef = A54D97D9217A5FC10072681A /* CALayer+Extensions.swift */; };
		5314E2DA25F025370099271A /* Fonts.swift in Sources */ = {isa = PBXBuildFile; fileRef = A5CEC16E20D98F340016922A /* Fonts.swift */; };
		5314E2E325F025500099271A /* FluentUIFramework.swift in Sources */ = {isa = PBXBuildFile; fileRef = A559BB82212B7D870055E107 /* FluentUIFramework.swift */; };
		5314E2EC25F025710099271A /* DayOfMonth.swift in Sources */ = {isa = PBXBuildFile; fileRef = FD777528219E3F6C00033D58 /* DayOfMonth.swift */; };
		5314E2F525F025C60099271A /* CalendarConfiguration.swift in Sources */ = {isa = PBXBuildFile; fileRef = FDF41ED82141A02200EC527C /* CalendarConfiguration.swift */; };
		5314E30225F0260E0099271A /* AccessibilityContainerView.swift in Sources */ = {isa = PBXBuildFile; fileRef = FD77752A219E455A00033D58 /* AccessibilityContainerView.swift */; };
		5314E30325F0260E0099271A /* AccessibleViewDelegate.swift in Sources */ = {isa = PBXBuildFile; fileRef = FD599D052134A682008845EE /* AccessibleViewDelegate.swift */; };
		53229A0027FE108400C016A2 /* MSFHeadsUpDisplay.swift in Sources */ = {isa = PBXBuildFile; fileRef = 532299FF27FE108400C016A2 /* MSFHeadsUpDisplay.swift */; };
		5328D97126FBA3D700F3723B /* IndeterminateProgressBarTokens.swift in Sources */ = {isa = PBXBuildFile; fileRef = 5328D96C26FBA3D600F3723B /* IndeterminateProgressBarTokens.swift */; };
		5328D97326FBA3D700F3723B /* IndeterminateProgressBarModifiers.swift in Sources */ = {isa = PBXBuildFile; fileRef = 5328D96D26FBA3D600F3723B /* IndeterminateProgressBarModifiers.swift */; };
		5328D97726FBA3D700F3723B /* IndeterminateProgressBar.swift in Sources */ = {isa = PBXBuildFile; fileRef = 5328D96F26FBA3D700F3723B /* IndeterminateProgressBar.swift */; };
		532FE3D426EA6D74007539C0 /* ActivityIndicatorTokens.swift in Sources */ = {isa = PBXBuildFile; fileRef = 532FE3CE26EA6D73007539C0 /* ActivityIndicatorTokens.swift */; };
		532FE3D626EA6D74007539C0 /* ActivityIndicatorModifiers.swift in Sources */ = {isa = PBXBuildFile; fileRef = 532FE3CF26EA6D73007539C0 /* ActivityIndicatorModifiers.swift */; };
		532FE3D826EA6D74007539C0 /* ActivityIndicator.swift in Sources */ = {isa = PBXBuildFile; fileRef = 532FE3D026EA6D74007539C0 /* ActivityIndicator.swift */; };
		5336B17627F77EB800B01E0D /* HUDModifiers.swift in Sources */ = {isa = PBXBuildFile; fileRef = 5336B17027F77EB700B01E0D /* HUDModifiers.swift */; };
		5336B17827F77EB800B01E0D /* HUD.swift in Sources */ = {isa = PBXBuildFile; fileRef = 5336B17227F77EB700B01E0D /* HUD.swift */; };
		5336B17927F77EB800B01E0D /* HeadsUpDisplay.swift in Sources */ = {isa = PBXBuildFile; fileRef = 5336B17327F77EB700B01E0D /* HeadsUpDisplay.swift */; };
		5336B18027FB6D9B00B01E0D /* HUDTokens.swift in Sources */ = {isa = PBXBuildFile; fileRef = 5336B17F27FB6D9B00B01E0D /* HUDTokens.swift */; };
		535559E42711411E0094A871 /* FluentUIHostingController.swift in Sources */ = {isa = PBXBuildFile; fileRef = 535559E22711411E0094A871 /* FluentUIHostingController.swift */; };
		5373D5652694D65C0032A3B4 /* AvatarTokens.swift in Sources */ = {isa = PBXBuildFile; fileRef = 5373D5602694D65C0032A3B4 /* AvatarTokens.swift */; };
		5373D5672694D65C0032A3B4 /* Avatar.swift in Sources */ = {isa = PBXBuildFile; fileRef = 5373D5612694D65C0032A3B4 /* Avatar.swift */; };
		5373D56B2694D65C0032A3B4 /* MSFAvatarPresence.swift in Sources */ = {isa = PBXBuildFile; fileRef = 5373D5632694D65C0032A3B4 /* MSFAvatarPresence.swift */; };
		5373D5732694D66F0032A3B4 /* UIKit+SwiftUI_interoperability.swift in Sources */ = {isa = PBXBuildFile; fileRef = 5373D56D2694D66F0032A3B4 /* UIKit+SwiftUI_interoperability.swift */; };
		5373D5772694D66F0032A3B4 /* SwiftUI+ViewModifiers.swift in Sources */ = {isa = PBXBuildFile; fileRef = 5373D56F2694D66F0032A3B4 /* SwiftUI+ViewModifiers.swift */; };
		539D280B2822E90F00640018 /* DividerModifiers.swift in Sources */ = {isa = PBXBuildFile; fileRef = ECA92183279A177D00B66117 /* DividerModifiers.swift */; };
		53E2EE0527860D010086D30D /* MSFActivityIndicator.swift in Sources */ = {isa = PBXBuildFile; fileRef = 53E2EE0427860D010086D30D /* MSFActivityIndicator.swift */; };
		53E2EE07278799B30086D30D /* MSFIndeterminateProgressBar.swift in Sources */ = {isa = PBXBuildFile; fileRef = 53E2EE06278799B30086D30D /* MSFIndeterminateProgressBar.swift */; };
		6EB4B25F270ED6B30005B808 /* BadgeLabel.swift in Sources */ = {isa = PBXBuildFile; fileRef = 6EB4B25D270ED6450005B808 /* BadgeLabel.swift */; };
		6ED5E55126D3D39400D8BE81 /* BadgeLabelButton.swift in Sources */ = {isa = PBXBuildFile; fileRef = 6ED4C11C2696AE4000C30BD6 /* BadgeLabelButton.swift */; };
		6ED5E55226D3D39400D8BE81 /* UIBarButtonItem+BadgeValue.swift in Sources */ = {isa = PBXBuildFile; fileRef = 6ED4C11A2695A6E800C30BD6 /* UIBarButtonItem+BadgeValue.swift */; };
		8035CAB62633A4DB007B3FD1 /* BottomCommandingController.swift in Sources */ = {isa = PBXBuildFile; fileRef = 8035CAAA2633A442007B3FD1 /* BottomCommandingController.swift */; };
		8035CAD026377C17007B3FD1 /* CommandingItem.swift in Sources */ = {isa = PBXBuildFile; fileRef = 8035CACA26377C14007B3FD1 /* CommandingItem.swift */; };
		8035CADE2638E435007B3FD1 /* CommandingSection.swift in Sources */ = {isa = PBXBuildFile; fileRef = 8035CADC2638E435007B3FD1 /* CommandingSection.swift */; };
		80AECC21263339E3005AF2F3 /* BottomSheetController.swift in Sources */ = {isa = PBXBuildFile; fileRef = 80AECBD82629F18E005AF2F3 /* BottomSheetController.swift */; };
		80AECC22263339E5005AF2F3 /* BottomSheetPassthroughView.swift in Sources */ = {isa = PBXBuildFile; fileRef = 80AECBF1262FC34E005AF2F3 /* BottomSheetPassthroughView.swift */; };
		8FA3CB5B246B19EA0049E431 /* ColorTests.swift in Sources */ = {isa = PBXBuildFile; fileRef = 8FA3CB5A246B19EA0049E431 /* ColorTests.swift */; };
		8FD01188228A82A600D25925 /* Colors.swift in Sources */ = {isa = PBXBuildFile; fileRef = A5CEC16C20D98EE70016922A /* Colors.swift */; };
		92088EF92666DB2C003F571A /* PersonaButton.swift in Sources */ = {isa = PBXBuildFile; fileRef = 92088EF72666DB2C003F571A /* PersonaButton.swift */; };
		920945492703DDA000B38E1A /* CardNudgeTokens.swift in Sources */ = {isa = PBXBuildFile; fileRef = 920945472703DDA000B38E1A /* CardNudgeTokens.swift */; };
		922A34DF27BB87990062721F /* ConfigurableTokenizedControl.swift in Sources */ = {isa = PBXBuildFile; fileRef = 922A34DE27BB87990062721F /* ConfigurableTokenizedControl.swift */; };
		923DB9D4274CB65700D8E58A /* TokenizedControl.swift in Sources */ = {isa = PBXBuildFile; fileRef = 923DB9D2274CB65700D8E58A /* TokenizedControl.swift */; };
		923DB9D5274CB65700D8E58A /* FluentTheme.swift in Sources */ = {isa = PBXBuildFile; fileRef = 923DB9D3274CB65700D8E58A /* FluentTheme.swift */; };
		923DB9D7274CB66D00D8E58A /* ControlHostingView.swift in Sources */ = {isa = PBXBuildFile; fileRef = 923DB9D6274CB66D00D8E58A /* ControlHostingView.swift */; };
		923DF2E72712B6AB00637646 /* libFluentUI.a in Frameworks */ = {isa = PBXBuildFile; fileRef = 8FD01166228A820600D25925 /* libFluentUI.a */; };
		923DF2E82712B6C400637646 /* FluentUIResources-ios.bundle in Resources */ = {isa = PBXBuildFile; fileRef = A5DA88FC226FAA01000A8EA8 /* FluentUIResources-ios.bundle */; };
		924268A2277AD9F700C5A452 /* FontTests.swift in Sources */ = {isa = PBXBuildFile; fileRef = 924268A1277AD9F700C5A452 /* FontTests.swift */; };
		925728F7276D6AF800EE1019 /* ShadowInfo.swift in Sources */ = {isa = PBXBuildFile; fileRef = 925728F6276D6AF800EE1019 /* ShadowInfo.swift */; };
		925728F9276D6B5800EE1019 /* FontInfo.swift in Sources */ = {isa = PBXBuildFile; fileRef = 925728F8276D6B5800EE1019 /* FontInfo.swift */; };
		925D461D26FD133600179583 /* GlobalTokens.swift in Sources */ = {isa = PBXBuildFile; fileRef = 925D461B26FD133600179583 /* GlobalTokens.swift */; };
		925D462026FD18B200179583 /* AliasTokens.swift in Sources */ = {isa = PBXBuildFile; fileRef = 925D461E26FD18B200179583 /* AliasTokens.swift */; };
		9275105626815A7100F12730 /* MSFPersonaButtonCarousel.swift in Sources */ = {isa = PBXBuildFile; fileRef = 9275105426815A7100F12730 /* MSFPersonaButtonCarousel.swift */; };
		927EB2BD278627440069753D /* PersonaButtonModifiers.swift in Sources */ = {isa = PBXBuildFile; fileRef = 927EB2BC278627440069753D /* PersonaButtonModifiers.swift */; };
		9298798B2669A875002B1EB4 /* PersonaButtonTokens.swift in Sources */ = {isa = PBXBuildFile; fileRef = 927E34C62668350800998031 /* PersonaButtonTokens.swift */; };
		929DD257266ED3AC00E8175E /* PersonaButtonCarouselTokens.swift in Sources */ = {isa = PBXBuildFile; fileRef = 929DD255266ED3AC00E8175E /* PersonaButtonCarouselTokens.swift */; };
		929DD25A266ED3B600E8175E /* PersonaButtonCarousel.swift in Sources */ = {isa = PBXBuildFile; fileRef = 929DD258266ED3B600E8175E /* PersonaButtonCarousel.swift */; };
		92A1E4F526A791590007ED60 /* MSFCardNudge.swift in Sources */ = {isa = PBXBuildFile; fileRef = 92A1E4F326A791590007ED60 /* MSFCardNudge.swift */; };
		92B7E6A326864AE900EFC15E /* MSFPersonaButton.swift in Sources */ = {isa = PBXBuildFile; fileRef = 92B7E6A12684262900EFC15E /* MSFPersonaButton.swift */; };
		92D49054278FF4E50085C018 /* PersonaButtonCarouselModifiers.swift in Sources */ = {isa = PBXBuildFile; fileRef = 92D49053278FF4E50085C018 /* PersonaButtonCarouselModifiers.swift */; };
		92D5598226A0FD2800328FD3 /* CardNudge.swift in Sources */ = {isa = PBXBuildFile; fileRef = 92D5598026A0FD2800328FD3 /* CardNudge.swift */; };
		92DEE2252723D34400E31ED0 /* ControlTokens.swift in Sources */ = {isa = PBXBuildFile; fileRef = 92DEE2232723D34400E31ED0 /* ControlTokens.swift */; };
		92E7AD5026FE51FF00AE7FF8 /* DynamicColor.swift in Sources */ = {isa = PBXBuildFile; fileRef = 92E7AD4E26FE51FF00AE7FF8 /* DynamicColor.swift */; };
		92EE82AE27025A94009D52B5 /* TokenSet.swift in Sources */ = {isa = PBXBuildFile; fileRef = 92EE82AC27025A94009D52B5 /* TokenSet.swift */; };
		92F8054E272B2DF3000EAFDB /* CardNudgeModifiers.swift in Sources */ = {isa = PBXBuildFile; fileRef = 92079C8E26B66E5100D688DA /* CardNudgeModifiers.swift */; };
		94A7EC1A2836DCB200BFFBAE /* CommandBarCommandGroupsView.swift in Sources */ = {isa = PBXBuildFile; fileRef = 94A7EC192836DCB100BFFBAE /* CommandBarCommandGroupsView.swift */; };
		A257F82A251D98DD002CAA6E /* FluentUI-apple.xcassets in Resources */ = {isa = PBXBuildFile; fileRef = A257F829251D98DD002CAA6E /* FluentUI-apple.xcassets */; };
		A257F82C251D98F3002CAA6E /* FluentUI-ios.xcassets in Resources */ = {isa = PBXBuildFile; fileRef = A257F82B251D98F3002CAA6E /* FluentUI-ios.xcassets */; };
		A542A9D7226FC01100204A52 /* Localizable.strings in Resources */ = {isa = PBXBuildFile; fileRef = A559BB81212B6FA40055E107 /* Localizable.strings */; };
		A542A9D8226FC01700204A52 /* Localizable.stringsdict in Resources */ = {isa = PBXBuildFile; fileRef = A5DF1EAD2213B26900CC741A /* Localizable.stringsdict */; };
		A5CEC16020D980B30016922A /* FluentUITests.swift in Sources */ = {isa = PBXBuildFile; fileRef = A5CEC15F20D980B30016922A /* FluentUITests.swift */; };
		C708B05F260A8778007190FA /* SegmentPillButton.swift in Sources */ = {isa = PBXBuildFile; fileRef = C708B055260A86FA007190FA /* SegmentPillButton.swift */; };
		C708B064260A87F7007190FA /* SegmentItem.swift in Sources */ = {isa = PBXBuildFile; fileRef = C708B04B260A8696007190FA /* SegmentItem.swift */; };
		C77A04B825F03DD1001B3EB6 /* String+Date.swift in Sources */ = {isa = PBXBuildFile; fileRef = C77A04B625F03DD1001B3EB6 /* String+Date.swift */; };
		C77A04EE25F046EB001B3EB6 /* Date+CellFileAccessoryView.swift in Sources */ = {isa = PBXBuildFile; fileRef = C77A04EC25F046EB001B3EB6 /* Date+CellFileAccessoryView.swift */; };
		D64D8E10283BFAEC00D8D7D1 /* TabBarItemTokens.swift in Sources */ = {isa = PBXBuildFile; fileRef = D64D8E0F283BFAEC00D8D7D1 /* TabBarItemTokens.swift */; };
		D64D8E12283D798D00D8D7D1 /* SideTabBarTokens.swift in Sources */ = {isa = PBXBuildFile; fileRef = D64D8E11283D798D00D8D7D1 /* SideTabBarTokens.swift */; };
		D6A0124A2810764B00C90535 /* TabBarTokens.swift in Sources */ = {isa = PBXBuildFile; fileRef = D6A012492810764B00C90535 /* TabBarTokens.swift */; };
		D6F4098927470E7F001B80D4 /* PillButtonTokens.swift in Sources */ = {isa = PBXBuildFile; fileRef = D6F4098827470E7F001B80D4 /* PillButtonTokens.swift */; };
		D6F4098F274F1A1C001B80D4 /* PillButtonBarTokens.swift in Sources */ = {isa = PBXBuildFile; fileRef = D6F4098E274F1A1C001B80D4 /* PillButtonBarTokens.swift */; };
		EC02A5F327472EF400E81B3E /* DividerTokens.swift in Sources */ = {isa = PBXBuildFile; fileRef = EC02A5F227472EF400E81B3E /* DividerTokens.swift */; };
		EC02A5F5274DD19600E81B3E /* MSFDivider.swift in Sources */ = {isa = PBXBuildFile; fileRef = EC02A5F4274DD19500E81B3E /* MSFDivider.swift */; };
		EC27B8662807A63C00A40B9A /* ResizingHandleTokens.swift in Sources */ = {isa = PBXBuildFile; fileRef = EC27B8652807A63C00A40B9A /* ResizingHandleTokens.swift */; };
		EC5982D827BF348700FD048D /* MSFAvatar.swift in Sources */ = {isa = PBXBuildFile; fileRef = EC5982D727BF348700FD048D /* MSFAvatar.swift */; };
		EC5982DA27C703EE00FD048D /* CircleCutout.swift in Sources */ = {isa = PBXBuildFile; fileRef = EC5982D927C703ED00FD048D /* CircleCutout.swift */; };
		EC5982DC27CEC02100FD048D /* DrawerTokens.swift in Sources */ = {isa = PBXBuildFile; fileRef = EC5982DB27CEC02100FD048D /* DrawerTokens.swift */; };
		EC5982DE27D2EA6100FD048D /* SegmentedControlTokens.swift in Sources */ = {isa = PBXBuildFile; fileRef = EC5982DD27D2EA6100FD048D /* SegmentedControlTokens.swift */; };
		EC6A71EA273DBA520076A586 /* Divider.swift in Sources */ = {isa = PBXBuildFile; fileRef = EC6A71E9273DBA520076A586 /* Divider.swift */; };
		ECA9218627A3301C00B66117 /* MSFAvatarGroup.swift in Sources */ = {isa = PBXBuildFile; fileRef = ECA9218527A3301C00B66117 /* MSFAvatarGroup.swift */; };
		ECA9218A27A33A2D00B66117 /* AvatarGroupModifiers.swift in Sources */ = {isa = PBXBuildFile; fileRef = ECA9218927A33A2D00B66117 /* AvatarGroupModifiers.swift */; };
		ECA921C627B5D10B00B66117 /* ButtonDynamicColors.swift in Sources */ = {isa = PBXBuildFile; fileRef = ECA921C527B5D10A00B66117 /* ButtonDynamicColors.swift */; };
		FD053A352224CA33009B6378 /* DatePickerControllerTests.swift in Sources */ = {isa = PBXBuildFile; fileRef = FD053A342224CA33009B6378 /* DatePickerControllerTests.swift */; };
/* End PBXBuildFile section */

/* Begin PBXContainerItemProxy section */
		8FD011C7228A831700D25925 /* PBXContainerItemProxy */ = {
			isa = PBXContainerItemProxy;
			containerPortal = A5CEC14820D980B20016922A /* Project object */;
			proxyType = 1;
			remoteGlobalIDString = A5DA88FB226FAA01000A8EA8;
			remoteInfo = OfficeUIFabricResources;
		};
/* End PBXContainerItemProxy section */

/* Begin PBXFileReference section */
		0A3CD0B027BCA36000DBE728 /* HeaderModifiers.swift */ = {isa = PBXFileReference; lastKnownFileType = sourcecode.swift; path = HeaderModifiers.swift; sourceTree = "<group>"; };
		0A3CD0B227BDD26A00DBE728 /* MSFList.swift */ = {isa = PBXFileReference; lastKnownFileType = sourcecode.swift; path = MSFList.swift; sourceTree = "<group>"; };
		0AA874142600237A00D47421 /* PersonaView.swift */ = {isa = PBXFileReference; lastKnownFileType = sourcecode.swift; path = PersonaView.swift; sourceTree = "<group>"; };
		0AC8A8B127C72D4600D9FAF5 /* MSFPersonaView.swift */ = {isa = PBXFileReference; lastKnownFileType = sourcecode.swift; path = MSFPersonaView.swift; sourceTree = "<group>"; };
		0ACD82172620453B0035CD9F /* PersonaViewTokens.swift */ = {isa = PBXFileReference; lastKnownFileType = sourcecode.swift; path = PersonaViewTokens.swift; sourceTree = "<group>"; };
		0AD70F5926E80A5D008774EC /* CommandBarTokens.swift */ = {isa = PBXFileReference; lastKnownFileType = sourcecode.swift; path = CommandBarTokens.swift; sourceTree = "<group>"; };
		0AE866A626BA05D000E92108 /* Locale+Extensions.swift */ = {isa = PBXFileReference; lastKnownFileType = sourcecode.swift; path = "Locale+Extensions.swift"; sourceTree = "<group>"; };
		0BCEFADD2485FEC00088CEE5 /* PopupMenuProtocols.swift */ = {isa = PBXFileReference; lastKnownFileType = sourcecode.swift; path = PopupMenuProtocols.swift; sourceTree = "<group>"; };
		1168630222E131CF0088B302 /* TabBarItemView.swift */ = {isa = PBXFileReference; fileEncoding = 4; lastKnownFileType = sourcecode.swift; path = TabBarItemView.swift; sourceTree = "<group>"; };
		1168630322E131CF0088B302 /* TabBarView.swift */ = {isa = PBXFileReference; fileEncoding = 4; lastKnownFileType = sourcecode.swift; path = TabBarView.swift; sourceTree = "<group>"; };
		118D9847230BBA2300BC0B72 /* TabBarItem.swift */ = {isa = PBXFileReference; lastKnownFileType = sourcecode.swift; path = TabBarItem.swift; sourceTree = "<group>"; };
		43488C44270FAD0200124C71 /* FluentNotification.swift */ = {isa = PBXFileReference; lastKnownFileType = sourcecode.swift; path = FluentNotification.swift; sourceTree = "<group>"; };
		497DC2D724185885008D86F8 /* PillButtonBar.swift */ = {isa = PBXFileReference; fileEncoding = 4; lastKnownFileType = sourcecode.swift; path = PillButtonBar.swift; sourceTree = "<group>"; };
		497DC2D824185885008D86F8 /* PillButton.swift */ = {isa = PBXFileReference; fileEncoding = 4; lastKnownFileType = sourcecode.swift; path = PillButton.swift; sourceTree = "<group>"; };
		4B53505E27F63E3F0033B47F /* NotificationModifiers.swift */ = {isa = PBXFileReference; lastKnownFileType = sourcecode.swift; path = NotificationModifiers.swift; sourceTree = "<group>"; };
		4BBD651E2755FD9500A8B09E /* MSFNotificationView.swift */ = {isa = PBXFileReference; lastKnownFileType = sourcecode.swift; path = MSFNotificationView.swift; sourceTree = "<group>"; };
		4BF01D9927B37CF8005B32F2 /* NotificationTokens.swift */ = {isa = PBXFileReference; fileEncoding = 4; lastKnownFileType = sourcecode.swift; path = NotificationTokens.swift; sourceTree = "<group>"; };
		4BF01D9F27B3A861005B32F2 /* UIApplication+Extensions.swift */ = {isa = PBXFileReference; lastKnownFileType = sourcecode.swift; path = "UIApplication+Extensions.swift"; sourceTree = "<group>"; };
		5303259926B31B6B00611D05 /* AvatarModifiers.swift */ = {isa = PBXFileReference; fileEncoding = 4; lastKnownFileType = sourcecode.swift; path = AvatarModifiers.swift; sourceTree = "<group>"; };
		5306074F26A1E6A4002D49CF /* AvatarGroupTokens.swift */ = {isa = PBXFileReference; fileEncoding = 4; lastKnownFileType = sourcecode.swift; path = AvatarGroupTokens.swift; sourceTree = "<group>"; };
		5306075126A1E6A4002D49CF /* AvatarGroup.swift */ = {isa = PBXFileReference; fileEncoding = 4; lastKnownFileType = sourcecode.swift; path = AvatarGroup.swift; sourceTree = "<group>"; };
		53097CFF270288FB00A6E4DC /* MSFButton.swift */ = {isa = PBXFileReference; fileEncoding = 4; lastKnownFileType = sourcecode.swift; path = MSFButton.swift; sourceTree = "<group>"; };
		53097D01270288FB00A6E4DC /* Button.swift */ = {isa = PBXFileReference; fileEncoding = 4; lastKnownFileType = sourcecode.swift; path = Button.swift; sourceTree = "<group>"; };
		53097D02270288FB00A6E4DC /* ButtonModifiers.swift */ = {isa = PBXFileReference; fileEncoding = 4; lastKnownFileType = sourcecode.swift; path = ButtonModifiers.swift; sourceTree = "<group>"; };
		53097D03270288FB00A6E4DC /* ButtonTokens.swift */ = {isa = PBXFileReference; fileEncoding = 4; lastKnownFileType = sourcecode.swift; path = ButtonTokens.swift; sourceTree = "<group>"; };
		53097D0E2702890800A6E4DC /* HeaderTokens.swift */ = {isa = PBXFileReference; fileEncoding = 4; lastKnownFileType = sourcecode.swift; path = HeaderTokens.swift; sourceTree = "<group>"; };
		53097D0F2702890800A6E4DC /* List.swift */ = {isa = PBXFileReference; fileEncoding = 4; lastKnownFileType = sourcecode.swift; path = List.swift; sourceTree = "<group>"; };
		53097D112702890800A6E4DC /* ListTokens.swift */ = {isa = PBXFileReference; fileEncoding = 4; lastKnownFileType = sourcecode.swift; path = ListTokens.swift; sourceTree = "<group>"; };
		53097D132702890800A6E4DC /* ListHeader.swift */ = {isa = PBXFileReference; fileEncoding = 4; lastKnownFileType = sourcecode.swift; path = ListHeader.swift; sourceTree = "<group>"; };
		53097D152702890900A6E4DC /* ListCell.swift */ = {isa = PBXFileReference; fileEncoding = 4; lastKnownFileType = sourcecode.swift; path = ListCell.swift; sourceTree = "<group>"; };
		53097D4527028B1100A6E4DC /* ButtonLegacy.swift */ = {isa = PBXFileReference; fileEncoding = 4; lastKnownFileType = sourcecode.swift; path = ButtonLegacy.swift; sourceTree = "<group>"; };
		530D9C5027EE388200BDCBBF /* SwiftUI+ViewPresentation.swift */ = {isa = PBXFileReference; fileEncoding = 4; lastKnownFileType = sourcecode.swift; path = "SwiftUI+ViewPresentation.swift"; sourceTree = "<group>"; };
		530D9C5227EE7B2C00BDCBBF /* SwiftUI+ViewAnimation.swift */ = {isa = PBXFileReference; fileEncoding = 4; lastKnownFileType = sourcecode.swift; path = "SwiftUI+ViewAnimation.swift"; sourceTree = "<group>"; };
		532299FF27FE108400C016A2 /* MSFHeadsUpDisplay.swift */ = {isa = PBXFileReference; fileEncoding = 4; lastKnownFileType = sourcecode.swift; path = MSFHeadsUpDisplay.swift; sourceTree = "<group>"; };
		5328D96C26FBA3D600F3723B /* IndeterminateProgressBarTokens.swift */ = {isa = PBXFileReference; fileEncoding = 4; lastKnownFileType = sourcecode.swift; path = IndeterminateProgressBarTokens.swift; sourceTree = "<group>"; };
		5328D96D26FBA3D600F3723B /* IndeterminateProgressBarModifiers.swift */ = {isa = PBXFileReference; fileEncoding = 4; lastKnownFileType = sourcecode.swift; path = IndeterminateProgressBarModifiers.swift; sourceTree = "<group>"; };
		5328D96F26FBA3D700F3723B /* IndeterminateProgressBar.swift */ = {isa = PBXFileReference; fileEncoding = 4; lastKnownFileType = sourcecode.swift; path = IndeterminateProgressBar.swift; sourceTree = "<group>"; };
		532FE3CE26EA6D73007539C0 /* ActivityIndicatorTokens.swift */ = {isa = PBXFileReference; fileEncoding = 4; lastKnownFileType = sourcecode.swift; path = ActivityIndicatorTokens.swift; sourceTree = "<group>"; };
		532FE3CF26EA6D73007539C0 /* ActivityIndicatorModifiers.swift */ = {isa = PBXFileReference; fileEncoding = 4; lastKnownFileType = sourcecode.swift; path = ActivityIndicatorModifiers.swift; sourceTree = "<group>"; };
		532FE3D026EA6D74007539C0 /* ActivityIndicator.swift */ = {isa = PBXFileReference; fileEncoding = 4; lastKnownFileType = sourcecode.swift; path = ActivityIndicator.swift; sourceTree = "<group>"; };
		5336B17027F77EB700B01E0D /* HUDModifiers.swift */ = {isa = PBXFileReference; fileEncoding = 4; lastKnownFileType = sourcecode.swift; path = HUDModifiers.swift; sourceTree = "<group>"; };
		5336B17227F77EB700B01E0D /* HUD.swift */ = {isa = PBXFileReference; fileEncoding = 4; lastKnownFileType = sourcecode.swift; path = HUD.swift; sourceTree = "<group>"; };
		5336B17327F77EB700B01E0D /* HeadsUpDisplay.swift */ = {isa = PBXFileReference; fileEncoding = 4; lastKnownFileType = sourcecode.swift; path = HeadsUpDisplay.swift; sourceTree = "<group>"; };
		5336B17427F77EB700B01E0D /* HUD.resources.xcfilelist */ = {isa = PBXFileReference; fileEncoding = 4; lastKnownFileType = text.xcfilelist; path = HUD.resources.xcfilelist; sourceTree = "<group>"; };
		5336B17F27FB6D9B00B01E0D /* HUDTokens.swift */ = {isa = PBXFileReference; fileEncoding = 4; lastKnownFileType = sourcecode.swift; path = HUDTokens.swift; sourceTree = "<group>"; };
		535559E22711411E0094A871 /* FluentUIHostingController.swift */ = {isa = PBXFileReference; fileEncoding = 4; lastKnownFileType = sourcecode.swift; path = FluentUIHostingController.swift; sourceTree = "<group>"; };
		5373D5602694D65C0032A3B4 /* AvatarTokens.swift */ = {isa = PBXFileReference; fileEncoding = 4; lastKnownFileType = sourcecode.swift; path = AvatarTokens.swift; sourceTree = "<group>"; };
		5373D5612694D65C0032A3B4 /* Avatar.swift */ = {isa = PBXFileReference; fileEncoding = 4; lastKnownFileType = sourcecode.swift; path = Avatar.swift; sourceTree = "<group>"; };
		5373D5632694D65C0032A3B4 /* MSFAvatarPresence.swift */ = {isa = PBXFileReference; fileEncoding = 4; lastKnownFileType = sourcecode.swift; path = MSFAvatarPresence.swift; sourceTree = "<group>"; };
		5373D56D2694D66F0032A3B4 /* UIKit+SwiftUI_interoperability.swift */ = {isa = PBXFileReference; fileEncoding = 4; lastKnownFileType = sourcecode.swift; path = "UIKit+SwiftUI_interoperability.swift"; sourceTree = "<group>"; };
		5373D56F2694D66F0032A3B4 /* SwiftUI+ViewModifiers.swift */ = {isa = PBXFileReference; fileEncoding = 4; lastKnownFileType = sourcecode.swift; path = "SwiftUI+ViewModifiers.swift"; sourceTree = "<group>"; };
		53BCB0CD253A4E8C00620960 /* Obscurable.swift */ = {isa = PBXFileReference; fileEncoding = 4; lastKnownFileType = sourcecode.swift; path = Obscurable.swift; sourceTree = "<group>"; };
		53E2EE0427860D010086D30D /* MSFActivityIndicator.swift */ = {isa = PBXFileReference; fileEncoding = 4; lastKnownFileType = sourcecode.swift; path = MSFActivityIndicator.swift; sourceTree = "<group>"; };
		53E2EE06278799B30086D30D /* MSFIndeterminateProgressBar.swift */ = {isa = PBXFileReference; fileEncoding = 4; lastKnownFileType = sourcecode.swift; path = MSFIndeterminateProgressBar.swift; sourceTree = "<group>"; };
		53FC90C02567300A008A06FD /* FluentUI_common.xcconfig */ = {isa = PBXFileReference; lastKnownFileType = text.xcconfig; path = FluentUI_common.xcconfig; sourceTree = "<group>"; };
		53FC90F525673626008A06FD /* FluentUI_release.xcconfig */ = {isa = PBXFileReference; lastKnownFileType = text.xcconfig; path = FluentUI_release.xcconfig; sourceTree = "<group>"; };
		53FC90F625673626008A06FD /* FluentUI_debug.xcconfig */ = {isa = PBXFileReference; lastKnownFileType = text.xcconfig; path = FluentUI_debug.xcconfig; sourceTree = "<group>"; };
		53FC90F725673626008A06FD /* FluentUITests.xcconfig */ = {isa = PBXFileReference; lastKnownFileType = text.xcconfig; path = FluentUITests.xcconfig; sourceTree = "<group>"; };
		53FC90F925673627008A06FD /* FluentUILib_common.xcconfig */ = {isa = PBXFileReference; lastKnownFileType = text.xcconfig; path = FluentUILib_common.xcconfig; sourceTree = "<group>"; };
		53FC90FA25673627008A06FD /* FluentUIResources.xcconfig */ = {isa = PBXFileReference; lastKnownFileType = text.xcconfig; path = FluentUIResources.xcconfig; sourceTree = "<group>"; };
		6EB4B25D270ED6450005B808 /* BadgeLabel.swift */ = {isa = PBXFileReference; lastKnownFileType = sourcecode.swift; path = BadgeLabel.swift; sourceTree = "<group>"; };
		6ED4C11A2695A6E800C30BD6 /* UIBarButtonItem+BadgeValue.swift */ = {isa = PBXFileReference; lastKnownFileType = sourcecode.swift; path = "UIBarButtonItem+BadgeValue.swift"; sourceTree = "<group>"; };
		6ED4C11C2696AE4000C30BD6 /* BadgeLabelButton.swift */ = {isa = PBXFileReference; lastKnownFileType = sourcecode.swift; path = BadgeLabelButton.swift; sourceTree = "<group>"; };
		7D0931C224AAAC8C0072458A /* SideTabBar.swift */ = {isa = PBXFileReference; lastKnownFileType = sourcecode.swift; path = SideTabBar.swift; sourceTree = "<group>"; };
		7DC2FB2724C0ED1100367A55 /* TableViewCellFileAccessoryView.swift */ = {isa = PBXFileReference; lastKnownFileType = sourcecode.swift; path = TableViewCellFileAccessoryView.swift; sourceTree = "<group>"; };
		8035CAAA2633A442007B3FD1 /* BottomCommandingController.swift */ = {isa = PBXFileReference; fileEncoding = 4; lastKnownFileType = sourcecode.swift; path = BottomCommandingController.swift; sourceTree = "<group>"; };
		8035CACA26377C14007B3FD1 /* CommandingItem.swift */ = {isa = PBXFileReference; lastKnownFileType = sourcecode.swift; path = CommandingItem.swift; sourceTree = "<group>"; };
		8035CADC2638E435007B3FD1 /* CommandingSection.swift */ = {isa = PBXFileReference; lastKnownFileType = sourcecode.swift; path = CommandingSection.swift; sourceTree = "<group>"; };
		80AECBD82629F18E005AF2F3 /* BottomSheetController.swift */ = {isa = PBXFileReference; fileEncoding = 4; lastKnownFileType = sourcecode.swift; path = BottomSheetController.swift; sourceTree = "<group>"; };
		80AECBF1262FC34E005AF2F3 /* BottomSheetPassthroughView.swift */ = {isa = PBXFileReference; lastKnownFileType = sourcecode.swift; path = BottomSheetPassthroughView.swift; sourceTree = "<group>"; };
		86AF4F7425AFC746005D4253 /* PillButtonStyle.swift */ = {isa = PBXFileReference; lastKnownFileType = sourcecode.swift; path = PillButtonStyle.swift; sourceTree = "<group>"; };
		8FA3CB5A246B19EA0049E431 /* ColorTests.swift */ = {isa = PBXFileReference; lastKnownFileType = sourcecode.swift; path = ColorTests.swift; sourceTree = "<group>"; };
		8FD01166228A820600D25925 /* libFluentUI.a */ = {isa = PBXFileReference; explicitFileType = archive.ar; includeInIndex = 0; path = libFluentUI.a; sourceTree = BUILT_PRODUCTS_DIR; };
		92079C8E26B66E5100D688DA /* CardNudgeModifiers.swift */ = {isa = PBXFileReference; lastKnownFileType = sourcecode.swift; path = CardNudgeModifiers.swift; sourceTree = "<group>"; };
		92088EF72666DB2C003F571A /* PersonaButton.swift */ = {isa = PBXFileReference; lastKnownFileType = sourcecode.swift; path = PersonaButton.swift; sourceTree = "<group>"; };
		920945472703DDA000B38E1A /* CardNudgeTokens.swift */ = {isa = PBXFileReference; lastKnownFileType = sourcecode.swift; path = CardNudgeTokens.swift; sourceTree = "<group>"; };
		922A34DE27BB87990062721F /* ConfigurableTokenizedControl.swift */ = {isa = PBXFileReference; lastKnownFileType = sourcecode.swift; path = ConfigurableTokenizedControl.swift; sourceTree = "<group>"; };
		923DB9D2274CB65700D8E58A /* TokenizedControl.swift */ = {isa = PBXFileReference; fileEncoding = 4; lastKnownFileType = sourcecode.swift; path = TokenizedControl.swift; sourceTree = "<group>"; };
		923DB9D3274CB65700D8E58A /* FluentTheme.swift */ = {isa = PBXFileReference; fileEncoding = 4; lastKnownFileType = sourcecode.swift; path = FluentTheme.swift; sourceTree = "<group>"; };
		923DB9D6274CB66D00D8E58A /* ControlHostingView.swift */ = {isa = PBXFileReference; fileEncoding = 4; lastKnownFileType = sourcecode.swift; path = ControlHostingView.swift; sourceTree = "<group>"; };
		924268A1277AD9F700C5A452 /* FontTests.swift */ = {isa = PBXFileReference; lastKnownFileType = sourcecode.swift; path = FontTests.swift; sourceTree = "<group>"; };
		925728F6276D6AF800EE1019 /* ShadowInfo.swift */ = {isa = PBXFileReference; lastKnownFileType = sourcecode.swift; path = ShadowInfo.swift; sourceTree = "<group>"; };
		925728F8276D6B5800EE1019 /* FontInfo.swift */ = {isa = PBXFileReference; lastKnownFileType = sourcecode.swift; path = FontInfo.swift; sourceTree = "<group>"; };
		925D461B26FD133600179583 /* GlobalTokens.swift */ = {isa = PBXFileReference; lastKnownFileType = sourcecode.swift; path = GlobalTokens.swift; sourceTree = "<group>"; };
		925D461E26FD18B200179583 /* AliasTokens.swift */ = {isa = PBXFileReference; lastKnownFileType = sourcecode.swift; path = AliasTokens.swift; sourceTree = "<group>"; };
		9275105426815A7100F12730 /* MSFPersonaButtonCarousel.swift */ = {isa = PBXFileReference; lastKnownFileType = sourcecode.swift; path = MSFPersonaButtonCarousel.swift; sourceTree = "<group>"; };
		927E34C62668350800998031 /* PersonaButtonTokens.swift */ = {isa = PBXFileReference; lastKnownFileType = sourcecode.swift; path = PersonaButtonTokens.swift; sourceTree = "<group>"; };
		927EB2BC278627440069753D /* PersonaButtonModifiers.swift */ = {isa = PBXFileReference; lastKnownFileType = sourcecode.swift; path = PersonaButtonModifiers.swift; sourceTree = "<group>"; };
		929DD255266ED3AC00E8175E /* PersonaButtonCarouselTokens.swift */ = {isa = PBXFileReference; fileEncoding = 4; lastKnownFileType = sourcecode.swift; path = PersonaButtonCarouselTokens.swift; sourceTree = "<group>"; };
		929DD258266ED3B600E8175E /* PersonaButtonCarousel.swift */ = {isa = PBXFileReference; fileEncoding = 4; lastKnownFileType = sourcecode.swift; path = PersonaButtonCarousel.swift; sourceTree = "<group>"; };
		92A1E4F326A791590007ED60 /* MSFCardNudge.swift */ = {isa = PBXFileReference; lastKnownFileType = sourcecode.swift; path = MSFCardNudge.swift; sourceTree = "<group>"; };
		92B7E6A12684262900EFC15E /* MSFPersonaButton.swift */ = {isa = PBXFileReference; lastKnownFileType = sourcecode.swift; path = MSFPersonaButton.swift; sourceTree = "<group>"; };
		92D49053278FF4E50085C018 /* PersonaButtonCarouselModifiers.swift */ = {isa = PBXFileReference; lastKnownFileType = sourcecode.swift; path = PersonaButtonCarouselModifiers.swift; sourceTree = "<group>"; };
		92D5598026A0FD2800328FD3 /* CardNudge.swift */ = {isa = PBXFileReference; lastKnownFileType = sourcecode.swift; path = CardNudge.swift; sourceTree = "<group>"; };
		92DEE2232723D34400E31ED0 /* ControlTokens.swift */ = {isa = PBXFileReference; lastKnownFileType = sourcecode.swift; path = ControlTokens.swift; sourceTree = "<group>"; };
		92E7AD4E26FE51FF00AE7FF8 /* DynamicColor.swift */ = {isa = PBXFileReference; lastKnownFileType = sourcecode.swift; path = DynamicColor.swift; sourceTree = "<group>"; };
		92EE82AC27025A94009D52B5 /* TokenSet.swift */ = {isa = PBXFileReference; lastKnownFileType = sourcecode.swift; path = TokenSet.swift; sourceTree = "<group>"; };
		94A7EC192836DCB100BFFBAE /* CommandBarCommandGroupsView.swift */ = {isa = PBXFileReference; lastKnownFileType = sourcecode.swift; path = CommandBarCommandGroupsView.swift; sourceTree = "<group>"; };
		A257F829251D98DD002CAA6E /* FluentUI-apple.xcassets */ = {isa = PBXFileReference; lastKnownFileType = folder.assetcatalog; name = "FluentUI-apple.xcassets"; path = "../apple/Resources/FluentUI-apple.xcassets"; sourceTree = "<group>"; };
		A257F82B251D98F3002CAA6E /* FluentUI-ios.xcassets */ = {isa = PBXFileReference; lastKnownFileType = folder.assetcatalog; name = "FluentUI-ios.xcassets"; path = "FluentUI/Resources/FluentUI-ios.xcassets"; sourceTree = "<group>"; };
		A5237ACA21DED7030040BF27 /* ResizingHandleView.swift */ = {isa = PBXFileReference; lastKnownFileType = sourcecode.swift; path = ResizingHandleView.swift; sourceTree = "<group>"; };
		A5237ACC21ED6CA70040BF27 /* DrawerShadowView.swift */ = {isa = PBXFileReference; lastKnownFileType = sourcecode.swift; path = DrawerShadowView.swift; sourceTree = "<group>"; };
		A52648DB2316F4F9003342A0 /* BarButtonItems.swift */ = {isa = PBXFileReference; lastKnownFileType = sourcecode.swift; path = BarButtonItems.swift; sourceTree = "<group>"; };
		A54D97D9217A5FC10072681A /* CALayer+Extensions.swift */ = {isa = PBXFileReference; lastKnownFileType = sourcecode.swift; path = "CALayer+Extensions.swift"; sourceTree = "<group>"; };
		A559BB7D212B6D100055E107 /* String+Extension.swift */ = {isa = PBXFileReference; lastKnownFileType = sourcecode.swift; path = "String+Extension.swift"; sourceTree = "<group>"; };
		A559BB80212B6FA40055E107 /* en */ = {isa = PBXFileReference; lastKnownFileType = text.plist.strings; name = en; path = en.lproj/Localizable.strings; sourceTree = "<group>"; };
		A559BB82212B7D870055E107 /* FluentUIFramework.swift */ = {isa = PBXFileReference; lastKnownFileType = sourcecode.swift; path = FluentUIFramework.swift; sourceTree = "<group>"; };
		A56CE7B522E68A7800AA77EE /* UIColor+Extensions.swift */ = {isa = PBXFileReference; lastKnownFileType = sourcecode.swift; path = "UIColor+Extensions.swift"; sourceTree = "<group>"; };
		A589F853211BA03200471C23 /* Label.swift */ = {isa = PBXFileReference; lastKnownFileType = sourcecode.swift; path = Label.swift; sourceTree = "<group>"; };
		A5961F9C218A254D00E2A506 /* PopupMenuController.swift */ = {isa = PBXFileReference; lastKnownFileType = sourcecode.swift; path = PopupMenuController.swift; sourceTree = "<group>"; };
		A5961F9E218A256B00E2A506 /* PopupMenuItem.swift */ = {isa = PBXFileReference; lastKnownFileType = sourcecode.swift; path = PopupMenuItem.swift; sourceTree = "<group>"; };
		A5961FA0218A25C400E2A506 /* PopupMenuSection.swift */ = {isa = PBXFileReference; lastKnownFileType = sourcecode.swift; path = PopupMenuSection.swift; sourceTree = "<group>"; };
		A5961FA2218A25D100E2A506 /* PopupMenuItemCell.swift */ = {isa = PBXFileReference; lastKnownFileType = sourcecode.swift; path = PopupMenuItemCell.swift; sourceTree = "<group>"; };
		A5961FA4218A260500E2A506 /* PopupMenuSectionHeaderView.swift */ = {isa = PBXFileReference; lastKnownFileType = sourcecode.swift; path = PopupMenuSectionHeaderView.swift; sourceTree = "<group>"; };
		A5961FA6218A2E4500E2A506 /* UIImage+Extensions.swift */ = {isa = PBXFileReference; lastKnownFileType = sourcecode.swift; path = "UIImage+Extensions.swift"; sourceTree = "<group>"; };
		A5B87AF0211BD4380038C37C /* UIFont+Extension.swift */ = {isa = PBXFileReference; lastKnownFileType = sourcecode.swift; path = "UIFont+Extension.swift"; sourceTree = "<group>"; };
		A5B87AF3211E16360038C37C /* DrawerController.swift */ = {isa = PBXFileReference; fileEncoding = 4; lastKnownFileType = sourcecode.swift; path = DrawerController.swift; sourceTree = "<group>"; };
		A5B87AF4211E16360038C37C /* DrawerTransitionAnimator.swift */ = {isa = PBXFileReference; fileEncoding = 4; lastKnownFileType = sourcecode.swift; path = DrawerTransitionAnimator.swift; sourceTree = "<group>"; };
		A5B87AF5211E16360038C37C /* DrawerPresentationController.swift */ = {isa = PBXFileReference; fileEncoding = 4; lastKnownFileType = sourcecode.swift; path = DrawerPresentationController.swift; sourceTree = "<group>"; };
		A5B87B01211E20B50038C37C /* UIScreen+Extension.swift */ = {isa = PBXFileReference; lastKnownFileType = sourcecode.swift; path = "UIScreen+Extension.swift"; sourceTree = "<group>"; };
		A5B87B03211E22B70038C37C /* DimmingView.swift */ = {isa = PBXFileReference; lastKnownFileType = sourcecode.swift; path = DimmingView.swift; sourceTree = "<group>"; };
		A5B87B05211E23650038C37C /* UIView+Extensions.swift */ = {isa = PBXFileReference; lastKnownFileType = sourcecode.swift; path = "UIView+Extensions.swift"; sourceTree = "<group>"; };
		A5CEC15420D980B20016922A /* FluentUI.h */ = {isa = PBXFileReference; lastKnownFileType = sourcecode.c.h; path = FluentUI.h; sourceTree = "<group>"; };
		A5CEC15A20D980B30016922A /* FluentUITests.xctest */ = {isa = PBXFileReference; explicitFileType = wrapper.cfbundle; includeInIndex = 0; path = FluentUITests.xctest; sourceTree = BUILT_PRODUCTS_DIR; };
		A5CEC15F20D980B30016922A /* FluentUITests.swift */ = {isa = PBXFileReference; lastKnownFileType = sourcecode.swift; path = FluentUITests.swift; sourceTree = "<group>"; };
		A5CEC16120D980B30016922A /* Info.plist */ = {isa = PBXFileReference; lastKnownFileType = text.plist.xml; path = Info.plist; sourceTree = "<group>"; };
		A5CEC16C20D98EE70016922A /* Colors.swift */ = {isa = PBXFileReference; lastKnownFileType = sourcecode.swift; path = Colors.swift; sourceTree = "<group>"; };
		A5CEC16E20D98F340016922A /* Fonts.swift */ = {isa = PBXFileReference; lastKnownFileType = sourcecode.swift; path = Fonts.swift; sourceTree = "<group>"; };
		A5DA88FC226FAA01000A8EA8 /* FluentUIResources-ios.bundle */ = {isa = PBXFileReference; explicitFileType = wrapper.cfbundle; includeInIndex = 0; path = "FluentUIResources-ios.bundle"; sourceTree = BUILT_PRODUCTS_DIR; };
		A5DA88FE226FAA01000A8EA8 /* Info.plist */ = {isa = PBXFileReference; lastKnownFileType = text.plist.xml; path = Info.plist; sourceTree = "<group>"; };
		A5DCA76321224026005F4CB7 /* Separator.swift */ = {isa = PBXFileReference; lastKnownFileType = sourcecode.swift; path = Separator.swift; sourceTree = "<group>"; };
		A5DF1EAC2213B26900CC741A /* en */ = {isa = PBXFileReference; lastKnownFileType = text.plist.stringsdict; name = en; path = en.lproj/Localizable.stringsdict; sourceTree = "<group>"; };
		B441478C228CDA130040E88E /* BooleanCell.swift */ = {isa = PBXFileReference; lastKnownFileType = sourcecode.swift; path = BooleanCell.swift; sourceTree = "<group>"; };
		B444D6B02181403C0002B4D4 /* UITableViewCell+Extension.swift */ = {isa = PBXFileReference; lastKnownFileType = sourcecode.swift; path = "UITableViewCell+Extension.swift"; sourceTree = "<group>"; };
		B444D6B52183A9740002B4D4 /* BadgeView.swift */ = {isa = PBXFileReference; lastKnownFileType = sourcecode.swift; path = BadgeView.swift; sourceTree = "<group>"; };
		B45EB78F219E310F008646A2 /* BadgeField.swift */ = {isa = PBXFileReference; lastKnownFileType = sourcecode.swift; path = BadgeField.swift; sourceTree = "<group>"; };
		B46D3F922151D95F0029772C /* PersonaCell.swift */ = {isa = PBXFileReference; lastKnownFileType = sourcecode.swift; path = PersonaCell.swift; sourceTree = "<group>"; };
		B46D3F9C215985AC0029772C /* PersonaListView.swift */ = {isa = PBXFileReference; lastKnownFileType = sourcecode.swift; path = PersonaListView.swift; sourceTree = "<group>"; };
		B47B58B722F8E5840078DE38 /* PeoplePicker.swift */ = {isa = PBXFileReference; lastKnownFileType = sourcecode.swift; path = PeoplePicker.swift; sourceTree = "<group>"; };
		B483323621DEB5A00022B4CC /* TouchForwardingView.swift */ = {isa = PBXFileReference; lastKnownFileType = sourcecode.swift; path = TouchForwardingView.swift; sourceTree = "<group>"; };
        2A9745DD281733D700E1A1FD /* TableViewTokens.swift */ = {isa = PBXFileReference; lastKnownFileType = sourcecode.swift; path = TableViewTokens.swift; sourceTree = "<group>"; };
		B498141321E424920077B48D /* TableViewCell.swift */ = {isa = PBXFileReference; lastKnownFileType = sourcecode.swift; path = TableViewCell.swift; sourceTree = "<group>"; };
		B4A8BBCC21BF6D6900D5E3ED /* BadgeStringExtractor.swift */ = {isa = PBXFileReference; lastKnownFileType = sourcecode.swift; path = BadgeStringExtractor.swift; sourceTree = "<group>"; };
		B4BA27872319DC0D0001563C /* PersonaBadgeViewDataSource.swift */ = {isa = PBXFileReference; lastKnownFileType = sourcecode.swift; path = PersonaBadgeViewDataSource.swift; sourceTree = "<group>"; };
		B4E782C02176AD5E00A7DFCE /* ActionsCell.swift */ = {isa = PBXFileReference; lastKnownFileType = sourcecode.swift; path = ActionsCell.swift; sourceTree = "<group>"; };
		B4E782C221793AB200A7DFCE /* ActivityIndicatorCell.swift */ = {isa = PBXFileReference; lastKnownFileType = sourcecode.swift; path = ActivityIndicatorCell.swift; sourceTree = "<group>"; };
		B4E782C62179509A00A7DFCE /* CenteredLabelCell.swift */ = {isa = PBXFileReference; lastKnownFileType = sourcecode.swift; path = CenteredLabelCell.swift; sourceTree = "<group>"; };
		B4EF53C2215AF1AB00573E8F /* Persona.swift */ = {isa = PBXFileReference; lastKnownFileType = sourcecode.swift; path = Persona.swift; sourceTree = "<group>"; };
		B4EF66502294A664007FEAB0 /* TableViewHeaderFooterView.swift */ = {isa = PBXFileReference; lastKnownFileType = sourcecode.swift; path = TableViewHeaderFooterView.swift; sourceTree = "<group>"; };
		C0938E43235E8ED500256251 /* AnimationSynchronizer.swift */ = {isa = PBXFileReference; lastKnownFileType = sourcecode.swift; path = AnimationSynchronizer.swift; sourceTree = "<group>"; };
		C0A0D76B233AEF6C00F432FD /* ShimmerLinesView.swift */ = {isa = PBXFileReference; fileEncoding = 4; lastKnownFileType = sourcecode.swift; path = ShimmerLinesView.swift; sourceTree = "<group>"; };
		C0EAAEAC2347E1DF00C7244E /* ShimmerView.swift */ = {isa = PBXFileReference; lastKnownFileType = sourcecode.swift; path = ShimmerView.swift; sourceTree = "<group>"; };
		C708B04B260A8696007190FA /* SegmentItem.swift */ = {isa = PBXFileReference; lastKnownFileType = sourcecode.swift; path = SegmentItem.swift; sourceTree = "<group>"; };
		C708B055260A86FA007190FA /* SegmentPillButton.swift */ = {isa = PBXFileReference; lastKnownFileType = sourcecode.swift; path = SegmentPillButton.swift; sourceTree = "<group>"; };
		C7752C7B2790C1F40012F860 /* FluentUILib_release.xcconfig */ = {isa = PBXFileReference; lastKnownFileType = text.xcconfig; path = FluentUILib_release.xcconfig; sourceTree = "<group>"; };
		C7752C7C2790C1F40012F860 /* FluentUILib_debug.xcconfig */ = {isa = PBXFileReference; lastKnownFileType = text.xcconfig; path = FluentUILib_debug.xcconfig; sourceTree = "<group>"; };
		C77A04B625F03DD1001B3EB6 /* String+Date.swift */ = {isa = PBXFileReference; lastKnownFileType = sourcecode.swift; path = "String+Date.swift"; sourceTree = "<group>"; };
		C77A04EC25F046EB001B3EB6 /* Date+CellFileAccessoryView.swift */ = {isa = PBXFileReference; lastKnownFileType = sourcecode.swift; path = "Date+CellFileAccessoryView.swift"; sourceTree = "<group>"; };
		CCC18C2B2501B22F00BE830E /* CardView.swift */ = {isa = PBXFileReference; lastKnownFileType = sourcecode.swift; path = CardView.swift; sourceTree = "<group>"; };
		D64D8E0F283BFAEC00D8D7D1 /* TabBarItemTokens.swift */ = {isa = PBXFileReference; lastKnownFileType = sourcecode.swift; path = TabBarItemTokens.swift; sourceTree = "<group>"; };
		D64D8E11283D798D00D8D7D1 /* SideTabBarTokens.swift */ = {isa = PBXFileReference; lastKnownFileType = sourcecode.swift; path = SideTabBarTokens.swift; sourceTree = "<group>"; };
		D6A012492810764B00C90535 /* TabBarTokens.swift */ = {isa = PBXFileReference; fileEncoding = 4; lastKnownFileType = sourcecode.swift; path = TabBarTokens.swift; sourceTree = "<group>"; };
		D6F4098827470E7F001B80D4 /* PillButtonTokens.swift */ = {isa = PBXFileReference; fileEncoding = 4; lastKnownFileType = sourcecode.swift; path = PillButtonTokens.swift; sourceTree = "<group>"; };
		D6F4098E274F1A1C001B80D4 /* PillButtonBarTokens.swift */ = {isa = PBXFileReference; fileEncoding = 4; lastKnownFileType = sourcecode.swift; path = PillButtonBarTokens.swift; sourceTree = "<group>"; };
		EC02A5F227472EF400E81B3E /* DividerTokens.swift */ = {isa = PBXFileReference; lastKnownFileType = sourcecode.swift; path = DividerTokens.swift; sourceTree = "<group>"; };
		EC02A5F4274DD19500E81B3E /* MSFDivider.swift */ = {isa = PBXFileReference; lastKnownFileType = sourcecode.swift; path = MSFDivider.swift; sourceTree = "<group>"; };
		EC27B8652807A63C00A40B9A /* ResizingHandleTokens.swift */ = {isa = PBXFileReference; lastKnownFileType = sourcecode.swift; path = ResizingHandleTokens.swift; sourceTree = "<group>"; };
		EC5982D727BF348700FD048D /* MSFAvatar.swift */ = {isa = PBXFileReference; lastKnownFileType = sourcecode.swift; path = MSFAvatar.swift; sourceTree = "<group>"; };
		EC5982D927C703ED00FD048D /* CircleCutout.swift */ = {isa = PBXFileReference; lastKnownFileType = sourcecode.swift; path = CircleCutout.swift; sourceTree = "<group>"; };
		EC5982DB27CEC02100FD048D /* DrawerTokens.swift */ = {isa = PBXFileReference; lastKnownFileType = sourcecode.swift; path = DrawerTokens.swift; sourceTree = "<group>"; };
		EC5982DD27D2EA6100FD048D /* SegmentedControlTokens.swift */ = {isa = PBXFileReference; lastKnownFileType = sourcecode.swift; path = SegmentedControlTokens.swift; sourceTree = "<group>"; };
		EC6A71E9273DBA520076A586 /* Divider.swift */ = {isa = PBXFileReference; lastKnownFileType = sourcecode.swift; path = Divider.swift; sourceTree = "<group>"; };
		ECA92183279A177D00B66117 /* DividerModifiers.swift */ = {isa = PBXFileReference; lastKnownFileType = sourcecode.swift; path = DividerModifiers.swift; sourceTree = "<group>"; };
		ECA9218527A3301C00B66117 /* MSFAvatarGroup.swift */ = {isa = PBXFileReference; lastKnownFileType = sourcecode.swift; path = MSFAvatarGroup.swift; sourceTree = "<group>"; };
		ECA9218927A33A2D00B66117 /* AvatarGroupModifiers.swift */ = {isa = PBXFileReference; lastKnownFileType = sourcecode.swift; path = AvatarGroupModifiers.swift; sourceTree = "<group>"; };
		ECA921C527B5D10A00B66117 /* ButtonDynamicColors.swift */ = {isa = PBXFileReference; lastKnownFileType = sourcecode.swift; path = ButtonDynamicColors.swift; sourceTree = "<group>"; };
		ECEBA8FB25EDF3380048EE24 /* SegmentedControl.swift */ = {isa = PBXFileReference; fileEncoding = 4; lastKnownFileType = sourcecode.swift; path = SegmentedControl.swift; sourceTree = "<group>"; };
		FC414E1E258876FB00069E73 /* CommandBar.swift */ = {isa = PBXFileReference; lastKnownFileType = sourcecode.swift; path = CommandBar.swift; sourceTree = "<group>"; };
		FC414E242588798000069E73 /* CommandBarButtonGroupView.swift */ = {isa = PBXFileReference; lastKnownFileType = sourcecode.swift; path = CommandBarButtonGroupView.swift; sourceTree = "<group>"; };
		FC414E2A25887A4B00069E73 /* CommandBarButton.swift */ = {isa = PBXFileReference; lastKnownFileType = sourcecode.swift; path = CommandBarButton.swift; sourceTree = "<group>"; };
		FC414E4E2588B65C00069E73 /* CommandBarItem.swift */ = {isa = PBXFileReference; lastKnownFileType = sourcecode.swift; path = CommandBarItem.swift; sourceTree = "<group>"; };
		FD053A342224CA33009B6378 /* DatePickerControllerTests.swift */ = {isa = PBXFileReference; lastKnownFileType = sourcecode.swift; path = DatePickerControllerTests.swift; sourceTree = "<group>"; };
		FD0D29D52151A3D700E8655E /* CardPresenterNavigationController.swift */ = {isa = PBXFileReference; lastKnownFileType = sourcecode.swift; path = CardPresenterNavigationController.swift; sourceTree = "<group>"; };
		FD1FAE1A2272464B00A5DBA4 /* GenericDateTimePicker.swift */ = {isa = PBXFileReference; lastKnownFileType = sourcecode.swift; path = GenericDateTimePicker.swift; sourceTree = "<group>"; };
		FD256C5A2183B90B00EC9588 /* DatePickerSelectionManager.swift */ = {isa = PBXFileReference; lastKnownFileType = sourcecode.swift; path = DatePickerSelectionManager.swift; sourceTree = "<group>"; };
		FD41C86E22DD13230086F899 /* ContentScrollViewTraits.swift */ = {isa = PBXFileReference; fileEncoding = 4; lastKnownFileType = sourcecode.swift; path = ContentScrollViewTraits.swift; sourceTree = "<group>"; };
		FD41C87022DD13230086F899 /* ShyHeaderController.swift */ = {isa = PBXFileReference; fileEncoding = 4; lastKnownFileType = sourcecode.swift; path = ShyHeaderController.swift; sourceTree = "<group>"; };
		FD41C87122DD13230086F899 /* ShyHeaderView.swift */ = {isa = PBXFileReference; fileEncoding = 4; lastKnownFileType = sourcecode.swift; path = ShyHeaderView.swift; sourceTree = "<group>"; };
		FD41C87A22DD13230086F899 /* LargeTitleView.swift */ = {isa = PBXFileReference; fileEncoding = 4; lastKnownFileType = sourcecode.swift; path = LargeTitleView.swift; sourceTree = "<group>"; };
		FD41C87B22DD13230086F899 /* NavigationBar.swift */ = {isa = PBXFileReference; fileEncoding = 4; lastKnownFileType = sourcecode.swift; path = NavigationBar.swift; sourceTree = "<group>"; };
		FD41C87E22DD13230086F899 /* SearchBar.swift */ = {isa = PBXFileReference; fileEncoding = 4; lastKnownFileType = sourcecode.swift; path = SearchBar.swift; sourceTree = "<group>"; };
		FD41C87F22DD13230086F899 /* NavigationController.swift */ = {isa = PBXFileReference; fileEncoding = 4; lastKnownFileType = sourcecode.swift; path = NavigationController.swift; sourceTree = "<group>"; };
		FD41C88022DD13230086F899 /* NavigationAnimator.swift */ = {isa = PBXFileReference; fileEncoding = 4; lastKnownFileType = sourcecode.swift; path = NavigationAnimator.swift; sourceTree = "<group>"; };
		FD41C8B122DD3BB70086F899 /* UIScrollView+Extensions.swift */ = {isa = PBXFileReference; lastKnownFileType = sourcecode.swift; path = "UIScrollView+Extensions.swift"; sourceTree = "<group>"; };
		FD41C8B422DD3EA20086F899 /* NSLayoutConstraint+Extensions.swift */ = {isa = PBXFileReference; lastKnownFileType = sourcecode.swift; path = "NSLayoutConstraint+Extensions.swift"; sourceTree = "<group>"; };
		FD41C8BD22DD47120086F899 /* UINavigationItem+Navigation.swift */ = {isa = PBXFileReference; lastKnownFileType = sourcecode.swift; path = "UINavigationItem+Navigation.swift"; sourceTree = "<group>"; };
		FD4F2A1A2148937100C437D6 /* PageCardPresenterController.swift */ = {isa = PBXFileReference; lastKnownFileType = sourcecode.swift; path = PageCardPresenterController.swift; sourceTree = "<group>"; };
		FD4F2A1F214AE20400C437D6 /* DatePickerController.swift */ = {isa = PBXFileReference; fileEncoding = 4; lastKnownFileType = sourcecode.swift; path = DatePickerController.swift; sourceTree = "<group>"; };
		FD599D0121348439008845EE /* CalendarView.swift */ = {isa = PBXFileReference; lastKnownFileType = sourcecode.swift; path = CalendarView.swift; sourceTree = "<group>"; };
		FD599D052134A682008845EE /* AccessibleViewDelegate.swift */ = {isa = PBXFileReference; fileEncoding = 4; lastKnownFileType = sourcecode.swift; path = AccessibleViewDelegate.swift; sourceTree = "<group>"; };
		FD599D072134AB0E008845EE /* CalendarViewWeekdayHeadingView.swift */ = {isa = PBXFileReference; fileEncoding = 4; lastKnownFileType = sourcecode.swift; path = CalendarViewWeekdayHeadingView.swift; sourceTree = "<group>"; };
		FD599D092134AB15008845EE /* CalendarViewLayout.swift */ = {isa = PBXFileReference; fileEncoding = 4; lastKnownFileType = sourcecode.swift; path = CalendarViewLayout.swift; sourceTree = "<group>"; };
		FD599D0B2134AB1E008845EE /* CalendarViewDataSource.swift */ = {isa = PBXFileReference; fileEncoding = 4; lastKnownFileType = sourcecode.swift; path = CalendarViewDataSource.swift; sourceTree = "<group>"; };
		FD5ADBF32190CDC80005A9AF /* DateTimePickerController.swift */ = {isa = PBXFileReference; lastKnownFileType = sourcecode.swift; path = DateTimePickerController.swift; sourceTree = "<group>"; };
		FD5BBE3A214B2F44008964B4 /* Date+Extensions.swift */ = {isa = PBXFileReference; lastKnownFileType = sourcecode.swift; path = "Date+Extensions.swift"; sourceTree = "<group>"; };
		FD5BBE40214C6AF3008964B4 /* TwoLineTitleView.swift */ = {isa = PBXFileReference; lastKnownFileType = sourcecode.swift; path = TwoLineTitleView.swift; sourceTree = "<group>"; };
		FD5BBE42214C73CE008964B4 /* EasyTapButton.swift */ = {isa = PBXFileReference; lastKnownFileType = sourcecode.swift; path = EasyTapButton.swift; sourceTree = "<group>"; };
		FD7254E82147059D002F4069 /* Calendar+Extensions.swift */ = {isa = PBXFileReference; fileEncoding = 4; lastKnownFileType = sourcecode.swift; path = "Calendar+Extensions.swift"; sourceTree = "<group>"; };
		FD777528219E3F6C00033D58 /* DayOfMonth.swift */ = {isa = PBXFileReference; lastKnownFileType = sourcecode.swift; path = DayOfMonth.swift; sourceTree = "<group>"; };
		FD77752A219E455A00033D58 /* AccessibilityContainerView.swift */ = {isa = PBXFileReference; lastKnownFileType = sourcecode.swift; path = AccessibilityContainerView.swift; sourceTree = "<group>"; };
		FD77752C219E62E100033D58 /* DateTimePickerViewLayout.swift */ = {isa = PBXFileReference; lastKnownFileType = sourcecode.swift; path = DateTimePickerViewLayout.swift; sourceTree = "<group>"; };
		FD77752F21A490BA00033D58 /* DateTimePicker.swift */ = {isa = PBXFileReference; lastKnownFileType = sourcecode.swift; path = DateTimePicker.swift; sourceTree = "<group>"; };
		FD7DF05B21FA7F5000857267 /* Tooltip.swift */ = {isa = PBXFileReference; lastKnownFileType = sourcecode.swift; path = Tooltip.swift; sourceTree = "<group>"; };
		FD7DF05D21FA7FC100857267 /* TooltipView.swift */ = {isa = PBXFileReference; lastKnownFileType = sourcecode.swift; path = TooltipView.swift; sourceTree = "<group>"; };
		FD7DF05F21FA83C900857267 /* TooltipPositionController.swift */ = {isa = PBXFileReference; lastKnownFileType = sourcecode.swift; path = TooltipPositionController.swift; sourceTree = "<group>"; };
		FD8D26422253FF330078E1D3 /* ar */ = {isa = PBXFileReference; lastKnownFileType = text.plist.strings; name = ar; path = ar.lproj/Localizable.strings; sourceTree = "<group>"; };
		FD8D26432253FF330078E1D3 /* ar */ = {isa = PBXFileReference; lastKnownFileType = text.plist.stringsdict; name = ar; path = ar.lproj/Localizable.stringsdict; sourceTree = "<group>"; };
		FD8D26442253FF3E0078E1D3 /* ca */ = {isa = PBXFileReference; lastKnownFileType = text.plist.strings; name = ca; path = ca.lproj/Localizable.strings; sourceTree = "<group>"; };
		FD8D26452253FF3F0078E1D3 /* ca */ = {isa = PBXFileReference; lastKnownFileType = text.plist.stringsdict; name = ca; path = ca.lproj/Localizable.stringsdict; sourceTree = "<group>"; };
		FD8D26462253FF470078E1D3 /* cs */ = {isa = PBXFileReference; lastKnownFileType = text.plist.strings; name = cs; path = cs.lproj/Localizable.strings; sourceTree = "<group>"; };
		FD8D26472253FF470078E1D3 /* cs */ = {isa = PBXFileReference; lastKnownFileType = text.plist.stringsdict; name = cs; path = cs.lproj/Localizable.stringsdict; sourceTree = "<group>"; };
		FD8D26482253FF4F0078E1D3 /* da */ = {isa = PBXFileReference; lastKnownFileType = text.plist.strings; name = da; path = da.lproj/Localizable.strings; sourceTree = "<group>"; };
		FD8D26492253FF500078E1D3 /* da */ = {isa = PBXFileReference; lastKnownFileType = text.plist.stringsdict; name = da; path = da.lproj/Localizable.stringsdict; sourceTree = "<group>"; };
		FD8D264A2254013E0078E1D3 /* de */ = {isa = PBXFileReference; lastKnownFileType = text.plist.strings; name = de; path = de.lproj/Localizable.strings; sourceTree = "<group>"; };
		FD8D264B2254013E0078E1D3 /* de */ = {isa = PBXFileReference; lastKnownFileType = text.plist.stringsdict; name = de; path = de.lproj/Localizable.stringsdict; sourceTree = "<group>"; };
		FD8D264C225401660078E1D3 /* el */ = {isa = PBXFileReference; lastKnownFileType = text.plist.strings; name = el; path = el.lproj/Localizable.strings; sourceTree = "<group>"; };
		FD8D264D225401660078E1D3 /* el */ = {isa = PBXFileReference; lastKnownFileType = text.plist.stringsdict; name = el; path = el.lproj/Localizable.stringsdict; sourceTree = "<group>"; };
		FD8D264E225401880078E1D3 /* en-GB */ = {isa = PBXFileReference; lastKnownFileType = text.plist.strings; name = "en-GB"; path = "en-GB.lproj/Localizable.strings"; sourceTree = "<group>"; };
		FD8D264F225401880078E1D3 /* en-GB */ = {isa = PBXFileReference; lastKnownFileType = text.plist.stringsdict; name = "en-GB"; path = "en-GB.lproj/Localizable.stringsdict"; sourceTree = "<group>"; };
		FD8D2650225401A10078E1D3 /* es-MX */ = {isa = PBXFileReference; lastKnownFileType = text.plist.strings; name = "es-MX"; path = "es-MX.lproj/Localizable.strings"; sourceTree = "<group>"; };
		FD8D2651225401A10078E1D3 /* es-MX */ = {isa = PBXFileReference; lastKnownFileType = text.plist.stringsdict; name = "es-MX"; path = "es-MX.lproj/Localizable.stringsdict"; sourceTree = "<group>"; };
		FD8D2652225401AA0078E1D3 /* es */ = {isa = PBXFileReference; lastKnownFileType = text.plist.strings; name = es; path = es.lproj/Localizable.strings; sourceTree = "<group>"; };
		FD8D2653225401AA0078E1D3 /* es */ = {isa = PBXFileReference; lastKnownFileType = text.plist.stringsdict; name = es; path = es.lproj/Localizable.stringsdict; sourceTree = "<group>"; };
		FD8D2654225401B90078E1D3 /* fi */ = {isa = PBXFileReference; lastKnownFileType = text.plist.strings; name = fi; path = fi.lproj/Localizable.strings; sourceTree = "<group>"; };
		FD8D2655225401B90078E1D3 /* fi */ = {isa = PBXFileReference; lastKnownFileType = text.plist.stringsdict; name = fi; path = fi.lproj/Localizable.stringsdict; sourceTree = "<group>"; };
		FD8D2656225401C10078E1D3 /* fr */ = {isa = PBXFileReference; lastKnownFileType = text.plist.strings; name = fr; path = fr.lproj/Localizable.strings; sourceTree = "<group>"; };
		FD8D2657225401C20078E1D3 /* fr */ = {isa = PBXFileReference; lastKnownFileType = text.plist.stringsdict; name = fr; path = fr.lproj/Localizable.stringsdict; sourceTree = "<group>"; };
		FD8D2658225401CD0078E1D3 /* he */ = {isa = PBXFileReference; lastKnownFileType = text.plist.strings; name = he; path = he.lproj/Localizable.strings; sourceTree = "<group>"; };
		FD8D2659225401CD0078E1D3 /* he */ = {isa = PBXFileReference; lastKnownFileType = text.plist.stringsdict; name = he; path = he.lproj/Localizable.stringsdict; sourceTree = "<group>"; };
		FD8D265A225401D90078E1D3 /* hi */ = {isa = PBXFileReference; lastKnownFileType = text.plist.strings; name = hi; path = hi.lproj/Localizable.strings; sourceTree = "<group>"; };
		FD8D265B225401D90078E1D3 /* hi */ = {isa = PBXFileReference; lastKnownFileType = text.plist.stringsdict; name = hi; path = hi.lproj/Localizable.stringsdict; sourceTree = "<group>"; };
		FD8D265C225401E50078E1D3 /* hr */ = {isa = PBXFileReference; lastKnownFileType = text.plist.strings; name = hr; path = hr.lproj/Localizable.strings; sourceTree = "<group>"; };
		FD8D265D225401E50078E1D3 /* hr */ = {isa = PBXFileReference; lastKnownFileType = text.plist.stringsdict; name = hr; path = hr.lproj/Localizable.stringsdict; sourceTree = "<group>"; };
		FD8D265E225401F20078E1D3 /* hu */ = {isa = PBXFileReference; lastKnownFileType = text.plist.strings; name = hu; path = hu.lproj/Localizable.strings; sourceTree = "<group>"; };
		FD8D265F225401F30078E1D3 /* hu */ = {isa = PBXFileReference; lastKnownFileType = text.plist.stringsdict; name = hu; path = hu.lproj/Localizable.stringsdict; sourceTree = "<group>"; };
		FD8D2660225401FA0078E1D3 /* id */ = {isa = PBXFileReference; lastKnownFileType = text.plist.strings; name = id; path = id.lproj/Localizable.strings; sourceTree = "<group>"; };
		FD8D2661225401FB0078E1D3 /* id */ = {isa = PBXFileReference; lastKnownFileType = text.plist.stringsdict; name = id; path = id.lproj/Localizable.stringsdict; sourceTree = "<group>"; };
		FD8D2662225402020078E1D3 /* it */ = {isa = PBXFileReference; lastKnownFileType = text.plist.strings; name = it; path = it.lproj/Localizable.strings; sourceTree = "<group>"; };
		FD8D2663225402030078E1D3 /* it */ = {isa = PBXFileReference; lastKnownFileType = text.plist.stringsdict; name = it; path = it.lproj/Localizable.stringsdict; sourceTree = "<group>"; };
		FD8D26642254020E0078E1D3 /* ja */ = {isa = PBXFileReference; lastKnownFileType = text.plist.strings; name = ja; path = ja.lproj/Localizable.strings; sourceTree = "<group>"; };
		FD8D26652254020E0078E1D3 /* ja */ = {isa = PBXFileReference; lastKnownFileType = text.plist.stringsdict; name = ja; path = ja.lproj/Localizable.stringsdict; sourceTree = "<group>"; };
		FD8D2666225402160078E1D3 /* ko */ = {isa = PBXFileReference; lastKnownFileType = text.plist.strings; name = ko; path = ko.lproj/Localizable.strings; sourceTree = "<group>"; };
		FD8D2667225402160078E1D3 /* ko */ = {isa = PBXFileReference; lastKnownFileType = text.plist.stringsdict; name = ko; path = ko.lproj/Localizable.stringsdict; sourceTree = "<group>"; };
		FD8D26682254021D0078E1D3 /* ms */ = {isa = PBXFileReference; lastKnownFileType = text.plist.strings; name = ms; path = ms.lproj/Localizable.strings; sourceTree = "<group>"; };
		FD8D26692254021E0078E1D3 /* ms */ = {isa = PBXFileReference; lastKnownFileType = text.plist.stringsdict; name = ms; path = ms.lproj/Localizable.stringsdict; sourceTree = "<group>"; };
		FD8D266A2254022E0078E1D3 /* nb-NO */ = {isa = PBXFileReference; lastKnownFileType = text.plist.strings; name = "nb-NO"; path = "nb-NO.lproj/Localizable.strings"; sourceTree = "<group>"; };
		FD8D266B2254022E0078E1D3 /* nb-NO */ = {isa = PBXFileReference; lastKnownFileType = text.plist.stringsdict; name = "nb-NO"; path = "nb-NO.lproj/Localizable.stringsdict"; sourceTree = "<group>"; };
		FD8D266C225402DC0078E1D3 /* nl */ = {isa = PBXFileReference; lastKnownFileType = text.plist.strings; name = nl; path = nl.lproj/Localizable.strings; sourceTree = "<group>"; };
		FD8D266D225402DC0078E1D3 /* nl */ = {isa = PBXFileReference; lastKnownFileType = text.plist.stringsdict; name = nl; path = nl.lproj/Localizable.stringsdict; sourceTree = "<group>"; };
		FD8D266E225402E60078E1D3 /* pl */ = {isa = PBXFileReference; lastKnownFileType = text.plist.strings; name = pl; path = pl.lproj/Localizable.strings; sourceTree = "<group>"; };
		FD8D266F225402E60078E1D3 /* pl */ = {isa = PBXFileReference; lastKnownFileType = text.plist.stringsdict; name = pl; path = pl.lproj/Localizable.stringsdict; sourceTree = "<group>"; };
		FD8D2670225402F00078E1D3 /* pt-BR */ = {isa = PBXFileReference; lastKnownFileType = text.plist.strings; name = "pt-BR"; path = "pt-BR.lproj/Localizable.strings"; sourceTree = "<group>"; };
		FD8D2671225402F10078E1D3 /* pt-BR */ = {isa = PBXFileReference; lastKnownFileType = text.plist.stringsdict; name = "pt-BR"; path = "pt-BR.lproj/Localizable.stringsdict"; sourceTree = "<group>"; };
		FD8D2672225402F60078E1D3 /* pt-PT */ = {isa = PBXFileReference; lastKnownFileType = text.plist.strings; name = "pt-PT"; path = "pt-PT.lproj/Localizable.strings"; sourceTree = "<group>"; };
		FD8D2673225402F60078E1D3 /* pt-PT */ = {isa = PBXFileReference; lastKnownFileType = text.plist.stringsdict; name = "pt-PT"; path = "pt-PT.lproj/Localizable.stringsdict"; sourceTree = "<group>"; };
		FD8D2674225403000078E1D3 /* ro */ = {isa = PBXFileReference; lastKnownFileType = text.plist.strings; name = ro; path = ro.lproj/Localizable.strings; sourceTree = "<group>"; };
		FD8D2675225403000078E1D3 /* ro */ = {isa = PBXFileReference; lastKnownFileType = text.plist.stringsdict; name = ro; path = ro.lproj/Localizable.stringsdict; sourceTree = "<group>"; };
		FD8D2676225403070078E1D3 /* ru */ = {isa = PBXFileReference; lastKnownFileType = text.plist.strings; name = ru; path = ru.lproj/Localizable.strings; sourceTree = "<group>"; };
		FD8D2677225403070078E1D3 /* ru */ = {isa = PBXFileReference; lastKnownFileType = text.plist.stringsdict; name = ru; path = ru.lproj/Localizable.stringsdict; sourceTree = "<group>"; };
		FD8D26782254030E0078E1D3 /* sk */ = {isa = PBXFileReference; lastKnownFileType = text.plist.strings; name = sk; path = sk.lproj/Localizable.strings; sourceTree = "<group>"; };
		FD8D26792254030E0078E1D3 /* sk */ = {isa = PBXFileReference; lastKnownFileType = text.plist.stringsdict; name = sk; path = sk.lproj/Localizable.stringsdict; sourceTree = "<group>"; };
		FD8D267A225403160078E1D3 /* sv */ = {isa = PBXFileReference; lastKnownFileType = text.plist.strings; name = sv; path = sv.lproj/Localizable.strings; sourceTree = "<group>"; };
		FD8D267B225403160078E1D3 /* sv */ = {isa = PBXFileReference; lastKnownFileType = text.plist.stringsdict; name = sv; path = sv.lproj/Localizable.stringsdict; sourceTree = "<group>"; };
		FD8D267C2254031B0078E1D3 /* th */ = {isa = PBXFileReference; lastKnownFileType = text.plist.strings; name = th; path = th.lproj/Localizable.strings; sourceTree = "<group>"; };
		FD8D267D2254031B0078E1D3 /* th */ = {isa = PBXFileReference; lastKnownFileType = text.plist.stringsdict; name = th; path = th.lproj/Localizable.stringsdict; sourceTree = "<group>"; };
		FD8D267E225403210078E1D3 /* tr */ = {isa = PBXFileReference; lastKnownFileType = text.plist.strings; name = tr; path = tr.lproj/Localizable.strings; sourceTree = "<group>"; };
		FD8D267F225403220078E1D3 /* tr */ = {isa = PBXFileReference; lastKnownFileType = text.plist.stringsdict; name = tr; path = tr.lproj/Localizable.stringsdict; sourceTree = "<group>"; };
		FD8D2680225403290078E1D3 /* uk */ = {isa = PBXFileReference; lastKnownFileType = text.plist.strings; name = uk; path = uk.lproj/Localizable.strings; sourceTree = "<group>"; };
		FD8D26812254032A0078E1D3 /* uk */ = {isa = PBXFileReference; lastKnownFileType = text.plist.stringsdict; name = uk; path = uk.lproj/Localizable.stringsdict; sourceTree = "<group>"; };
		FD8D2682225403300078E1D3 /* vi */ = {isa = PBXFileReference; lastKnownFileType = text.plist.strings; name = vi; path = vi.lproj/Localizable.strings; sourceTree = "<group>"; };
		FD8D2683225403300078E1D3 /* vi */ = {isa = PBXFileReference; lastKnownFileType = text.plist.stringsdict; name = vi; path = vi.lproj/Localizable.stringsdict; sourceTree = "<group>"; };
		FD8D2684225403360078E1D3 /* zh-Hans */ = {isa = PBXFileReference; lastKnownFileType = text.plist.strings; name = "zh-Hans"; path = "zh-Hans.lproj/Localizable.strings"; sourceTree = "<group>"; };
		FD8D2685225403360078E1D3 /* zh-Hans */ = {isa = PBXFileReference; lastKnownFileType = text.plist.stringsdict; name = "zh-Hans"; path = "zh-Hans.lproj/Localizable.stringsdict"; sourceTree = "<group>"; };
		FD8D26862254033B0078E1D3 /* zh-Hant */ = {isa = PBXFileReference; lastKnownFileType = text.plist.strings; name = "zh-Hant"; path = "zh-Hant.lproj/Localizable.strings"; sourceTree = "<group>"; };
		FD8D26872254033B0078E1D3 /* zh-Hant */ = {isa = PBXFileReference; lastKnownFileType = text.plist.stringsdict; name = "zh-Hant"; path = "zh-Hant.lproj/Localizable.stringsdict"; sourceTree = "<group>"; };
		FD9758062191118D00B67319 /* DateTimePickerView.swift */ = {isa = PBXFileReference; fileEncoding = 4; lastKnownFileType = sourcecode.swift; path = DateTimePickerView.swift; sourceTree = "<group>"; };
		FD9758072191118E00B67319 /* DateTimePickerViewDataSource.swift */ = {isa = PBXFileReference; fileEncoding = 4; lastKnownFileType = sourcecode.swift; path = DateTimePickerViewDataSource.swift; sourceTree = "<group>"; };
		FD9758082191118E00B67319 /* DateTimePickerViewComponentTableView.swift */ = {isa = PBXFileReference; fileEncoding = 4; lastKnownFileType = sourcecode.swift; path = DateTimePickerViewComponentTableView.swift; sourceTree = "<group>"; };
		FD9758092191118E00B67319 /* DateTimePickerViewComponent.swift */ = {isa = PBXFileReference; fileEncoding = 4; lastKnownFileType = sourcecode.swift; path = DateTimePickerViewComponent.swift; sourceTree = "<group>"; };
		FD97580A2191118E00B67319 /* DateTimePickerViewComponentCell.swift */ = {isa = PBXFileReference; fileEncoding = 4; lastKnownFileType = sourcecode.swift; path = DateTimePickerViewComponentCell.swift; sourceTree = "<group>"; };
		FD9A5C862179464F00D224D9 /* DateComponents+Extensions.swift */ = {isa = PBXFileReference; lastKnownFileType = sourcecode.swift; path = "DateComponents+Extensions.swift"; sourceTree = "<group>"; };
		FD9DA7B4232C33A80013E41B /* UIViewController+Navigation.swift */ = {isa = PBXFileReference; fileEncoding = 4; lastKnownFileType = sourcecode.swift; path = "UIViewController+Navigation.swift"; sourceTree = "<group>"; };
		FDA1AF8B21484625001AE720 /* BlurringView.swift */ = {isa = PBXFileReference; fileEncoding = 4; lastKnownFileType = sourcecode.swift; path = BlurringView.swift; sourceTree = "<group>"; };
		FDA1AF90214871B5001AE720 /* CardTransitionAnimator.swift */ = {isa = PBXFileReference; lastKnownFileType = sourcecode.swift; path = CardTransitionAnimator.swift; sourceTree = "<group>"; };
		FDA1AF9221487225001AE720 /* CardPresentationController.swift */ = {isa = PBXFileReference; lastKnownFileType = sourcecode.swift; path = CardPresentationController.swift; sourceTree = "<group>"; };
		FDD454ED21405B390006E84E /* DotView.swift */ = {isa = PBXFileReference; lastKnownFileType = sourcecode.swift; path = DotView.swift; sourceTree = "<group>"; };
		FDF41ED82141A02200EC527C /* CalendarConfiguration.swift */ = {isa = PBXFileReference; lastKnownFileType = sourcecode.swift; path = CalendarConfiguration.swift; sourceTree = "<group>"; };
		FDFB8AEA21361C950046850A /* CalendarViewMonthBannerView.swift */ = {isa = PBXFileReference; fileEncoding = 4; lastKnownFileType = sourcecode.swift; path = CalendarViewMonthBannerView.swift; sourceTree = "<group>"; };
		FDFB8AEC21361C9D0046850A /* CalendarViewDayTodayCell.swift */ = {isa = PBXFileReference; fileEncoding = 4; lastKnownFileType = sourcecode.swift; path = CalendarViewDayTodayCell.swift; sourceTree = "<group>"; };
		FDFB8AED21361C9D0046850A /* CalendarViewDayMonthCell.swift */ = {isa = PBXFileReference; fileEncoding = 4; lastKnownFileType = sourcecode.swift; path = CalendarViewDayMonthCell.swift; sourceTree = "<group>"; };
		FDFB8AEE21361C9D0046850A /* CalendarViewDayCell.swift */ = {isa = PBXFileReference; fileEncoding = 4; lastKnownFileType = sourcecode.swift; path = CalendarViewDayCell.swift; sourceTree = "<group>"; };
		FDFB8AEF21361C9D0046850A /* CalendarViewDayMonthYearCell.swift */ = {isa = PBXFileReference; fileEncoding = 4; lastKnownFileType = sourcecode.swift; path = CalendarViewDayMonthYearCell.swift; sourceTree = "<group>"; };
/* End PBXFileReference section */

/* Begin PBXFrameworksBuildPhase section */
		A5CEC15720D980B30016922A /* Frameworks */ = {
			isa = PBXFrameworksBuildPhase;
			buildActionMask = 2147483647;
			files = (
				923DF2E72712B6AB00637646 /* libFluentUI.a in Frameworks */,
			);
			runOnlyForDeploymentPostprocessing = 0;
		};
/* End PBXFrameworksBuildPhase section */

/* Begin PBXGroup section */
		0AA8741326001F0500D47421 /* Persona */ = {
			isa = PBXGroup;
			children = (
				0AA874142600237A00D47421 /* PersonaView.swift */,
				0ACD82172620453B0035CD9F /* PersonaViewTokens.swift */,
				0AC8A8B127C72D4600D9FAF5 /* MSFPersonaView.swift */,
			);
			path = Persona;
			sourceTree = "<group>";
		};
		1168630122E131A20088B302 /* Tab Bar */ = {
			isa = PBXGroup;
			children = (
				7D0931C224AAAC8C0072458A /* SideTabBar.swift */,
				D64D8E11283D798D00D8D7D1 /* SideTabBarTokens.swift */,
				118D9847230BBA2300BC0B72 /* TabBarItem.swift */,
				D64D8E0F283BFAEC00D8D7D1 /* TabBarItemTokens.swift */,
				1168630222E131CF0088B302 /* TabBarItemView.swift */,
				D6A012492810764B00C90535 /* TabBarTokens.swift */,
				1168630322E131CF0088B302 /* TabBarView.swift */,
			);
			path = "Tab Bar";
			sourceTree = "<group>";
		};
		497DC2D62418585D008D86F8 /* Pill Button Bar */ = {
			isa = PBXGroup;
			children = (
				497DC2D824185885008D86F8 /* PillButton.swift */,
				497DC2D724185885008D86F8 /* PillButtonBar.swift */,
				D6F4098E274F1A1C001B80D4 /* PillButtonBarTokens.swift */,
				D6F4098827470E7F001B80D4 /* PillButtonTokens.swift */,
				86AF4F7425AFC746005D4253 /* PillButtonStyle.swift */,
			);
			path = "Pill Button Bar";
			sourceTree = "<group>";
		};
		4BA9B8B5279F2940007536F5 /* Notification */ = {
			isa = PBXGroup;
			children = (
				43488C44270FAD0200124C71 /* FluentNotification.swift */,
				4BBD651E2755FD9500A8B09E /* MSFNotificationView.swift */,
				4B53505E27F63E3F0033B47F /* NotificationModifiers.swift */,
				4BF01D9927B37CF8005B32F2 /* NotificationTokens.swift */,
			);
			path = Notification;
			sourceTree = "<group>";
		};
		5306074E26A1E6A4002D49CF /* AvatarGroup */ = {
			isa = PBXGroup;
			children = (
				5306075126A1E6A4002D49CF /* AvatarGroup.swift */,
				ECA9218927A33A2D00B66117 /* AvatarGroupModifiers.swift */,
				ECA9218527A3301C00B66117 /* MSFAvatarGroup.swift */,
				5306074F26A1E6A4002D49CF /* AvatarGroupTokens.swift */,
			);
			path = AvatarGroup;
			sourceTree = "<group>";
		};
		5314DFE625F000740099271A /* Separator */ = {
			isa = PBXGroup;
			children = (
				A5DCA76321224026005F4CB7 /* Separator.swift */,
			);
			path = Separator;
			sourceTree = "<group>";
		};
		5314DFEB25F002240099271A /* ActivityIndicator */ = {
			isa = PBXGroup;
			children = (
				532FE3D026EA6D74007539C0 /* ActivityIndicator.swift */,
				532FE3CF26EA6D73007539C0 /* ActivityIndicatorModifiers.swift */,
				532FE3CE26EA6D73007539C0 /* ActivityIndicatorTokens.swift */,
				53E2EE0427860D010086D30D /* MSFActivityIndicator.swift */,
			);
			path = ActivityIndicator;
			sourceTree = "<group>";
		};
		5314DFEC25F0029C0099271A /* Button */ = {
			isa = PBXGroup;
			children = (
				53097D4527028B1100A6E4DC /* ButtonLegacy.swift */,
			);
			path = Button;
			sourceTree = "<group>";
		};
		5314DFEF25F003C60099271A /* DotView */ = {
			isa = PBXGroup;
			children = (
				FDD454ED21405B390006E84E /* DotView.swift */,
			);
			path = DotView;
			sourceTree = "<group>";
		};
		5314DFF025F0042E0099271A /* Label */ = {
			isa = PBXGroup;
			children = (
				A589F853211BA03200471C23 /* Label.swift */,
				6EB4B25D270ED6450005B808 /* BadgeLabel.swift */,
			);
			path = Label;
			sourceTree = "<group>";
		};
		5314DFF325F006060099271A /* TouchForwardingView */ = {
			isa = PBXGroup;
			children = (
				B483323621DEB5A00022B4CC /* TouchForwardingView.swift */,
			);
			path = TouchForwardingView;
			sourceTree = "<group>";
		};
		5314DFF425F0069C0099271A /* IndeterminateProgressBar */ = {
			isa = PBXGroup;
			children = (
				5328D96F26FBA3D700F3723B /* IndeterminateProgressBar.swift */,
				5328D96D26FBA3D600F3723B /* IndeterminateProgressBarModifiers.swift */,
				5328D96C26FBA3D600F3723B /* IndeterminateProgressBarTokens.swift */,
				53E2EE06278799B30086D30D /* MSFIndeterminateProgressBar.swift */,
			);
			path = IndeterminateProgressBar;
			sourceTree = "<group>";
		};
		5314DFF525F007020099271A /* EasyTapButton */ = {
			isa = PBXGroup;
			children = (
				FD5BBE42214C73CE008964B4 /* EasyTapButton.swift */,
			);
			path = EasyTapButton;
			sourceTree = "<group>";
		};
		5314DFF625F0079B0099271A /* BarButtonItems */ = {
			isa = PBXGroup;
			children = (
				A52648DB2316F4F9003342A0 /* BarButtonItems.swift */,
			);
			path = BarButtonItems;
			sourceTree = "<group>";
		};
		5314DFF725F007FF0099271A /* ResizingHandleView */ = {
			isa = PBXGroup;
			children = (
				A5237ACA21DED7030040BF27 /* ResizingHandleView.swift */,
				EC27B8652807A63C00A40B9A /* ResizingHandleTokens.swift */,
			);
			path = ResizingHandleView;
			sourceTree = "<group>";
		};
		5314DFF825F008870099271A /* TwoLineTitleView */ = {
			isa = PBXGroup;
			children = (
				FD5BBE40214C6AF3008964B4 /* TwoLineTitleView.swift */,
			);
			path = TwoLineTitleView;
			sourceTree = "<group>";
		};
		5314DFF925F008F10099271A /* Obscurable */ = {
			isa = PBXGroup;
			children = (
				FDA1AF8B21484625001AE720 /* BlurringView.swift */,
				A5B87B03211E22B70038C37C /* DimmingView.swift */,
				53BCB0CD253A4E8C00620960 /* Obscurable.swift */,
			);
			path = Obscurable;
			sourceTree = "<group>";
		};
		5336B16E27F77EB700B01E0D /* HUD */ = {
			isa = PBXGroup;
			children = (
				5336B17327F77EB700B01E0D /* HeadsUpDisplay.swift */,
				5336B17227F77EB700B01E0D /* HUD.swift */,
				5336B17027F77EB700B01E0D /* HUDModifiers.swift */,
				5336B17F27FB6D9B00B01E0D /* HUDTokens.swift */,
				532299FF27FE108400C016A2 /* MSFHeadsUpDisplay.swift */,
				5336B17427F77EB700B01E0D /* HUD.resources.xcfilelist */,
			);
			path = HUD;
			sourceTree = "<group>";
		};
		5340828B26CFF298007716E1 /* Recovered References */ = {
			isa = PBXGroup;
			children = (
				0AE866A626BA05D000E92108 /* Locale+Extensions.swift */,
			);
			name = "Recovered References";
			sourceTree = "<group>";
		};
		536AEF2125F1EC0300A36206 /* Vnext */ = {
			isa = PBXGroup;
			children = (
				536AEF2E25F1EC0300A36206 /* Button */,
				EC6A71E8273DB98F0076A586 /* Divider */,
				5336B16E27F77EB700B01E0D /* HUD */,
				536AEF3225F1EC0300A36206 /* List */,
				4BA9B8B5279F2940007536F5 /* Notification */,
				0AA8741326001F0500D47421 /* Persona */,
			);
			path = Vnext;
			sourceTree = "<group>";
		};
		536AEF2E25F1EC0300A36206 /* Button */ = {
			isa = PBXGroup;
			children = (
				53097D01270288FB00A6E4DC /* Button.swift */,
				53097D02270288FB00A6E4DC /* ButtonModifiers.swift */,
				53097D03270288FB00A6E4DC /* ButtonTokens.swift */,
				53097CFF270288FB00A6E4DC /* MSFButton.swift */,
			);
			path = Button;
			sourceTree = "<group>";
		};
		536AEF3225F1EC0300A36206 /* List */ = {
			isa = PBXGroup;
			children = (
				0A3CD0B027BCA36000DBE728 /* HeaderModifiers.swift */,
				53097D0E2702890800A6E4DC /* HeaderTokens.swift */,
				53097D0F2702890800A6E4DC /* List.swift */,
				53097D152702890900A6E4DC /* ListCell.swift */,
				53097D132702890800A6E4DC /* ListHeader.swift */,
				53097D112702890800A6E4DC /* ListTokens.swift */,
				0A3CD0B227BDD26A00DBE728 /* MSFList.swift */,
			);
			path = List;
			sourceTree = "<group>";
		};
		53FC90BE25672F97008A06FD /* xcode */ = {
			isa = PBXGroup;
			children = (
				53FC90C02567300A008A06FD /* FluentUI_common.xcconfig */,
				53FC90F625673626008A06FD /* FluentUI_debug.xcconfig */,
				53FC90F525673626008A06FD /* FluentUI_release.xcconfig */,
				53FC90F925673627008A06FD /* FluentUILib_common.xcconfig */,
				C7752C7C2790C1F40012F860 /* FluentUILib_debug.xcconfig */,
				C7752C7B2790C1F40012F860 /* FluentUILib_release.xcconfig */,
				53FC90FA25673627008A06FD /* FluentUIResources.xcconfig */,
				53FC90F725673626008A06FD /* FluentUITests.xcconfig */,
			);
			path = xcode;
			sourceTree = "<group>";
		};
		80B1F6F52628CDEB004DFEE5 /* Bottom Sheet */ = {
			isa = PBXGroup;
			children = (
				80AECBD82629F18E005AF2F3 /* BottomSheetController.swift */,
				80AECBF1262FC34E005AF2F3 /* BottomSheetPassthroughView.swift */,
			);
			path = "Bottom Sheet";
			sourceTree = "<group>";
		};
		80B52538264CA5BC00E3FD32 /* Bottom Commanding */ = {
			isa = PBXGroup;
			children = (
				8035CAAA2633A442007B3FD1 /* BottomCommandingController.swift */,
				8035CACA26377C14007B3FD1 /* CommandingItem.swift */,
				8035CADC2638E435007B3FD1 /* CommandingSection.swift */,
			);
			path = "Bottom Commanding";
			sourceTree = "<group>";
		};
		922AF01926615B03005DB168 /* PersonaButton */ = {
			isa = PBXGroup;
			children = (
				92B7E6A12684262900EFC15E /* MSFPersonaButton.swift */,
				92088EF72666DB2C003F571A /* PersonaButton.swift */,
				927EB2BC278627440069753D /* PersonaButtonModifiers.swift */,
				927E34C62668350800998031 /* PersonaButtonTokens.swift */,
			);
			path = PersonaButton;
			sourceTree = "<group>";
		};
		923DF2E62712B6AB00637646 /* Frameworks */ = {
			isa = PBXGroup;
			children = (
			);
			name = Frameworks;
			sourceTree = "<group>";
		};
		925D461926FD124B00179583 /* Theme */ = {
			isa = PBXGroup;
			children = (
				925D461A26FD126800179583 /* Tokens */,
				923DB9D3274CB65700D8E58A /* FluentTheme.swift */,
			);
			path = Theme;
			sourceTree = "<group>";
		};
		925D461A26FD126800179583 /* Tokens */ = {
			isa = PBXGroup;
			children = (
				925D461E26FD18B200179583 /* AliasTokens.swift */,
				ECA921C527B5D10A00B66117 /* ButtonDynamicColors.swift */,
				922A34DE27BB87990062721F /* ConfigurableTokenizedControl.swift */,
				92DEE2232723D34400E31ED0 /* ControlTokens.swift */,
				92E7AD4E26FE51FF00AE7FF8 /* DynamicColor.swift */,
				925728F8276D6B5800EE1019 /* FontInfo.swift */,
				925D461B26FD133600179583 /* GlobalTokens.swift */,
				925728F6276D6AF800EE1019 /* ShadowInfo.swift */,
				923DB9D2274CB65700D8E58A /* TokenizedControl.swift */,
				92EE82AC27025A94009D52B5 /* TokenSet.swift */,
			);
			path = Tokens;
			sourceTree = "<group>";
		};
		92D5597C26A0FC9700328FD3 /* Card Nudge */ = {
			isa = PBXGroup;
			children = (
				92D5598026A0FD2800328FD3 /* CardNudge.swift */,
				92079C8E26B66E5100D688DA /* CardNudgeModifiers.swift */,
				920945472703DDA000B38E1A /* CardNudgeTokens.swift */,
				92A1E4F326A791590007ED60 /* MSFCardNudge.swift */,
			);
			path = "Card Nudge";
			sourceTree = "<group>";
		};
		92F2C5FD267287CF0087C65B /* PersonaButtonCarousel */ = {
			isa = PBXGroup;
			children = (
				9275105426815A7100F12730 /* MSFPersonaButtonCarousel.swift */,
				929DD258266ED3B600E8175E /* PersonaButtonCarousel.swift */,
				92D49053278FF4E50085C018 /* PersonaButtonCarouselModifiers.swift */,
				929DD255266ED3AC00E8175E /* PersonaButtonCarouselTokens.swift */,
			);
			path = PersonaButtonCarousel;
			sourceTree = "<group>";
		};
		A5961F9B218A251E00E2A506 /* Popup Menu */ = {
			isa = PBXGroup;
			children = (
				A5961F9C218A254D00E2A506 /* PopupMenuController.swift */,
				A5961F9E218A256B00E2A506 /* PopupMenuItem.swift */,
				A5961FA0218A25C400E2A506 /* PopupMenuSection.swift */,
				A5961FA2218A25D100E2A506 /* PopupMenuItemCell.swift */,
				A5961FA4218A260500E2A506 /* PopupMenuSectionHeaderView.swift */,
				0BCEFADD2485FEC00088CEE5 /* PopupMenuProtocols.swift */,
			);
			path = "Popup Menu";
			sourceTree = "<group>";
		};
		A5B87AED211BCA4A0038C37C /* Extensions */ = {
			isa = PBXGroup;
			children = (
				FD41C8B422DD3EA20086F899 /* NSLayoutConstraint+Extensions.swift */,
				A559BB7D212B6D100055E107 /* String+Extension.swift */,
				A56CE7B522E68A7800AA77EE /* UIColor+Extensions.swift */,
				A5B87AF0211BD4380038C37C /* UIFont+Extension.swift */,
				A5961FA6218A2E4500E2A506 /* UIImage+Extensions.swift */,
				A5B87B01211E20B50038C37C /* UIScreen+Extension.swift */,
				FD41C8B122DD3BB70086F899 /* UIScrollView+Extensions.swift */,
				A5B87B05211E23650038C37C /* UIView+Extensions.swift */,
				4BF01D9F27B3A861005B32F2 /* UIApplication+Extensions.swift */,
			);
			path = Extensions;
			sourceTree = "<group>";
		};
		A5B87AF2211E13D00038C37C /* Drawer */ = {
			isa = PBXGroup;
			children = (
				A54D97D9217A5FC10072681A /* CALayer+Extensions.swift */,
				A5B87AF3211E16360038C37C /* DrawerController.swift */,
				A5B87AF5211E16360038C37C /* DrawerPresentationController.swift */,
				A5237ACC21ED6CA70040BF27 /* DrawerShadowView.swift */,
				EC5982DB27CEC02100FD048D /* DrawerTokens.swift */,
				A5B87AF4211E16360038C37C /* DrawerTransitionAnimator.swift */,
			);
			path = Drawer;
			sourceTree = "<group>";
		};
		A5CEC14720D980B20016922A = {
			isa = PBXGroup;
			children = (
				A257F82B251D98F3002CAA6E /* FluentUI-ios.xcassets */,
				A257F829251D98DD002CAA6E /* FluentUI-apple.xcassets */,
				A5CEC15320D980B20016922A /* FluentUI */,
				A5DA88FD226FAA01000A8EA8 /* FluentUI.Resources */,
				A5CEC15E20D980B30016922A /* FluentUI.Tests */,
				53FC90BE25672F97008A06FD /* xcode */,
				A5CEC15220D980B20016922A /* Products */,
				5340828B26CFF298007716E1 /* Recovered References */,
				923DF2E62712B6AB00637646 /* Frameworks */,
			);
			sourceTree = "<group>";
		};
		A5CEC15220D980B20016922A /* Products */ = {
			isa = PBXGroup;
			children = (
				A5CEC15A20D980B30016922A /* FluentUITests.xctest */,
				A5DA88FC226FAA01000A8EA8 /* FluentUIResources-ios.bundle */,
				8FD01166228A820600D25925 /* libFluentUI.a */,
			);
			name = Products;
			sourceTree = "<group>";
		};
		A5CEC15320D980B20016922A /* FluentUI */ = {
			isa = PBXGroup;
			children = (
				5314DFEB25F002240099271A /* ActivityIndicator */,
				C77A04F325F04CFB001B3EB6 /* Avatar */,
				5306074E26A1E6A4002D49CF /* AvatarGroup */,
				5314DFF625F0079B0099271A /* BarButtonItems */,
				80B52538264CA5BC00E3FD32 /* Bottom Commanding */,
				80B1F6F52628CDEB004DFEE5 /* Bottom Sheet */,
				5314DFEC25F0029C0099271A /* Button */,
				CCC18C2A2501B1A900BE830E /* Card */,
				B4F118EA21C8270F00855942 /* Badge Field */,
				FDFB8AE921361C860046850A /* Calendar */,
				92D5597C26A0FC9700328FD3 /* Card Nudge */,
				FC414E1D258876D400069E73 /* Command Bar */,
				A5CEC16B20D98EBF0016922A /* Core */,
				FD599D0021347FA0008845EE /* Date Time Pickers */,
				5314DFEF25F003C60099271A /* DotView */,
				A5B87AF2211E13D00038C37C /* Drawer */,
				5314DFF525F007020099271A /* EasyTapButton */,
				A5B87AED211BCA4A0038C37C /* Extensions */,
				5314DFF425F0069C0099271A /* IndeterminateProgressBar */,
				5314DFF025F0042E0099271A /* Label */,
				FD41C86D22DD12A20086F899 /* Navigation */,
				5314DFF925F008F10099271A /* Obscurable */,
				C77A04EB25F0469C001B3EB6 /* Other Cells */,
				B426613C214731AC00E25423 /* People Picker */,
				922AF01926615B03005DB168 /* PersonaButton */,
				92F2C5FD267287CF0087C65B /* PersonaButtonCarousel */,
				497DC2D62418585D008D86F8 /* Pill Button Bar */,
				A5961F9B218A251E00E2A506 /* Popup Menu */,
				FD7254EE2147382D002F4069 /* Presenters */,
				5314DFF725F007FF0099271A /* ResizingHandleView */,
				ECEBA8F625EDEFF70048EE24 /* SegmentedControl */,
				5314DFE625F000740099271A /* Separator */,
				C0A0D75D233AEA9900F432FD /* Shimmer */,
				1168630122E131A20088B302 /* Tab Bar */,
				B444D6B421825B510002B4D4 /* Table View */,
				FD7DF05A21FA7F3200857267 /* Tooltip */,
				5314DFF325F006060099271A /* TouchForwardingView */,
				5314DFF825F008870099271A /* TwoLineTitleView */,
				C0938E42235E8EAF00256251 /* Utilities */,
				536AEF2125F1EC0300A36206 /* Vnext */,
				A5CEC17020D996120016922A /* Resources */,
				A5CEC25720E6A64E0016922A /* Configuration */,
			);
			path = FluentUI;
			sourceTree = "<group>";
		};
		A5CEC15E20D980B30016922A /* FluentUI.Tests */ = {
			isa = PBXGroup;
			children = (
				8FA3CB5A246B19EA0049E431 /* ColorTests.swift */,
				FD053A342224CA33009B6378 /* DatePickerControllerTests.swift */,
				A5CEC15F20D980B30016922A /* FluentUITests.swift */,
				924268A1277AD9F700C5A452 /* FontTests.swift */,
				A5CEC16120D980B30016922A /* Info.plist */,
			);
			path = FluentUI.Tests;
			sourceTree = "<group>";
		};
		A5CEC16B20D98EBF0016922A /* Core */ = {
			isa = PBXGroup;
			children = (
				925D461926FD124B00179583 /* Theme */,
				A5CEC16C20D98EE70016922A /* Colors.swift */,
				923DB9D6274CB66D00D8E58A /* ControlHostingView.swift */,
				A559BB82212B7D870055E107 /* FluentUIFramework.swift */,
				535559E22711411E0094A871 /* FluentUIHostingController.swift */,
				A5CEC16E20D98F340016922A /* Fonts.swift */,
				530D9C5227EE7B2C00BDCBBF /* SwiftUI+ViewAnimation.swift */,
				5373D56F2694D66F0032A3B4 /* SwiftUI+ViewModifiers.swift */,
				530D9C5027EE388200BDCBBF /* SwiftUI+ViewPresentation.swift */,
				5373D56D2694D66F0032A3B4 /* UIKit+SwiftUI_interoperability.swift */,
			);
			path = Core;
			sourceTree = "<group>";
		};
		A5CEC17020D996120016922A /* Resources */ = {
			isa = PBXGroup;
			children = (
				A5CEC17320D997CF0016922A /* Localization */,
			);
			path = Resources;
			sourceTree = "<group>";
		};
		A5CEC17320D997CF0016922A /* Localization */ = {
			isa = PBXGroup;
			children = (
				A559BB81212B6FA40055E107 /* Localizable.strings */,
				A5DF1EAD2213B26900CC741A /* Localizable.stringsdict */,
			);
			path = Localization;
			sourceTree = "<group>";
		};
		A5CEC25720E6A64E0016922A /* Configuration */ = {
			isa = PBXGroup;
			children = (
				A5CEC15420D980B20016922A /* FluentUI.h */,
			);
			name = Configuration;
			sourceTree = "<group>";
		};
		A5DA88FD226FAA01000A8EA8 /* FluentUI.Resources */ = {
			isa = PBXGroup;
			children = (
				A5DA88FE226FAA01000A8EA8 /* Info.plist */,
			);
			path = FluentUI.Resources;
			sourceTree = "<group>";
		};
		B426613C214731AC00E25423 /* People Picker */ = {
			isa = PBXGroup;
			children = (
				B47B58B722F8E5840078DE38 /* PeoplePicker.swift */,
				B4BA27872319DC0D0001563C /* PersonaBadgeViewDataSource.swift */,
				B46D3F922151D95F0029772C /* PersonaCell.swift */,
				B46D3F9C215985AC0029772C /* PersonaListView.swift */,
			);
			path = "People Picker";
			sourceTree = "<group>";
		};
		B444D6B421825B510002B4D4 /* Table View */ = {
			isa = PBXGroup;
			children = (
				B498141321E424920077B48D /* TableViewCell.swift */,
				B4EF66502294A664007FEAB0 /* TableViewHeaderFooterView.swift */,
				2A9745DD281733D700E1A1FD /* TableViewTokens.swift */,
                B444D6B02181403C0002B4D4 /* UITableViewCell+Extension.swift */,
			);
			path = "Table View";
			sourceTree = "<group>";
		};
		B4F118EA21C8270F00855942 /* Badge Field */ = {
			isa = PBXGroup;
			children = (
				B45EB78F219E310F008646A2 /* BadgeField.swift */,
				B4A8BBCC21BF6D6900D5E3ED /* BadgeStringExtractor.swift */,
				B444D6B52183A9740002B4D4 /* BadgeView.swift */,
			);
			path = "Badge Field";
			sourceTree = "<group>";
		};
		C0938E42235E8EAF00256251 /* Utilities */ = {
			isa = PBXGroup;
			children = (
				C0938E43235E8ED500256251 /* AnimationSynchronizer.swift */,
			);
			path = Utilities;
			sourceTree = "<group>";
		};
		C0A0D75D233AEA9900F432FD /* Shimmer */ = {
			isa = PBXGroup;
			children = (
				C0EAAEAC2347E1DF00C7244E /* ShimmerView.swift */,
				C0A0D76B233AEF6C00F432FD /* ShimmerLinesView.swift */,
			);
			path = Shimmer;
			sourceTree = "<group>";
		};
		C77A04EB25F0469C001B3EB6 /* Other Cells */ = {
			isa = PBXGroup;
			children = (
				B4E782C02176AD5E00A7DFCE /* ActionsCell.swift */,
				B4E782C221793AB200A7DFCE /* ActivityIndicatorCell.swift */,
				B441478C228CDA130040E88E /* BooleanCell.swift */,
				B4E782C62179509A00A7DFCE /* CenteredLabelCell.swift */,
				7DC2FB2724C0ED1100367A55 /* TableViewCellFileAccessoryView.swift */,
				C77A04EC25F046EB001B3EB6 /* Date+CellFileAccessoryView.swift */,
			);
			path = "Other Cells";
			sourceTree = "<group>";
		};
		C77A04F325F04CFB001B3EB6 /* Avatar */ = {
			isa = PBXGroup;
			children = (
				5373D5612694D65C0032A3B4 /* Avatar.swift */,
				5303259926B31B6B00611D05 /* AvatarModifiers.swift */,
				5373D5602694D65C0032A3B4 /* AvatarTokens.swift */,
				EC5982D727BF348700FD048D /* MSFAvatar.swift */,
				EC5982D927C703ED00FD048D /* CircleCutout.swift */,
				5373D5632694D65C0032A3B4 /* MSFAvatarPresence.swift */,
				B4EF53C2215AF1AB00573E8F /* Persona.swift */,
			);
			path = Avatar;
			sourceTree = "<group>";
		};
		CCC18C2A2501B1A900BE830E /* Card */ = {
			isa = PBXGroup;
			children = (
				CCC18C2B2501B22F00BE830E /* CardView.swift */,
			);
			path = Card;
			sourceTree = "<group>";
		};
		EC6A71E8273DB98F0076A586 /* Divider */ = {
			isa = PBXGroup;
			children = (
				EC6A71E9273DBA520076A586 /* Divider.swift */,
				ECA92183279A177D00B66117 /* DividerModifiers.swift */,
				EC02A5F227472EF400E81B3E /* DividerTokens.swift */,
				EC02A5F4274DD19500E81B3E /* MSFDivider.swift */,
			);
			path = Divider;
			sourceTree = "<group>";
		};
		ECEBA8F625EDEFF70048EE24 /* SegmentedControl */ = {
			isa = PBXGroup;
			children = (
				ECEBA8FB25EDF3380048EE24 /* SegmentedControl.swift */,
				EC5982DD27D2EA6100FD048D /* SegmentedControlTokens.swift */,
				C708B04B260A8696007190FA /* SegmentItem.swift */,
				C708B055260A86FA007190FA /* SegmentPillButton.swift */,
			);
			path = SegmentedControl;
			sourceTree = "<group>";
		};
		FC414E1D258876D400069E73 /* Command Bar */ = {
			isa = PBXGroup;
			children = (
				FC414E1E258876FB00069E73 /* CommandBar.swift */,
				FC414E4E2588B65C00069E73 /* CommandBarItem.swift */,
				FC414E2A25887A4B00069E73 /* CommandBarButton.swift */,
				FC414E242588798000069E73 /* CommandBarButtonGroupView.swift */,
<<<<<<< HEAD
				0AD70F5926E80A5D008774EC /* CommandBarTokens.swift */,
=======
				94A7EC192836DCB100BFFBAE /* CommandBarCommandGroupsView.swift */,
>>>>>>> 90a16de6
			);
			path = "Command Bar";
			sourceTree = "<group>";
		};
		FD256C5C2183D77900EC9588 /* Views */ = {
			isa = PBXGroup;
			children = (
				FDFB8AEE21361C9D0046850A /* CalendarViewDayCell.swift */,
				FDFB8AED21361C9D0046850A /* CalendarViewDayMonthCell.swift */,
				FDFB8AEF21361C9D0046850A /* CalendarViewDayMonthYearCell.swift */,
				FDFB8AEC21361C9D0046850A /* CalendarViewDayTodayCell.swift */,
				FDFB8AEA21361C950046850A /* CalendarViewMonthBannerView.swift */,
				FD599D072134AB0E008845EE /* CalendarViewWeekdayHeadingView.swift */,
			);
			path = Views;
			sourceTree = "<group>";
		};
		FD41C86D22DD12A20086F899 /* Navigation */ = {
			isa = PBXGroup;
			children = (
				FD41C87F22DD13230086F899 /* NavigationController.swift */,
				FD41C87B22DD13230086F899 /* NavigationBar.swift */,
				FD41C87E22DD13230086F899 /* SearchBar.swift */,
				6ED4C11C2696AE4000C30BD6 /* BadgeLabelButton.swift */,
				FD41C8BD22DD47120086F899 /* UINavigationItem+Navigation.swift */,
				FD9DA7B4232C33A80013E41B /* UIViewController+Navigation.swift */,
				6ED4C11A2695A6E800C30BD6 /* UIBarButtonItem+BadgeValue.swift */,
				FD41C87222DD13230086F899 /* Helpers */,
				FD41C86F22DD13230086F899 /* Shy Header */,
				FD41C87922DD13230086F899 /* Views */,
			);
			path = Navigation;
			sourceTree = "<group>";
		};
		FD41C86F22DD13230086F899 /* Shy Header */ = {
			isa = PBXGroup;
			children = (
				FD41C87022DD13230086F899 /* ShyHeaderController.swift */,
				FD41C87122DD13230086F899 /* ShyHeaderView.swift */,
			);
			path = "Shy Header";
			sourceTree = "<group>";
		};
		FD41C87222DD13230086F899 /* Helpers */ = {
			isa = PBXGroup;
			children = (
				FD41C86E22DD13230086F899 /* ContentScrollViewTraits.swift */,
				FD41C88022DD13230086F899 /* NavigationAnimator.swift */,
			);
			path = Helpers;
			sourceTree = "<group>";
		};
		FD41C87922DD13230086F899 /* Views */ = {
			isa = PBXGroup;
			children = (
				FD41C87A22DD13230086F899 /* LargeTitleView.swift */,
			);
			path = Views;
			sourceTree = "<group>";
		};
		FD4F2A1C214ADBBF00C437D6 /* Date Picker */ = {
			isa = PBXGroup;
			children = (
				FD4F2A1F214AE20400C437D6 /* DatePickerController.swift */,
				FD256C5A2183B90B00EC9588 /* DatePickerSelectionManager.swift */,
			);
			path = "Date Picker";
			sourceTree = "<group>";
		};
		FD599D0021347FA0008845EE /* Date Time Pickers */ = {
			isa = PBXGroup;
			children = (
				FD5BBE3A214B2F44008964B4 /* Date+Extensions.swift */,
				FD9A5C862179464F00D224D9 /* DateComponents+Extensions.swift */,
				FD77752F21A490BA00033D58 /* DateTimePicker.swift */,
				FD777528219E3F6C00033D58 /* DayOfMonth.swift */,
				FD1FAE1A2272464B00A5DBA4 /* GenericDateTimePicker.swift */,
				C77A04B625F03DD1001B3EB6 /* String+Date.swift */,
				FD4F2A1C214ADBBF00C437D6 /* Date Picker */,
				FD5C8C2A2190C3470063562C /* Date Time Picker */,
			);
			path = "Date Time Pickers";
			sourceTree = "<group>";
		};
		FD5C8C2A2190C3470063562C /* Date Time Picker */ = {
			isa = PBXGroup;
			children = (
				FD5ADBF32190CDC80005A9AF /* DateTimePickerController.swift */,
				FD97580521910FE800B67319 /* Views */,
			);
			path = "Date Time Picker";
			sourceTree = "<group>";
		};
		FD7254EE2147382D002F4069 /* Presenters */ = {
			isa = PBXGroup;
			children = (
				FDA1AF9221487225001AE720 /* CardPresentationController.swift */,
				FD0D29D52151A3D700E8655E /* CardPresenterNavigationController.swift */,
				FDA1AF90214871B5001AE720 /* CardTransitionAnimator.swift */,
				FD4F2A1A2148937100C437D6 /* PageCardPresenterController.swift */,
			);
			path = Presenters;
			sourceTree = "<group>";
		};
		FD7DF05A21FA7F3200857267 /* Tooltip */ = {
			isa = PBXGroup;
			children = (
				FD7DF05B21FA7F5000857267 /* Tooltip.swift */,
				FD7DF05F21FA83C900857267 /* TooltipPositionController.swift */,
				FD7DF05D21FA7FC100857267 /* TooltipView.swift */,
			);
			path = Tooltip;
			sourceTree = "<group>";
		};
		FD97580521910FE800B67319 /* Views */ = {
			isa = PBXGroup;
			children = (
				FD9758062191118D00B67319 /* DateTimePickerView.swift */,
				FD9758092191118E00B67319 /* DateTimePickerViewComponent.swift */,
				FD97580A2191118E00B67319 /* DateTimePickerViewComponentCell.swift */,
				FD9758082191118E00B67319 /* DateTimePickerViewComponentTableView.swift */,
				FD9758072191118E00B67319 /* DateTimePickerViewDataSource.swift */,
				FD77752C219E62E100033D58 /* DateTimePickerViewLayout.swift */,
			);
			path = Views;
			sourceTree = "<group>";
		};
		FDFB8AE921361C860046850A /* Calendar */ = {
			isa = PBXGroup;
			children = (
				FD77752A219E455A00033D58 /* AccessibilityContainerView.swift */,
				FD599D052134A682008845EE /* AccessibleViewDelegate.swift */,
				FD7254E82147059D002F4069 /* Calendar+Extensions.swift */,
				FDF41ED82141A02200EC527C /* CalendarConfiguration.swift */,
				FD599D0121348439008845EE /* CalendarView.swift */,
				FD599D0B2134AB1E008845EE /* CalendarViewDataSource.swift */,
				FD599D092134AB15008845EE /* CalendarViewLayout.swift */,
				FD256C5C2183D77900EC9588 /* Views */,
			);
			path = Calendar;
			sourceTree = "<group>";
		};
/* End PBXGroup section */

/* Begin PBXNativeTarget section */
		8FD01165228A820600D25925 /* FluentUILib */ = {
			isa = PBXNativeTarget;
			buildConfigurationList = 8FD0116A228A820600D25925 /* Build configuration list for PBXNativeTarget "FluentUILib" */;
			buildPhases = (
				8FD01162228A820600D25925 /* Sources */,
				FD256C59218392B800EC9588 /* Run swiftlint */,
				923DF2E4271166DB00637646 /* Copy FluentUI-Swift.h */,
			);
			buildRules = (
			);
			dependencies = (
				8FD011C8228A831700D25925 /* PBXTargetDependency */,
			);
			name = FluentUILib;
			productName = OfficeUIFabricStaticLib;
			productReference = 8FD01166228A820600D25925 /* libFluentUI.a */;
			productType = "com.apple.product-type.library.static";
		};
		A5CEC15920D980B30016922A /* FluentUITests */ = {
			isa = PBXNativeTarget;
			buildConfigurationList = A5CEC16820D980B30016922A /* Build configuration list for PBXNativeTarget "FluentUITests" */;
			buildPhases = (
				A5CEC15620D980B30016922A /* Sources */,
				A5CEC15720D980B30016922A /* Frameworks */,
				A5CEC15820D980B30016922A /* Resources */,
			);
			buildRules = (
			);
			dependencies = (
			);
			name = FluentUITests;
			productName = OfficeUIFabricTests;
			productReference = A5CEC15A20D980B30016922A /* FluentUITests.xctest */;
			productType = "com.apple.product-type.bundle.unit-test";
		};
		A5DA88FB226FAA01000A8EA8 /* FluentUIResources */ = {
			isa = PBXNativeTarget;
			buildConfigurationList = A5DA88FF226FAA01000A8EA8 /* Build configuration list for PBXNativeTarget "FluentUIResources" */;
			buildPhases = (
				A5DA88FA226FAA01000A8EA8 /* Resources */,
			);
			buildRules = (
			);
			dependencies = (
			);
			name = FluentUIResources;
			productName = OfficeUIFabricResources;
			productReference = A5DA88FC226FAA01000A8EA8 /* FluentUIResources-ios.bundle */;
			productType = "com.apple.product-type.bundle";
		};
/* End PBXNativeTarget section */

/* Begin PBXProject section */
		A5CEC14820D980B20016922A /* Project object */ = {
			isa = PBXProject;
			attributes = {
				LastSwiftUpdateCheck = 1020;
				LastUpgradeCheck = 1240;
				ORGANIZATIONNAME = "Microsoft Corporation";
				TargetAttributes = {
					8FD01165228A820600D25925 = {
						CreatedOnToolsVersion = 10.2.1;
						LastSwiftMigration = 1020;
					};
					A5CEC15920D980B30016922A = {
						CreatedOnToolsVersion = 9.4.1;
						LastSwiftMigration = 1020;
					};
					A5DA88FB226FAA01000A8EA8 = {
						CreatedOnToolsVersion = 10.2.1;
					};
				};
			};
			buildConfigurationList = A5CEC14B20D980B20016922A /* Build configuration list for PBXProject "FluentUI" */;
			compatibilityVersion = "Xcode 9.3";
			developmentRegion = en;
			hasScannedForEncodings = 0;
			knownRegions = (
				en,
				Base,
				ar,
				ca,
				cs,
				da,
				de,
				el,
				"en-GB",
				"es-MX",
				es,
				fi,
				fr,
				he,
				hi,
				hr,
				hu,
				id,
				it,
				ja,
				ko,
				ms,
				"nb-NO",
				nl,
				pl,
				"pt-BR",
				"pt-PT",
				ro,
				ru,
				sk,
				sv,
				th,
				tr,
				uk,
				vi,
				"zh-Hans",
				"zh-Hant",
			);
			mainGroup = A5CEC14720D980B20016922A;
			productRefGroup = A5CEC15220D980B20016922A /* Products */;
			projectDirPath = "";
			projectRoot = "";
			targets = (
				A5DA88FB226FAA01000A8EA8 /* FluentUIResources */,
				8FD01165228A820600D25925 /* FluentUILib */,
				A5CEC15920D980B30016922A /* FluentUITests */,
			);
		};
/* End PBXProject section */

/* Begin PBXResourcesBuildPhase section */
		A5CEC15820D980B30016922A /* Resources */ = {
			isa = PBXResourcesBuildPhase;
			buildActionMask = 2147483647;
			files = (
				923DF2E82712B6C400637646 /* FluentUIResources-ios.bundle in Resources */,
			);
			runOnlyForDeploymentPostprocessing = 0;
		};
		A5DA88FA226FAA01000A8EA8 /* Resources */ = {
			isa = PBXResourcesBuildPhase;
			buildActionMask = 2147483647;
			files = (
				A542A9D7226FC01100204A52 /* Localizable.strings in Resources */,
				A542A9D8226FC01700204A52 /* Localizable.stringsdict in Resources */,
				A257F82A251D98DD002CAA6E /* FluentUI-apple.xcassets in Resources */,
				A257F82C251D98F3002CAA6E /* FluentUI-ios.xcassets in Resources */,
			);
			runOnlyForDeploymentPostprocessing = 0;
		};
/* End PBXResourcesBuildPhase section */

/* Begin PBXShellScriptBuildPhase section */
		923DF2E4271166DB00637646 /* Copy FluentUI-Swift.h */ = {
			isa = PBXShellScriptBuildPhase;
			buildActionMask = 2147483647;
			files = (
			);
			inputFileListPaths = (
			);
			inputPaths = (
			);
			name = "Copy FluentUI-Swift.h";
			outputFileListPaths = (
			);
			outputPaths = (
			);
			runOnlyForDeploymentPostprocessing = 0;
			shellPath = /bin/sh;
			shellScript = "target_dir=${BUILT_PRODUCTS_DIR}/include/${PRODUCT_MODULE_NAME}/\n\n# Ensure the target include path exists\nmkdir -p ${target_dir}\n\n# Copy any file that looks like a Swift generated header to the include path\ncp ${DERIVED_SOURCES_DIR}/*-Swift.h ${target_dir}\n";
		};
		FD256C59218392B800EC9588 /* Run swiftlint */ = {
			isa = PBXShellScriptBuildPhase;
			buildActionMask = 2147483647;
			files = (
			);
			inputPaths = (
			);
			name = "Run swiftlint";
			outputPaths = (
			);
			runOnlyForDeploymentPostprocessing = 0;
			shellPath = /bin/sh;
			shellScript = "# Adds support for Apple Silicon brew directory\nexport PATH=\"$PATH:/opt/homebrew/bin\"\n\nif which swiftlint >/dev/null; then\n    export LINTPATH=\"${LOCROOT}/./\"\n    swiftlint --config ../.swiftlint.yml\nelse\n    echo \"warning: SwiftLint not installed, download from https://github.com/realm/SwiftLint\"\nfi\n";
		};
/* End PBXShellScriptBuildPhase section */

/* Begin PBXSourcesBuildPhase section */
		8FD01162228A820600D25925 /* Sources */ = {
			isa = PBXSourcesBuildPhase;
			buildActionMask = 2147483647;
			files = (
				6ED5E55126D3D39400D8BE81 /* BadgeLabelButton.swift in Sources */,
				6ED5E55226D3D39400D8BE81 /* UIBarButtonItem+BadgeValue.swift in Sources */,
				5314E0ED25F012C40099271A /* ContentScrollViewTraits.swift in Sources */,
				EC5982DA27C703EE00FD048D /* CircleCutout.swift in Sources */,
				5314E03A25F00E3D0099271A /* BadgeView.swift in Sources */,
				53097D4727028B1200A6E4DC /* ButtonLegacy.swift in Sources */,
				5314E1A325F01A7C0099271A /* TableViewHeaderFooterView.swift in Sources */,
				D6F4098F274F1A1C001B80D4 /* PillButtonBarTokens.swift in Sources */,
				5314E30325F0260E0099271A /* AccessibleViewDelegate.swift in Sources */,
				6EB4B25F270ED6B30005B808 /* BadgeLabel.swift in Sources */,
				5314E1A725F01A7C0099271A /* ActionsCell.swift in Sources */,
				5314E07B25F00F1A0099271A /* DateTimePickerViewDataSource.swift in Sources */,
				532FE3D426EA6D74007539C0 /* ActivityIndicatorTokens.swift in Sources */,
				53E2EE07278799B30086D30D /* MSFIndeterminateProgressBar.swift in Sources */,
				532FE3D626EA6D74007539C0 /* ActivityIndicatorModifiers.swift in Sources */,
				5314E2F525F025C60099271A /* CalendarConfiguration.swift in Sources */,
				923DB9D4274CB65700D8E58A /* TokenizedControl.swift in Sources */,
				5314E06B25F00F100099271A /* DateTimePicker.swift in Sources */,
				539D280B2822E90F00640018 /* DividerModifiers.swift in Sources */,
				5314E2BB25F024C60099271A /* CALayer+Extensions.swift in Sources */,
				5336B18027FB6D9B00B01E0D /* HUDTokens.swift in Sources */,
				5314E12B25F016230099271A /* PillButtonBar.swift in Sources */,
				53097D09270288FB00A6E4DC /* Button.swift in Sources */,
				5314E07E25F00F1A0099271A /* DateTimePickerView.swift in Sources */,
				5328D97726FBA3D700F3723B /* IndeterminateProgressBar.swift in Sources */,
				5314E07625F00F160099271A /* DateTimePickerController.swift in Sources */,
				922A34DF27BB87990062721F /* ConfigurableTokenizedControl.swift in Sources */,
				5314E14525F016860099271A /* CardPresentationController.swift in Sources */,
				5314E0A925F010070099271A /* DrawerTransitionAnimator.swift in Sources */,
				5314E06525F00EFD0099271A /* CalendarViewDayMonthCell.swift in Sources */,
				5314E08B25F00F2D0099271A /* CommandBarItem.swift in Sources */,
				5314E06225F00EFD0099271A /* CalendarViewDayTodayCell.swift in Sources */,
				5314E08025F00F1A0099271A /* DateTimePickerViewComponent.swift in Sources */,
				5314E06325F00EFD0099271A /* CalendarViewDayMonthYearCell.swift in Sources */,
				5314E1A225F01A7C0099271A /* ActivityIndicatorCell.swift in Sources */,
				EC5982DC27CEC02100FD048D /* DrawerTokens.swift in Sources */,
				5373D5652694D65C0032A3B4 /* AvatarTokens.swift in Sources */,
				5314E06125F00EFD0099271A /* CalendarViewDayCell.swift in Sources */,
				929DD25A266ED3B600E8175E /* PersonaButtonCarousel.swift in Sources */,
				ECA921C627B5D10B00B66117 /* ButtonDynamicColors.swift in Sources */,
				5336B17927F77EB800B01E0D /* HeadsUpDisplay.swift in Sources */,
				5314E12A25F016230099271A /* PillButton.swift in Sources */,
				4BF01D9A27B37CF8005B32F2 /* NotificationTokens.swift in Sources */,
				0AC8A8B227C72D4600D9FAF5 /* MSFPersonaView.swift in Sources */,
				5314E0E525F012C00099271A /* NavigationBar.swift in Sources */,
				5336B17627F77EB800B01E0D /* HUDModifiers.swift in Sources */,
				C708B064260A87F7007190FA /* SegmentItem.swift in Sources */,
				5328D97126FBA3D700F3723B /* IndeterminateProgressBarTokens.swift in Sources */,
				5314E14325F016860099271A /* CardTransitionAnimator.swift in Sources */,
				5314E0F825F012CB0099271A /* LargeTitleView.swift in Sources */,
				8035CAB62633A4DB007B3FD1 /* BottomCommandingController.swift in Sources */,
				5314E13725F016370099271A /* PopupMenuProtocols.swift in Sources */,
				5314E19725F019650099271A /* TabBarItem.swift in Sources */,
				92B7E6A326864AE900EFC15E /* MSFPersonaButton.swift in Sources */,
				5314E1BB25F01B070099271A /* TouchForwardingView.swift in Sources */,
				5314E2EC25F025710099271A /* DayOfMonth.swift in Sources */,
				5314E0B325F010400099271A /* EasyTapButton.swift in Sources */,
				5314E19625F019650099271A /* TabBarView.swift in Sources */,
				C708B05F260A8778007190FA /* SegmentPillButton.swift in Sources */,
				5314E13525F016370099271A /* PopupMenuItemCell.swift in Sources */,
				530D9C5127EE388200BDCBBF /* SwiftUI+ViewPresentation.swift in Sources */,
				5314E2A025F024860099271A /* NSLayoutConstraint+Extensions.swift in Sources */,
				5336B17827F77EB800B01E0D /* HUD.swift in Sources */,
				923DB9D5274CB65700D8E58A /* FluentTheme.swift in Sources */,
				929DD257266ED3AC00E8175E /* PersonaButtonCarouselTokens.swift in Sources */,
				0AD70F5B26E80A5D008774EC /* CommandBarTokens.swift in Sources */,
				D6F4098927470E7F001B80D4 /* PillButtonTokens.swift in Sources */,
				5314E26625F023B20099271A /* UIColor+Extensions.swift in Sources */,
				5314E30225F0260E0099271A /* AccessibilityContainerView.swift in Sources */,
				53097D05270288FB00A6E4DC /* MSFButton.swift in Sources */,
				8035CAD026377C17007B3FD1 /* CommandingItem.swift in Sources */,
				8FD01188228A82A600D25925 /* Colors.swift in Sources */,
				5314E0F325F012C80099271A /* ShyHeaderController.swift in Sources */,
				EC02A5F327472EF400E81B3E /* DividerTokens.swift in Sources */,
				535559E42711411E0094A871 /* FluentUIHostingController.swift in Sources */,
				53229A0027FE108400C016A2 /* MSFHeadsUpDisplay.swift in Sources */,
				5314E1B125F01A980099271A /* TooltipView.swift in Sources */,
				5314E19525F019650099271A /* TabBarItemView.swift in Sources */,
				5314E03C25F00E3D0099271A /* BadgeField.swift in Sources */,
				5314E05B25F00EF50099271A /* CalendarView.swift in Sources */,
				92EE82AE27025A94009D52B5 /* TokenSet.swift in Sources */,
				53097D0B270288FB00A6E4DC /* ButtonModifiers.swift in Sources */,
				5314E28125F0240D0099271A /* DateComponents+Extensions.swift in Sources */,
				5314E07025F00F140099271A /* DatePickerController.swift in Sources */,
				0A3CD0B327BDD26B00DBE728 /* MSFList.swift in Sources */,
				5373D56B2694D65C0032A3B4 /* MSFAvatarPresence.swift in Sources */,
				EC5982D827BF348700FD048D /* MSFAvatar.swift in Sources */,
				5314E0AA25F010070099271A /* DrawerShadowView.swift in Sources */,
				2A9745DE281733D700E1A1FD /* TableViewTokens.swift in Sources */,
				5314E0E725F012C00099271A /* UINavigationItem+Navigation.swift in Sources */,
				920945492703DDA000B38E1A /* CardNudgeTokens.swift in Sources */,
				92D49054278FF4E50085C018 /* PersonaButtonCarouselModifiers.swift in Sources */,
				5314E25D25F0238E0099271A /* UIFont+Extension.swift in Sources */,
				C77A04B825F03DD1001B3EB6 /* String+Date.swift in Sources */,
				4B53505F27F63E3F0033B47F /* NotificationModifiers.swift in Sources */,
				5314E14425F016860099271A /* PageCardPresenterController.swift in Sources */,
				5314E11B25F015EA0099271A /* PersonaListView.swift in Sources */,
				925D462026FD18B200179583 /* AliasTokens.swift in Sources */,
				5314E28E25F024590099271A /* Date+Extensions.swift in Sources */,
				0A3CD0B127BCA36000DBE728 /* HeaderModifiers.swift in Sources */,
				5306076126A201C8002D49CF /* Persona.swift in Sources */,
				92E7AD5026FE51FF00AE7FF8 /* DynamicColor.swift in Sources */,
				5314E14E25F016CD0099271A /* ResizingHandleView.swift in Sources */,
				5314E1A625F01A7C0099271A /* BooleanCell.swift in Sources */,
				92F8054E272B2DF3000EAFDB /* CardNudgeModifiers.swift in Sources */,
				925D461D26FD133600179583 /* GlobalTokens.swift in Sources */,
				9275105626815A7100F12730 /* MSFPersonaButtonCarousel.swift in Sources */,
				927EB2BD278627440069753D /* PersonaButtonModifiers.swift in Sources */,
				5314E0F225F012C80099271A /* ShyHeaderView.swift in Sources */,
				5314E02825F00DA80099271A /* BlurringView.swift in Sources */,
				5314E13625F016370099271A /* PopupMenuSectionHeaderView.swift in Sources */,
				5314E05925F00EF50099271A /* CalendarViewDataSource.swift in Sources */,
				5314E01625F00CF70099271A /* BarButtonItems.swift in Sources */,
				5314E25425F023650099271A /* UIImage+Extensions.swift in Sources */,
				92D5598226A0FD2800328FD3 /* CardNudge.swift in Sources */,
				5314E22725F022310099271A /* UITableViewCell+Extension.swift in Sources */,
				532FE3D826EA6D74007539C0 /* ActivityIndicator.swift in Sources */,
				5314E0E625F012C00099271A /* UIViewController+Navigation.swift in Sources */,
				5314E29725F024760099271A /* String+Extension.swift in Sources */,
				5314E12925F016230099271A /* PillButtonStyle.swift in Sources */,
				530D9C5327EE7B2C00BDCBBF /* SwiftUI+ViewAnimation.swift in Sources */,
				EC5982DE27D2EA6100FD048D /* SegmentedControlTokens.swift in Sources */,
				5306075726A1E6A4002D49CF /* AvatarGroup.swift in Sources */,
				92A1E4F526A791590007ED60 /* MSFCardNudge.swift in Sources */,
				5314E1C425F01B4E0099271A /* TwoLineTitleView.swift in Sources */,
				5314E0CF25F011F10099271A /* Label.swift in Sources */,
				5314E13925F016370099271A /* PopupMenuController.swift in Sources */,
				9298798B2669A875002B1EB4 /* PersonaButtonTokens.swift in Sources */,
				53E2EE0527860D010086D30D /* MSFActivityIndicator.swift in Sources */,
				5314E0A725F010070099271A /* DrawerController.swift in Sources */,
				5314E07125F00F140099271A /* DatePickerSelectionManager.swift in Sources */,
				5373D5672694D65C0032A3B4 /* Avatar.swift in Sources */,
				5314E1A425F01A7C0099271A /* CenteredLabelCell.swift in Sources */,
				5314E1A125F01A7C0099271A /* TableViewCellFileAccessoryView.swift in Sources */,
				5314E1D625F01E4A0099271A /* SearchBar.swift in Sources */,
				5314E0A825F010070099271A /* DrawerPresentationController.swift in Sources */,
				43488C46270FAD1300124C71 /* FluentNotification.swift in Sources */,
				5314E06425F00EFD0099271A /* CalendarViewMonthBannerView.swift in Sources */,
				D64D8E10283BFAEC00D8D7D1 /* TabBarItemTokens.swift in Sources */,
				5314E18E25F0195C0099271A /* ShimmerLinesView.swift in Sources */,
				53097D172702890900A6E4DC /* HeaderTokens.swift in Sources */,
				EC02A5F5274DD19600E81B3E /* MSFDivider.swift in Sources */,
				80AECC21263339E3005AF2F3 /* BottomSheetController.swift in Sources */,
				5314E24B25F0232F0099271A /* UIScreen+Extension.swift in Sources */,
				5314E2E325F025500099271A /* FluentUIFramework.swift in Sources */,
				ECA9218627A3301C00B66117 /* MSFAvatarGroup.swift in Sources */,
				5314E0EC25F012C40099271A /* NavigationAnimator.swift in Sources */,
				5314E17225F0191C0099271A /* Separator.swift in Sources */,
				5314E14225F016860099271A /* CardPresenterNavigationController.swift in Sources */,
				5314E11725F015EA0099271A /* PersonaCell.swift in Sources */,
				53097D192702890900A6E4DC /* List.swift in Sources */,
				5314E23025F022C80099271A /* UIScrollView+Extensions.swift in Sources */,
				5314E16925F017940099271A /* SegmentedControl.swift in Sources */,
				C77A04EE25F046EB001B3EB6 /* Date+CellFileAccessoryView.swift in Sources */,
				4BF01DA027B3A862005B32F2 /* UIApplication+Extensions.swift in Sources */,
				5373D5732694D66F0032A3B4 /* UIKit+SwiftUI_interoperability.swift in Sources */,
				5314E09E25F00FE20099271A /* DotView.swift in Sources */,
				5314E1A525F01A7C0099271A /* TableViewCell.swift in Sources */,
				4BBD651F2755FD9500A8B09E /* MSFNotificationView.swift in Sources */,
				53097D0D270288FB00A6E4DC /* ButtonTokens.swift in Sources */,
				5314E09525F00FA30099271A /* DimmingView.swift in Sources */,
				5306075326A1E6A4002D49CF /* AvatarGroupTokens.swift in Sources */,
				5314E11825F015EA0099271A /* PeoplePicker.swift in Sources */,
				5303259B26B31B6B00611D05 /* AvatarModifiers.swift in Sources */,
				5314E2B225F024B60099271A /* Calendar+Extensions.swift in Sources */,
				5314E1B225F01A980099271A /* TooltipPositionController.swift in Sources */,
				5314E08A25F00F2D0099271A /* CommandBar.swift in Sources */,
				5314E18D25F0195C0099271A /* ShimmerView.swift in Sources */,
				80AECC22263339E5005AF2F3 /* BottomSheetPassthroughView.swift in Sources */,
				925728F9276D6B5800EE1019 /* FontInfo.swift in Sources */,
				5314E1CD25F01B730099271A /* AnimationSynchronizer.swift in Sources */,
				EC27B8662807A63C00A40B9A /* ResizingHandleTokens.swift in Sources */,
				53097D252702890900A6E4DC /* ListCell.swift in Sources */,
				92088EF92666DB2C003F571A /* PersonaButton.swift in Sources */,
				5314E13425F016370099271A /* PopupMenuItem.swift in Sources */,
				ECA9218A27A33A2D00B66117 /* AvatarGroupModifiers.swift in Sources */,
				5314E13825F016370099271A /* PopupMenuSection.swift in Sources */,
				5314E07C25F00F1A0099271A /* DateTimePickerViewLayout.swift in Sources */,
				5314E11625F015EA0099271A /* PersonaBadgeViewDataSource.swift in Sources */,
				0ACD82192620453B0035CD9F /* PersonaViewTokens.swift in Sources */,
				5314E2DA25F025370099271A /* Fonts.swift in Sources */,
				D64D8E12283D798D00D8D7D1 /* SideTabBarTokens.swift in Sources */,
				5373D5772694D66F0032A3B4 /* SwiftUI+ViewModifiers.swift in Sources */,
				5314E07F25F00F1A0099271A /* DateTimePickerViewComponentCell.swift in Sources */,
				0AA874162600237A00D47421 /* PersonaView.swift in Sources */,
				8035CADE2638E435007B3FD1 /* CommandingSection.swift in Sources */,
				92DEE2252723D34400E31ED0 /* ControlTokens.swift in Sources */,
				5314E0E425F012C00099271A /* NavigationController.swift in Sources */,
				925728F7276D6AF800EE1019 /* ShadowInfo.swift in Sources */,
				5328D97326FBA3D700F3723B /* IndeterminateProgressBarModifiers.swift in Sources */,
				923DB9D7274CB66D00D8E58A /* ControlHostingView.swift in Sources */,
				5314E03B25F00E3D0099271A /* BadgeStringExtractor.swift in Sources */,
				5314E19825F019650099271A /* SideTabBar.swift in Sources */,
				5314E10A25F014600099271A /* Obscurable.swift in Sources */,
				53097D212702890900A6E4DC /* ListHeader.swift in Sources */,
				5314E07D25F00F1A0099271A /* DateTimePickerViewComponentTableView.swift in Sources */,
				5314E03125F00DDD0099271A /* CardView.swift in Sources */,
				5314E08925F00F2D0099271A /* CommandBarButtonGroupView.swift in Sources */,
				5314E08C25F00F2D0099271A /* CommandBarButton.swift in Sources */,
<<<<<<< HEAD
				EC6A71EA273DBA520076A586 /* Divider.swift in Sources */,
=======
				94A7EC1A2836DCB200BFFBAE /* CommandBarCommandGroupsView.swift in Sources */,
>>>>>>> 90a16de6
				5314E21E25F022120099271A /* UIView+Extensions.swift in Sources */,
				5314E06A25F00F100099271A /* GenericDateTimePicker.swift in Sources */,
				5314E06025F00EFD0099271A /* CalendarViewWeekdayHeadingView.swift in Sources */,
				53097D1D2702890900A6E4DC /* ListTokens.swift in Sources */,
				D6A0124A2810764B00C90535 /* TabBarTokens.swift in Sources */,
				5314E05A25F00EF50099271A /* CalendarViewLayout.swift in Sources */,
				5314E1B025F01A980099271A /* Tooltip.swift in Sources */,
			);
			runOnlyForDeploymentPostprocessing = 0;
		};
		A5CEC15620D980B30016922A /* Sources */ = {
			isa = PBXSourcesBuildPhase;
			buildActionMask = 2147483647;
			files = (
				924268A2277AD9F700C5A452 /* FontTests.swift in Sources */,
				A5CEC16020D980B30016922A /* FluentUITests.swift in Sources */,
				8FA3CB5B246B19EA0049E431 /* ColorTests.swift in Sources */,
				FD053A352224CA33009B6378 /* DatePickerControllerTests.swift in Sources */,
			);
			runOnlyForDeploymentPostprocessing = 0;
		};
/* End PBXSourcesBuildPhase section */

/* Begin PBXTargetDependency section */
		8FD011C8228A831700D25925 /* PBXTargetDependency */ = {
			isa = PBXTargetDependency;
			target = A5DA88FB226FAA01000A8EA8 /* FluentUIResources */;
			targetProxy = 8FD011C7228A831700D25925 /* PBXContainerItemProxy */;
		};
/* End PBXTargetDependency section */

/* Begin PBXVariantGroup section */
		A559BB81212B6FA40055E107 /* Localizable.strings */ = {
			isa = PBXVariantGroup;
			children = (
				A559BB80212B6FA40055E107 /* en */,
				FD8D26422253FF330078E1D3 /* ar */,
				FD8D26442253FF3E0078E1D3 /* ca */,
				FD8D26462253FF470078E1D3 /* cs */,
				FD8D26482253FF4F0078E1D3 /* da */,
				FD8D264A2254013E0078E1D3 /* de */,
				FD8D264C225401660078E1D3 /* el */,
				FD8D264E225401880078E1D3 /* en-GB */,
				FD8D2650225401A10078E1D3 /* es-MX */,
				FD8D2652225401AA0078E1D3 /* es */,
				FD8D2654225401B90078E1D3 /* fi */,
				FD8D2656225401C10078E1D3 /* fr */,
				FD8D2658225401CD0078E1D3 /* he */,
				FD8D265A225401D90078E1D3 /* hi */,
				FD8D265C225401E50078E1D3 /* hr */,
				FD8D265E225401F20078E1D3 /* hu */,
				FD8D2660225401FA0078E1D3 /* id */,
				FD8D2662225402020078E1D3 /* it */,
				FD8D26642254020E0078E1D3 /* ja */,
				FD8D2666225402160078E1D3 /* ko */,
				FD8D26682254021D0078E1D3 /* ms */,
				FD8D266A2254022E0078E1D3 /* nb-NO */,
				FD8D266C225402DC0078E1D3 /* nl */,
				FD8D266E225402E60078E1D3 /* pl */,
				FD8D2670225402F00078E1D3 /* pt-BR */,
				FD8D2672225402F60078E1D3 /* pt-PT */,
				FD8D2674225403000078E1D3 /* ro */,
				FD8D2676225403070078E1D3 /* ru */,
				FD8D26782254030E0078E1D3 /* sk */,
				FD8D267A225403160078E1D3 /* sv */,
				FD8D267C2254031B0078E1D3 /* th */,
				FD8D267E225403210078E1D3 /* tr */,
				FD8D2680225403290078E1D3 /* uk */,
				FD8D2682225403300078E1D3 /* vi */,
				FD8D2684225403360078E1D3 /* zh-Hans */,
				FD8D26862254033B0078E1D3 /* zh-Hant */,
			);
			name = Localizable.strings;
			sourceTree = "<group>";
		};
		A5DF1EAD2213B26900CC741A /* Localizable.stringsdict */ = {
			isa = PBXVariantGroup;
			children = (
				A5DF1EAC2213B26900CC741A /* en */,
				FD8D26432253FF330078E1D3 /* ar */,
				FD8D26452253FF3F0078E1D3 /* ca */,
				FD8D26472253FF470078E1D3 /* cs */,
				FD8D26492253FF500078E1D3 /* da */,
				FD8D264B2254013E0078E1D3 /* de */,
				FD8D264D225401660078E1D3 /* el */,
				FD8D264F225401880078E1D3 /* en-GB */,
				FD8D2651225401A10078E1D3 /* es-MX */,
				FD8D2653225401AA0078E1D3 /* es */,
				FD8D2655225401B90078E1D3 /* fi */,
				FD8D2657225401C20078E1D3 /* fr */,
				FD8D2659225401CD0078E1D3 /* he */,
				FD8D265B225401D90078E1D3 /* hi */,
				FD8D265D225401E50078E1D3 /* hr */,
				FD8D265F225401F30078E1D3 /* hu */,
				FD8D2661225401FB0078E1D3 /* id */,
				FD8D2663225402030078E1D3 /* it */,
				FD8D26652254020E0078E1D3 /* ja */,
				FD8D2667225402160078E1D3 /* ko */,
				FD8D26692254021E0078E1D3 /* ms */,
				FD8D266B2254022E0078E1D3 /* nb-NO */,
				FD8D266D225402DC0078E1D3 /* nl */,
				FD8D266F225402E60078E1D3 /* pl */,
				FD8D2671225402F10078E1D3 /* pt-BR */,
				FD8D2673225402F60078E1D3 /* pt-PT */,
				FD8D2675225403000078E1D3 /* ro */,
				FD8D2677225403070078E1D3 /* ru */,
				FD8D26792254030E0078E1D3 /* sk */,
				FD8D267B225403160078E1D3 /* sv */,
				FD8D267D2254031B0078E1D3 /* th */,
				FD8D267F225403220078E1D3 /* tr */,
				FD8D26812254032A0078E1D3 /* uk */,
				FD8D2683225403300078E1D3 /* vi */,
				FD8D2685225403360078E1D3 /* zh-Hans */,
				FD8D26872254033B0078E1D3 /* zh-Hant */,
			);
			name = Localizable.stringsdict;
			sourceTree = "<group>";
		};
/* End PBXVariantGroup section */

/* Begin XCBuildConfiguration section */
		8FD0116B228A820600D25925 /* Debug */ = {
			isa = XCBuildConfiguration;
			baseConfigurationReference = C7752C7C2790C1F40012F860 /* FluentUILib_debug.xcconfig */;
			buildSettings = {
			};
			name = Debug;
		};
		8FD0116C228A820600D25925 /* Release */ = {
			isa = XCBuildConfiguration;
			baseConfigurationReference = C7752C7B2790C1F40012F860 /* FluentUILib_release.xcconfig */;
			buildSettings = {
			};
			name = Release;
		};
		8FD0116D228A820600D25925 /* Dogfood */ = {
			isa = XCBuildConfiguration;
			baseConfigurationReference = C7752C7B2790C1F40012F860 /* FluentUILib_release.xcconfig */;
			buildSettings = {
			};
			name = Dogfood;
		};
		A52B637B2138745C009F7ADF /* Dogfood */ = {
			isa = XCBuildConfiguration;
			baseConfigurationReference = 53FC90F525673626008A06FD /* FluentUI_release.xcconfig */;
			buildSettings = {
				CLANG_WARN_QUOTED_INCLUDE_IN_FRAMEWORK_HEADER = YES;
			};
			name = Dogfood;
		};
		A52B637D2138745C009F7ADF /* Dogfood */ = {
			isa = XCBuildConfiguration;
			baseConfigurationReference = 53FC90F725673626008A06FD /* FluentUITests.xcconfig */;
			buildSettings = {
			};
			name = Dogfood;
		};
		A5CEC16320D980B30016922A /* Debug */ = {
			isa = XCBuildConfiguration;
			baseConfigurationReference = 53FC90F625673626008A06FD /* FluentUI_debug.xcconfig */;
			buildSettings = {
				CLANG_WARN_QUOTED_INCLUDE_IN_FRAMEWORK_HEADER = YES;
			};
			name = Debug;
		};
		A5CEC16420D980B30016922A /* Release */ = {
			isa = XCBuildConfiguration;
			baseConfigurationReference = 53FC90F525673626008A06FD /* FluentUI_release.xcconfig */;
			buildSettings = {
				CLANG_WARN_QUOTED_INCLUDE_IN_FRAMEWORK_HEADER = YES;
			};
			name = Release;
		};
		A5CEC16920D980B30016922A /* Debug */ = {
			isa = XCBuildConfiguration;
			baseConfigurationReference = 53FC90F725673626008A06FD /* FluentUITests.xcconfig */;
			buildSettings = {
			};
			name = Debug;
		};
		A5CEC16A20D980B30016922A /* Release */ = {
			isa = XCBuildConfiguration;
			baseConfigurationReference = 53FC90F725673626008A06FD /* FluentUITests.xcconfig */;
			buildSettings = {
			};
			name = Release;
		};
		A5DA8900226FAA01000A8EA8 /* Debug */ = {
			isa = XCBuildConfiguration;
			baseConfigurationReference = 53FC90FA25673627008A06FD /* FluentUIResources.xcconfig */;
			buildSettings = {
			};
			name = Debug;
		};
		A5DA8901226FAA01000A8EA8 /* Release */ = {
			isa = XCBuildConfiguration;
			baseConfigurationReference = 53FC90FA25673627008A06FD /* FluentUIResources.xcconfig */;
			buildSettings = {
			};
			name = Release;
		};
		A5DA8902226FAA01000A8EA8 /* Dogfood */ = {
			isa = XCBuildConfiguration;
			baseConfigurationReference = 53FC90FA25673627008A06FD /* FluentUIResources.xcconfig */;
			buildSettings = {
			};
			name = Dogfood;
		};
/* End XCBuildConfiguration section */

/* Begin XCConfigurationList section */
		8FD0116A228A820600D25925 /* Build configuration list for PBXNativeTarget "FluentUILib" */ = {
			isa = XCConfigurationList;
			buildConfigurations = (
				8FD0116B228A820600D25925 /* Debug */,
				8FD0116C228A820600D25925 /* Release */,
				8FD0116D228A820600D25925 /* Dogfood */,
			);
			defaultConfigurationIsVisible = 0;
			defaultConfigurationName = Release;
		};
		A5CEC14B20D980B20016922A /* Build configuration list for PBXProject "FluentUI" */ = {
			isa = XCConfigurationList;
			buildConfigurations = (
				A5CEC16320D980B30016922A /* Debug */,
				A5CEC16420D980B30016922A /* Release */,
				A52B637B2138745C009F7ADF /* Dogfood */,
			);
			defaultConfigurationIsVisible = 0;
			defaultConfigurationName = Release;
		};
		A5CEC16820D980B30016922A /* Build configuration list for PBXNativeTarget "FluentUITests" */ = {
			isa = XCConfigurationList;
			buildConfigurations = (
				A5CEC16920D980B30016922A /* Debug */,
				A5CEC16A20D980B30016922A /* Release */,
				A52B637D2138745C009F7ADF /* Dogfood */,
			);
			defaultConfigurationIsVisible = 0;
			defaultConfigurationName = Release;
		};
		A5DA88FF226FAA01000A8EA8 /* Build configuration list for PBXNativeTarget "FluentUIResources" */ = {
			isa = XCConfigurationList;
			buildConfigurations = (
				A5DA8900226FAA01000A8EA8 /* Debug */,
				A5DA8901226FAA01000A8EA8 /* Release */,
				A5DA8902226FAA01000A8EA8 /* Dogfood */,
			);
			defaultConfigurationIsVisible = 0;
			defaultConfigurationName = Release;
		};
/* End XCConfigurationList section */
	};
	rootObject = A5CEC14820D980B20016922A /* Project object */;
}<|MERGE_RESOLUTION|>--- conflicted
+++ resolved
@@ -1168,11 +1168,8 @@
 				FC414E4E2588B65C00069E73 /* CommandBarItem.swift */,
 				FC414E2A25887A4B00069E73 /* CommandBarButton.swift */,
 				FC414E242588798000069E73 /* CommandBarButtonGroupView.swift */,
-<<<<<<< HEAD
+				94A7EC192836DCB100BFFBAE /* CommandBarCommandGroupsView.swift */,
 				0AD70F5926E80A5D008774EC /* CommandBarTokens.swift */,
-=======
-				94A7EC192836DCB100BFFBAE /* CommandBarCommandGroupsView.swift */,
->>>>>>> 90a16de6
 			);
 			path = "Command Bar";
 			sourceTree = "<group>";
@@ -1707,11 +1704,8 @@
 				5314E03125F00DDD0099271A /* CardView.swift in Sources */,
 				5314E08925F00F2D0099271A /* CommandBarButtonGroupView.swift in Sources */,
 				5314E08C25F00F2D0099271A /* CommandBarButton.swift in Sources */,
-<<<<<<< HEAD
+				94A7EC1A2836DCB200BFFBAE /* CommandBarCommandGroupsView.swift in Sources */,
 				EC6A71EA273DBA520076A586 /* Divider.swift in Sources */,
-=======
-				94A7EC1A2836DCB200BFFBAE /* CommandBarCommandGroupsView.swift in Sources */,
->>>>>>> 90a16de6
 				5314E21E25F022120099271A /* UIView+Extensions.swift in Sources */,
 				5314E06A25F00F100099271A /* GenericDateTimePicker.swift in Sources */,
 				5314E06025F00EFD0099271A /* CalendarViewWeekdayHeadingView.swift in Sources */,
