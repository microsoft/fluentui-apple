--- conflicted
+++ resolved
@@ -1801,15 +1801,10 @@
 				5314E0EC25F012C40099271A /* NavigationAnimator.swift in Sources */,
 				5314E17225F0191C0099271A /* Separator.swift in Sources */,
 				5314E14225F016860099271A /* CardPresenterNavigationController.swift in Sources */,
-<<<<<<< HEAD
-				535ADBB826E0285E005E962B /* MSFActivityIndicatorTokens.generated.swift in Sources */,
 				920945462703D8F200B38E1A /* ControlThemeable.swift in Sources */,
 				5314E11725F015EA0099271A /* PersonaCell.swift in Sources */,
+				53097D192702890900A6E4DC /* List.swift in Sources */,
 				920945432703D1DC00B38E1A /* FluentTheme.swift in Sources */,
-=======
-				5314E11725F015EA0099271A /* PersonaCell.swift in Sources */,
-				53097D192702890900A6E4DC /* List.swift in Sources */,
->>>>>>> 79a144c5
 				5314E23025F022C80099271A /* UIScrollView+Extensions.swift in Sources */,
 				53097D4927028B2900A6E4DC /* ActivityIndicatorView.swift in Sources */,
 				5314E16925F017940099271A /* SegmentedControl.swift in Sources */,
@@ -2002,11 +1997,8 @@
 				B4A8BBCD21BF6D6900D5E3ED /* BadgeStringExtractor.swift in Sources */,
 				920945452703D8F200B38E1A /* ControlThemeable.swift in Sources */,
 				FD599D0A2134AB15008845EE /* CalendarViewLayout.swift in Sources */,
-<<<<<<< HEAD
 				920945422703D1DC00B38E1A /* FluentTheme.swift in Sources */,
-=======
 				53097D182702890900A6E4DC /* List.swift in Sources */,
->>>>>>> 79a144c5
 				FDD454EE21405B390006E84E /* DotView.swift in Sources */,
 				53097D4827028B2800A6E4DC /* ActivityIndicatorView.swift in Sources */,
 				C0EAAEAD2347E1DF00C7244E /* ShimmerView.swift in Sources */,
