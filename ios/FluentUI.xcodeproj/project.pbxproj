--- conflicted
+++ resolved
@@ -24,7 +24,6 @@
 		5306075326A1E6A4002D49CF /* AvatarGroupTokenSet.swift in Sources */ = {isa = PBXBuildFile; fileRef = 5306074F26A1E6A4002D49CF /* AvatarGroupTokenSet.swift */; };
 		5306075726A1E6A4002D49CF /* AvatarGroup.swift in Sources */ = {isa = PBXBuildFile; fileRef = 5306075126A1E6A4002D49CF /* AvatarGroup.swift */; };
 		5306076126A201C8002D49CF /* Persona.swift in Sources */ = {isa = PBXBuildFile; fileRef = B4EF53C2215AF1AB00573E8F /* Persona.swift */; };
-<<<<<<< HEAD
 		53097D05270288FB00A6E4DC /* MSFButton.swift in Sources */ = {isa = PBXBuildFile; fileRef = 53097CFF270288FB00A6E4DC /* MSFButton.swift */; };
 		53097D09270288FB00A6E4DC /* Button.swift in Sources */ = {isa = PBXBuildFile; fileRef = 53097D01270288FB00A6E4DC /* Button.swift */; };
 		53097D0B270288FB00A6E4DC /* ButtonModifiers.swift in Sources */ = {isa = PBXBuildFile; fileRef = 53097D02270288FB00A6E4DC /* ButtonModifiers.swift */; };
@@ -37,8 +36,6 @@
 		53097D4727028B1200A6E4DC /* ButtonLegacy.swift in Sources */ = {isa = PBXBuildFile; fileRef = 53097D4527028B1100A6E4DC /* ButtonLegacy.swift */; };
 		530D9C5127EE388200BDCBBF /* SwiftUI+ViewPresentation.swift in Sources */ = {isa = PBXBuildFile; fileRef = 530D9C5027EE388200BDCBBF /* SwiftUI+ViewPresentation.swift */; };
 		530D9C5327EE7B2C00BDCBBF /* SwiftUI+ViewAnimation.swift in Sources */ = {isa = PBXBuildFile; fileRef = 530D9C5227EE7B2C00BDCBBF /* SwiftUI+ViewAnimation.swift */; };
-=======
->>>>>>> 6ce2878e
 		5314E01625F00CF70099271A /* BarButtonItems.swift in Sources */ = {isa = PBXBuildFile; fileRef = A52648DB2316F4F9003342A0 /* BarButtonItems.swift */; };
 		5314E02825F00DA80099271A /* BlurringView.swift in Sources */ = {isa = PBXBuildFile; fileRef = FDA1AF8B21484625001AE720 /* BlurringView.swift */; };
 		5314E03125F00DDD0099271A /* CardView.swift in Sources */ = {isa = PBXBuildFile; fileRef = CCC18C2B2501B22F00BE830E /* CardView.swift */; };
@@ -162,19 +159,8 @@
 		5373D5672694D65C0032A3B4 /* Avatar.swift in Sources */ = {isa = PBXBuildFile; fileRef = 5373D5612694D65C0032A3B4 /* Avatar.swift */; };
 		5373D56B2694D65C0032A3B4 /* MSFAvatarPresence.swift in Sources */ = {isa = PBXBuildFile; fileRef = 5373D5632694D65C0032A3B4 /* MSFAvatarPresence.swift */; };
 		5373D5732694D66F0032A3B4 /* UIKit+SwiftUI_interoperability.swift in Sources */ = {isa = PBXBuildFile; fileRef = 5373D56D2694D66F0032A3B4 /* UIKit+SwiftUI_interoperability.swift */; };
-<<<<<<< HEAD
 		5373D5772694D66F0032A3B4 /* SwiftUI+ViewModifiers.swift in Sources */ = {isa = PBXBuildFile; fileRef = 5373D56F2694D66F0032A3B4 /* SwiftUI+ViewModifiers.swift */; };
 		539D280B2822E90F00640018 /* DividerModifiers.swift in Sources */ = {isa = PBXBuildFile; fileRef = ECA92183279A177D00B66117 /* DividerModifiers.swift */; };
-=======
-		53A70ED82866122600759DC0 /* HUD.swift in Sources */ = {isa = PBXBuildFile; fileRef = 53A70ED32866122600759DC0 /* HUD.swift */; };
-		53A70ED92866122600759DC0 /* HUDModifiers.swift in Sources */ = {isa = PBXBuildFile; fileRef = 53A70ED42866122600759DC0 /* HUDModifiers.swift */; };
-		53A70EDA2866122600759DC0 /* HUDTokens.swift in Sources */ = {isa = PBXBuildFile; fileRef = 53A70ED52866122600759DC0 /* HUDTokens.swift */; };
-		53A70EDB2866122600759DC0 /* HeadsUpDisplay.swift in Sources */ = {isa = PBXBuildFile; fileRef = 53A70ED62866122600759DC0 /* HeadsUpDisplay.swift */; };
-		53A70EDC2866122600759DC0 /* MSFHeadsUpDisplay.swift in Sources */ = {isa = PBXBuildFile; fileRef = 53A70ED72866122600759DC0 /* MSFHeadsUpDisplay.swift */; };
-		53A8790D28AAA6AA0018A28C /* SwiftUI+ViewModifiers.swift in Sources */ = {isa = PBXBuildFile; fileRef = 53A8790B28AAA6A90018A28C /* SwiftUI+ViewModifiers.swift */; };
-		53A8790E28AAA6AA0018A28C /* SwiftUI+ViewAnimation.swift in Sources */ = {isa = PBXBuildFile; fileRef = 53A8790C28AAA6AA0018A28C /* SwiftUI+ViewAnimation.swift */; };
-		53A8791028AAA9110018A28C /* SwiftUI+ViewPresentation.swift in Sources */ = {isa = PBXBuildFile; fileRef = 53A8790F28AAA9110018A28C /* SwiftUI+ViewPresentation.swift */; };
->>>>>>> 6ce2878e
 		53E2EE0527860D010086D30D /* MSFActivityIndicator.swift in Sources */ = {isa = PBXBuildFile; fileRef = 53E2EE0427860D010086D30D /* MSFActivityIndicator.swift */; };
 		53E2EE07278799B30086D30D /* MSFIndeterminateProgressBar.swift in Sources */ = {isa = PBXBuildFile; fileRef = 53E2EE06278799B30086D30D /* MSFIndeterminateProgressBar.swift */; };
 		6EB4B25F270ED6B30005B808 /* BadgeLabel.swift in Sources */ = {isa = PBXBuildFile; fileRef = 6EB4B25D270ED6450005B808 /* BadgeLabel.swift */; };
@@ -277,7 +263,6 @@
 		5303259926B31B6B00611D05 /* AvatarModifiers.swift */ = {isa = PBXFileReference; fileEncoding = 4; lastKnownFileType = sourcecode.swift; path = AvatarModifiers.swift; sourceTree = "<group>"; };
 		5306074F26A1E6A4002D49CF /* AvatarGroupTokenSet.swift */ = {isa = PBXFileReference; fileEncoding = 4; lastKnownFileType = sourcecode.swift; path = AvatarGroupTokenSet.swift; sourceTree = "<group>"; };
 		5306075126A1E6A4002D49CF /* AvatarGroup.swift */ = {isa = PBXFileReference; fileEncoding = 4; lastKnownFileType = sourcecode.swift; path = AvatarGroup.swift; sourceTree = "<group>"; };
-<<<<<<< HEAD
 		53097CFF270288FB00A6E4DC /* MSFButton.swift */ = {isa = PBXFileReference; fileEncoding = 4; lastKnownFileType = sourcecode.swift; path = MSFButton.swift; sourceTree = "<group>"; };
 		53097D01270288FB00A6E4DC /* Button.swift */ = {isa = PBXFileReference; fileEncoding = 4; lastKnownFileType = sourcecode.swift; path = Button.swift; sourceTree = "<group>"; };
 		53097D02270288FB00A6E4DC /* ButtonModifiers.swift */ = {isa = PBXFileReference; fileEncoding = 4; lastKnownFileType = sourcecode.swift; path = ButtonModifiers.swift; sourceTree = "<group>"; };
@@ -292,9 +277,6 @@
 		530D9C5227EE7B2C00BDCBBF /* SwiftUI+ViewAnimation.swift */ = {isa = PBXFileReference; fileEncoding = 4; lastKnownFileType = sourcecode.swift; path = "SwiftUI+ViewAnimation.swift"; sourceTree = "<group>"; };
 		532299FF27FE108400C016A2 /* MSFHeadsUpDisplay.swift */ = {isa = PBXFileReference; fileEncoding = 4; lastKnownFileType = sourcecode.swift; path = MSFHeadsUpDisplay.swift; sourceTree = "<group>"; };
 		5328D96C26FBA3D600F3723B /* IndeterminateProgressBarTokenSet.swift */ = {isa = PBXFileReference; fileEncoding = 4; lastKnownFileType = sourcecode.swift; path = IndeterminateProgressBarTokenSet.swift; sourceTree = "<group>"; };
-=======
-		5328D96C26FBA3D600F3723B /* IndeterminateProgressBarTokens.swift */ = {isa = PBXFileReference; fileEncoding = 4; lastKnownFileType = sourcecode.swift; path = IndeterminateProgressBarTokens.swift; sourceTree = "<group>"; };
->>>>>>> 6ce2878e
 		5328D96D26FBA3D600F3723B /* IndeterminateProgressBarModifiers.swift */ = {isa = PBXFileReference; fileEncoding = 4; lastKnownFileType = sourcecode.swift; path = IndeterminateProgressBarModifiers.swift; sourceTree = "<group>"; };
 		5328D96F26FBA3D700F3723B /* IndeterminateProgressBar.swift */ = {isa = PBXFileReference; fileEncoding = 4; lastKnownFileType = sourcecode.swift; path = IndeterminateProgressBar.swift; sourceTree = "<group>"; };
 		532FE3CE26EA6D73007539C0 /* ActivityIndicatorTokenSet.swift */ = {isa = PBXFileReference; fileEncoding = 4; lastKnownFileType = sourcecode.swift; path = ActivityIndicatorTokenSet.swift; sourceTree = "<group>"; };
@@ -1044,15 +1026,9 @@
 				A559BB82212B7D870055E107 /* FluentUIFramework.swift */,
 				535559E22711411E0094A871 /* FluentUIHostingController.swift */,
 				A5CEC16E20D98F340016922A /* Fonts.swift */,
-<<<<<<< HEAD
 				530D9C5227EE7B2C00BDCBBF /* SwiftUI+ViewAnimation.swift */,
 				5373D56F2694D66F0032A3B4 /* SwiftUI+ViewModifiers.swift */,
 				530D9C5027EE388200BDCBBF /* SwiftUI+ViewPresentation.swift */,
-=======
-				53A8790C28AAA6AA0018A28C /* SwiftUI+ViewAnimation.swift */,
-				53A8790B28AAA6A90018A28C /* SwiftUI+ViewModifiers.swift */,
-				53A8790F28AAA9110018A28C /* SwiftUI+ViewPresentation.swift */,
->>>>>>> 6ce2878e
 				5373D56D2694D66F0032A3B4 /* UIKit+SwiftUI_interoperability.swift */,
 			);
 			path = Core;
@@ -1113,21 +1089,6 @@
 			path = "Table View";
 			sourceTree = "<group>";
 		};
-<<<<<<< HEAD
-=======
-		B483323121CC71700022B4CC /* HUD */ = {
-			isa = PBXGroup;
-			children = (
-				53A70ED62866122600759DC0 /* HeadsUpDisplay.swift */,
-				53A70ED32866122600759DC0 /* HUD.swift */,
-				53A70ED42866122600759DC0 /* HUDModifiers.swift */,
-				53A70ED52866122600759DC0 /* HUDTokens.swift */,
-				53A70ED72866122600759DC0 /* MSFHeadsUpDisplay.swift */,
-			);
-			path = HUD;
-			sourceTree = "<group>";
-		};
->>>>>>> 6ce2878e
 		B4F118EA21C8270F00855942 /* Badge Field */ = {
 			isa = PBXGroup;
 			children = (
@@ -1650,12 +1611,7 @@
 				5373D56B2694D65C0032A3B4 /* MSFAvatarPresence.swift in Sources */,
 				EC5982D827BF348700FD048D /* MSFAvatar.swift in Sources */,
 				5314E0AA25F010070099271A /* DrawerShadowView.swift in Sources */,
-<<<<<<< HEAD
 				2A9745DE281733D700E1A1FD /* TableViewCellTokenSet.swift in Sources */,
-=======
-				2A9745DE281733D700E1A1FD /* TableViewTokens.swift in Sources */,
-				53A8791028AAA9110018A28C /* SwiftUI+ViewPresentation.swift in Sources */,
->>>>>>> 6ce2878e
 				5314E0E725F012C00099271A /* UINavigationItem+Navigation.swift in Sources */,
 				920945492703DDA000B38E1A /* CardNudgeTokenSet.swift in Sources */,
 				92D49054278FF4E50085C018 /* PersonaButtonCarouselModifiers.swift in Sources */,
@@ -1730,12 +1686,7 @@
 				4BBD651F2755FD9500A8B09E /* MSFNotification.swift in Sources */,
 				53097D0D270288FB00A6E4DC /* ButtonTokenSet.swift in Sources */,
 				5314E09525F00FA30099271A /* DimmingView.swift in Sources */,
-<<<<<<< HEAD
 				5306075326A1E6A4002D49CF /* AvatarGroupTokenSet.swift in Sources */,
-=======
-				53A70EDA2866122600759DC0 /* HUDTokens.swift in Sources */,
-				5306075326A1E6A4002D49CF /* AvatarGroupTokens.swift in Sources */,
->>>>>>> 6ce2878e
 				5314E11825F015EA0099271A /* PeoplePicker.swift in Sources */,
 				5303259B26B31B6B00611D05 /* AvatarModifiers.swift in Sources */,
 				5314E2B225F024B60099271A /* Calendar+Extensions.swift in Sources */,
@@ -1755,12 +1706,9 @@
 				5314E11625F015EA0099271A /* PersonaBadgeViewDataSource.swift in Sources */,
 				0ACD82192620453B0035CD9F /* PersonaViewTokenSet.swift in Sources */,
 				5314E2DA25F025370099271A /* Fonts.swift in Sources */,
-<<<<<<< HEAD
 				D64D8E12283D798D00D8D7D1 /* SideTabBarTokenSet.swift in Sources */,
 				5373D5772694D66F0032A3B4 /* SwiftUI+ViewModifiers.swift in Sources */,
 				4B1596D3284ACB5F00C3D725 /* ShimmerTokenSet.swift in Sources */,
-=======
->>>>>>> 6ce2878e
 				5314E07F25F00F1A0099271A /* DateTimePickerViewComponentCell.swift in Sources */,
 				0AA874162600237A00D47421 /* PersonaView.swift in Sources */,
 				8035CADE2638E435007B3FD1 /* CommandingSection.swift in Sources */,
