--- conflicted
+++ resolved
@@ -154,10 +154,8 @@
 		5340829626CFF4CF007716E1 /* ActivityIndicatorTokens.swift in Sources */ = {isa = PBXBuildFile; fileRef = 5360996326B8B7060069DE71 /* ActivityIndicatorTokens.swift */; };
 		5340829726CFF4D0007716E1 /* ActivityIndicatorTokens.swift in Sources */ = {isa = PBXBuildFile; fileRef = 5360996326B8B7060069DE71 /* ActivityIndicatorTokens.swift */; };
 		5340829826CFF4D3007716E1 /* MSFActivityIndicatorTokens.generated.swift in Sources */ = {isa = PBXBuildFile; fileRef = 5360996426B8B7060069DE71 /* MSFActivityIndicatorTokens.generated.swift */; };
-		5340829926CFF4D4007716E1 /* MSFActivityIndicatorTokens.generated.swift in Sources */ = {isa = PBXBuildFile; fileRef = 5360996426B8B7060069DE71 /* MSFActivityIndicatorTokens.generated.swift */; };
 		5340829A26CFF518007716E1 /* PersonaViewTokens.swift in Sources */ = {isa = PBXBuildFile; fileRef = 0ACD82172620453B0035CD9F /* PersonaViewTokens.swift */; };
 		5340829B26CFF58E007716E1 /* MSFListTokens.generated.swift in Sources */ = {isa = PBXBuildFile; fileRef = 5360994826B8B4990069DE71 /* MSFListTokens.generated.swift */; };
-		5340829C26CFF58E007716E1 /* ListHeaderFooter.swift in Sources */ = {isa = PBXBuildFile; fileRef = 5360994426B8B4990069DE71 /* ListHeaderFooter.swift */; };
 		5340829D26CFF58E007716E1 /* HeaderFooterTokens.swift in Sources */ = {isa = PBXBuildFile; fileRef = 5360994926B8B4990069DE71 /* HeaderFooterTokens.swift */; };
 		5340829E26CFF58E007716E1 /* ListCell.swift in Sources */ = {isa = PBXBuildFile; fileRef = 5360994726B8B4990069DE71 /* ListCell.swift */; };
 		5340829F26CFF58E007716E1 /* MSFHeaderFooterTokens.generated.swift in Sources */ = {isa = PBXBuildFile; fileRef = 5360994326B8B4980069DE71 /* MSFHeaderFooterTokens.generated.swift */; };
@@ -188,6 +186,8 @@
 		534082B826CFF5E5007716E1 /* MSFButtonTokens.generated.swift in Sources */ = {isa = PBXBuildFile; fileRef = 5360995C26B8B4DE0069DE71 /* MSFButtonTokens.generated.swift */; };
 		534082BD26D0209D007716E1 /* MSFDrawerTokens.generated.swift in Sources */ = {isa = PBXBuildFile; fileRef = 534082BC26D0209D007716E1 /* MSFDrawerTokens.generated.swift */; };
 		534082BE26D0209D007716E1 /* MSFDrawerTokens.generated.swift in Sources */ = {isa = PBXBuildFile; fileRef = 534082BC26D0209D007716E1 /* MSFDrawerTokens.generated.swift */; };
+		535ADBB826E0285E005E962B /* MSFActivityIndicatorTokens.generated.swift in Sources */ = {isa = PBXBuildFile; fileRef = 5360996426B8B7060069DE71 /* MSFActivityIndicatorTokens.generated.swift */; };
+		535ADBB926E02869005E962B /* ListHeaderFooter.swift in Sources */ = {isa = PBXBuildFile; fileRef = 5360994426B8B4990069DE71 /* ListHeaderFooter.swift */; };
 		5360994126B8B2710069DE71 /* PersonaButtonCarousel.swift in Sources */ = {isa = PBXBuildFile; fileRef = 929DD258266ED3B600E8175E /* PersonaButtonCarousel.swift */; };
 		537315B325438B15001FD14C /* iOS13_4_compatibility.swift in Sources */ = {isa = PBXBuildFile; fileRef = 537315B225438B15001FD14C /* iOS13_4_compatibility.swift */; };
 		5373D5642694D65C0032A3B4 /* AvatarTokens.swift in Sources */ = {isa = PBXBuildFile; fileRef = 5373D5602694D65C0032A3B4 /* AvatarTokens.swift */; };
@@ -1679,12 +1679,6 @@
 				5373D56B2694D65C0032A3B4 /* MSFAvatarPresence.swift in Sources */,
 				5314E0AA25F010070099271A /* DrawerShadowView.swift in Sources */,
 				5314E0E725F012C00099271A /* UINavigationItem+Navigation.swift in Sources */,
-<<<<<<< HEAD
-				5314E19025F0195C0099271A /* ShimmerViewAppearance.swift in Sources */,
-				5340829C26CFF58E007716E1 /* ListHeaderFooter.swift in Sources */,
-				5340829926CFF4D4007716E1 /* MSFActivityIndicatorTokens.generated.swift in Sources */,
-=======
->>>>>>> 726d7400
 				5314E25D25F0238E0099271A /* UIFont+Extension.swift in Sources */,
 				C77A04B825F03DD1001B3EB6 /* String+Date.swift in Sources */,
 				5314E10125F012E60099271A /* NotificationView.swift in Sources */,
@@ -1734,6 +1728,7 @@
 				5314E17225F0191C0099271A /* Separator.swift in Sources */,
 				534082BE26D0209D007716E1 /* MSFDrawerTokens.generated.swift in Sources */,
 				5314E14225F016860099271A /* CardPresenterNavigationController.swift in Sources */,
+				535ADBB826E0285E005E962B /* MSFActivityIndicatorTokens.generated.swift in Sources */,
 				5314E11725F015EA0099271A /* PersonaCell.swift in Sources */,
 				5314E23025F022C80099271A /* UIScrollView+Extensions.swift in Sources */,
 				534082A026CFF58E007716E1 /* List.swift in Sources */,
@@ -1760,6 +1755,7 @@
 				5314E13825F016370099271A /* PopupMenuSection.swift in Sources */,
 				5314E07C25F00F1A0099271A /* DateTimePickerViewLayout.swift in Sources */,
 				5314E11625F015EA0099271A /* PersonaBadgeViewDataSource.swift in Sources */,
+				535ADBB926E02869005E962B /* ListHeaderFooter.swift in Sources */,
 				0ACD82192620453B0035CD9F /* PersonaViewTokens.swift in Sources */,
 				5314E2DA25F025370099271A /* Fonts.swift in Sources */,
 				5373D5772694D66F0032A3B4 /* SwiftUI+ViewModifiers.swift in Sources */,
