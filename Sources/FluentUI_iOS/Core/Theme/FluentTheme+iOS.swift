--- conflicted
+++ resolved
@@ -310,9 +310,6 @@
 #endif
         return color
     }
-<<<<<<< HEAD
-}
-=======
 
     /// Returns the platform-appropriate value for a given `TypographyToken`.
     /// - Parameters:
@@ -358,5 +355,4 @@
                          weight: GlobalTokens.fontWeight(.regular))
         }
     }
-}
->>>>>>> 42fee3b7
+}