--- conflicted
+++ resolved
@@ -202,22 +202,9 @@
 
     private func updateUnreadDot() {
         isUnreadDotVisible = pillBarItem.isUnread
-<<<<<<< HEAD
-        if isUnreadDotVisible {
-            let anchor = self.titleLabel?.frame ?? .zero
-            let xPos: CGFloat
-            if effectiveUserInterfaceLayoutDirection == .leftToRight {
-                xPos = round(anchor.maxX + PillButtonTokenSet.unreadDotContentOffsetX)
-            } else {
-                xPos = round(anchor.minX - PillButtonTokenSet.unreadDotContentOffsetX - PillButtonTokenSet.unreadDotSize)
-            }
-            unreadDotLayer.frame.origin = CGPoint(x: xPos, y: anchor.minY + PillButtonTokenSet.unreadDotContentOffsetY)
-            unreadDotLayer.backgroundColor = unreadDotColor.cgColor
-=======
 
         guard isUnreadDotVisible else {
             return
->>>>>>> 35246893
         }
 
         let anchor = self.frame
