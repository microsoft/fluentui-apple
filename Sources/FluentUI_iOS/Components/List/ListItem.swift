--- conflicted
+++ resolved
@@ -427,8 +427,6 @@
          subtitle: Subtitle = String(),
          footer: Footer = String(),
          @ViewBuilder trailingContent: @escaping () -> TrailingContent,
-<<<<<<< HEAD
-=======
          action: (() -> Void)? = nil) {
         self.title = title
         self.subtitle = subtitle
@@ -443,28 +441,10 @@
          subtitle: Subtitle = String(),
          footer: Footer = String(),
          @ViewBuilder leadingContent: @escaping () -> LeadingContent,
->>>>>>> 8b33246e
-         action: (() -> Void)? = nil) {
-        self.title = title
-        self.subtitle = subtitle
-        self.footer = footer
-<<<<<<< HEAD
-        self.trailingContent = trailingContent
-        self.action = action
-    }
-}
-
-public extension ListItem where TrailingContent == EmptyView, DetailedContent == EmptyView {
-    init(title: Title,
-         subtitle: Subtitle = String(),
-         footer: Footer = String(),
-         @ViewBuilder leadingContent: @escaping () -> LeadingContent,
-         action: (() -> Void)? = nil) {
-        self.title = title
-        self.subtitle = subtitle
-        self.footer = footer
-=======
->>>>>>> 8b33246e
+         action: (() -> Void)? = nil) {
+        self.title = title
+        self.subtitle = subtitle
+        self.footer = footer
         self.leadingContent = leadingContent
         self.action = action
     }
@@ -512,7 +492,6 @@
         self.title = title
         self.subtitle = subtitle
         self.footer = footer
-        self.leadingContent = leadingContent
         self.trailingContent = trailingContent
         self.action = action
     }
