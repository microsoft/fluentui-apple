--- conflicted
+++ resolved
@@ -690,7 +690,7 @@
         contentView.clipsToBounds = true
 
         let bottomSheetView: UIView
-        
+
         switch bottomSheetControllerStyle {
         case .primary:
             bottomSheetView = UIView()
@@ -1287,12 +1287,10 @@
 
     private let shouldShowDimmingView: Bool
 
-<<<<<<< HEAD
+    private let bottomSheetControllerStyle: BottomSheetControllerStyle
+
     // Dynamic heights, resolved with the corresponding context.
     private typealias DynamicHeightResolutionResult = (context: ContentHeightResolutionContext, collapsedHeight: CGFloat?, partialHeight: CGFloat?)
-=======
-    private let bottomSheetControllerStyle: BottomSheetControllerStyle
->>>>>>> bc4b017b
 
     private struct Constants {
         // Maximum offset beyond the normal bounds with additional resistance
