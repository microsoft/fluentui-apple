--- conflicted
+++ resolved
@@ -89,6 +89,12 @@
 	}
 }
 
+func applyCustomFormat(to button: Button) {
+	button.backgroundColor = Colors.Palette.blueMagenta30.color
+	button.contentTintColor = .white
+	button.borderColor = .clear
+}
+
 @available(OSX 10.14, *)
 class TestButtonViewController: NSViewController, NSMenuDelegate {
 	let materialsPopup = NSPopUpButton(frame: NSZeroRect, pullsDown: false)
@@ -99,7 +105,6 @@
 	var fluentButtons: [TestButton] = []
 
 	override func loadView() {
-<<<<<<< HEAD
 		materialsPopup.addItems(withTitles: effectViewMaterials.keys.sorted())
 		materialsPopup.selectItem(withTitle: "contentBackground")
 		materialsPopup.menu?.delegate = self
@@ -142,86 +147,51 @@
 		let largeSecondary = ButtonFormat(size: .large, style: .secondary, accentColor: communicationBlue)
 		let largeAcrylic = ButtonFormat(size: .large, style: .acrylic, accentColor: communicationBlue)
 		let largeBorderless = ButtonFormat(size: .large, style: .borderless, accentColor: communicationBlue)
+		let largeCustom = ButtonFormat(size: .large, style: .none)
 		let smallPrimary = ButtonFormat(size: .small, style: .primary, accentColor: Colors.primary)
 		let smallSecondary = ButtonFormat(size: .small, style: .secondary, accentColor: Colors.primary)
 		let smallAcrylic = ButtonFormat(size: .small, style: .acrylic, accentColor: Colors.primary)
 		let smallBorderless = ButtonFormat(size: .small, style: .borderless, accentColor: Colors.primary)
+		let smallCustom = ButtonFormat(size: .small, style: .none)
+
+		let formats: [ButtonFormat] = [
+			largePrimary,
+			largeSecondary,
+			largeAcrylic,
+			largeBorderless,
+			largeCustom,
+			smallPrimary,
+			smallSecondary,
+			smallAcrylic,
+			smallBorderless,
+			smallCustom,
+		]
 
 		let rowLabels: [NSView] = [
 			NSTextField(labelWithString: "Large Primary"),
 			NSTextField(labelWithString: "Large Secondary"),
 			NSTextField(labelWithString: "Large Acrylic"),
 			NSTextField(labelWithString: "Large Borderless"),
+			NSTextField(labelWithString: "Large Custom"),
 			NSTextField(labelWithString: "Small Primary"),
 			NSTextField(labelWithString: "Small Secondary"),
 			NSTextField(labelWithString: "Small Acrylic"),
 			NSTextField(labelWithString: "Small Borderless"),
+			NSTextField(labelWithString: "Small Custom"),
 		]
 
 		let buttonsWithTitle: () -> [TestButton] = {
-			return [
-				TestButton(title: "FluentUI Button", format: largePrimary),
-				TestButton(title: "FluentUI Button", format: largeSecondary),
-				TestButton(title: "FluentUI Button", format: largeAcrylic),
-				TestButton(title: "FluentUI Button", format: largeBorderless),
-				TestButton(title: "FluentUI Button", format: smallPrimary),
-				TestButton(title: "FluentUI Button", format: smallSecondary),
-				TestButton(title: "FluentUI Button", format: smallAcrylic),
-				TestButton(title: "FluentUI Button", format: smallBorderless),
-			]
+			return formats.map({ TestButton(title: "FluentUI Button", format: $0) })
 		}
 
 		let stopImage = NSImage(named: NSImage.stopProgressTemplateName)!
 
 		let buttonsWithImage: () -> [TestButton] = {
-			return [
-				TestButton(image: stopImage, format: largePrimary),
-				TestButton(image: stopImage, format: largeSecondary),
-				TestButton(image: stopImage, format: largeAcrylic),
-				TestButton(image: stopImage, format: largeBorderless),
-				TestButton(image: stopImage, format: smallPrimary),
-				TestButton(image: stopImage, format: smallSecondary),
-				TestButton(image: stopImage, format: smallAcrylic),
-				TestButton(image: stopImage, format: smallBorderless),
-=======
-		let columnLabels: [NSView] = [
-			NSTextField(labelWithString: "Primary Filled"),
-			NSTextField(labelWithString: "Primary Outline"),
-			NSTextField(labelWithString: "Borderless"),
-			NSTextField(labelWithString: "Custom Button"),
-		]
-		
-		let customButton = Button(title: "Custom Button")
-		customButton.restBackgroundColor = Colors.Palette.green20.color
-		customButton.contentTintColor = .white
-		
-		let buttonsWithTitle: () -> [NSButton] = {
-			return [
-				Button(title: "FluentUI Button", style: .primaryFilled),
-				Button(title: "FluentUI Button", style: .primaryOutline),
-				Button(title: "FluentUI Button", style: .borderless),
-				customButton,
-			]
-		}
-
-		let customButtonWithImage = Button()
-		customButtonWithImage.restBackgroundColor = Colors.Palette.communicationBlue.color
-		customButtonWithImage.image = NSImage(named: NSImage.stopProgressTemplateName)!
-		customButtonWithImage.contentTintColor = .white
-		
-		let buttonsWithImage: () -> [NSButton] = {
-			return [
-				Button(image: NSImage(named: NSImage.stopProgressTemplateName)!, style: .primaryFilled),
-				Button(image: NSImage(named: NSImage.stopProgressTemplateName)!, style: .primaryOutline),
-				Button(image: NSImage(named: NSImage.stopProgressTemplateName)!, style: .borderless),
-				customButtonWithImage,
->>>>>>> 582ecb9b
-			]
+			return formats.map({ TestButton(image: stopImage, format: $0) })
 		}
 
 		let leadingArrowImage = NSImage(named: TestButtonViewController.leadingArrow)!
 		let trailingArrowImage = NSImage(named: TestButtonViewController.trailingArrow)!
-<<<<<<< HEAD
 
 		let buttonsWithTitleAndImageHorizontal: () -> [TestButton] = {
 			return [
@@ -229,10 +199,12 @@
 				TestButton(title: "Skip", image: trailingArrowImage, imagePosition: .imageTrailing, format: largeSecondary),
 				TestButton(title: "Back", image: leadingArrowImage, imagePosition: .imageLeft, format: largeAcrylic),
 				TestButton(title: "Skip", image: trailingArrowImage, imagePosition: .imageRight, format: largeBorderless),
+				TestButton(title: "Back", image: leadingArrowImage, imagePosition: .imageLeft, format: largeCustom),
 				TestButton(title: "Skip", image: trailingArrowImage, imagePosition: .imageTrailing, format: smallPrimary),
 				TestButton(title: "Back", image: leadingArrowImage, imagePosition: .imageLeading, format: smallSecondary),
 				TestButton(title: "Skip", image: trailingArrowImage, imagePosition: .imageRight, format: smallAcrylic),
 				TestButton(title: "Back", image: leadingArrowImage, imagePosition: .imageLeft, format: smallBorderless),
+				TestButton(title: "Skip", image: trailingArrowImage, imagePosition: .imageRight, format: smallCustom),
 			]
 		}
 
@@ -245,12 +217,14 @@
 			return [
 				TestButton(title: "Nope", image: stopImage, imagePosition: .imageAbove, format: largePrimary),
 				TestButton(title: "Nope", image: stopImage, imagePosition: .imageBelow, format: largeSecondary),
-				TestButton(title: "Nope", image: stopImage, imagePosition: .imageAbove, format: largeAcrylic),
-				TestButton(title: "Nope", image: stopImage, imagePosition: .imageOverlaps, format: largeBorderless),
+				TestButton(title: "Nope", image: stopImage, imagePosition: .imageOverlaps, format: largeAcrylic),
+				TestButton(title: "Nope", image: stopImage, imagePosition: .imageAbove, format: largeBorderless),
+				TestButton(title: "Nope", image: stopImage, imagePosition: .imageBelow, format: largeCustom),
 				TestButton(title: "Nope", image: stopImage, imagePosition: .imageOverlaps, format: smallPrimary),
 				TestButton(title: "Nope", image: stopImage, imagePosition: .imageAbove, format: smallSecondary),
 				TestButton(title: "Nope", image: stopImage, imagePosition: .imageBelow, format: smallAcrylic),
-				TestButton(title: "Nope", image: stopImage, imagePosition: .imageAbove, format: smallBorderless),
+				TestButton(title: "Nope", image: stopImage, imagePosition: .imageOverlaps, format: smallBorderless),
+				TestButton(title: "Nope", image: stopImage, imagePosition: .imageAbove, format: smallCustom),
 			]
 		}
 
@@ -284,65 +258,6 @@
 		// Insert column headers atop the grid of sample controls
 		let columnLabels: [NSView] = [
 			NSGridCell.emptyContentView,
-=======
-		
-		let customButtonWithTitleAndImage = Button()
-		customButtonWithTitleAndImage.title = "BtnTitle+Img"
-		customButtonWithTitleAndImage.contentTintColor = .white
-		customButtonWithTitleAndImage.image = trailingArrowImage
-		customButtonWithTitleAndImage.imagePosition = .imageTrailing
-		customButtonWithTitleAndImage.restBackgroundColor = Colors.Palette.blueMagenta30.color
-		
-		let buttonsWithTitleAndImage: () -> [NSButton] = {
-			return [
-				Button(title: "Back", image: leadingArrowImage, imagePosition: .imageLeading, style: .primaryFilled),
-				Button(title: "Skip", image: trailingArrowImage, imagePosition: .imageTrailing, style: .primaryOutline),
-				Button(title: "Back", image: leadingArrowImage, imagePosition: .imageLeading, style: .borderless),
-				customButtonWithTitleAndImage,
-			]
-		}
-		
-		let customDisabledButton = Button()
-		customDisabledButton.title = "DisabledWithImg"
-		customDisabledButton.contentTintColor = .white
-		customDisabledButton.restBackgroundColor = Colors.Palette.blueMagenta30.color
-		customDisabledButton.image = leadingArrowImage
-		customDisabledButton.imagePosition = .imageLeading
-		customDisabledButton.isEnabled = false
-		
-		let disabledPrimaryFilled = Button(title: "PrimaryFilled disbaled", style: .primaryFilled)
-		let disabledPrimaryOutline = Button(title: "PrimaryOutline disabled", style: .primaryOutline)
-		let disabledBorderless = Button(title: "Borderless disabled", style: .borderless)
-		disabledPrimaryFilled.isEnabled = false
-		disabledPrimaryOutline.isEnabled = false
-		disabledBorderless.isEnabled = false
-		
-		let disabledButtons: () -> [NSButton] = {
-			return [
-				disabledPrimaryFilled,
-				disabledPrimaryOutline,
-				disabledBorderless,
-				customDisabledButton,
-			]
-		}
-
-		let gridView = NSGridView(frame: .zero)
-		gridView.rowSpacing = TestButtonViewController.gridViewRowSpacing
-		gridView.columnSpacing = TestButtonViewController.gridViewColumnSpacing
-		gridView.setContentHuggingPriority(.defaultHigh, for: .vertical)
-		
-		gridView.addColumn(with: columnLabels)
-		gridView.addColumn(with: buttonsWithTitle())
-		gridView.addColumn(with: buttonsWithImage())
-		gridView.addColumn(with: buttonsWithTitleAndImage())
-		gridView.addColumn(with: disabledButtons())
-
-		let emptyCell = NSGridCell.emptyContentView
-	
-		// Insert the Row Titles as the last step
-		let rowLabels: [NSView] = [
-			emptyCell,
->>>>>>> 582ecb9b
 			NSTextField(labelWithString: "Title"),
 			NSTextField(labelWithString: "Image"),
 			NSTextField(labelWithString: "Title & Image"),
@@ -385,6 +300,12 @@
 			fluentButtonsGrid.leadingAnchor.constraint(equalTo: scrollView.contentView.leadingAnchor),
 		])
 
+		for button in fluentButtons {
+			if button.style == .none {
+				applyCustomFormat(to: button)
+			}
+		}
+
 		view = mainPanel
 	}
 
