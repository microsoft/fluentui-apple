--- conflicted
+++ resolved
@@ -77,7 +77,6 @@
 	/// Initializes a Fluent UI Button with a title only
 	/// - Parameters:
 	///   - title: String displayed in the button
-<<<<<<< HEAD
 	///   - size: The ButtonSize, default .large
 	///   - style: The ButtonStyle, default .primary
 	///   - accentColor: The accent or highlight NSColor, defaulting to the app primary color
@@ -89,18 +88,11 @@
 	) {
 		let format = ButtonFormat(size: size, style: style, accentColor: accentColor)
 		self.init(title: title, format: format)
-=======
-	///   - style: The ButtonStyle, defaulting to primaryFilled
-	@objc public init(title: String, style: ButtonStyle = .primaryFilled) {
-		super.init(frame: .zero)
-		initialize(title: title, image: nil, style: style)
->>>>>>> 582ecb9b
 	}
 
 	/// Initializes a Fluent UI Button with an image only
 	/// - Parameters:
 	///   - image: The NSImage to diplay in the button
-<<<<<<< HEAD
 	///   - size: The ButtonSize, default .large
 	///   - style: The ButtonStyle, default .primary
 	///   - accentColor: The accent or highlight NSColor, defaulting to the app primary color
@@ -137,33 +129,6 @@
 	/// Initializes a Fluent UI Button with no title or image, and with default formatting
 	@objc public convenience init() {
 		self.init()
-=======
-	///   - style: The ButtonStyle, defaulting to primaryFilled
-	@objc public init(image: NSImage, style: ButtonStyle = .primaryFilled) {
-		super.init(frame: .zero)
-		imagePosition = .imageOnly
-		initialize(title: nil, image: image, style: style)
-	}
-	
-	
-	/// Initializes a Fluent UI Button with a title,  image,  imagePosition, and style
-	/// - Parameters:
-	///   - title: String displayed in the button
-	///   - image: The NSImage to display in the button
-	///   - imagePosition: The position of the image, relative to the title
-	///   - style: The ButtonStyle, defaulting to primaryFilled
-	@objc public init(title: String, image: NSImage, imagePosition: NSControl.ImagePosition, style: ButtonStyle = .primaryFilled) {
-		super.init(frame: .zero)
-		self.imagePosition = imagePosition
-		initialize(title: title, image: image, style: style)
-	}
-
-	/// Initializes a Fluent UI Button
-	/// Set style to primaryFilled as default
-	@objc public init() {
-		super.init(frame: .zero)
-		initialize(title: nil, image: nil, style: .primaryFilled)
->>>>>>> 582ecb9b
 	}
 
 	@available(*, unavailable)
@@ -200,7 +165,6 @@
 
 		if let title = title {
 			self.title = title
-<<<<<<< HEAD
 			if let image = image {
 				self.image = image
 				self.imagePosition = imagePosition
@@ -210,18 +174,6 @@
 		} else if let image = image {
 			self.image = image
 			self.imagePosition = .imageOnly
-=======
-		}
-
-		if let image = image {
-			self.image = image
-		}
-		
-		if style == .primaryFilled {
-			contentTintColor = .white
-		} else {
-			contentTintColor = primaryColor
->>>>>>> 582ecb9b
 		}
 
 		self.format = format
@@ -233,12 +185,8 @@
 		}
 		set {}
 	}
-<<<<<<< HEAD
-
-=======
-	
-	/// Image display in the button
->>>>>>> 582ecb9b
+
+	/// Image to display in the button.
 	override public var image: NSImage? {
 		willSet {
 			guard wantsLayer == true else {
@@ -246,12 +194,8 @@
 			}
 		}
 	}
-<<<<<<< HEAD
-
-=======
-	
-	/// String display in the button
->>>>>>> 582ecb9b
+
+	/// Title to display in the button.
 	override public var title: String {
 		willSet {
 			guard wantsLayer == true else {
@@ -327,14 +271,8 @@
 			layer.contentsScale = scale
 		}
 	}
-<<<<<<< HEAD
 
 	private var format: ButtonFormat {
-=======
-	
-	/// Tint color of the button content.
-	@objc override public var contentTintColor: NSColor? {
->>>>>>> 582ecb9b
 		get {
 			return ButtonFormat(
 				size: self.size,
@@ -343,14 +281,9 @@
 			)
 		}
 		set {
-<<<<<<< HEAD
 			self.accentColor = newValue.accentColor
 			self.style = newValue.style  // depends on accentColor
 			self.size = newValue.size
-=======
-			super.contentTintColor = newValue
-			needsDisplay = true
->>>>>>> 582ecb9b
 		}
 	}
 
@@ -360,7 +293,6 @@
 	/// Foreground text/image color when button is pressed.
 	@objc public var contentTintColorPressed: NSColor?
 
-<<<<<<< HEAD
 	/// Foreground text/image color when button is disabled.
 	@objc public var contentTintColorDisabled: NSColor?
 
@@ -384,33 +316,7 @@
 			contentTintColorPressed = newValue == .clear ? newValue : newValue?.withSystemEffect(.pressed)
 			contentTintColorDisabled = newValue?.withSystemEffect(.disabled)
 			super.contentTintColor = newValue
-=======
-	/// The primary style of the button
-	@objc public var style: ButtonStyle = .primaryFilled {
-		didSet {
-			if style != oldValue {
-				if style == .primaryFilled {
-					contentTintColor = .white
-				} else {
-					contentTintColor = primaryColor
-				}
-				needsDisplay = true
-			}
-		}
-	}
-
-	/// Background color in rest state. Hover and pressed state colors will adjust accordingly using the systemEffect.
-	@objc public lazy var restBackgroundColor: NSColor  = fillColor {
-		didSet {
-			if restBackgroundColor != oldValue {
-				needsDisplay = true
-			}
->>>>>>> 582ecb9b
-		}
-	}
-	
-	private func disabledColor(for color: NSColor) -> NSColor {
-		return color.withSystemEffect(.disabled)
+		}
 	}
 
 	/// Background fill color when button is not pressed or disabled.
@@ -443,7 +349,6 @@
 			backgroundColorDisabled = newValue?.withSystemEffect(.disabled)
 		}
 	}
-<<<<<<< HEAD
 
 	/// Border stroke color when button is not pressed or disabled.
 	@objc public var borderColorRest: NSColor?
@@ -453,16 +358,6 @@
 
 	/// Border stroke color when button is disabled.
 	@objc public var borderColorDisabled: NSColor?
-=======
-	
-	private var hoverBackgroundColor: NSColor {
-		return restBackgroundColor.withSystemEffect(.rollover)
-	}
-
-	private var pressedBackgroundColor: NSColor {
-		return restBackgroundColor.withSystemEffect(.pressed)
-	}
->>>>>>> 582ecb9b
 
 	/// Button border stroke color.  Setting this property determines the colors for the resting (normal),
 	/// pressed and disabled states by applying system effects.  The value returned when getting this
@@ -478,22 +373,12 @@
 			} else {
 				return borderColorRest
 			}
-<<<<<<< HEAD
 		}
 		set {
 			borderColorRest = newValue
 			borderColorPressed = newValue == .clear ? newValue : newValue?.withSystemEffect(.pressed)
 			borderColorDisabled = newValue?.withSystemEffect(.disabled)
 		}
-=======
-		} else {
-			return disabledColor(for: restBackgroundColor)
-		}
-	}
-
-	private static var defaultPrimaryColor: NSColor {
-		return .controlAccentColor
->>>>>>> 582ecb9b
 	}
 
 	/// This color is used for the background in the primary style, the pressed background in the secondary
@@ -656,7 +541,6 @@
 			return NSZeroRect
 		}
 
-<<<<<<< HEAD
 		let isRTL = NSApp.userInterfaceLayoutDirection == .rightToLeft
 		let titleRect = super.titleRect(forBounds: rect);
 		let titleSize = title.size(withAttributes: [.font: font])
@@ -738,7 +622,4 @@
 		)
 		return drawingRectWithPadding
 	}
-=======
-	private static let outlineColorAlphaComponent:  CGFloat = 0.4
->>>>>>> 582ecb9b
 }