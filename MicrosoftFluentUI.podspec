--- conflicted
+++ resolved
@@ -116,12 +116,10 @@
 
 # Executes only once per "pod install" (if the script file exists)
 if [ -f ${REMOVE_UNUSED_RESOURCES_SCRIPT_PATH} ]; then
-
     echo "=== Removing unused resources from FluentUI-ios.xcassets ==="
 
     XCODEBUILDPARAMS="-quiet "
 
-<<<<<<< HEAD
     if [ "${CONFIGURATION}" = "Debug" ]; then
         CONDITIONALCOMPILATIONFLAGS="-D VERBOSE_OUTPUT"
         XCODEBUILDPARAMS=""
@@ -135,12 +133,7 @@
     # Deletes the script to ensure it will not be needlessly executed more than once after each "pod install"
     rm ${REMOVE_UNUSED_RESOURCES_SCRIPT_PATH}
 
-fi',
-=======
-echo "=== Rebuilding resource bundle target ==="
-xcodebuild ${XCODEBUILDPARAMS} DISABLE_MANUAL_TARGET_ORDER_BUILD_WARNING=1 -project ${PROJECT_FILE_PATH} -target "MicrosoftFluentUI-FluentUIResources-ios" -sdk ${PLATFORM_NAME} -configuration ${CONFIGURATION} ARCHS="${ARCHS}" CONFIGURATION_BUILD_DIR="${CONFIGURATION_BUILD_DIR}" BUILD_ROOT="${BUILD_ROOT}" BUILT_PRODUCTS_DIR="${BUILT_PRODUCTS_DIR}" ${ACTION}',
->>>>>>> 4d340c3c
-                              :execution_position => :before_compile }
+fi', :execution_position => :before_compile }
     core_ios.preserve_paths = ["ios/FluentUI/Core/Core.resources.xcfilelist",
                                "scripts/removeUnusedResourcesFromAssets.swift"]
     core_ios.source_files = ["ios/FluentUI/Configuration/**/*.{swift,h}",
