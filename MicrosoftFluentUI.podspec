Pod::Spec.new do |s|
  s.name             = 'MicrosoftFluentUI'
<<<<<<< HEAD
  s.version          = '0.11.0'
=======
  s.version          = '0.12.0'
>>>>>>> 4c81ac0e
  s.summary          = 'Fluent UI is a set of reusable UI controls and tools'
  s.homepage         = "https://www.microsoft.com/design/fluent/#/"
  s.license          = { :type => 'MIT', :file => 'LICENSE' }
  s.author           = { "Microsoft" => "fluentuinativeowners@microsoft.com"}
  s.source       = { :git => "https://github.com/microsoft/fluentui-apple.git", :tag => "#{s.version}" }
  s.swift_version = "5.7"
  s.module_name = 'FluentUI'


# iOS

  s.ios.deployment_target = "14.0"

  s.subspec 'Avatar_ios' do |avatar_ios|
    avatar_ios.platform = :ios
    avatar_ios.dependency 'MicrosoftFluentUI/Core_ios'
    avatar_ios.preserve_paths = ["ios/FluentUI/Avatar/Avatar.resources.xcfilelist"]
    avatar_ios.source_files = ["ios/FluentUI/Avatar/**/*.{swift,h}",
                               "ios/FluentUI/Vnext/Avatar/*.{swift,h}"]
  end

  s.subspec 'AvatarGroup_ios' do |avatargroup_ios|
    avatargroup_ios.platform = :ios
    avatargroup_ios.dependency 'MicrosoftFluentUI/Avatar_ios'
    avatargroup_ios.source_files = ["ios/FluentUI/AvatarGroup/**/*.{swift,h}"]
  end

  s.subspec 'ActivityIndicator_ios' do |activityindicator_ios|
    activityindicator_ios.platform = :ios
    activityindicator_ios.dependency 'MicrosoftFluentUI/Core_ios'
    activityindicator_ios.source_files = ["ios/FluentUI/ActivityIndicator/**/*.{swift,h}"]
  end

  s.subspec 'BadgeField_ios' do |badgefield_ios|
    badgefield_ios.platform = :ios
    badgefield_ios.dependency 'MicrosoftFluentUI/Label_ios'
    badgefield_ios.source_files = ["ios/FluentUI/Badge Field/**/*.{swift,h}"]
  end

  s.subspec 'BarButtonItems_ios' do |barbuttonitems_ios|
    barbuttonitems_ios.platform = :ios
    barbuttonitems_ios.dependency 'MicrosoftFluentUI/Core_ios'
    barbuttonitems_ios.preserve_paths = ["ios/FluentUI/BarButtonItems/BarButtonItems.resources.xcfilelist"]
    barbuttonitems_ios.source_files = ["ios/FluentUI/BarButtonItems/**/*.{swift,h}"]
  end

  s.subspec 'BottomCommanding_ios' do |bottomcommanding_ios|
    bottomcommanding_ios.platform = :ios
    bottomcommanding_ios.dependency 'MicrosoftFluentUI/BottomSheet_ios'
    bottomcommanding_ios.dependency 'MicrosoftFluentUI/OtherCells_ios'
    bottomcommanding_ios.dependency 'MicrosoftFluentUI/Separator_ios'
    bottomcommanding_ios.dependency 'MicrosoftFluentUI/TabBar_ios'
    bottomcommanding_ios.dependency 'MicrosoftFluentUI/TableView_ios'
    bottomcommanding_ios.preserve_paths = ["ios/FluentUI/Bottom Commanding/BottomCommanding.resources.xcfilelist"]
    bottomcommanding_ios.source_files = ["ios/FluentUI/Bottom Commanding/**/*.{swift,h}"]
  end

  s.subspec 'BottomSheet_ios' do |bottomsheet_ios|
    bottomsheet_ios.platform = :ios
    bottomsheet_ios.dependency 'MicrosoftFluentUI/Obscurable_ios'
    bottomsheet_ios.dependency 'MicrosoftFluentUI/ResizingHandleView_ios'
    bottomsheet_ios.source_files = ["ios/FluentUI/Bottom Sheet/**/*.{swift,h}"]
  end

  s.subspec 'Button_ios' do |button_ios|
    button_ios.platform = :ios
    button_ios.dependency 'MicrosoftFluentUI/Core_ios'
    button_ios.source_files = ["ios/FluentUI/Button/**/*.{swift,h}"]
  end

  s.subspec 'Calendar_ios' do |calendar_ios|
    calendar_ios.platform = :ios
    calendar_ios.dependency 'MicrosoftFluentUI/BarButtonItems_ios'
    calendar_ios.dependency 'MicrosoftFluentUI/DotView_ios'
    calendar_ios.dependency 'MicrosoftFluentUI/Label_ios'
    calendar_ios.dependency 'MicrosoftFluentUI/Presenters_ios'
    calendar_ios.dependency 'MicrosoftFluentUI/SegmentedControl_ios'
    calendar_ios.dependency 'MicrosoftFluentUI/Separator_ios'
    calendar_ios.dependency 'MicrosoftFluentUI/TwoLineTitleView_ios'
    calendar_ios.source_files = ["ios/FluentUI/Calendar/**/*.{swift,h}",
                                 "ios/FluentUI/Date Time Pickers/**/*.{swift,h}"]
  end

  s.subspec 'Card_ios' do |card_ios|
    card_ios.platform = :ios
    card_ios.dependency 'MicrosoftFluentUI/Label_ios'
    card_ios.source_files = ["ios/FluentUI/Card/**/*.{swift,h}"]
  end

  s.subspec 'CardNudge_ios' do |cardnudge_ios|
    cardnudge_ios.platform = :ios
    cardnudge_ios.dependency 'MicrosoftFluentUI/Core_ios'
    cardnudge_ios.source_files = ["ios/FluentUI/Card Nudge/**/*.{swift,h}"]
  end

  s.subspec 'CommandBar_ios' do |commandbar_ios|
    commandbar_ios.platform = :ios
    commandbar_ios.dependency 'MicrosoftFluentUI/Core_ios'
    commandbar_ios.source_files = ["ios/FluentUI/Command Bar/**/*.{swift,h}"]
  end

  s.subspec 'Core_ios' do |core_ios|
    core_ios.platform = :ios
    core_ios.resource_bundle = { 'FluentUIResources-ios' => ["ios/FluentUI/**/*.{storyboard,xib,xcassets,strings,stringsdict}"] }
    core_ios.script_phase = { :name => 'Optimize resource bundle',
                              :script => 'REMOVE_UNUSED_RESOURCES_SCRIPT_PATH=${PODS_TARGET_SRCROOT}/scripts/removeUnusedResourcesFromAssets.swift

# Executes only once per "pod install" (if the script file exists)
if [ -f ${REMOVE_UNUSED_RESOURCES_SCRIPT_PATH} ]; then
    echo "=== Removing unused resources from FluentUI-ios.xcassets ==="

    XCODEBUILDPARAMS="-quiet "

    if [ "${CONFIGURATION}" = "Debug" ]; then
        CONDITIONALCOMPILATIONFLAGS="-D VERBOSE_OUTPUT"
        XCODEBUILDPARAMS=""
    fi

    xcrun --sdk macosx swift ${CONDITIONALCOMPILATIONFLAGS} ${REMOVE_UNUSED_RESOURCES_SCRIPT_PATH} ${LOCROOT}/MicrosoftFluentUI/ios/FluentUI/Resources/FluentUI-ios.xcassets ${LOCROOT}/MicrosoftFluentUI/ios

    echo "=== Rebuilding resource bundle target ==="
    xcodebuild ${XCODEBUILDPARAMS} DISABLE_MANUAL_TARGET_ORDER_BUILD_WARNING=1 -project ${PROJECT_FILE_PATH} -target "MicrosoftFluentUI-FluentUIResources-ios" -sdk ${PLATFORM_NAME} -configuration ${CONFIGURATION} ARCHS="${ARCHS}" CONFIGURATION_BUILD_DIR="${CONFIGURATION_BUILD_DIR}" BUILD_ROOT="${BUILD_ROOT}" BUILT_PRODUCTS_DIR="${BUILT_PRODUCTS_DIR}" ${ACTION}

    # Deletes the script to ensure it will not be needlessly executed more than once after each "pod install"
    rm ${REMOVE_UNUSED_RESOURCES_SCRIPT_PATH}

fi', :execution_position => :before_compile }
    core_ios.preserve_paths = ["ios/FluentUI/Core/Core.resources.xcfilelist",
                               "scripts/removeUnusedResourcesFromAssets.swift"]
    core_ios.source_files = ["ios/FluentUI/Configuration/**/*.{swift,h}",
                             "ios/FluentUI/Core/**/*.{swift,h}",
                             "ios/FluentUI/Extensions/**/*.{swift,h}",
                             "ios/FluentUI/Vnext/Core/*.{swift,h}"]
  end

  s.subspec 'Divider_ios' do |divider_ios|
    divider_ios.platform = :ios
    divider_ios.dependency 'MicrosoftFluentUI/Core_ios'
    divider_ios.source_files = ["ios/FluentUI/Vnext/Divider/**/*.{swift,h}"]
  end

  s.subspec 'Divider_ios' do |divider_ios|
    divider_ios.platform = :ios
    divider_ios.dependency 'MicrosoftFluentUI/Core_ios'
    divider_ios.source_files = ["ios/FluentUI/Divider/**/*.{swift,h}"]
  end

  s.subspec 'DotView_ios' do |dotview_ios|
    dotview_ios.platform = :ios
    dotview_ios.dependency 'MicrosoftFluentUI/Core_ios'
    dotview_ios.source_files = ["ios/FluentUI/DotView/**/*.{swift,h}"]
  end

  s.subspec 'Drawer_ios' do |drawer_ios|
    drawer_ios.platform = :ios
    drawer_ios.dependency 'MicrosoftFluentUI/Obscurable_ios'
    drawer_ios.dependency 'MicrosoftFluentUI/ResizingHandleView_ios'
    drawer_ios.dependency 'MicrosoftFluentUI/Separator_ios'
    drawer_ios.dependency 'MicrosoftFluentUI/TouchForwardingView_ios'
    drawer_ios.source_files = ["ios/FluentUI/Drawer/**/*.{swift,h}"]
  end

  s.subspec 'EasyTapButton_ios' do |easytapbutton_ios|
    easytapbutton_ios.platform = :ios
    easytapbutton_ios.dependency 'MicrosoftFluentUI/Core_ios'
    easytapbutton_ios.source_files = ["ios/FluentUI/EasyTapButton/**/*.{swift,h}"]
  end

  s.subspec 'HUD_ios' do |hud_ios|
    hud_ios.platform = :ios
    hud_ios.dependency 'MicrosoftFluentUI/ActivityIndicator_ios'
    hud_ios.dependency 'MicrosoftFluentUI/TouchForwardingView_ios'
    hud_ios.preserve_paths = ["ios/FluentUI/Vnext/HUD/HUD.resources.xcfilelist"]
    hud_ios.source_files = ["ios/FluentUI/Vnext/HUD/**/*.{swift,h}"]
  end

  s.subspec 'IndeterminateProgressBar_ios' do |indeterminateprogressbar_ios|
    indeterminateprogressbar_ios.platform = :ios
    indeterminateprogressbar_ios.dependency 'MicrosoftFluentUI/Core_ios'
    indeterminateprogressbar_ios.source_files = ["ios/FluentUI/IndeterminateProgressBar/**/*.{swift,h}"]
  end

  s.subspec 'Label_ios' do |label_ios|
    label_ios.platform = :ios
    label_ios.dependency 'MicrosoftFluentUI/Core_ios'
    label_ios.source_files = ["ios/FluentUI/Label/**/*.{swift,h}"]
  end

  s.subspec 'Navigation_ios' do |navigation_ios|
    navigation_ios.platform = :ios
    navigation_ios.dependency 'MicrosoftFluentUI/ActivityIndicator_ios'
    navigation_ios.dependency 'MicrosoftFluentUI/Avatar_ios'
    navigation_ios.dependency 'MicrosoftFluentUI/Separator_ios'
    navigation_ios.dependency 'MicrosoftFluentUI/TwoLineTitleView_ios'
    navigation_ios.preserve_paths = ["ios/FluentUI/Navigation/Navigation.resources.xcfilelist"]
    navigation_ios.source_files = ["ios/FluentUI/Navigation/**/*.{swift,h}"]
  end

  s.subspec 'Notification_ios' do |notification_ios|
    notification_ios.platform = :ios
    notification_ios.dependency 'MicrosoftFluentUI/Obscurable_ios'
    notification_ios.dependency 'MicrosoftFluentUI/Label_ios'
    notification_ios.preserve_paths = ["ios/FluentUI/Notification/Notification.resources.xcfilelist"]
    notification_ios.source_files = ["ios/FluentUI/Notification/**/*.{swift,h}"]
  end

  s.subspec 'Obscurable_ios' do |obscurable_ios|
    obscurable_ios.platform = :ios
    obscurable_ios.dependency 'MicrosoftFluentUI/Core_ios'
    obscurable_ios.source_files = ["ios/FluentUI/Obscurable/**/*.{swift,h}"]
  end

  s.subspec 'OtherCells_ios' do |othercells_ios|
    othercells_ios.platform = :ios
    othercells_ios.dependency 'MicrosoftFluentUI/ActivityIndicator_ios'
    othercells_ios.dependency 'MicrosoftFluentUI/TableView_ios'
    othercells_ios.preserve_paths = ["ios/FluentUI/Other Cells/OtherCells.resources.xcfilelist"]
    othercells_ios.source_files = ["ios/FluentUI/Other Cells/**/*.{swift,h}"]
  end

  s.subspec 'PeoplePicker_ios' do |peoplepicker_ios|
    peoplepicker_ios.platform = :ios
    peoplepicker_ios.dependency 'MicrosoftFluentUI/Avatar_ios'
    peoplepicker_ios.dependency 'MicrosoftFluentUI/BadgeField_ios'
    peoplepicker_ios.dependency 'MicrosoftFluentUI/Separator_ios'
    peoplepicker_ios.dependency 'MicrosoftFluentUI/OtherCells_ios'
    peoplepicker_ios.source_files = ["ios/FluentUI/People Picker/**/*.{swift,h}"]
  end

  s.subspec 'PersonaButton_ios' do |personaButton_ios|
    personaButton_ios.platform = :ios
    personaButton_ios.dependency 'MicrosoftFluentUI/Avatar_ios'
    personaButton_ios.source_files = ["ios/FluentUI/PersonaButton/**/*.{swift,h}"]
  end

  s.subspec 'PersonaButtonCarousel_ios' do |personaButtonCarousel_ios|
    personaButtonCarousel_ios.platform = :ios
    personaButtonCarousel_ios.dependency 'MicrosoftFluentUI/PersonaButton_ios'
    personaButtonCarousel_ios.source_files = ["ios/FluentUI/PersonaButtonCarousel/**/*.{swift,h}"]
  end

  s.subspec 'PillButtonBar_ios' do |pillbuttonbar_ios|
    pillbuttonbar_ios.platform = :ios
    pillbuttonbar_ios.dependency 'MicrosoftFluentUI/Core_ios'
    pillbuttonbar_ios.source_files = ["ios/FluentUI/Pill Button Bar/**/*.{swift,h}"]
  end

  s.subspec 'PopupMenu_ios' do |popupmenu_ios|
    popupmenu_ios.platform = :ios
    popupmenu_ios.dependency 'MicrosoftFluentUI/Drawer_ios'
    popupmenu_ios.dependency 'MicrosoftFluentUI/Label_ios'
    popupmenu_ios.dependency 'MicrosoftFluentUI/Separator_ios'
    popupmenu_ios.dependency 'MicrosoftFluentUI/TableView_ios'
    popupmenu_ios.source_files = ["ios/FluentUI/Popup Menu/**/*.{swift,h}"]
  end

  s.subspec 'Presenters_ios' do |presenters_ios|
    presenters_ios.platform = :ios
    presenters_ios.dependency 'MicrosoftFluentUI/Obscurable_ios'
    presenters_ios.source_files = ["ios/FluentUI/Presenters/**/*.{swift,h}"]
  end

  s.subspec 'ResizingHandleView_ios' do |resizinghandleview_ios|
    resizinghandleview_ios.platform = :ios
    resizinghandleview_ios.dependency 'MicrosoftFluentUI/Core_ios'
    resizinghandleview_ios.source_files = ["ios/FluentUI/ResizingHandleView/**/*.{swift,h}"]
  end

  s.subspec 'SegmentedControl_ios' do |segmentedcontrol_ios|
    segmentedcontrol_ios.platform = :ios
    segmentedcontrol_ios.dependency 'MicrosoftFluentUI/Separator_ios'
    segmentedcontrol_ios.source_files = ["ios/FluentUI/SegmentedControl/**/*.{swift,h}"]
  end

  s.subspec 'Separator_ios' do |separator_ios|
    separator_ios.platform = :ios
    separator_ios.dependency 'MicrosoftFluentUI/Core_ios'
    separator_ios.source_files = ["ios/FluentUI/Separator/**/*.{swift,h}"]
  end

  s.subspec 'Shimmer_ios' do |shimmer_ios|
    shimmer_ios.platform = :ios
    shimmer_ios.dependency 'MicrosoftFluentUI/Core_ios'
    shimmer_ios.dependency 'MicrosoftFluentUI/Utilities_ios'
    shimmer_ios.source_files = ["ios/FluentUI/Shimmer/**/*.{swift,h}"]
  end

  s.subspec 'TabBar_ios' do |tabbar_ios|
    tabbar_ios.platform = :ios
    tabbar_ios.dependency 'MicrosoftFluentUI/Avatar_ios'
    tabbar_ios.dependency 'MicrosoftFluentUI/Label_ios'
    tabbar_ios.dependency 'MicrosoftFluentUI/Separator_ios'
    tabbar_ios.source_files = ["ios/FluentUI/Tab Bar/**/*.{swift,h}"]
  end

  s.subspec 'TableView_ios' do |tableview_ios|
    tableview_ios.platform = :ios
    tableview_ios.dependency 'MicrosoftFluentUI/Label_ios'
    tableview_ios.dependency 'MicrosoftFluentUI/Separator_ios'
    tableview_ios.preserve_paths = ["ios/FluentUI/Table View/TableView.resources.xcfilelist"]
    tableview_ios.source_files = ["ios/FluentUI/Table View/**/*.{swift,h}"]
  end

  s.subspec 'Tooltip_ios' do |tooltip_ios|
    tooltip_ios.platform = :ios
    tooltip_ios.dependency 'MicrosoftFluentUI/Label_ios'
    tooltip_ios.dependency 'MicrosoftFluentUI/TouchForwardingView_ios'
    tooltip_ios.preserve_paths = ["ios/FluentUI/Tooltip/Tooltip.resources.xcfilelist"]
    tooltip_ios.source_files = ["ios/FluentUI/Tooltip/**/*.{swift,h}"]
  end

  s.subspec 'TouchForwardingView_ios' do |touchforwardingview_ios|
    touchforwardingview_ios.platform = :ios
    touchforwardingview_ios.dependency 'MicrosoftFluentUI/Core_ios'
    touchforwardingview_ios.source_files = ["ios/FluentUI/TouchForwardingView/**/*.{swift,h}"]
  end

  s.subspec 'TwoLineTitleView_ios' do |twoLinetitleview_ios|
    twoLinetitleview_ios.platform = :ios
    twoLinetitleview_ios.dependency 'MicrosoftFluentUI/EasyTapButton_ios'
    twoLinetitleview_ios.dependency 'MicrosoftFluentUI/Label_ios'
    twoLinetitleview_ios.preserve_paths = ["ios/FluentUI/TwoLineTitleView/TwoLineTitleView.resources.xcfilelist"]
    twoLinetitleview_ios.source_files = ["ios/FluentUI/TwoLineTitleView/**/*.{swift,h}"]
  end

  s.subspec 'Utilities_ios' do |utilities_ios|
    utilities_ios.platform = :ios
    utilities_ios.source_files = ["ios/FluentUI/Utilities/**/*.{swift,h}"]
  end


# Mac

  s.osx.deployment_target = "10.15"

  s.subspec 'Appearance_mac' do |appearance_mac|
    appearance_mac.platform = :osx
    appearance_mac.source_files = ["macos/FluentUI/Appearance/**/*.{swift,h}"]
  end

  s.subspec 'AvatarView_mac' do |avatarview_mac|
    avatarview_mac.platform = :osx
    avatarview_mac.dependency 'MicrosoftFluentUI/Core_mac'
    avatarview_mac.dependency 'MicrosoftFluentUI/DynamicColor_mac'
    avatarview_mac.source_files = ["macos/FluentUI/AvatarView/**/*.{swift,h}"]
  end

  s.subspec 'BadgeView_mac' do |badgeview_mac|
    badgeview_mac.platform = :osx
    badgeview_mac.dependency 'MicrosoftFluentUI/Core_mac'
    badgeview_mac.dependency 'MicrosoftFluentUI/DynamicColor_mac'
    badgeview_mac.source_files = ["macos/FluentUI/Badge/**/*.{swift,h}"]
  end

  s.subspec 'Button_mac' do |button_mac|
    button_mac.platform = :osx
    button_mac.dependency 'MicrosoftFluentUI/Core_mac'
    button_mac.source_files = ["macos/FluentUI/Button/**/*.{swift,h}"]
  end

  s.subspec 'Core_mac' do |core_mac|
    core_mac.platform = :osx
    core_mac.resource_bundle = { 'FluentUIResources-macos' => ["macos/FluentUI/**/*.{storyboard,xib,xcassets,strings,stringsdict}"] }
    core_mac.source_files = ["macos/FluentUI/Core/**/*.{swift,h}"]
  end

  s.subspec 'DatePicker_mac' do |datepicker_mac|
    datepicker_mac.platform = :osx
    datepicker_mac.dependency 'MicrosoftFluentUI/Core_mac'
    datepicker_mac.dependency 'MicrosoftFluentUI/Appearance_mac'
    datepicker_mac.source_files = ["macos/FluentUI/DatePicker/**/*.{swift,h}"]
  end

  s.subspec 'DynamicColor_mac' do |dynamiccolor_mac|
    dynamiccolor_mac.platform = :osx
    dynamiccolor_mac.dependency 'MicrosoftFluentUI/Appearance_mac'
    dynamiccolor_mac.source_files = ["macos/FluentUI/DynamicColor/**/*.{swift,h}"]
  end

  s.subspec 'Link_mac' do |link_mac|
    link_mac.platform = :osx
    link_mac.dependency 'MicrosoftFluentUI/Core_mac'
    link_mac.source_files = ["macos/FluentUI/Link/**/*.{swift,h}"]
  end

  s.subspec 'Separator_mac' do |separator_mac|
    separator_mac.platform = :osx
    separator_mac.dependency 'MicrosoftFluentUI/Core_mac'
    separator_mac.source_files = ["macos/FluentUI/Separator/**/*.{swift,h}"]
  end

end<|MERGE_RESOLUTION|>--- conflicted
+++ resolved
@@ -1,10 +1,6 @@
 Pod::Spec.new do |s|
   s.name             = 'MicrosoftFluentUI'
-<<<<<<< HEAD
   s.version          = '0.11.0'
-=======
-  s.version          = '0.12.0'
->>>>>>> 4c81ac0e
   s.summary          = 'Fluent UI is a set of reusable UI controls and tools'
   s.homepage         = "https://www.microsoft.com/design/fluent/#/"
   s.license          = { :type => 'MIT', :file => 'LICENSE' }
