//
//  Copyright (c) Microsoft Corporation. All rights reserved.
//  Licensed under the MIT License.
//

import AppKit
import FluentUI

class TestTypographyViewController: NSViewController {
	override func viewDidLoad() {
		let containerView = NSStackView(frame: .zero)
		containerView.orientation = .vertical

		for typographyToken in FluentTheme.TypographyToken.allCases {
			let text = NSTextField(labelWithString: typographyToken.text)
			text.font = NSFont.fluent(fluentTheme.typographyInfo(typographyToken))
			containerView.addArrangedSubview(text)
		}

		view = containerView
	}
}

// MARK: - Private extensions
private let fluentTheme = FluentTheme()

extension FluentTheme.TypographyToken: @retroactive CaseIterable {
<<<<<<< HEAD
    public static var allCases: [FluentTheme.TypographyToken] = [
        .display,
        .largeTitle,
        .title1,
        .title2,
        .title3,
        .body1Strong,
        .body1,
        .body2Strong,
        .body2,
        .caption1Strong,
        .caption1,
        .caption2
    ]
=======
	public static var allCases: [FluentTheme.TypographyToken] = [
		.display,
		.largeTitle,
		.title1,
		.title2,
		.title3,
		.body1Strong,
		.body1,
		.body2Strong,
		.body2,
		.caption1Strong,
		.caption1,
		.caption2
	]
>>>>>>> 998b5bc1

	var text: String {
		switch self {
		case .display:
			return "Display"
		case .largeTitle:
			return "Large Title"
		case .title1:
			return "Title 1"
		case .title2:
			return "Title 2"
		case .title3:
			return "Title 3"
		case .body1Strong:
			return "Body 1 Strong"
		case .body1:
			return "Body 1"
		case .body2Strong:
			return "Body 2 Strong"
		case .body2:
			return "Body 2"
		case .caption1Strong:
			return "Caption 1 Strong"
		case .caption1:
			return "Caption 1"
		case .caption2:
			return "Caption 2"
		}
	}
}
<|MERGE_RESOLUTION|>--- conflicted
+++ resolved
@@ -25,22 +25,6 @@
 private let fluentTheme = FluentTheme()
 
 extension FluentTheme.TypographyToken: @retroactive CaseIterable {
-<<<<<<< HEAD
-    public static var allCases: [FluentTheme.TypographyToken] = [
-        .display,
-        .largeTitle,
-        .title1,
-        .title2,
-        .title3,
-        .body1Strong,
-        .body1,
-        .body2Strong,
-        .body2,
-        .caption1Strong,
-        .caption1,
-        .caption2
-    ]
-=======
 	public static var allCases: [FluentTheme.TypographyToken] = [
 		.display,
 		.largeTitle,
@@ -55,7 +39,6 @@
 		.caption1,
 		.caption2
 	]
->>>>>>> 998b5bc1
 
 	var text: String {
 		switch self {
